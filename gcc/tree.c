/* Language-independent node constructors for parse phase of GNU compiler.
   Copyright (C) 1987-2021 Free Software Foundation, Inc.

This file is part of GCC.

GCC is free software; you can redistribute it and/or modify it under
the terms of the GNU General Public License as published by the Free
Software Foundation; either version 3, or (at your option) any later
version.

GCC is distributed in the hope that it will be useful, but WITHOUT ANY
WARRANTY; without even the implied warranty of MERCHANTABILITY or
FITNESS FOR A PARTICULAR PURPOSE.  See the GNU General Public License
for more details.

You should have received a copy of the GNU General Public License
along with GCC; see the file COPYING3.  If not see
<http://www.gnu.org/licenses/>.  */

/* This file contains the low level primitives for operating on tree nodes,
   including allocation, list operations, interning of identifiers,
   construction of data type nodes and statement nodes,
   and construction of type conversion nodes.  It also contains
   tables index by tree code that describe how to take apart
   nodes of that code.

   It is intended to be language-independent but can occasionally
   calls language-dependent routines.  */

#include "config.h"
#include "system.h"
#include "coretypes.h"
#include "backend.h"
#include "target.h"
#include "tree.h"
#include "gimple.h"
#include "tree-pass.h"
#include "ssa.h"
#include "cgraph.h"
#include "diagnostic.h"
#include "flags.h"
#include "alias.h"
#include "fold-const.h"
#include "stor-layout.h"
#include "calls.h"
#include "attribs.h"
#include "toplev.h" /* get_random_seed */
#include "output.h"
#include "common/common-target.h"
#include "langhooks.h"
#include "tree-inline.h"
#include "tree-iterator.h"
#include "internal-fn.h"
#include "gimple-iterator.h"
#include "gimplify.h"
#include "tree-dfa.h"
#include "langhooks-def.h"
#include "tree-diagnostic.h"
#include "except.h"
#include "builtins.h"
#include "print-tree.h"
#include "ipa-utils.h"
#include "selftest.h"
#include "stringpool.h"
#include "attribs.h"
#include "rtl.h"
#include "regs.h"
#include "tree-vector-builder.h"
#include "gimple-fold.h"
#include "escaped_string.h"

/* Tree code classes.  */

#define DEFTREECODE(SYM, NAME, TYPE, LENGTH) TYPE,
#define END_OF_BASE_TREE_CODES tcc_exceptional,

const enum tree_code_class tree_code_type[] = {
#include "all-tree.def"
};

#undef DEFTREECODE
#undef END_OF_BASE_TREE_CODES

/* Table indexed by tree code giving number of expression
   operands beyond the fixed part of the node structure.
   Not used for types or decls.  */

#define DEFTREECODE(SYM, NAME, TYPE, LENGTH) LENGTH,
#define END_OF_BASE_TREE_CODES 0,

const unsigned char tree_code_length[] = {
#include "all-tree.def"
};

#undef DEFTREECODE
#undef END_OF_BASE_TREE_CODES

/* Names of tree components.
   Used for printing out the tree and error messages.  */
#define DEFTREECODE(SYM, NAME, TYPE, LEN) NAME,
#define END_OF_BASE_TREE_CODES "@dummy",

static const char *const tree_code_name[] = {
#include "all-tree.def"
};

#undef DEFTREECODE
#undef END_OF_BASE_TREE_CODES

/* Each tree code class has an associated string representation.
   These must correspond to the tree_code_class entries.  */

const char *const tree_code_class_strings[] =
{
  "exceptional",
  "constant",
  "type",
  "declaration",
  "reference",
  "comparison",
  "unary",
  "binary",
  "statement",
  "vl_exp",
  "expression"
};

/* obstack.[ch] explicitly declined to prototype this.  */
extern int _obstack_allocated_p (struct obstack *h, void *obj);

/* Statistics-gathering stuff.  */

static uint64_t tree_code_counts[MAX_TREE_CODES];
uint64_t tree_node_counts[(int) all_kinds];
uint64_t tree_node_sizes[(int) all_kinds];

/* Keep in sync with tree.h:enum tree_node_kind.  */
static const char * const tree_node_kind_names[] = {
  "decls",
  "types",
  "blocks",
  "stmts",
  "refs",
  "exprs",
  "constants",
  "identifiers",
  "vecs",
  "binfos",
  "ssa names",
  "constructors",
  "random kinds",
  "lang_decl kinds",
  "lang_type kinds",
  "omp clauses",
};

/* Unique id for next decl created.  */
static GTY(()) int next_decl_uid;
/* Unique id for next type created.  */
static GTY(()) unsigned next_type_uid = 1;
/* Unique id for next debug decl created.  Use negative numbers,
   to catch erroneous uses.  */
static GTY(()) int next_debug_decl_uid;

/* Since we cannot rehash a type after it is in the table, we have to
   keep the hash code.  */

struct GTY((for_user)) type_hash {
  unsigned long hash;
  tree type;
};

/* Initial size of the hash table (rounded to next prime).  */
#define TYPE_HASH_INITIAL_SIZE 1000

struct type_cache_hasher : ggc_cache_ptr_hash<type_hash>
{
  static hashval_t hash (type_hash *t) { return t->hash; }
  static bool equal (type_hash *a, type_hash *b);

  static int
  keep_cache_entry (type_hash *&t)
  {
    return ggc_marked_p (t->type);
  }
};

/* Now here is the hash table.  When recording a type, it is added to
   the slot whose index is the hash code.  Note that the hash table is
   used for several kinds of types (function types, array types and
   array index range types, for now).  While all these live in the
   same table, they are completely independent, and the hash code is
   computed differently for each of these.  */

static GTY ((cache)) hash_table<type_cache_hasher> *type_hash_table;

/* Hash table and temporary node for larger integer const values.  */
static GTY (()) tree int_cst_node;

struct int_cst_hasher : ggc_cache_ptr_hash<tree_node>
{
  static hashval_t hash (tree t);
  static bool equal (tree x, tree y);
};

static GTY ((cache)) hash_table<int_cst_hasher> *int_cst_hash_table;

/* Class and variable for making sure that there is a single POLY_INT_CST
   for a given value.  */
struct poly_int_cst_hasher : ggc_cache_ptr_hash<tree_node>
{
  typedef std::pair<tree, const poly_wide_int *> compare_type;
  static hashval_t hash (tree t);
  static bool equal (tree x, const compare_type &y);
};

static GTY ((cache)) hash_table<poly_int_cst_hasher> *poly_int_cst_hash_table;

/* Hash table for optimization flags and target option flags.  Use the same
   hash table for both sets of options.  Nodes for building the current
   optimization and target option nodes.  The assumption is most of the time
   the options created will already be in the hash table, so we avoid
   allocating and freeing up a node repeatably.  */
static GTY (()) tree cl_optimization_node;
static GTY (()) tree cl_target_option_node;

struct cl_option_hasher : ggc_cache_ptr_hash<tree_node>
{
  static hashval_t hash (tree t);
  static bool equal (tree x, tree y);
};

static GTY ((cache)) hash_table<cl_option_hasher> *cl_option_hash_table;

/* General tree->tree mapping  structure for use in hash tables.  */


static GTY ((cache))
     hash_table<tree_decl_map_cache_hasher> *debug_expr_for_decl;

static GTY ((cache))
     hash_table<tree_decl_map_cache_hasher> *value_expr_for_decl;

struct tree_vec_map_cache_hasher : ggc_cache_ptr_hash<tree_vec_map>
{
  static hashval_t hash (tree_vec_map *m) { return DECL_UID (m->base.from); }

  static bool
  equal (tree_vec_map *a, tree_vec_map *b)
  {
    return a->base.from == b->base.from;
  }

  static int
  keep_cache_entry (tree_vec_map *&m)
  {
    return ggc_marked_p (m->base.from);
  }
};

static GTY ((cache))
     hash_table<tree_vec_map_cache_hasher> *debug_args_for_decl;

static void set_type_quals (tree, int);
static void print_type_hash_statistics (void);
static void print_debug_expr_statistics (void);
static void print_value_expr_statistics (void);

static tree build_array_type_1 (tree, tree, bool, bool, bool);

tree global_trees[TI_MAX];
tree integer_types[itk_none];

bool int_n_enabled_p[NUM_INT_N_ENTS];
struct int_n_trees_t int_n_trees [NUM_INT_N_ENTS];

bool tree_contains_struct[MAX_TREE_CODES][64];

/* Number of operands for each OpenMP clause.  */
unsigned const char omp_clause_num_ops[] =
{
  0, /* OMP_CLAUSE_ERROR  */
  1, /* OMP_CLAUSE_PRIVATE  */
  1, /* OMP_CLAUSE_SHARED  */
  1, /* OMP_CLAUSE_FIRSTPRIVATE  */
  2, /* OMP_CLAUSE_LASTPRIVATE  */
  5, /* OMP_CLAUSE_REDUCTION  */
  5, /* OMP_CLAUSE_TASK_REDUCTION  */
  5, /* OMP_CLAUSE_IN_REDUCTION  */
  1, /* OMP_CLAUSE_COPYIN  */
  1, /* OMP_CLAUSE_COPYPRIVATE  */
  3, /* OMP_CLAUSE_LINEAR  */
  2, /* OMP_CLAUSE_ALIGNED  */
  2, /* OMP_CLAUSE_ALLOCATE  */
  1, /* OMP_CLAUSE_DEPEND  */
  1, /* OMP_CLAUSE_NONTEMPORAL  */
  1, /* OMP_CLAUSE_UNIFORM  */
  1, /* OMP_CLAUSE_TO_DECLARE  */
  1, /* OMP_CLAUSE_LINK  */
  1, /* OMP_CLAUSE_DETACH  */
  1, /* OMP_CLAUSE_USE_DEVICE_PTR  */
  1, /* OMP_CLAUSE_USE_DEVICE_ADDR  */
  1, /* OMP_CLAUSE_IS_DEVICE_PTR  */
  1, /* OMP_CLAUSE_INCLUSIVE  */
  1, /* OMP_CLAUSE_EXCLUSIVE  */
  2, /* OMP_CLAUSE_FROM  */
  2, /* OMP_CLAUSE_TO  */
  2, /* OMP_CLAUSE_MAP  */
  2, /* OMP_CLAUSE__CACHE_  */
  2, /* OMP_CLAUSE_GANG  */
  1, /* OMP_CLAUSE_ASYNC  */
  1, /* OMP_CLAUSE_WAIT  */
  0, /* OMP_CLAUSE_AUTO  */
  0, /* OMP_CLAUSE_SEQ  */
  1, /* OMP_CLAUSE__LOOPTEMP_  */
  1, /* OMP_CLAUSE__REDUCTEMP_  */
  1, /* OMP_CLAUSE__CONDTEMP_  */
  1, /* OMP_CLAUSE__SCANTEMP_  */
  1, /* OMP_CLAUSE_IF  */
  1, /* OMP_CLAUSE_NUM_THREADS  */
  1, /* OMP_CLAUSE_SCHEDULE  */
  0, /* OMP_CLAUSE_NOWAIT  */
  1, /* OMP_CLAUSE_ORDERED  */
  0, /* OMP_CLAUSE_DEFAULT  */
  3, /* OMP_CLAUSE_COLLAPSE  */
  0, /* OMP_CLAUSE_UNTIED   */
  1, /* OMP_CLAUSE_FINAL  */
  0, /* OMP_CLAUSE_MERGEABLE  */
  1, /* OMP_CLAUSE_DEVICE  */
  1, /* OMP_CLAUSE_DIST_SCHEDULE  */
  0, /* OMP_CLAUSE_INBRANCH  */
  0, /* OMP_CLAUSE_NOTINBRANCH  */
  1, /* OMP_CLAUSE_NUM_TEAMS  */
  1, /* OMP_CLAUSE_THREAD_LIMIT  */
  0, /* OMP_CLAUSE_PROC_BIND  */
  1, /* OMP_CLAUSE_SAFELEN  */
  1, /* OMP_CLAUSE_SIMDLEN  */
  0, /* OMP_CLAUSE_DEVICE_TYPE  */
  0, /* OMP_CLAUSE_FOR  */
  0, /* OMP_CLAUSE_PARALLEL  */
  0, /* OMP_CLAUSE_SECTIONS  */
  0, /* OMP_CLAUSE_TASKGROUP  */
  1, /* OMP_CLAUSE_PRIORITY  */
  1, /* OMP_CLAUSE_GRAINSIZE  */
  1, /* OMP_CLAUSE_NUM_TASKS  */
  0, /* OMP_CLAUSE_NOGROUP  */
  0, /* OMP_CLAUSE_THREADS  */
  0, /* OMP_CLAUSE_SIMD  */
  1, /* OMP_CLAUSE_HINT  */
  0, /* OMP_CLAUSE_DEFAULTMAP  */
  0, /* OMP_CLAUSE_ORDER  */
  0, /* OMP_CLAUSE_BIND  */
  1, /* OMP_CLAUSE__SIMDUID_  */
  0, /* OMP_CLAUSE__SIMT_  */
  0, /* OMP_CLAUSE_INDEPENDENT  */
  1, /* OMP_CLAUSE_WORKER  */
  1, /* OMP_CLAUSE_VECTOR  */
  1, /* OMP_CLAUSE_NUM_GANGS  */
  1, /* OMP_CLAUSE_NUM_WORKERS  */
  1, /* OMP_CLAUSE_VECTOR_LENGTH  */
  3, /* OMP_CLAUSE_TILE  */
  0, /* OMP_CLAUSE_IF_PRESENT */
  0, /* OMP_CLAUSE_FINALIZE */
};

const char * const omp_clause_code_name[] =
{
  "error_clause",
  "private",
  "shared",
  "firstprivate",
  "lastprivate",
  "reduction",
  "task_reduction",
  "in_reduction",
  "copyin",
  "copyprivate",
  "linear",
  "aligned",
  "allocate",
  "depend",
  "nontemporal",
  "uniform",
  "to",
  "link",
  "detach",
  "use_device_ptr",
  "use_device_addr",
  "is_device_ptr",
  "inclusive",
  "exclusive",
  "from",
  "to",
  "map",
  "_cache_",
  "gang",
  "async",
  "wait",
  "auto",
  "seq",
  "_looptemp_",
  "_reductemp_",
  "_condtemp_",
  "_scantemp_",
  "if",
  "num_threads",
  "schedule",
  "nowait",
  "ordered",
  "default",
  "collapse",
  "untied",
  "final",
  "mergeable",
  "device",
  "dist_schedule",
  "inbranch",
  "notinbranch",
  "num_teams",
  "thread_limit",
  "proc_bind",
  "safelen",
  "simdlen",
  "device_type",
  "for",
  "parallel",
  "sections",
  "taskgroup",
  "priority",
  "grainsize",
  "num_tasks",
  "nogroup",
  "threads",
  "simd",
  "hint",
  "defaultmap",
  "order",
  "bind",
  "_simduid_",
  "_simt_",
  "independent",
  "worker",
  "vector",
  "num_gangs",
  "num_workers",
  "vector_length",
  "tile",
  "if_present",
  "finalize",
};


/* Return the tree node structure used by tree code CODE.  */

static inline enum tree_node_structure_enum
tree_node_structure_for_code (enum tree_code code)
{
  switch (TREE_CODE_CLASS (code))
    {
    case tcc_declaration:
      switch (code)
	{
	case CONST_DECL:	return TS_CONST_DECL;
	case DEBUG_EXPR_DECL:	return TS_DECL_WRTL;
	case FIELD_DECL:	return TS_FIELD_DECL;
	case FUNCTION_DECL:	return TS_FUNCTION_DECL;
	case LABEL_DECL:	return TS_LABEL_DECL;
	case PARM_DECL:		return TS_PARM_DECL;
	case RESULT_DECL:	return TS_RESULT_DECL;
	case TRANSLATION_UNIT_DECL: return TS_TRANSLATION_UNIT_DECL;
	case TYPE_DECL:		return TS_TYPE_DECL;
	case VAR_DECL:		return TS_VAR_DECL;
	default: 		return TS_DECL_NON_COMMON;
	}

    case tcc_type:		return TS_TYPE_NON_COMMON;

    case tcc_binary:
    case tcc_comparison:
    case tcc_expression:
    case tcc_reference:
    case tcc_statement:
    case tcc_unary:
    case tcc_vl_exp:		return TS_EXP;

    default:  /* tcc_constant and tcc_exceptional */
      break;
    }

  switch (code)
    {
      /* tcc_constant cases.  */
    case COMPLEX_CST:		return TS_COMPLEX;
    case FIXED_CST:		return TS_FIXED_CST;
    case INTEGER_CST:		return TS_INT_CST;
    case POLY_INT_CST:		return TS_POLY_INT_CST;
    case REAL_CST:		return TS_REAL_CST;
    case STRING_CST:		return TS_STRING;
    case VECTOR_CST:		return TS_VECTOR;
    case VOID_CST:		return TS_TYPED;

      /* tcc_exceptional cases.  */
    case BLOCK:			return TS_BLOCK;
    case CONSTRUCTOR:		return TS_CONSTRUCTOR;
    case ERROR_MARK:		return TS_COMMON;
    case IDENTIFIER_NODE:	return TS_IDENTIFIER;
    case OMP_CLAUSE:		return TS_OMP_CLAUSE;
    case OPTIMIZATION_NODE:	return TS_OPTIMIZATION;
    case PLACEHOLDER_EXPR:	return TS_COMMON;
    case SSA_NAME:		return TS_SSA_NAME;
    case STATEMENT_LIST:	return TS_STATEMENT_LIST;
    case TARGET_OPTION_NODE:	return TS_TARGET_OPTION;
    case TREE_BINFO:		return TS_BINFO;
    case TREE_LIST:		return TS_LIST;
    case TREE_VEC:		return TS_VEC;

    default:
      gcc_unreachable ();
    }
}


/* Initialize tree_contains_struct to describe the hierarchy of tree
   nodes.  */

static void
initialize_tree_contains_struct (void)
{
  unsigned i;

  for (i = ERROR_MARK; i < LAST_AND_UNUSED_TREE_CODE; i++)
    {
      enum tree_code code;
      enum tree_node_structure_enum ts_code;

      code = (enum tree_code) i;
      ts_code = tree_node_structure_for_code (code);

      /* Mark the TS structure itself.  */
      tree_contains_struct[code][ts_code] = 1;

      /* Mark all the structures that TS is derived from.  */
      switch (ts_code)
	{
	case TS_TYPED:
	case TS_BLOCK:
	case TS_OPTIMIZATION:
	case TS_TARGET_OPTION:
	  MARK_TS_BASE (code);
	  break;

	case TS_COMMON:
	case TS_INT_CST:
	case TS_POLY_INT_CST:
	case TS_REAL_CST:
	case TS_FIXED_CST:
	case TS_VECTOR:
	case TS_STRING:
	case TS_COMPLEX:
	case TS_SSA_NAME:
	case TS_CONSTRUCTOR:
	case TS_EXP:
	case TS_STATEMENT_LIST:
	  MARK_TS_TYPED (code);
	  break;

	case TS_IDENTIFIER:
	case TS_DECL_MINIMAL:
	case TS_TYPE_COMMON:
	case TS_LIST:
	case TS_VEC:
	case TS_BINFO:
	case TS_OMP_CLAUSE:
	  MARK_TS_COMMON (code);
	  break;

	case TS_TYPE_WITH_LANG_SPECIFIC:
	  MARK_TS_TYPE_COMMON (code);
	  break;

	case TS_TYPE_NON_COMMON:
	  MARK_TS_TYPE_WITH_LANG_SPECIFIC (code);
	  break;

	case TS_DECL_COMMON:
	  MARK_TS_DECL_MINIMAL (code);
	  break;

	case TS_DECL_WRTL:
	case TS_CONST_DECL:
	  MARK_TS_DECL_COMMON (code);
	  break;

	case TS_DECL_NON_COMMON:
	  MARK_TS_DECL_WITH_VIS (code);
	  break;

	case TS_DECL_WITH_VIS:
	case TS_PARM_DECL:
	case TS_LABEL_DECL:
	case TS_RESULT_DECL:
	  MARK_TS_DECL_WRTL (code);
	  break;

	case TS_FIELD_DECL:
	  MARK_TS_DECL_COMMON (code);
	  break;

	case TS_VAR_DECL:
	  MARK_TS_DECL_WITH_VIS (code);
	  break;

	case TS_TYPE_DECL:
	case TS_FUNCTION_DECL:
	  MARK_TS_DECL_NON_COMMON (code);
	  break;

	case TS_TRANSLATION_UNIT_DECL:
	  MARK_TS_DECL_COMMON (code);
	  break;

	default:
	  gcc_unreachable ();
	}
    }

  /* Basic consistency checks for attributes used in fold.  */
  gcc_assert (tree_contains_struct[FUNCTION_DECL][TS_DECL_NON_COMMON]);
  gcc_assert (tree_contains_struct[TYPE_DECL][TS_DECL_NON_COMMON]);
  gcc_assert (tree_contains_struct[CONST_DECL][TS_DECL_COMMON]);
  gcc_assert (tree_contains_struct[VAR_DECL][TS_DECL_COMMON]);
  gcc_assert (tree_contains_struct[PARM_DECL][TS_DECL_COMMON]);
  gcc_assert (tree_contains_struct[RESULT_DECL][TS_DECL_COMMON]);
  gcc_assert (tree_contains_struct[FUNCTION_DECL][TS_DECL_COMMON]);
  gcc_assert (tree_contains_struct[TYPE_DECL][TS_DECL_COMMON]);
  gcc_assert (tree_contains_struct[TRANSLATION_UNIT_DECL][TS_DECL_COMMON]);
  gcc_assert (tree_contains_struct[LABEL_DECL][TS_DECL_COMMON]);
  gcc_assert (tree_contains_struct[FIELD_DECL][TS_DECL_COMMON]);
  gcc_assert (tree_contains_struct[VAR_DECL][TS_DECL_WRTL]);
  gcc_assert (tree_contains_struct[PARM_DECL][TS_DECL_WRTL]);
  gcc_assert (tree_contains_struct[RESULT_DECL][TS_DECL_WRTL]);
  gcc_assert (tree_contains_struct[FUNCTION_DECL][TS_DECL_WRTL]);
  gcc_assert (tree_contains_struct[LABEL_DECL][TS_DECL_WRTL]);
  gcc_assert (tree_contains_struct[CONST_DECL][TS_DECL_MINIMAL]);
  gcc_assert (tree_contains_struct[VAR_DECL][TS_DECL_MINIMAL]);
  gcc_assert (tree_contains_struct[PARM_DECL][TS_DECL_MINIMAL]);
  gcc_assert (tree_contains_struct[RESULT_DECL][TS_DECL_MINIMAL]);
  gcc_assert (tree_contains_struct[FUNCTION_DECL][TS_DECL_MINIMAL]);
  gcc_assert (tree_contains_struct[TYPE_DECL][TS_DECL_MINIMAL]);
  gcc_assert (tree_contains_struct[TRANSLATION_UNIT_DECL][TS_DECL_MINIMAL]);
  gcc_assert (tree_contains_struct[LABEL_DECL][TS_DECL_MINIMAL]);
  gcc_assert (tree_contains_struct[FIELD_DECL][TS_DECL_MINIMAL]);
  gcc_assert (tree_contains_struct[VAR_DECL][TS_DECL_WITH_VIS]);
  gcc_assert (tree_contains_struct[FUNCTION_DECL][TS_DECL_WITH_VIS]);
  gcc_assert (tree_contains_struct[TYPE_DECL][TS_DECL_WITH_VIS]);
  gcc_assert (tree_contains_struct[VAR_DECL][TS_VAR_DECL]);
  gcc_assert (tree_contains_struct[FIELD_DECL][TS_FIELD_DECL]);
  gcc_assert (tree_contains_struct[PARM_DECL][TS_PARM_DECL]);
  gcc_assert (tree_contains_struct[LABEL_DECL][TS_LABEL_DECL]);
  gcc_assert (tree_contains_struct[RESULT_DECL][TS_RESULT_DECL]);
  gcc_assert (tree_contains_struct[CONST_DECL][TS_CONST_DECL]);
  gcc_assert (tree_contains_struct[TYPE_DECL][TS_TYPE_DECL]);
  gcc_assert (tree_contains_struct[FUNCTION_DECL][TS_FUNCTION_DECL]);
  gcc_assert (tree_contains_struct[IMPORTED_DECL][TS_DECL_MINIMAL]);
  gcc_assert (tree_contains_struct[IMPORTED_DECL][TS_DECL_COMMON]);
  gcc_assert (tree_contains_struct[NAMELIST_DECL][TS_DECL_MINIMAL]);
  gcc_assert (tree_contains_struct[NAMELIST_DECL][TS_DECL_COMMON]);
}


/* Init tree.c.  */

void
init_ttree (void)
{
  /* Initialize the hash table of types.  */
  type_hash_table
    = hash_table<type_cache_hasher>::create_ggc (TYPE_HASH_INITIAL_SIZE);

  debug_expr_for_decl
    = hash_table<tree_decl_map_cache_hasher>::create_ggc (512);

  value_expr_for_decl
    = hash_table<tree_decl_map_cache_hasher>::create_ggc (512);

  int_cst_hash_table = hash_table<int_cst_hasher>::create_ggc (1024);

  poly_int_cst_hash_table = hash_table<poly_int_cst_hasher>::create_ggc (64);

  int_cst_node = make_int_cst (1, 1);

  cl_option_hash_table = hash_table<cl_option_hasher>::create_ggc (64);

  cl_optimization_node = make_node (OPTIMIZATION_NODE);
  cl_target_option_node = make_node (TARGET_OPTION_NODE);

  /* Initialize the tree_contains_struct array.  */
  initialize_tree_contains_struct ();
  lang_hooks.init_ts ();
}


/* The name of the object as the assembler will see it (but before any
   translations made by ASM_OUTPUT_LABELREF).  Often this is the same
   as DECL_NAME.  It is an IDENTIFIER_NODE.  */
tree
decl_assembler_name (tree decl)
{
  if (!DECL_ASSEMBLER_NAME_SET_P (decl))
    lang_hooks.set_decl_assembler_name (decl);
  return DECL_ASSEMBLER_NAME_RAW (decl);
}

/* The DECL_ASSEMBLER_NAME_RAW of DECL is being explicitly set to NAME
   (either of which may be NULL).  Inform the FE, if this changes the
   name.  */

void
overwrite_decl_assembler_name (tree decl, tree name)
{
  if (DECL_ASSEMBLER_NAME_RAW (decl) != name)
    lang_hooks.overwrite_decl_assembler_name (decl, name);
}

/* When the target supports COMDAT groups, this indicates which group the
   DECL is associated with.  This can be either an IDENTIFIER_NODE or a
   decl, in which case its DECL_ASSEMBLER_NAME identifies the group.  */
tree
decl_comdat_group (const_tree node)
{
  struct symtab_node *snode = symtab_node::get (node);
  if (!snode)
    return NULL;
  return snode->get_comdat_group ();
}

/* Likewise, but make sure it's been reduced to an IDENTIFIER_NODE.  */
tree
decl_comdat_group_id (const_tree node)
{
  struct symtab_node *snode = symtab_node::get (node);
  if (!snode)
    return NULL;
  return snode->get_comdat_group_id ();
}

/* When the target supports named section, return its name as IDENTIFIER_NODE
   or NULL if it is in no section.  */
const char *
decl_section_name (const_tree node)
{
  struct symtab_node *snode = symtab_node::get (node);
  if (!snode)
    return NULL;
  return snode->get_section ();
}

/* Set section name of NODE to VALUE (that is expected to be
   identifier node) */
void
set_decl_section_name (tree node, const char *value)
{
  struct symtab_node *snode;

  if (value == NULL)
    {
      snode = symtab_node::get (node);
      if (!snode)
	return;
    }
  else if (VAR_P (node))
    snode = varpool_node::get_create (node);
  else
    snode = cgraph_node::get_create (node);
  snode->set_section (value);
}

/* Set section name of NODE to match the section name of OTHER.

   set_decl_section_name (decl, other) is equivalent to
   set_decl_section_name (decl, DECL_SECTION_NAME (other)), but possibly more
   efficient.  */
void
set_decl_section_name (tree decl, const_tree other)
{
  struct symtab_node *other_node = symtab_node::get (other);
  if (other_node)
    {
      struct symtab_node *decl_node;
      if (VAR_P (decl))
    decl_node = varpool_node::get_create (decl);
      else
    decl_node = cgraph_node::get_create (decl);
      decl_node->set_section (*other_node);
    }
  else
    {
      struct symtab_node *decl_node = symtab_node::get (decl);
      if (!decl_node)
    return;
      decl_node->set_section (NULL);
    }
}

/* Return TLS model of a variable NODE.  */
enum tls_model
decl_tls_model (const_tree node)
{
  struct varpool_node *snode = varpool_node::get (node);
  if (!snode)
    return TLS_MODEL_NONE;
  return snode->tls_model;
}

/* Set TLS model of variable NODE to MODEL.  */
void
set_decl_tls_model (tree node, enum tls_model model)
{
  struct varpool_node *vnode;

  if (model == TLS_MODEL_NONE)
    {
      vnode = varpool_node::get (node);
      if (!vnode)
	return;
    }
  else
    vnode = varpool_node::get_create (node);
  vnode->tls_model = model;
}

/* Compute the number of bytes occupied by a tree with code CODE.
   This function cannot be used for nodes that have variable sizes,
   including TREE_VEC, INTEGER_CST, STRING_CST, and CALL_EXPR.  */
size_t
tree_code_size (enum tree_code code)
{
  switch (TREE_CODE_CLASS (code))
    {
    case tcc_declaration:  /* A decl node */
      switch (code)
	{
	case FIELD_DECL:	return sizeof (tree_field_decl);
	case PARM_DECL:		return sizeof (tree_parm_decl);
	case VAR_DECL:		return sizeof (tree_var_decl);
	case LABEL_DECL:	return sizeof (tree_label_decl);
	case RESULT_DECL:	return sizeof (tree_result_decl);
	case CONST_DECL:	return sizeof (tree_const_decl);
	case TYPE_DECL:		return sizeof (tree_type_decl);
	case FUNCTION_DECL:	return sizeof (tree_function_decl);
	case DEBUG_EXPR_DECL:	return sizeof (tree_decl_with_rtl);
	case TRANSLATION_UNIT_DECL: return sizeof (tree_translation_unit_decl);
	case NAMESPACE_DECL:
	case IMPORTED_DECL:
	case NAMELIST_DECL:	return sizeof (tree_decl_non_common);
	default:
	  gcc_checking_assert (code >= NUM_TREE_CODES);
	  return lang_hooks.tree_size (code);
	}

    case tcc_type:  /* a type node */
      switch (code)
	{
	case OFFSET_TYPE:
	case ENUMERAL_TYPE:
	case BOOLEAN_TYPE:
	case INTEGER_TYPE:
	case REAL_TYPE:
	case OPAQUE_TYPE:
	case POINTER_TYPE:
	case REFERENCE_TYPE:
	case NULLPTR_TYPE:
	case FIXED_POINT_TYPE:
	case COMPLEX_TYPE:
	case VECTOR_TYPE:
	case ARRAY_TYPE:
	case RECORD_TYPE:
	case UNION_TYPE:
	case QUAL_UNION_TYPE:
	case VOID_TYPE:
	case FUNCTION_TYPE:
	case METHOD_TYPE:
	case LANG_TYPE:		return sizeof (tree_type_non_common);
	default:
	  gcc_checking_assert (code >= NUM_TREE_CODES);
	  return lang_hooks.tree_size (code);
	}

    case tcc_reference:   /* a reference */
    case tcc_expression:  /* an expression */
    case tcc_statement:   /* an expression with side effects */
    case tcc_comparison:  /* a comparison expression */
    case tcc_unary:       /* a unary arithmetic expression */
    case tcc_binary:      /* a binary arithmetic expression */
      return (sizeof (struct tree_exp)
	      + (TREE_CODE_LENGTH (code) - 1) * sizeof (tree));

    case tcc_constant:  /* a constant */
      switch (code)
	{
	case VOID_CST:		return sizeof (tree_typed);
	case INTEGER_CST:	gcc_unreachable ();
	case POLY_INT_CST:	return sizeof (tree_poly_int_cst);
	case REAL_CST:		return sizeof (tree_real_cst);
	case FIXED_CST:		return sizeof (tree_fixed_cst);
	case COMPLEX_CST:	return sizeof (tree_complex);
	case VECTOR_CST:	gcc_unreachable ();
	case STRING_CST:	gcc_unreachable ();
	default:
	  gcc_checking_assert (code >= NUM_TREE_CODES);
	  return lang_hooks.tree_size (code);
	}

    case tcc_exceptional:  /* something random, like an identifier.  */
      switch (code)
	{
	case IDENTIFIER_NODE:	return lang_hooks.identifier_size;
	case TREE_LIST:		return sizeof (tree_list);

	case ERROR_MARK:
	case PLACEHOLDER_EXPR:	return sizeof (tree_common);

	case TREE_VEC:		gcc_unreachable ();
	case OMP_CLAUSE:	gcc_unreachable ();

	case SSA_NAME:		return sizeof (tree_ssa_name);

	case STATEMENT_LIST:	return sizeof (tree_statement_list);
	case BLOCK:		return sizeof (struct tree_block);
	case CONSTRUCTOR:	return sizeof (tree_constructor);
	case OPTIMIZATION_NODE: return sizeof (tree_optimization_option);
	case TARGET_OPTION_NODE: return sizeof (tree_target_option);

	default:
	  gcc_checking_assert (code >= NUM_TREE_CODES);
	  return lang_hooks.tree_size (code);
	}

    default:
      gcc_unreachable ();
    }
}

/* Compute the number of bytes occupied by NODE.  This routine only
   looks at TREE_CODE, except for those nodes that have variable sizes.  */
size_t
tree_size (const_tree node)
{
  const enum tree_code code = TREE_CODE (node);
  switch (code)
    {
    case INTEGER_CST:
      return (sizeof (struct tree_int_cst)
	      + (TREE_INT_CST_EXT_NUNITS (node) - 1) * sizeof (HOST_WIDE_INT));

    case TREE_BINFO:
      return (offsetof (struct tree_binfo, base_binfos)
	      + vec<tree, va_gc>
		  ::embedded_size (BINFO_N_BASE_BINFOS (node)));

    case TREE_VEC:
      return (sizeof (struct tree_vec)
	      + (TREE_VEC_LENGTH (node) - 1) * sizeof (tree));

    case VECTOR_CST:
      return (sizeof (struct tree_vector)
	      + (vector_cst_encoded_nelts (node) - 1) * sizeof (tree));

    case STRING_CST:
      return TREE_STRING_LENGTH (node) + offsetof (struct tree_string, str) + 1;

    case OMP_CLAUSE:
      return (sizeof (struct tree_omp_clause)
	      + (omp_clause_num_ops[OMP_CLAUSE_CODE (node)] - 1)
	        * sizeof (tree));

    default:
      if (TREE_CODE_CLASS (code) == tcc_vl_exp)
	return (sizeof (struct tree_exp)
		+ (VL_EXP_OPERAND_LENGTH (node) - 1) * sizeof (tree));
      else
	return tree_code_size (code);
    }
}

/* Return tree node kind based on tree CODE.  */

static tree_node_kind
get_stats_node_kind (enum tree_code code)
{
  enum tree_code_class type = TREE_CODE_CLASS (code);

  switch (type)
    {
    case tcc_declaration:  /* A decl node */
      return d_kind;
    case tcc_type:  /* a type node */
      return t_kind;
    case tcc_statement:  /* an expression with side effects */
      return s_kind;
    case tcc_reference:  /* a reference */
      return r_kind;
    case tcc_expression:  /* an expression */
    case tcc_comparison:  /* a comparison expression */
    case tcc_unary:  /* a unary arithmetic expression */
    case tcc_binary:  /* a binary arithmetic expression */
      return e_kind;
    case tcc_constant:  /* a constant */
      return c_kind;
    case tcc_exceptional:  /* something random, like an identifier.  */
      switch (code)
	{
	case IDENTIFIER_NODE:
	  return id_kind;
	case TREE_VEC:
	  return vec_kind;
	case TREE_BINFO:
	  return binfo_kind;
	case SSA_NAME:
	  return ssa_name_kind;
	case BLOCK:
	  return b_kind;
	case CONSTRUCTOR:
	  return constr_kind;
	case OMP_CLAUSE:
	  return omp_clause_kind;
	default:
	  return x_kind;
	}
      break;
    case tcc_vl_exp:
      return e_kind;
    default:
      gcc_unreachable ();
    }
}

/* Record interesting allocation statistics for a tree node with CODE
   and LENGTH.  */

static void
record_node_allocation_statistics (enum tree_code code, size_t length)
{
  if (!GATHER_STATISTICS)
    return;

  tree_node_kind kind = get_stats_node_kind (code);

  tree_code_counts[(int) code]++;
  tree_node_counts[(int) kind]++;
  tree_node_sizes[(int) kind] += length;
}

/* Allocate and return a new UID from the DECL_UID namespace.  */

int
allocate_decl_uid (void)
{
  return next_decl_uid++;
}

/* Return a newly allocated node of code CODE.  For decl and type
   nodes, some other fields are initialized.  The rest of the node is
   initialized to zero.  This function cannot be used for TREE_VEC,
   INTEGER_CST or OMP_CLAUSE nodes, which is enforced by asserts in
   tree_code_size.

   Achoo!  I got a code in the node.  */

tree
make_node (enum tree_code code MEM_STAT_DECL)
{
  tree t;
  enum tree_code_class type = TREE_CODE_CLASS (code);
  size_t length = tree_code_size (code);

  record_node_allocation_statistics (code, length);

  t = ggc_alloc_cleared_tree_node_stat (length PASS_MEM_STAT);
  TREE_SET_CODE (t, code);

  switch (type)
    {
    case tcc_statement:
      if (code != DEBUG_BEGIN_STMT)
	TREE_SIDE_EFFECTS (t) = 1;
      break;

    case tcc_declaration:
      if (CODE_CONTAINS_STRUCT (code, TS_DECL_COMMON))
	{
	  if (code == FUNCTION_DECL)
	    {
	      SET_DECL_ALIGN (t, FUNCTION_ALIGNMENT (FUNCTION_BOUNDARY));
	      SET_DECL_MODE (t, FUNCTION_MODE);
	    }
	  else
	    SET_DECL_ALIGN (t, 1);
	}
      DECL_SOURCE_LOCATION (t) = input_location;
      if (TREE_CODE (t) == DEBUG_EXPR_DECL)
	DECL_UID (t) = --next_debug_decl_uid;
      else
	{
	  DECL_UID (t) = allocate_decl_uid ();
	  SET_DECL_PT_UID (t, -1);
	}
      if (TREE_CODE (t) == LABEL_DECL)
	LABEL_DECL_UID (t) = -1;

      break;

    case tcc_type:
      TYPE_UID (t) = next_type_uid++;
      SET_TYPE_ALIGN (t, BITS_PER_UNIT);
      TYPE_USER_ALIGN (t) = 0;
      TYPE_MAIN_VARIANT (t) = t;
      TYPE_CANONICAL (t) = t;

      /* Default to no attributes for type, but let target change that.  */
      TYPE_ATTRIBUTES (t) = NULL_TREE;
      targetm.set_default_type_attributes (t);

      /* We have not yet computed the alias set for this type.  */
      TYPE_ALIAS_SET (t) = -1;
      break;

    case tcc_constant:
      TREE_CONSTANT (t) = 1;
      break;

    case tcc_expression:
      switch (code)
	{
	case INIT_EXPR:
	case MODIFY_EXPR:
	case VA_ARG_EXPR:
	case PREDECREMENT_EXPR:
	case PREINCREMENT_EXPR:
	case POSTDECREMENT_EXPR:
	case POSTINCREMENT_EXPR:
	  /* All of these have side-effects, no matter what their
	     operands are.  */
	  TREE_SIDE_EFFECTS (t) = 1;
	  break;

	default:
	  break;
	}
      break;

    case tcc_exceptional:
      switch (code)
        {
	case TARGET_OPTION_NODE:
	  TREE_TARGET_OPTION(t)
			    = ggc_cleared_alloc<struct cl_target_option> ();
	  break;

	case OPTIMIZATION_NODE:
	  TREE_OPTIMIZATION (t)
			    = ggc_cleared_alloc<struct cl_optimization> ();
	  break;

	default:
	  break;
	}
      break;

    default:
      /* Other classes need no special treatment.  */
      break;
    }

  return t;
}

/* Free tree node.  */

void
free_node (tree node)
{
  enum tree_code code = TREE_CODE (node);
  if (GATHER_STATISTICS)
    {
      enum tree_node_kind kind = get_stats_node_kind (code);

      gcc_checking_assert (tree_code_counts[(int) TREE_CODE (node)] != 0);
      gcc_checking_assert (tree_node_counts[(int) kind] != 0);
      gcc_checking_assert (tree_node_sizes[(int) kind] >= tree_size (node));

      tree_code_counts[(int) TREE_CODE (node)]--;
      tree_node_counts[(int) kind]--;
      tree_node_sizes[(int) kind] -= tree_size (node);
    }
  if (CODE_CONTAINS_STRUCT (code, TS_CONSTRUCTOR))
    vec_free (CONSTRUCTOR_ELTS (node));
  else if (code == BLOCK)
    vec_free (BLOCK_NONLOCALIZED_VARS (node));
  else if (code == TREE_BINFO)
    vec_free (BINFO_BASE_ACCESSES (node));
  else if (code == OPTIMIZATION_NODE)
    cl_optimization_option_free (TREE_OPTIMIZATION (node));
  else if (code == TARGET_OPTION_NODE)
    cl_target_option_free (TREE_TARGET_OPTION (node));
  ggc_free (node);
}

/* Return a new node with the same contents as NODE except that its
   TREE_CHAIN, if it has one, is zero and it has a fresh uid.  */

tree
copy_node (tree node MEM_STAT_DECL)
{
  tree t;
  enum tree_code code = TREE_CODE (node);
  size_t length;

  gcc_assert (code != STATEMENT_LIST);

  length = tree_size (node);
  record_node_allocation_statistics (code, length);
  t = ggc_alloc_tree_node_stat (length PASS_MEM_STAT);
  memcpy (t, node, length);

  if (CODE_CONTAINS_STRUCT (code, TS_COMMON))
    TREE_CHAIN (t) = 0;
  TREE_ASM_WRITTEN (t) = 0;
  TREE_VISITED (t) = 0;

  if (TREE_CODE_CLASS (code) == tcc_declaration)
    {
      if (code == DEBUG_EXPR_DECL)
	DECL_UID (t) = --next_debug_decl_uid;
      else
	{
	  DECL_UID (t) = allocate_decl_uid ();
	  if (DECL_PT_UID_SET_P (node))
	    SET_DECL_PT_UID (t, DECL_PT_UID (node));
	}
      if ((TREE_CODE (node) == PARM_DECL || VAR_P (node))
	  && DECL_HAS_VALUE_EXPR_P (node))
	{
	  SET_DECL_VALUE_EXPR (t, DECL_VALUE_EXPR (node));
	  DECL_HAS_VALUE_EXPR_P (t) = 1;
	}
      /* DECL_DEBUG_EXPR is copied explicitly by callers.  */
      if (VAR_P (node))
	{
	  DECL_HAS_DEBUG_EXPR_P (t) = 0;
	  t->decl_with_vis.symtab_node = NULL;
	}
      if (VAR_P (node) && DECL_HAS_INIT_PRIORITY_P (node))
	{
	  SET_DECL_INIT_PRIORITY (t, DECL_INIT_PRIORITY (node));
	  DECL_HAS_INIT_PRIORITY_P (t) = 1;
	}
      if (TREE_CODE (node) == FUNCTION_DECL)
	{
	  DECL_STRUCT_FUNCTION (t) = NULL;
	  t->decl_with_vis.symtab_node = NULL;
	}
    }
  else if (TREE_CODE_CLASS (code) == tcc_type)
    {
      TYPE_UID (t) = next_type_uid++;
      /* The following is so that the debug code for
	 the copy is different from the original type.
	 The two statements usually duplicate each other
	 (because they clear fields of the same union),
	 but the optimizer should catch that.  */
      TYPE_SYMTAB_ADDRESS (t) = 0;
      TYPE_SYMTAB_DIE (t) = 0;

      /* Do not copy the values cache.  */
      if (TYPE_CACHED_VALUES_P (t))
	{
	  TYPE_CACHED_VALUES_P (t) = 0;
	  TYPE_CACHED_VALUES (t) = NULL_TREE;
	}
    }
    else if (code == TARGET_OPTION_NODE)
      {
	TREE_TARGET_OPTION (t) = ggc_alloc<struct cl_target_option>();
	memcpy (TREE_TARGET_OPTION (t), TREE_TARGET_OPTION (node),
		sizeof (struct cl_target_option));
      }
    else if (code == OPTIMIZATION_NODE)
      {
	TREE_OPTIMIZATION (t) = ggc_alloc<struct cl_optimization>();
	memcpy (TREE_OPTIMIZATION (t), TREE_OPTIMIZATION (node),
		sizeof (struct cl_optimization));
      }

  return t;
}

/* Return a copy of a chain of nodes, chained through the TREE_CHAIN field.
   For example, this can copy a list made of TREE_LIST nodes.  */

tree
copy_list (tree list)
{
  tree head;
  tree prev, next;

  if (list == 0)
    return 0;

  head = prev = copy_node (list);
  next = TREE_CHAIN (list);
  while (next)
    {
      TREE_CHAIN (prev) = copy_node (next);
      prev = TREE_CHAIN (prev);
      next = TREE_CHAIN (next);
    }
  return head;
}


/* Return the value that TREE_INT_CST_EXT_NUNITS should have for an
   INTEGER_CST with value CST and type TYPE.   */

static unsigned int
get_int_cst_ext_nunits (tree type, const wide_int &cst)
{
  gcc_checking_assert (cst.get_precision () == TYPE_PRECISION (type));
  /* We need extra HWIs if CST is an unsigned integer with its
     upper bit set.  */
  if (TYPE_UNSIGNED (type) && wi::neg_p (cst))
    return cst.get_precision () / HOST_BITS_PER_WIDE_INT + 1;
  return cst.get_len ();
}

/* Return a new INTEGER_CST with value CST and type TYPE.  */

static tree
build_new_int_cst (tree type, const wide_int &cst)
{
  unsigned int len = cst.get_len ();
  unsigned int ext_len = get_int_cst_ext_nunits (type, cst);
  tree nt = make_int_cst (len, ext_len);

  if (len < ext_len)
    {
      --ext_len;
      TREE_INT_CST_ELT (nt, ext_len)
	= zext_hwi (-1, cst.get_precision () % HOST_BITS_PER_WIDE_INT);
      for (unsigned int i = len; i < ext_len; ++i)
	TREE_INT_CST_ELT (nt, i) = -1;
    }
  else if (TYPE_UNSIGNED (type)
	   && cst.get_precision () < len * HOST_BITS_PER_WIDE_INT)
    {
      len--;
      TREE_INT_CST_ELT (nt, len)
	= zext_hwi (cst.elt (len),
		    cst.get_precision () % HOST_BITS_PER_WIDE_INT);
    }

  for (unsigned int i = 0; i < len; i++)
    TREE_INT_CST_ELT (nt, i) = cst.elt (i);
  TREE_TYPE (nt) = type;
  return nt;
}

/* Return a new POLY_INT_CST with coefficients COEFFS and type TYPE.  */

static tree
build_new_poly_int_cst (tree type, tree (&coeffs)[NUM_POLY_INT_COEFFS]
			CXX_MEM_STAT_INFO)
{
  size_t length = sizeof (struct tree_poly_int_cst);
  record_node_allocation_statistics (POLY_INT_CST, length);

  tree t = ggc_alloc_cleared_tree_node_stat (length PASS_MEM_STAT);

  TREE_SET_CODE (t, POLY_INT_CST);
  TREE_CONSTANT (t) = 1;
  TREE_TYPE (t) = type;
  for (unsigned int i = 0; i < NUM_POLY_INT_COEFFS; ++i)
    POLY_INT_CST_COEFF (t, i) = coeffs[i];
  return t;
}

/* Create a constant tree that contains CST sign-extended to TYPE.  */

tree
build_int_cst (tree type, poly_int64 cst)
{
  /* Support legacy code.  */
  if (!type)
    type = integer_type_node;

  return wide_int_to_tree (type, wi::shwi (cst, TYPE_PRECISION (type)));
}

/* Create a constant tree that contains CST zero-extended to TYPE.  */

tree
build_int_cstu (tree type, poly_uint64 cst)
{
  return wide_int_to_tree (type, wi::uhwi (cst, TYPE_PRECISION (type)));
}

/* Create a constant tree that contains CST sign-extended to TYPE.  */

tree
build_int_cst_type (tree type, poly_int64 cst)
{
  gcc_assert (type);
  return wide_int_to_tree (type, wi::shwi (cst, TYPE_PRECISION (type)));
}

/* Constructs tree in type TYPE from with value given by CST.  Signedness
   of CST is assumed to be the same as the signedness of TYPE.  */

tree
double_int_to_tree (tree type, double_int cst)
{
  return wide_int_to_tree (type, widest_int::from (cst, TYPE_SIGN (type)));
}

/* We force the wide_int CST to the range of the type TYPE by sign or
   zero extending it.  OVERFLOWABLE indicates if we are interested in
   overflow of the value, when >0 we are only interested in signed
   overflow, for <0 we are interested in any overflow.  OVERFLOWED
   indicates whether overflow has already occurred.  CONST_OVERFLOWED
   indicates whether constant overflow has already occurred.  We force
   T's value to be within range of T's type (by setting to 0 or 1 all
   the bits outside the type's range).  We set TREE_OVERFLOWED if,
        OVERFLOWED is nonzero,
        or OVERFLOWABLE is >0 and signed overflow occurs
        or OVERFLOWABLE is <0 and any overflow occurs
   We return a new tree node for the extended wide_int.  The node
   is shared if no overflow flags are set.  */


tree
force_fit_type (tree type, const poly_wide_int_ref &cst,
		int overflowable, bool overflowed)
{
  signop sign = TYPE_SIGN (type);

  /* If we need to set overflow flags, return a new unshared node.  */
  if (overflowed || !wi::fits_to_tree_p (cst, type))
    {
      if (overflowed
	  || overflowable < 0
	  || (overflowable > 0 && sign == SIGNED))
	{
	  poly_wide_int tmp = poly_wide_int::from (cst, TYPE_PRECISION (type),
						   sign);
	  tree t;
	  if (tmp.is_constant ())
	    t = build_new_int_cst (type, tmp.coeffs[0]);
	  else
	    {
	      tree coeffs[NUM_POLY_INT_COEFFS];
	      for (unsigned int i = 0; i < NUM_POLY_INT_COEFFS; ++i)
		{
		  coeffs[i] = build_new_int_cst (type, tmp.coeffs[i]);
		  TREE_OVERFLOW (coeffs[i]) = 1;
		}
	      t = build_new_poly_int_cst (type, coeffs);
	    }
	  TREE_OVERFLOW (t) = 1;
	  return t;
	}
    }

  /* Else build a shared node.  */
  return wide_int_to_tree (type, cst);
}

/* These are the hash table functions for the hash table of INTEGER_CST
   nodes of a sizetype.  */

/* Return the hash code X, an INTEGER_CST.  */

hashval_t
int_cst_hasher::hash (tree x)
{
  const_tree const t = x;
  hashval_t code = TYPE_UID (TREE_TYPE (t));
  int i;

  for (i = 0; i < TREE_INT_CST_NUNITS (t); i++)
    code = iterative_hash_host_wide_int (TREE_INT_CST_ELT(t, i), code);

  return code;
}

/* Return nonzero if the value represented by *X (an INTEGER_CST tree node)
   is the same as that given by *Y, which is the same.  */

bool
int_cst_hasher::equal (tree x, tree y)
{
  const_tree const xt = x;
  const_tree const yt = y;

  if (TREE_TYPE (xt) != TREE_TYPE (yt)
      || TREE_INT_CST_NUNITS (xt) != TREE_INT_CST_NUNITS (yt)
      || TREE_INT_CST_EXT_NUNITS (xt) != TREE_INT_CST_EXT_NUNITS (yt))
    return false;

  for (int i = 0; i < TREE_INT_CST_NUNITS (xt); i++)
    if (TREE_INT_CST_ELT (xt, i) != TREE_INT_CST_ELT (yt, i))
      return false;

  return true;
}

/* Cache wide_int CST into the TYPE_CACHED_VALUES cache for TYPE.
   SLOT is the slot entry to store it in, and MAX_SLOTS is the maximum
   number of slots that can be cached for the type.  */

static inline tree
cache_wide_int_in_type_cache (tree type, const wide_int &cst,
			      int slot, int max_slots)
{
  gcc_checking_assert (slot >= 0);
  /* Initialize cache.  */
  if (!TYPE_CACHED_VALUES_P (type))
    {
      TYPE_CACHED_VALUES_P (type) = 1;
      TYPE_CACHED_VALUES (type) = make_tree_vec (max_slots);
    }
  tree t = TREE_VEC_ELT (TYPE_CACHED_VALUES (type), slot);
  if (!t)
    {
      /* Create a new shared int.  */
      t = build_new_int_cst (type, cst);
      TREE_VEC_ELT (TYPE_CACHED_VALUES (type), slot) = t;
    }
  return t;
}

/* Create an INT_CST node of TYPE and value CST.
   The returned node is always shared.  For small integers we use a
   per-type vector cache, for larger ones we use a single hash table.
   The value is extended from its precision according to the sign of
   the type to be a multiple of HOST_BITS_PER_WIDE_INT.  This defines
   the upper bits and ensures that hashing and value equality based
   upon the underlying HOST_WIDE_INTs works without masking.  */

static tree
wide_int_to_tree_1 (tree type, const wide_int_ref &pcst)
{
  tree t;
  int ix = -1;
  int limit = 0;

  gcc_assert (type);
  unsigned int prec = TYPE_PRECISION (type);
  signop sgn = TYPE_SIGN (type);

  /* Verify that everything is canonical.  */
  int l = pcst.get_len ();
  if (l > 1)
    {
      if (pcst.elt (l - 1) == 0)
	gcc_checking_assert (pcst.elt (l - 2) < 0);
      if (pcst.elt (l - 1) == HOST_WIDE_INT_M1)
	gcc_checking_assert (pcst.elt (l - 2) >= 0);
    }

  wide_int cst = wide_int::from (pcst, prec, sgn);
  unsigned int ext_len = get_int_cst_ext_nunits (type, cst);

  enum tree_code code = TREE_CODE (type);
  if (code == POINTER_TYPE || code == REFERENCE_TYPE)
    {
      /* Cache NULL pointer and zero bounds.  */
      if (cst == 0)
	ix = 0;
      /* Cache upper bounds of pointers.  */
      else if (cst == wi::max_value (prec, sgn))
	ix = 1;
      /* Cache 1 which is used for a non-zero range.  */
      else if (cst == 1)
	ix = 2;

      if (ix >= 0)
	{
	  t = cache_wide_int_in_type_cache (type, cst, ix, 3);
	  /* Make sure no one is clobbering the shared constant.  */
	  gcc_checking_assert (TREE_TYPE (t) == type
			       && cst == wi::to_wide (t));
	  return t;
	}
    }
  if (ext_len == 1)
    {
      /* We just need to store a single HOST_WIDE_INT.  */
      HOST_WIDE_INT hwi;
      if (TYPE_UNSIGNED (type))
	hwi = cst.to_uhwi ();
      else
	hwi = cst.to_shwi ();

      switch (code)
	{
	case NULLPTR_TYPE:
	  gcc_assert (hwi == 0);
	  /* Fallthru.  */

	case POINTER_TYPE:
	case REFERENCE_TYPE:
	  /* Ignore pointers, as they were already handled above.  */
	  break;

	case BOOLEAN_TYPE:
	  /* Cache false or true.  */
	  limit = 2;
	  if (IN_RANGE (hwi, 0, 1))
	    ix = hwi;
	  break;

	case INTEGER_TYPE:
	case OFFSET_TYPE:
	  if (TYPE_SIGN (type) == UNSIGNED)
	    {
	      /* Cache [0, N).  */
	      limit = param_integer_share_limit;
	      if (IN_RANGE (hwi, 0, param_integer_share_limit - 1))
		ix = hwi;
	    }
	  else
	    {
	      /* Cache [-1, N).  */
	      limit = param_integer_share_limit + 1;
	      if (IN_RANGE (hwi, -1, param_integer_share_limit - 1))
		ix = hwi + 1;
	    }
	  break;

	case ENUMERAL_TYPE:
	  break;

	default:
	  gcc_unreachable ();
	}

      if (ix >= 0)
	{
	  t = cache_wide_int_in_type_cache (type, cst, ix, limit);
	  /* Make sure no one is clobbering the shared constant.  */
	  gcc_checking_assert (TREE_TYPE (t) == type
			       && TREE_INT_CST_NUNITS (t) == 1
			       && TREE_INT_CST_OFFSET_NUNITS (t) == 1
			       && TREE_INT_CST_EXT_NUNITS (t) == 1
			       && TREE_INT_CST_ELT (t, 0) == hwi);
	  return t;
	}
      else
	{
	  /* Use the cache of larger shared ints, using int_cst_node as
	     a temporary.  */

	  TREE_INT_CST_ELT (int_cst_node, 0) = hwi;
	  TREE_TYPE (int_cst_node) = type;

	  tree *slot = int_cst_hash_table->find_slot (int_cst_node, INSERT);
	  t = *slot;
	  if (!t)
	    {
	      /* Insert this one into the hash table.  */
	      t = int_cst_node;
	      *slot = t;
	      /* Make a new node for next time round.  */
	      int_cst_node = make_int_cst (1, 1);
	    }
	}
    }
  else
    {
      /* The value either hashes properly or we drop it on the floor
	 for the gc to take care of.  There will not be enough of them
	 to worry about.  */

      tree nt = build_new_int_cst (type, cst);
      tree *slot = int_cst_hash_table->find_slot (nt, INSERT);
      t = *slot;
      if (!t)
	{
	  /* Insert this one into the hash table.  */
	  t = nt;
	  *slot = t;
	}
      else
	ggc_free (nt);
    }

  return t;
}

hashval_t
poly_int_cst_hasher::hash (tree t)
{
  inchash::hash hstate;

  hstate.add_int (TYPE_UID (TREE_TYPE (t)));
  for (unsigned int i = 0; i < NUM_POLY_INT_COEFFS; ++i)
    hstate.add_wide_int (wi::to_wide (POLY_INT_CST_COEFF (t, i)));

  return hstate.end ();
}

bool
poly_int_cst_hasher::equal (tree x, const compare_type &y)
{
  if (TREE_TYPE (x) != y.first)
    return false;
  for (unsigned int i = 0; i < NUM_POLY_INT_COEFFS; ++i)
    if (wi::to_wide (POLY_INT_CST_COEFF (x, i)) != y.second->coeffs[i])
      return false;
  return true;
}

/* Build a POLY_INT_CST node with type TYPE and with the elements in VALUES.
   The elements must also have type TYPE.  */

tree
build_poly_int_cst (tree type, const poly_wide_int_ref &values)
{
  unsigned int prec = TYPE_PRECISION (type);
  gcc_assert (prec <= values.coeffs[0].get_precision ());
  poly_wide_int c = poly_wide_int::from (values, prec, SIGNED);

  inchash::hash h;
  h.add_int (TYPE_UID (type));
  for (unsigned int i = 0; i < NUM_POLY_INT_COEFFS; ++i)
    h.add_wide_int (c.coeffs[i]);
  poly_int_cst_hasher::compare_type comp (type, &c);
  tree *slot = poly_int_cst_hash_table->find_slot_with_hash (comp, h.end (),
							     INSERT);
  if (*slot == NULL_TREE)
    {
      tree coeffs[NUM_POLY_INT_COEFFS];
      for (unsigned int i = 0; i < NUM_POLY_INT_COEFFS; ++i)
	coeffs[i] = wide_int_to_tree_1 (type, c.coeffs[i]);
      *slot = build_new_poly_int_cst (type, coeffs);
    }
  return *slot;
}

/* Create a constant tree with value VALUE in type TYPE.  */

tree
wide_int_to_tree (tree type, const poly_wide_int_ref &value)
{
  if (value.is_constant ())
    return wide_int_to_tree_1 (type, value.coeffs[0]);
  return build_poly_int_cst (type, value);
}

<<<<<<< HEAD
tree
cache_integer_cst (tree t, bool replace)
=======
/* Insert INTEGER_CST T into a cache of integer constants.  And return
   the cached constant (which may or may not be T).  If MIGHT_DUPLICATE
   is false, and T falls into the type's 'smaller values' range, there
   cannot be an existing entry.  Otherwise, if MIGHT_DUPLICATE is true,
   or the value is large, should an existing entry exist, it is
   returned (rather than inserting T).  */

tree
cache_integer_cst (tree t, bool might_duplicate ATTRIBUTE_UNUSED)
>>>>>>> d579e2e7
{
  tree type = TREE_TYPE (t);
  int ix = -1;
  int limit = 0;
  int prec = TYPE_PRECISION (type);

  gcc_assert (!TREE_OVERFLOW (t));

  /* The caching indices here must match those in
     wide_int_to_type_1.  */
  switch (TREE_CODE (type))
    {
    case NULLPTR_TYPE:
      gcc_checking_assert (integer_zerop (t));
      /* Fallthru.  */

    case POINTER_TYPE:
    case REFERENCE_TYPE:
      {
	if (integer_zerop (t))
	  ix = 0;
	else if (integer_onep (t))
	  ix = 2;

	if (ix >= 0)
	  limit = 3;
      }
      break;

    case BOOLEAN_TYPE:
      /* Cache false or true.  */
      limit = 2;
      if (wi::ltu_p (wi::to_wide (t), 2))
	ix = TREE_INT_CST_ELT (t, 0);
      break;

    case INTEGER_TYPE:
    case OFFSET_TYPE:
      if (TYPE_UNSIGNED (type))
	{
	  /* Cache 0..N */
	  limit = param_integer_share_limit;

	  /* This is a little hokie, but if the prec is smaller than
	     what is necessary to hold param_integer_share_limit, then the
	     obvious test will not get the correct answer.  */
	  if (prec < HOST_BITS_PER_WIDE_INT)
	    {
	      if (tree_to_uhwi (t)
		  < (unsigned HOST_WIDE_INT) param_integer_share_limit)
		ix = tree_to_uhwi (t);
	    }
	  else if (wi::ltu_p (wi::to_wide (t), param_integer_share_limit))
	    ix = tree_to_uhwi (t);
	}
      else
	{
	  /* Cache -1..N */
	  limit = param_integer_share_limit + 1;

	  if (integer_minus_onep (t))
	    ix = 0;
	  else if (!wi::neg_p (wi::to_wide (t)))
	    {
	      if (prec < HOST_BITS_PER_WIDE_INT)
		{
		  if (tree_to_shwi (t) < param_integer_share_limit)
		    ix = tree_to_shwi (t) + 1;
		}
	      else if (wi::ltu_p (wi::to_wide (t), param_integer_share_limit))
		ix = tree_to_shwi (t) + 1;
	    }
	}
      break;

    case ENUMERAL_TYPE:
      /* The slot used by TYPE_CACHED_VALUES is used for the enum
	 members.  */
      break;

    default:
      gcc_unreachable ();
    }

  if (ix >= 0)
    {
      /* Look for it in the type's vector of small shared ints.  */
      if (!TYPE_CACHED_VALUES_P (type))
	{
	  TYPE_CACHED_VALUES_P (type) = 1;
	  TYPE_CACHED_VALUES (type) = make_tree_vec (limit);
	}

      if (tree r = TREE_VEC_ELT (TYPE_CACHED_VALUES (type), ix))
	{
<<<<<<< HEAD
	  gcc_assert (replace);
=======
	  gcc_checking_assert (might_duplicate);
>>>>>>> d579e2e7
	  t = r;
	}
      else
	TREE_VEC_ELT (TYPE_CACHED_VALUES (type), ix) = t;
    }
  else
    {
      /* Use the cache of larger shared ints.  */
      tree *slot = int_cst_hash_table->find_slot (t, INSERT);
<<<<<<< HEAD
      /* If there is already an entry for the number verify it's the
         same.  */
      if (tree r = *slot)
	{
	  gcc_assert (wi::to_wide (tree (r)) == wi::to_wide (t));
	  if (replace)
	    t = r;
=======
      if (tree r = *slot)
	{
	  /* If there is already an entry for the number verify it's the
	     same value.  */
	  gcc_checking_assert (wi::to_wide (tree (r)) == wi::to_wide (t));
	  /* And return the cached value.  */
	  t = r;
>>>>>>> d579e2e7
	}
      else
	/* Otherwise insert this one into the hash table.  */
	*slot = t;
    }

  return t;
}


/* Builds an integer constant in TYPE such that lowest BITS bits are ones
   and the rest are zeros.  */

tree
build_low_bits_mask (tree type, unsigned bits)
{
  gcc_assert (bits <= TYPE_PRECISION (type));

  return wide_int_to_tree (type, wi::mask (bits, false,
					   TYPE_PRECISION (type)));
}

/* Checks that X is integer constant that can be expressed in (unsigned)
   HOST_WIDE_INT without loss of precision.  */

bool
cst_and_fits_in_hwi (const_tree x)
{
  return (TREE_CODE (x) == INTEGER_CST
	  && (tree_fits_shwi_p (x) || tree_fits_uhwi_p (x)));
}

/* Build a newly constructed VECTOR_CST with the given values of
   (VECTOR_CST_)LOG2_NPATTERNS and (VECTOR_CST_)NELTS_PER_PATTERN.  */

tree
make_vector (unsigned log2_npatterns,
	     unsigned int nelts_per_pattern MEM_STAT_DECL)
{
  gcc_assert (IN_RANGE (nelts_per_pattern, 1, 3));
  tree t;
  unsigned npatterns = 1 << log2_npatterns;
  unsigned encoded_nelts = npatterns * nelts_per_pattern;
  unsigned length = (sizeof (struct tree_vector)
		     + (encoded_nelts - 1) * sizeof (tree));

  record_node_allocation_statistics (VECTOR_CST, length);

  t = ggc_alloc_cleared_tree_node_stat (length PASS_MEM_STAT);

  TREE_SET_CODE (t, VECTOR_CST);
  TREE_CONSTANT (t) = 1;
  VECTOR_CST_LOG2_NPATTERNS (t) = log2_npatterns;
  VECTOR_CST_NELTS_PER_PATTERN (t) = nelts_per_pattern;

  return t;
}

/* Return a new VECTOR_CST node whose type is TYPE and whose values
   are extracted from V, a vector of CONSTRUCTOR_ELT.  */

tree
build_vector_from_ctor (tree type, vec<constructor_elt, va_gc> *v)
{
  if (vec_safe_length (v) == 0)
    return build_zero_cst (type);

  unsigned HOST_WIDE_INT idx, nelts;
  tree value;

  /* We can't construct a VECTOR_CST for a variable number of elements.  */
  nelts = TYPE_VECTOR_SUBPARTS (type).to_constant ();
  tree_vector_builder vec (type, nelts, 1);
  FOR_EACH_CONSTRUCTOR_VALUE (v, idx, value)
    {
      if (TREE_CODE (value) == VECTOR_CST)
	{
	  /* If NELTS is constant then this must be too.  */
	  unsigned int sub_nelts = VECTOR_CST_NELTS (value).to_constant ();
	  for (unsigned i = 0; i < sub_nelts; ++i)
	    vec.quick_push (VECTOR_CST_ELT (value, i));
	}
      else
	vec.quick_push (value);
    }
  while (vec.length () < nelts)
    vec.quick_push (build_zero_cst (TREE_TYPE (type)));

  return vec.build ();
}

/* Build a vector of type VECTYPE where all the elements are SCs.  */
tree
build_vector_from_val (tree vectype, tree sc)
{
  unsigned HOST_WIDE_INT i, nunits;

  if (sc == error_mark_node)
    return sc;

  /* Verify that the vector type is suitable for SC.  Note that there
     is some inconsistency in the type-system with respect to restrict
     qualifications of pointers.  Vector types always have a main-variant
     element type and the qualification is applied to the vector-type.
     So TREE_TYPE (vector-type) does not return a properly qualified
     vector element-type.  */
  gcc_checking_assert (types_compatible_p (TYPE_MAIN_VARIANT (TREE_TYPE (sc)),
					   TREE_TYPE (vectype)));

  if (CONSTANT_CLASS_P (sc))
    {
      tree_vector_builder v (vectype, 1, 1);
      v.quick_push (sc);
      return v.build ();
    }
  else if (!TYPE_VECTOR_SUBPARTS (vectype).is_constant (&nunits))
    return fold_build1 (VEC_DUPLICATE_EXPR, vectype, sc);
  else
    {
      vec<constructor_elt, va_gc> *v;
      vec_alloc (v, nunits);
      for (i = 0; i < nunits; ++i)
	CONSTRUCTOR_APPEND_ELT (v, NULL_TREE, sc);
      return build_constructor (vectype, v);
    }
}

/* If TYPE is not a vector type, just return SC, otherwise return
   build_vector_from_val (TYPE, SC).  */

tree
build_uniform_cst (tree type, tree sc)
{
  if (!VECTOR_TYPE_P (type))
    return sc;

  return build_vector_from_val (type, sc);
}

/* Build a vector series of type TYPE in which element I has the value
   BASE + I * STEP.  The result is a constant if BASE and STEP are constant
   and a VEC_SERIES_EXPR otherwise.  */

tree
build_vec_series (tree type, tree base, tree step)
{
  if (integer_zerop (step))
    return build_vector_from_val (type, base);
  if (TREE_CODE (base) == INTEGER_CST && TREE_CODE (step) == INTEGER_CST)
    {
      tree_vector_builder builder (type, 1, 3);
      tree elt1 = wide_int_to_tree (TREE_TYPE (base),
				    wi::to_wide (base) + wi::to_wide (step));
      tree elt2 = wide_int_to_tree (TREE_TYPE (base),
				    wi::to_wide (elt1) + wi::to_wide (step));
      builder.quick_push (base);
      builder.quick_push (elt1);
      builder.quick_push (elt2);
      return builder.build ();
    }
  return build2 (VEC_SERIES_EXPR, type, base, step);
}

/* Return a vector with the same number of units and number of bits
   as VEC_TYPE, but in which the elements are a linear series of unsigned
   integers { BASE, BASE + STEP, BASE + STEP * 2, ... }.  */

tree
build_index_vector (tree vec_type, poly_uint64 base, poly_uint64 step)
{
  tree index_vec_type = vec_type;
  tree index_elt_type = TREE_TYPE (vec_type);
  poly_uint64 nunits = TYPE_VECTOR_SUBPARTS (vec_type);
  if (!INTEGRAL_TYPE_P (index_elt_type) || !TYPE_UNSIGNED (index_elt_type))
    {
      index_elt_type = build_nonstandard_integer_type
	(GET_MODE_BITSIZE (SCALAR_TYPE_MODE (index_elt_type)), true);
      index_vec_type = build_vector_type (index_elt_type, nunits);
    }

  tree_vector_builder v (index_vec_type, 1, 3);
  for (unsigned int i = 0; i < 3; ++i)
    v.quick_push (build_int_cstu (index_elt_type, base + i * step));
  return v.build ();
}

/* Return a VECTOR_CST of type VEC_TYPE in which the first NUM_A
   elements are A and the rest are B.  */

tree
build_vector_a_then_b (tree vec_type, unsigned int num_a, tree a, tree b)
{
  gcc_assert (known_le (num_a, TYPE_VECTOR_SUBPARTS (vec_type)));
  unsigned int count = constant_lower_bound (TYPE_VECTOR_SUBPARTS (vec_type));
  /* Optimize the constant case.  */
  if ((count & 1) == 0 && TYPE_VECTOR_SUBPARTS (vec_type).is_constant ())
    count /= 2;
  tree_vector_builder builder (vec_type, count, 2);
  for (unsigned int i = 0; i < count * 2; ++i)
    builder.quick_push (i < num_a ? a : b);
  return builder.build ();
}

/* Something has messed with the elements of CONSTRUCTOR C after it was built;
   calculate TREE_CONSTANT and TREE_SIDE_EFFECTS.  */

void
recompute_constructor_flags (tree c)
{
  unsigned int i;
  tree val;
  bool constant_p = true;
  bool side_effects_p = false;
  vec<constructor_elt, va_gc> *vals = CONSTRUCTOR_ELTS (c);

  FOR_EACH_CONSTRUCTOR_VALUE (vals, i, val)
    {
      /* Mostly ctors will have elts that don't have side-effects, so
	 the usual case is to scan all the elements.  Hence a single
	 loop for both const and side effects, rather than one loop
	 each (with early outs).  */
      if (!TREE_CONSTANT (val))
	constant_p = false;
      if (TREE_SIDE_EFFECTS (val))
	side_effects_p = true;
    }

  TREE_SIDE_EFFECTS (c) = side_effects_p;
  TREE_CONSTANT (c) = constant_p;
}

/* Make sure that TREE_CONSTANT and TREE_SIDE_EFFECTS are correct for
   CONSTRUCTOR C.  */

void
verify_constructor_flags (tree c)
{
  unsigned int i;
  tree val;
  bool constant_p = TREE_CONSTANT (c);
  bool side_effects_p = TREE_SIDE_EFFECTS (c);
  vec<constructor_elt, va_gc> *vals = CONSTRUCTOR_ELTS (c);

  FOR_EACH_CONSTRUCTOR_VALUE (vals, i, val)
    {
      if (constant_p && !TREE_CONSTANT (val))
	internal_error ("non-constant element in constant CONSTRUCTOR");
      if (!side_effects_p && TREE_SIDE_EFFECTS (val))
	internal_error ("side-effects element in no-side-effects CONSTRUCTOR");
    }
}

/* Return a new CONSTRUCTOR node whose type is TYPE and whose values
   are in the vec pointed to by VALS.  */
tree
build_constructor (tree type, vec<constructor_elt, va_gc> *vals MEM_STAT_DECL)
{
  tree c = make_node (CONSTRUCTOR PASS_MEM_STAT);

  TREE_TYPE (c) = type;
  CONSTRUCTOR_ELTS (c) = vals;

  recompute_constructor_flags (c);

  return c;
}

/* Build a CONSTRUCTOR node made of a single initializer, with the specified
   INDEX and VALUE.  */
tree
build_constructor_single (tree type, tree index, tree value)
{
  vec<constructor_elt, va_gc> *v;
  constructor_elt elt = {index, value};

  vec_alloc (v, 1);
  v->quick_push (elt);

  return build_constructor (type, v);
}


/* Return a new CONSTRUCTOR node whose type is TYPE and whose values
   are in a list pointed to by VALS.  */
tree
build_constructor_from_list (tree type, tree vals)
{
  tree t;
  vec<constructor_elt, va_gc> *v = NULL;

  if (vals)
    {
      vec_alloc (v, list_length (vals));
      for (t = vals; t; t = TREE_CHAIN (t))
	CONSTRUCTOR_APPEND_ELT (v, TREE_PURPOSE (t), TREE_VALUE (t));
    }

  return build_constructor (type, v);
}

/* Return a new CONSTRUCTOR node whose type is TYPE and whose values
   are in a vector pointed to by VALS.  Note that the TREE_PURPOSE
   fields in the constructor remain null.  */

tree
build_constructor_from_vec (tree type, const vec<tree, va_gc> *vals)
{
  vec<constructor_elt, va_gc> *v = NULL;

  for (tree t : vals)
    CONSTRUCTOR_APPEND_ELT (v, NULL_TREE, t);

  return build_constructor (type, v);
}

/* Return a new CONSTRUCTOR node whose type is TYPE.  NELTS is the number
   of elements, provided as index/value pairs.  */

tree
build_constructor_va (tree type, int nelts, ...)
{
  vec<constructor_elt, va_gc> *v = NULL;
  va_list p;

  va_start (p, nelts);
  vec_alloc (v, nelts);
  while (nelts--)
    {
      tree index = va_arg (p, tree);
      tree value = va_arg (p, tree);
      CONSTRUCTOR_APPEND_ELT (v, index, value);
    }
  va_end (p);
  return build_constructor (type, v);
}

/* Return a node of type TYPE for which TREE_CLOBBER_P is true.  */

tree
build_clobber (tree type)
{
  tree clobber = build_constructor (type, NULL);
  TREE_THIS_VOLATILE (clobber) = true;
  return clobber;
}

/* Return a new FIXED_CST node whose type is TYPE and value is F.  */

tree
build_fixed (tree type, FIXED_VALUE_TYPE f)
{
  tree v;
  FIXED_VALUE_TYPE *fp;

  v = make_node (FIXED_CST);
  fp = ggc_alloc<fixed_value> ();
  memcpy (fp, &f, sizeof (FIXED_VALUE_TYPE));

  TREE_TYPE (v) = type;
  TREE_FIXED_CST_PTR (v) = fp;
  return v;
}

/* Return a new REAL_CST node whose type is TYPE and value is D.  */

tree
build_real (tree type, REAL_VALUE_TYPE d)
{
  tree v;
  REAL_VALUE_TYPE *dp;
  int overflow = 0;

  /* ??? Used to check for overflow here via CHECK_FLOAT_TYPE.
     Consider doing it via real_convert now.  */

  v = make_node (REAL_CST);
  dp = ggc_alloc<real_value> ();
  memcpy (dp, &d, sizeof (REAL_VALUE_TYPE));

  TREE_TYPE (v) = type;
  TREE_REAL_CST_PTR (v) = dp;
  TREE_OVERFLOW (v) = overflow;
  return v;
}

/* Like build_real, but first truncate D to the type.  */

tree
build_real_truncate (tree type, REAL_VALUE_TYPE d)
{
  return build_real (type, real_value_truncate (TYPE_MODE (type), d));
}

/* Return a new REAL_CST node whose type is TYPE
   and whose value is the integer value of the INTEGER_CST node I.  */

REAL_VALUE_TYPE
real_value_from_int_cst (const_tree type, const_tree i)
{
  REAL_VALUE_TYPE d;

  /* Clear all bits of the real value type so that we can later do
     bitwise comparisons to see if two values are the same.  */
  memset (&d, 0, sizeof d);

  real_from_integer (&d, type ? TYPE_MODE (type) : VOIDmode, wi::to_wide (i),
		     TYPE_SIGN (TREE_TYPE (i)));
  return d;
}

/* Given a tree representing an integer constant I, return a tree
   representing the same value as a floating-point constant of type TYPE.  */

tree
build_real_from_int_cst (tree type, const_tree i)
{
  tree v;
  int overflow = TREE_OVERFLOW (i);

  v = build_real (type, real_value_from_int_cst (type, i));

  TREE_OVERFLOW (v) |= overflow;
  return v;
}

/* Return a new REAL_CST node whose type is TYPE
   and whose value is the integer value I which has sign SGN.  */

tree
build_real_from_wide (tree type, const wide_int_ref &i, signop sgn)
{
  REAL_VALUE_TYPE d;

  /* Clear all bits of the real value type so that we can later do
     bitwise comparisons to see if two values are the same.  */
  memset (&d, 0, sizeof d);

  real_from_integer (&d, TYPE_MODE (type), i, sgn);
  return build_real (type, d);
}

/* Return a newly constructed STRING_CST node whose value is the LEN
   characters at STR when STR is nonnull, or all zeros otherwise.
   Note that for a C string literal, LEN should include the trailing NUL.
   The TREE_TYPE is not initialized.  */

tree
build_string (unsigned len, const char *str /*= NULL */)
{
  /* Do not waste bytes provided by padding of struct tree_string.  */
  unsigned size = len + offsetof (struct tree_string, str) + 1;

  record_node_allocation_statistics (STRING_CST, size);

  tree s = (tree) ggc_internal_alloc (size);

  memset (s, 0, sizeof (struct tree_typed));
  TREE_SET_CODE (s, STRING_CST);
  TREE_CONSTANT (s) = 1;
  TREE_STRING_LENGTH (s) = len;
  if (str)
    memcpy (s->string.str, str, len);
  else
    memset (s->string.str, 0, len);
  s->string.str[len] = '\0';

  return s;
}

/* Return a newly constructed COMPLEX_CST node whose value is
   specified by the real and imaginary parts REAL and IMAG.
   Both REAL and IMAG should be constant nodes.  TYPE, if specified,
   will be the type of the COMPLEX_CST; otherwise a new type will be made.  */

tree
build_complex (tree type, tree real, tree imag)
{
  gcc_assert (CONSTANT_CLASS_P (real));
  gcc_assert (CONSTANT_CLASS_P (imag));

  tree t = make_node (COMPLEX_CST);

  TREE_REALPART (t) = real;
  TREE_IMAGPART (t) = imag;
  TREE_TYPE (t) = type ? type : build_complex_type (TREE_TYPE (real));
  TREE_OVERFLOW (t) = TREE_OVERFLOW (real) | TREE_OVERFLOW (imag);
  return t;
}

/* Build a complex (inf +- 0i), such as for the result of cproj.
   TYPE is the complex tree type of the result.  If NEG is true, the
   imaginary zero is negative.  */

tree
build_complex_inf (tree type, bool neg)
{
  REAL_VALUE_TYPE rinf, rzero = dconst0;

  real_inf (&rinf);
  rzero.sign = neg;
  return build_complex (type, build_real (TREE_TYPE (type), rinf),
			build_real (TREE_TYPE (type), rzero));
}

/* Return the constant 1 in type TYPE.  If TYPE has several elements, each
   element is set to 1.  In particular, this is 1 + i for complex types.  */

tree
build_each_one_cst (tree type)
{
  if (TREE_CODE (type) == COMPLEX_TYPE)
    {
      tree scalar = build_one_cst (TREE_TYPE (type));
      return build_complex (type, scalar, scalar);
    }
  else
    return build_one_cst (type);
}

/* Return a constant of arithmetic type TYPE which is the
   multiplicative identity of the set TYPE.  */

tree
build_one_cst (tree type)
{
  switch (TREE_CODE (type))
    {
    case INTEGER_TYPE: case ENUMERAL_TYPE: case BOOLEAN_TYPE:
    case POINTER_TYPE: case REFERENCE_TYPE:
    case OFFSET_TYPE:
      return build_int_cst (type, 1);

    case REAL_TYPE:
      return build_real (type, dconst1);

    case FIXED_POINT_TYPE:
      /* We can only generate 1 for accum types.  */
      gcc_assert (ALL_SCALAR_ACCUM_MODE_P (TYPE_MODE (type)));
      return build_fixed (type, FCONST1 (TYPE_MODE (type)));

    case VECTOR_TYPE:
      {
	tree scalar = build_one_cst (TREE_TYPE (type));

	return build_vector_from_val (type, scalar);
      }

    case COMPLEX_TYPE:
      return build_complex (type,
			    build_one_cst (TREE_TYPE (type)),
			    build_zero_cst (TREE_TYPE (type)));

    default:
      gcc_unreachable ();
    }
}

/* Return an integer of type TYPE containing all 1's in as much precision as
   it contains, or a complex or vector whose subparts are such integers.  */

tree
build_all_ones_cst (tree type)
{
  if (TREE_CODE (type) == COMPLEX_TYPE)
    {
      tree scalar = build_all_ones_cst (TREE_TYPE (type));
      return build_complex (type, scalar, scalar);
    }
  else
    return build_minus_one_cst (type);
}

/* Return a constant of arithmetic type TYPE which is the
   opposite of the multiplicative identity of the set TYPE.  */

tree
build_minus_one_cst (tree type)
{
  switch (TREE_CODE (type))
    {
    case INTEGER_TYPE: case ENUMERAL_TYPE: case BOOLEAN_TYPE:
    case POINTER_TYPE: case REFERENCE_TYPE:
    case OFFSET_TYPE:
      return build_int_cst (type, -1);

    case REAL_TYPE:
      return build_real (type, dconstm1);

    case FIXED_POINT_TYPE:
      /* We can only generate 1 for accum types.  */
      gcc_assert (ALL_SCALAR_ACCUM_MODE_P (TYPE_MODE (type)));
      return build_fixed (type,
			  fixed_from_double_int (double_int_minus_one,
						 SCALAR_TYPE_MODE (type)));

    case VECTOR_TYPE:
      {
	tree scalar = build_minus_one_cst (TREE_TYPE (type));

	return build_vector_from_val (type, scalar);
      }

    case COMPLEX_TYPE:
      return build_complex (type,
			    build_minus_one_cst (TREE_TYPE (type)),
			    build_zero_cst (TREE_TYPE (type)));

    default:
      gcc_unreachable ();
    }
}

/* Build 0 constant of type TYPE.  This is used by constructor folding
   and thus the constant should be represented in memory by
   zero(es).  */

tree
build_zero_cst (tree type)
{
  switch (TREE_CODE (type))
    {
    case INTEGER_TYPE: case ENUMERAL_TYPE: case BOOLEAN_TYPE:
    case POINTER_TYPE: case REFERENCE_TYPE:
    case OFFSET_TYPE: case NULLPTR_TYPE:
      return build_int_cst (type, 0);

    case REAL_TYPE:
      return build_real (type, dconst0);

    case FIXED_POINT_TYPE:
      return build_fixed (type, FCONST0 (TYPE_MODE (type)));

    case VECTOR_TYPE:
      {
	tree scalar = build_zero_cst (TREE_TYPE (type));

	return build_vector_from_val (type, scalar);
      }

    case COMPLEX_TYPE:
      {
	tree zero = build_zero_cst (TREE_TYPE (type));

	return build_complex (type, zero, zero);
      }

    default:
      if (!AGGREGATE_TYPE_P (type))
	return fold_convert (type, integer_zero_node);
      return build_constructor (type, NULL);
    }
}


/* Build a BINFO with LEN language slots.  */

tree
make_tree_binfo (unsigned base_binfos MEM_STAT_DECL)
{
  tree t;
  size_t length = (offsetof (struct tree_binfo, base_binfos)
		   + vec<tree, va_gc>::embedded_size (base_binfos));

  record_node_allocation_statistics (TREE_BINFO, length);

  t = ggc_alloc_tree_node_stat (length PASS_MEM_STAT);

  memset (t, 0, offsetof (struct tree_binfo, base_binfos));

  TREE_SET_CODE (t, TREE_BINFO);

  BINFO_BASE_BINFOS (t)->embedded_init (base_binfos);

  return t;
}

/* Create a CASE_LABEL_EXPR tree node and return it.  */

tree
build_case_label (tree low_value, tree high_value, tree label_decl)
{
  tree t = make_node (CASE_LABEL_EXPR);

  TREE_TYPE (t) = void_type_node;
  SET_EXPR_LOCATION (t, DECL_SOURCE_LOCATION (label_decl));

  CASE_LOW (t) = low_value;
  CASE_HIGH (t) = high_value;
  CASE_LABEL (t) = label_decl;
  CASE_CHAIN (t) = NULL_TREE;

  return t;
}

/* Build a newly constructed INTEGER_CST node.  LEN and EXT_LEN are the
   values of TREE_INT_CST_NUNITS and TREE_INT_CST_EXT_NUNITS respectively.
   The latter determines the length of the HOST_WIDE_INT vector.  */

tree
make_int_cst (int len, int ext_len MEM_STAT_DECL)
{
  tree t;
  int length = ((ext_len - 1) * sizeof (HOST_WIDE_INT)
		+ sizeof (struct tree_int_cst));

  gcc_assert (len);
  record_node_allocation_statistics (INTEGER_CST, length);

  t = ggc_alloc_cleared_tree_node_stat (length PASS_MEM_STAT);

  TREE_SET_CODE (t, INTEGER_CST);
  TREE_INT_CST_NUNITS (t) = len;
  TREE_INT_CST_EXT_NUNITS (t) = ext_len;
  /* to_offset can only be applied to trees that are offset_int-sized
     or smaller.  EXT_LEN is correct if it fits, otherwise the constant
     must be exactly the precision of offset_int and so LEN is correct.  */
  if (ext_len <= OFFSET_INT_ELTS)
    TREE_INT_CST_OFFSET_NUNITS (t) = ext_len;
  else
    TREE_INT_CST_OFFSET_NUNITS (t) = len;

  TREE_CONSTANT (t) = 1;

  return t;
}

/* Build a newly constructed TREE_VEC node of length LEN.  */

tree
make_tree_vec (int len MEM_STAT_DECL)
{
  tree t;
  size_t length = (len - 1) * sizeof (tree) + sizeof (struct tree_vec);

  record_node_allocation_statistics (TREE_VEC, length);

  t = ggc_alloc_cleared_tree_node_stat (length PASS_MEM_STAT);

  TREE_SET_CODE (t, TREE_VEC);
  TREE_VEC_LENGTH (t) = len;

  return t;
}

/* Grow a TREE_VEC node to new length LEN.  */

tree
grow_tree_vec (tree v, int len MEM_STAT_DECL)
{
  gcc_assert (TREE_CODE (v) == TREE_VEC);

  int oldlen = TREE_VEC_LENGTH (v);
  gcc_assert (len > oldlen);

  size_t oldlength = (oldlen - 1) * sizeof (tree) + sizeof (struct tree_vec);
  size_t length = (len - 1) * sizeof (tree) + sizeof (struct tree_vec);

  record_node_allocation_statistics (TREE_VEC, length - oldlength);

  v = (tree) ggc_realloc (v, length PASS_MEM_STAT);

  TREE_VEC_LENGTH (v) = len;

  return v;
}

/* Return 1 if EXPR is the constant zero, whether it is integral, float or
   fixed, and scalar, complex or vector.  */

bool
zerop (const_tree expr)
{
  return (integer_zerop (expr)
	  || real_zerop (expr)
	  || fixed_zerop (expr));
}

/* Return 1 if EXPR is the integer constant zero or a complex constant
   of zero, or a location wrapper for such a constant.  */

bool
integer_zerop (const_tree expr)
{
  STRIP_ANY_LOCATION_WRAPPER (expr);

  switch (TREE_CODE (expr))
    {
    case INTEGER_CST:
      return wi::to_wide (expr) == 0;
    case COMPLEX_CST:
      return (integer_zerop (TREE_REALPART (expr))
	      && integer_zerop (TREE_IMAGPART (expr)));
    case VECTOR_CST:
      return (VECTOR_CST_NPATTERNS (expr) == 1
	      && VECTOR_CST_DUPLICATE_P (expr)
	      && integer_zerop (VECTOR_CST_ENCODED_ELT (expr, 0)));
    default:
      return false;
    }
}

/* Return 1 if EXPR is the integer constant one or the corresponding
   complex constant, or a location wrapper for such a constant.  */

bool
integer_onep (const_tree expr)
{
  STRIP_ANY_LOCATION_WRAPPER (expr);

  switch (TREE_CODE (expr))
    {
    case INTEGER_CST:
      return wi::eq_p (wi::to_widest (expr), 1);
    case COMPLEX_CST:
      return (integer_onep (TREE_REALPART (expr))
	      && integer_zerop (TREE_IMAGPART (expr)));
    case VECTOR_CST:
      return (VECTOR_CST_NPATTERNS (expr) == 1
	      && VECTOR_CST_DUPLICATE_P (expr)
	      && integer_onep (VECTOR_CST_ENCODED_ELT (expr, 0)));
    default:
      return false;
    }
}

/* Return 1 if EXPR is the integer constant one.  For complex and vector,
   return 1 if every piece is the integer constant one.
   Also return 1 for location wrappers for such a constant.  */

bool
integer_each_onep (const_tree expr)
{
  STRIP_ANY_LOCATION_WRAPPER (expr);

  if (TREE_CODE (expr) == COMPLEX_CST)
    return (integer_onep (TREE_REALPART (expr))
	    && integer_onep (TREE_IMAGPART (expr)));
  else
    return integer_onep (expr);
}

/* Return 1 if EXPR is an integer containing all 1's in as much precision as
   it contains, or a complex or vector whose subparts are such integers,
   or a location wrapper for such a constant.  */

bool
integer_all_onesp (const_tree expr)
{
  STRIP_ANY_LOCATION_WRAPPER (expr);

  if (TREE_CODE (expr) == COMPLEX_CST
      && integer_all_onesp (TREE_REALPART (expr))
      && integer_all_onesp (TREE_IMAGPART (expr)))
    return true;

  else if (TREE_CODE (expr) == VECTOR_CST)
    return (VECTOR_CST_NPATTERNS (expr) == 1
	    && VECTOR_CST_DUPLICATE_P (expr)
	    && integer_all_onesp (VECTOR_CST_ENCODED_ELT (expr, 0)));

  else if (TREE_CODE (expr) != INTEGER_CST)
    return false;

  return (wi::max_value (TYPE_PRECISION (TREE_TYPE (expr)), UNSIGNED)
	  == wi::to_wide (expr));
}

/* Return 1 if EXPR is the integer constant minus one, or a location wrapper
   for such a constant.  */

bool
integer_minus_onep (const_tree expr)
{
  STRIP_ANY_LOCATION_WRAPPER (expr);

  if (TREE_CODE (expr) == COMPLEX_CST)
    return (integer_all_onesp (TREE_REALPART (expr))
	    && integer_zerop (TREE_IMAGPART (expr)));
  else
    return integer_all_onesp (expr);
}

/* Return 1 if EXPR is an integer constant that is a power of 2 (i.e., has only
   one bit on), or a location wrapper for such a constant.  */

bool
integer_pow2p (const_tree expr)
{
  STRIP_ANY_LOCATION_WRAPPER (expr);

  if (TREE_CODE (expr) == COMPLEX_CST
      && integer_pow2p (TREE_REALPART (expr))
      && integer_zerop (TREE_IMAGPART (expr)))
    return true;

  if (TREE_CODE (expr) != INTEGER_CST)
    return false;

  return wi::popcount (wi::to_wide (expr)) == 1;
}

/* Return 1 if EXPR is an integer constant other than zero or a
   complex constant other than zero, or a location wrapper for such a
   constant.  */

bool
integer_nonzerop (const_tree expr)
{
  STRIP_ANY_LOCATION_WRAPPER (expr);

  return ((TREE_CODE (expr) == INTEGER_CST
	   && wi::to_wide (expr) != 0)
	  || (TREE_CODE (expr) == COMPLEX_CST
	      && (integer_nonzerop (TREE_REALPART (expr))
		  || integer_nonzerop (TREE_IMAGPART (expr)))));
}

/* Return 1 if EXPR is the integer constant one.  For vector,
   return 1 if every piece is the integer constant minus one
   (representing the value TRUE).
   Also return 1 for location wrappers for such a constant.  */

bool
integer_truep (const_tree expr)
{
  STRIP_ANY_LOCATION_WRAPPER (expr);

  if (TREE_CODE (expr) == VECTOR_CST)
    return integer_all_onesp (expr);
  return integer_onep (expr);
}

/* Return 1 if EXPR is the fixed-point constant zero, or a location wrapper
   for such a constant.  */

bool
fixed_zerop (const_tree expr)
{
  STRIP_ANY_LOCATION_WRAPPER (expr);

  return (TREE_CODE (expr) == FIXED_CST
	  && TREE_FIXED_CST (expr).data.is_zero ());
}

/* Return the power of two represented by a tree node known to be a
   power of two.  */

int
tree_log2 (const_tree expr)
{
  if (TREE_CODE (expr) == COMPLEX_CST)
    return tree_log2 (TREE_REALPART (expr));

  return wi::exact_log2 (wi::to_wide (expr));
}

/* Similar, but return the largest integer Y such that 2 ** Y is less
   than or equal to EXPR.  */

int
tree_floor_log2 (const_tree expr)
{
  if (TREE_CODE (expr) == COMPLEX_CST)
    return tree_log2 (TREE_REALPART (expr));

  return wi::floor_log2 (wi::to_wide (expr));
}

/* Return number of known trailing zero bits in EXPR, or, if the value of
   EXPR is known to be zero, the precision of it's type.  */

unsigned int
tree_ctz (const_tree expr)
{
  if (!INTEGRAL_TYPE_P (TREE_TYPE (expr))
      && !POINTER_TYPE_P (TREE_TYPE (expr)))
    return 0;

  unsigned int ret1, ret2, prec = TYPE_PRECISION (TREE_TYPE (expr));
  switch (TREE_CODE (expr))
    {
    case INTEGER_CST:
      ret1 = wi::ctz (wi::to_wide (expr));
      return MIN (ret1, prec);
    case SSA_NAME:
      ret1 = wi::ctz (get_nonzero_bits (expr));
      return MIN (ret1, prec);
    case PLUS_EXPR:
    case MINUS_EXPR:
    case BIT_IOR_EXPR:
    case BIT_XOR_EXPR:
    case MIN_EXPR:
    case MAX_EXPR:
      ret1 = tree_ctz (TREE_OPERAND (expr, 0));
      if (ret1 == 0)
	return ret1;
      ret2 = tree_ctz (TREE_OPERAND (expr, 1));
      return MIN (ret1, ret2);
    case POINTER_PLUS_EXPR:
      ret1 = tree_ctz (TREE_OPERAND (expr, 0));
      ret2 = tree_ctz (TREE_OPERAND (expr, 1));
      /* Second operand is sizetype, which could be in theory
	 wider than pointer's precision.  Make sure we never
	 return more than prec.  */
      ret2 = MIN (ret2, prec);
      return MIN (ret1, ret2);
    case BIT_AND_EXPR:
      ret1 = tree_ctz (TREE_OPERAND (expr, 0));
      ret2 = tree_ctz (TREE_OPERAND (expr, 1));
      return MAX (ret1, ret2);
    case MULT_EXPR:
      ret1 = tree_ctz (TREE_OPERAND (expr, 0));
      ret2 = tree_ctz (TREE_OPERAND (expr, 1));
      return MIN (ret1 + ret2, prec);
    case LSHIFT_EXPR:
      ret1 = tree_ctz (TREE_OPERAND (expr, 0));
      if (tree_fits_uhwi_p (TREE_OPERAND (expr, 1))
	  && (tree_to_uhwi (TREE_OPERAND (expr, 1)) < prec))
	{
	  ret2 = tree_to_uhwi (TREE_OPERAND (expr, 1));
	  return MIN (ret1 + ret2, prec);
	}
      return ret1;
    case RSHIFT_EXPR:
      if (tree_fits_uhwi_p (TREE_OPERAND (expr, 1))
	  && (tree_to_uhwi (TREE_OPERAND (expr, 1)) < prec))
	{
	  ret1 = tree_ctz (TREE_OPERAND (expr, 0));
	  ret2 = tree_to_uhwi (TREE_OPERAND (expr, 1));
	  if (ret1 > ret2)
	    return ret1 - ret2;
	}
      return 0;
    case TRUNC_DIV_EXPR:
    case CEIL_DIV_EXPR:
    case FLOOR_DIV_EXPR:
    case ROUND_DIV_EXPR:
    case EXACT_DIV_EXPR:
      if (TREE_CODE (TREE_OPERAND (expr, 1)) == INTEGER_CST
	  && tree_int_cst_sgn (TREE_OPERAND (expr, 1)) == 1)
	{
	  int l = tree_log2 (TREE_OPERAND (expr, 1));
	  if (l >= 0)
	    {
	      ret1 = tree_ctz (TREE_OPERAND (expr, 0));
	      ret2 = l;
	      if (ret1 > ret2)
		return ret1 - ret2;
	    }
	}
      return 0;
    CASE_CONVERT:
      ret1 = tree_ctz (TREE_OPERAND (expr, 0));
      if (ret1 && ret1 == TYPE_PRECISION (TREE_TYPE (TREE_OPERAND (expr, 0))))
	ret1 = prec;
      return MIN (ret1, prec);
    case SAVE_EXPR:
      return tree_ctz (TREE_OPERAND (expr, 0));
    case COND_EXPR:
      ret1 = tree_ctz (TREE_OPERAND (expr, 1));
      if (ret1 == 0)
	return 0;
      ret2 = tree_ctz (TREE_OPERAND (expr, 2));
      return MIN (ret1, ret2);
    case COMPOUND_EXPR:
      return tree_ctz (TREE_OPERAND (expr, 1));
    case ADDR_EXPR:
      ret1 = get_pointer_alignment (CONST_CAST_TREE (expr));
      if (ret1 > BITS_PER_UNIT)
	{
	  ret1 = ctz_hwi (ret1 / BITS_PER_UNIT);
	  return MIN (ret1, prec);
	}
      return 0;
    default:
      return 0;
    }
}

/* Return 1 if EXPR is the real constant zero.  Trailing zeroes matter for
   decimal float constants, so don't return 1 for them.
   Also return 1 for location wrappers around such a constant.  */

bool
real_zerop (const_tree expr)
{
  STRIP_ANY_LOCATION_WRAPPER (expr);

  switch (TREE_CODE (expr))
    {
    case REAL_CST:
      return real_equal (&TREE_REAL_CST (expr), &dconst0)
	     && !(DECIMAL_FLOAT_MODE_P (TYPE_MODE (TREE_TYPE (expr))));
    case COMPLEX_CST:
      return real_zerop (TREE_REALPART (expr))
	     && real_zerop (TREE_IMAGPART (expr));
    case VECTOR_CST:
      {
	/* Don't simply check for a duplicate because the predicate
	   accepts both +0.0 and -0.0.  */
	unsigned count = vector_cst_encoded_nelts (expr);
	for (unsigned int i = 0; i < count; ++i)
	  if (!real_zerop (VECTOR_CST_ENCODED_ELT (expr, i)))
	    return false;
	return true;
      }
    default:
      return false;
    }
}

/* Return 1 if EXPR is the real constant one in real or complex form.
   Trailing zeroes matter for decimal float constants, so don't return
   1 for them.
   Also return 1 for location wrappers around such a constant.  */

bool
real_onep (const_tree expr)
{
  STRIP_ANY_LOCATION_WRAPPER (expr);

  switch (TREE_CODE (expr))
    {
    case REAL_CST:
      return real_equal (&TREE_REAL_CST (expr), &dconst1)
	     && !(DECIMAL_FLOAT_MODE_P (TYPE_MODE (TREE_TYPE (expr))));
    case COMPLEX_CST:
      return real_onep (TREE_REALPART (expr))
	     && real_zerop (TREE_IMAGPART (expr));
    case VECTOR_CST:
      return (VECTOR_CST_NPATTERNS (expr) == 1
	      && VECTOR_CST_DUPLICATE_P (expr)
	      && real_onep (VECTOR_CST_ENCODED_ELT (expr, 0)));
    default:
      return false;
    }
}

/* Return 1 if EXPR is the real constant minus one.  Trailing zeroes
   matter for decimal float constants, so don't return 1 for them.
   Also return 1 for location wrappers around such a constant.  */

bool
real_minus_onep (const_tree expr)
{
  STRIP_ANY_LOCATION_WRAPPER (expr);

  switch (TREE_CODE (expr))
    {
    case REAL_CST:
      return real_equal (&TREE_REAL_CST (expr), &dconstm1)
	     && !(DECIMAL_FLOAT_MODE_P (TYPE_MODE (TREE_TYPE (expr))));
    case COMPLEX_CST:
      return real_minus_onep (TREE_REALPART (expr))
	     && real_zerop (TREE_IMAGPART (expr));
    case VECTOR_CST:
      return (VECTOR_CST_NPATTERNS (expr) == 1
	      && VECTOR_CST_DUPLICATE_P (expr)
	      && real_minus_onep (VECTOR_CST_ENCODED_ELT (expr, 0)));
    default:
      return false;
    }
}

/* Nonzero if EXP is a constant or a cast of a constant.  */

bool
really_constant_p (const_tree exp)
{
  /* This is not quite the same as STRIP_NOPS.  It does more.  */
  while (CONVERT_EXPR_P (exp)
	 || TREE_CODE (exp) == NON_LVALUE_EXPR)
    exp = TREE_OPERAND (exp, 0);
  return TREE_CONSTANT (exp);
}

/* Return true if T holds a polynomial pointer difference, storing it in
   *VALUE if so.  A true return means that T's precision is no greater
   than 64 bits, which is the largest address space we support, so *VALUE
   never loses precision.  However, the signedness of the result does
   not necessarily match the signedness of T: sometimes an unsigned type
   like sizetype is used to encode a value that is actually negative.  */

bool
ptrdiff_tree_p (const_tree t, poly_int64_pod *value)
{
  if (!t)
    return false;
  if (TREE_CODE (t) == INTEGER_CST)
    {
      if (!cst_and_fits_in_hwi (t))
	return false;
      *value = int_cst_value (t);
      return true;
    }
  if (POLY_INT_CST_P (t))
    {
      for (unsigned int i = 0; i < NUM_POLY_INT_COEFFS; ++i)
	if (!cst_and_fits_in_hwi (POLY_INT_CST_COEFF (t, i)))
	  return false;
      for (unsigned int i = 0; i < NUM_POLY_INT_COEFFS; ++i)
	value->coeffs[i] = int_cst_value (POLY_INT_CST_COEFF (t, i));
      return true;
    }
  return false;
}

poly_int64
tree_to_poly_int64 (const_tree t)
{
  gcc_assert (tree_fits_poly_int64_p (t));
  if (POLY_INT_CST_P (t))
    return poly_int_cst_value (t).force_shwi ();
  return TREE_INT_CST_LOW (t);
}

poly_uint64
tree_to_poly_uint64 (const_tree t)
{
  gcc_assert (tree_fits_poly_uint64_p (t));
  if (POLY_INT_CST_P (t))
    return poly_int_cst_value (t).force_uhwi ();
  return TREE_INT_CST_LOW (t);
}

/* Return first list element whose TREE_VALUE is ELEM.
   Return 0 if ELEM is not in LIST.  */

tree
value_member (tree elem, tree list)
{
  while (list)
    {
      if (elem == TREE_VALUE (list))
	return list;
      list = TREE_CHAIN (list);
    }
  return NULL_TREE;
}

/* Return first list element whose TREE_PURPOSE is ELEM.
   Return 0 if ELEM is not in LIST.  */

tree
purpose_member (const_tree elem, tree list)
{
  while (list)
    {
      if (elem == TREE_PURPOSE (list))
	return list;
      list = TREE_CHAIN (list);
    }
  return NULL_TREE;
}

/* Return true if ELEM is in V.  */

bool
vec_member (const_tree elem, vec<tree, va_gc> *v)
{
  unsigned ix;
  tree t;
  FOR_EACH_VEC_SAFE_ELT (v, ix, t)
    if (elem == t)
      return true;
  return false;
}

/* Returns element number IDX (zero-origin) of chain CHAIN, or
   NULL_TREE.  */

tree
chain_index (int idx, tree chain)
{
  for (; chain && idx > 0; --idx)
    chain = TREE_CHAIN (chain);
  return chain;
}

/* Return nonzero if ELEM is part of the chain CHAIN.  */

bool
chain_member (const_tree elem, const_tree chain)
{
  while (chain)
    {
      if (elem == chain)
	return true;
      chain = DECL_CHAIN (chain);
    }

  return false;
}

/* Return the length of a chain of nodes chained through TREE_CHAIN.
   We expect a null pointer to mark the end of the chain.
   This is the Lisp primitive `length'.  */

int
list_length (const_tree t)
{
  const_tree p = t;
#ifdef ENABLE_TREE_CHECKING
  const_tree q = t;
#endif
  int len = 0;

  while (p)
    {
      p = TREE_CHAIN (p);
#ifdef ENABLE_TREE_CHECKING
      if (len % 2)
	q = TREE_CHAIN (q);
      gcc_assert (p != q);
#endif
      len++;
    }

  return len;
}

/* Returns the first FIELD_DECL in the TYPE_FIELDS of the RECORD_TYPE or
   UNION_TYPE TYPE, or NULL_TREE if none.  */

tree
first_field (const_tree type)
{
  tree t = TYPE_FIELDS (type);
  while (t && TREE_CODE (t) != FIELD_DECL)
    t = TREE_CHAIN (t);
  return t;
}

/* Returns the last FIELD_DECL in the TYPE_FIELDS of the RECORD_TYPE or
   UNION_TYPE TYPE, or NULL_TREE if none.  */

tree
last_field (const_tree type)
{
  tree last = NULL_TREE;

  for (tree fld = TYPE_FIELDS (type); fld; fld = TREE_CHAIN (fld))
    {
      if (TREE_CODE (fld) != FIELD_DECL)
	continue;

      last = fld;
    }

  return last;
}

/* Concatenate two chains of nodes (chained through TREE_CHAIN)
   by modifying the last node in chain 1 to point to chain 2.
   This is the Lisp primitive `nconc'.  */

tree
chainon (tree op1, tree op2)
{
  tree t1;

  if (!op1)
    return op2;
  if (!op2)
    return op1;

  for (t1 = op1; TREE_CHAIN (t1); t1 = TREE_CHAIN (t1))
    continue;
  TREE_CHAIN (t1) = op2;

#ifdef ENABLE_TREE_CHECKING
  {
    tree t2;
    for (t2 = op2; t2; t2 = TREE_CHAIN (t2))
      gcc_assert (t2 != t1);
  }
#endif

  return op1;
}

/* Return the last node in a chain of nodes (chained through TREE_CHAIN).  */

tree
tree_last (tree chain)
{
  tree next;
  if (chain)
    while ((next = TREE_CHAIN (chain)))
      chain = next;
  return chain;
}

/* Reverse the order of elements in the chain T,
   and return the new head of the chain (old last element).  */

tree
nreverse (tree t)
{
  tree prev = 0, decl, next;
  for (decl = t; decl; decl = next)
    {
      /* We shouldn't be using this function to reverse BLOCK chains; we
	 have blocks_nreverse for that.  */
      gcc_checking_assert (TREE_CODE (decl) != BLOCK);
      next = TREE_CHAIN (decl);
      TREE_CHAIN (decl) = prev;
      prev = decl;
    }
  return prev;
}

/* Return a newly created TREE_LIST node whose
   purpose and value fields are PARM and VALUE.  */

tree
build_tree_list (tree parm, tree value MEM_STAT_DECL)
{
  tree t = make_node (TREE_LIST PASS_MEM_STAT);
  TREE_PURPOSE (t) = parm;
  TREE_VALUE (t) = value;
  return t;
}

/* Build a chain of TREE_LIST nodes from a vector.  */

tree
build_tree_list_vec (const vec<tree, va_gc> *vec MEM_STAT_DECL)
{
  tree ret = NULL_TREE;
  tree *pp = &ret;
  unsigned int i;
  tree t;
  FOR_EACH_VEC_SAFE_ELT (vec, i, t)
    {
      *pp = build_tree_list (NULL, t PASS_MEM_STAT);
      pp = &TREE_CHAIN (*pp);
    }
  return ret;
}

/* Return a newly created TREE_LIST node whose
   purpose and value fields are PURPOSE and VALUE
   and whose TREE_CHAIN is CHAIN.  */

tree 
tree_cons (tree purpose, tree value, tree chain MEM_STAT_DECL)
{
  tree node;

  node = ggc_alloc_tree_node_stat (sizeof (struct tree_list) PASS_MEM_STAT);
  memset (node, 0, sizeof (struct tree_common));

  record_node_allocation_statistics (TREE_LIST, sizeof (struct tree_list));

  TREE_SET_CODE (node, TREE_LIST);
  TREE_CHAIN (node) = chain;
  TREE_PURPOSE (node) = purpose;
  TREE_VALUE (node) = value;
  return node;
}

/* Return the values of the elements of a CONSTRUCTOR as a vector of
   trees.  */

vec<tree, va_gc> *
ctor_to_vec (tree ctor)
{
  vec<tree, va_gc> *vec;
  vec_alloc (vec, CONSTRUCTOR_NELTS (ctor));
  unsigned int ix;
  tree val;

  FOR_EACH_CONSTRUCTOR_VALUE (CONSTRUCTOR_ELTS (ctor), ix, val)
    vec->quick_push (val);

  return vec;
}

/* Return the size nominally occupied by an object of type TYPE
   when it resides in memory.  The value is measured in units of bytes,
   and its data type is that normally used for type sizes
   (which is the first type created by make_signed_type or
   make_unsigned_type).  */

tree
size_in_bytes_loc (location_t loc, const_tree type)
{
  tree t;

  if (type == error_mark_node)
    return integer_zero_node;

  type = TYPE_MAIN_VARIANT (type);
  t = TYPE_SIZE_UNIT (type);

  if (t == 0)
    {
      lang_hooks.types.incomplete_type_error (loc, NULL_TREE, type);
      return size_zero_node;
    }

  return t;
}

/* Return the size of TYPE (in bytes) as a wide integer
   or return -1 if the size can vary or is larger than an integer.  */

HOST_WIDE_INT
int_size_in_bytes (const_tree type)
{
  tree t;

  if (type == error_mark_node)
    return 0;

  type = TYPE_MAIN_VARIANT (type);
  t = TYPE_SIZE_UNIT (type);

  if (t && tree_fits_uhwi_p (t))
    return TREE_INT_CST_LOW (t);
  else
    return -1;
}

/* Return the maximum size of TYPE (in bytes) as a wide integer
   or return -1 if the size can vary or is larger than an integer.  */

HOST_WIDE_INT
max_int_size_in_bytes (const_tree type)
{
  HOST_WIDE_INT size = -1;
  tree size_tree;

  /* If this is an array type, check for a possible MAX_SIZE attached.  */

  if (TREE_CODE (type) == ARRAY_TYPE)
    {
      size_tree = TYPE_ARRAY_MAX_SIZE (type);

      if (size_tree && tree_fits_uhwi_p (size_tree))
	size = tree_to_uhwi (size_tree);
    }

  /* If we still haven't been able to get a size, see if the language
     can compute a maximum size.  */

  if (size == -1)
    {
      size_tree = lang_hooks.types.max_size (type);

      if (size_tree && tree_fits_uhwi_p (size_tree))
	size = tree_to_uhwi (size_tree);
    }

  return size;
}

/* Return the bit position of FIELD, in bits from the start of the record.
   This is a tree of type bitsizetype.  */

tree
bit_position (const_tree field)
{
  return bit_from_pos (DECL_FIELD_OFFSET (field),
		       DECL_FIELD_BIT_OFFSET (field));
}

/* Return the byte position of FIELD, in bytes from the start of the record.
   This is a tree of type sizetype.  */

tree
byte_position (const_tree field)
{
  return byte_from_pos (DECL_FIELD_OFFSET (field),
			DECL_FIELD_BIT_OFFSET (field));
}

/* Likewise, but return as an integer.  It must be representable in
   that way (since it could be a signed value, we don't have the
   option of returning -1 like int_size_in_byte can.  */

HOST_WIDE_INT
int_byte_position (const_tree field)
{
  return tree_to_shwi (byte_position (field));
}

/* Return, as a tree node, the number of elements for TYPE (which is an
   ARRAY_TYPE) minus one. This counts only elements of the top array.  */

tree
array_type_nelts (const_tree type)
{
  tree index_type, min, max;

  /* If they did it with unspecified bounds, then we should have already
     given an error about it before we got here.  */
  if (! TYPE_DOMAIN (type))
    return error_mark_node;

  index_type = TYPE_DOMAIN (type);
  min = TYPE_MIN_VALUE (index_type);
  max = TYPE_MAX_VALUE (index_type);

  /* TYPE_MAX_VALUE may not be set if the array has unknown length.  */
  if (!max)
    {
      /* zero sized arrays are represented from C FE as complete types with
	 NULL TYPE_MAX_VALUE and zero TYPE_SIZE, while C++ FE represents
	 them as min 0, max -1.  */
      if (COMPLETE_TYPE_P (type)
	  && integer_zerop (TYPE_SIZE (type))
	  && integer_zerop (min))
	return build_int_cst (TREE_TYPE (min), -1);

      return error_mark_node;
    }

  return (integer_zerop (min)
	  ? max
	  : fold_build2 (MINUS_EXPR, TREE_TYPE (max), max, min));
}

/* If arg is static -- a reference to an object in static storage -- then
   return the object.  This is not the same as the C meaning of `static'.
   If arg isn't static, return NULL.  */

tree
staticp (tree arg)
{
  switch (TREE_CODE (arg))
    {
    case FUNCTION_DECL:
      /* Nested functions are static, even though taking their address will
	 involve a trampoline as we unnest the nested function and create
	 the trampoline on the tree level.  */
      return arg;

    case VAR_DECL:
      return ((TREE_STATIC (arg) || DECL_EXTERNAL (arg))
	      && ! DECL_THREAD_LOCAL_P (arg)
	      && ! DECL_DLLIMPORT_P (arg)
	      ? arg : NULL);

    case CONST_DECL:
      return ((TREE_STATIC (arg) || DECL_EXTERNAL (arg))
	      ? arg : NULL);

    case CONSTRUCTOR:
      return TREE_STATIC (arg) ? arg : NULL;

    case LABEL_DECL:
    case STRING_CST:
      return arg;

    case COMPONENT_REF:
      /* If the thing being referenced is not a field, then it is
	 something language specific.  */
      gcc_assert (TREE_CODE (TREE_OPERAND (arg, 1)) == FIELD_DECL);

      /* If we are referencing a bitfield, we can't evaluate an
	 ADDR_EXPR at compile time and so it isn't a constant.  */
      if (DECL_BIT_FIELD (TREE_OPERAND (arg, 1)))
	return NULL;

      return staticp (TREE_OPERAND (arg, 0));

    case BIT_FIELD_REF:
      return NULL;

    case INDIRECT_REF:
      return TREE_CONSTANT (TREE_OPERAND (arg, 0)) ? arg : NULL;

    case ARRAY_REF:
    case ARRAY_RANGE_REF:
      if (TREE_CODE (TYPE_SIZE (TREE_TYPE (arg))) == INTEGER_CST
	  && TREE_CODE (TREE_OPERAND (arg, 1)) == INTEGER_CST)
	return staticp (TREE_OPERAND (arg, 0));
      else
	return NULL;

    case COMPOUND_LITERAL_EXPR:
      return TREE_STATIC (COMPOUND_LITERAL_EXPR_DECL (arg)) ? arg : NULL;

    default:
      return NULL;
    }
}




/* Return whether OP is a DECL whose address is function-invariant.  */

bool
decl_address_invariant_p (const_tree op)
{
  /* The conditions below are slightly less strict than the one in
     staticp.  */

  switch (TREE_CODE (op))
    {
    case PARM_DECL:
    case RESULT_DECL:
    case LABEL_DECL:
    case FUNCTION_DECL:
      return true;

    case VAR_DECL:
      if ((TREE_STATIC (op) || DECL_EXTERNAL (op))
          || DECL_THREAD_LOCAL_P (op)
          || DECL_CONTEXT (op) == current_function_decl
          || decl_function_context (op) == current_function_decl)
        return true;
      break;

    case CONST_DECL:
      if ((TREE_STATIC (op) || DECL_EXTERNAL (op))
          || decl_function_context (op) == current_function_decl)
        return true;
      break;

    default:
      break;
    }

  return false;
}

/* Return whether OP is a DECL whose address is interprocedural-invariant.  */

bool
decl_address_ip_invariant_p (const_tree op)
{
  /* The conditions below are slightly less strict than the one in
     staticp.  */

  switch (TREE_CODE (op))
    {
    case LABEL_DECL:
    case FUNCTION_DECL:
    case STRING_CST:
      return true;

    case VAR_DECL:
      if (((TREE_STATIC (op) || DECL_EXTERNAL (op))
           && !DECL_DLLIMPORT_P (op))
          || DECL_THREAD_LOCAL_P (op))
        return true;
      break;

    case CONST_DECL:
      if ((TREE_STATIC (op) || DECL_EXTERNAL (op)))
        return true;
      break;

    default:
      break;
    }

  return false;
}


/* Return true if T is function-invariant (internal function, does
   not handle arithmetic; that's handled in skip_simple_arithmetic and
   tree_invariant_p).  */

static bool
tree_invariant_p_1 (tree t)
{
  tree op;

  if (TREE_CONSTANT (t)
      || (TREE_READONLY (t) && !TREE_SIDE_EFFECTS (t)))
    return true;

  switch (TREE_CODE (t))
    {
    case SAVE_EXPR:
      return true;

    case ADDR_EXPR:
      op = TREE_OPERAND (t, 0);
      while (handled_component_p (op))
	{
	  switch (TREE_CODE (op))
	    {
	    case ARRAY_REF:
	    case ARRAY_RANGE_REF:
	      if (!tree_invariant_p (TREE_OPERAND (op, 1))
		  || TREE_OPERAND (op, 2) != NULL_TREE
		  || TREE_OPERAND (op, 3) != NULL_TREE)
		return false;
	      break;

	    case COMPONENT_REF:
	      if (TREE_OPERAND (op, 2) != NULL_TREE)
		return false;
	      break;

	    default:;
	    }
	  op = TREE_OPERAND (op, 0);
	}

      return CONSTANT_CLASS_P (op) || decl_address_invariant_p (op);

    default:
      break;
    }

  return false;
}

/* Return true if T is function-invariant.  */

bool
tree_invariant_p (tree t)
{
  tree inner = skip_simple_arithmetic (t);
  return tree_invariant_p_1 (inner);
}

/* Wrap a SAVE_EXPR around EXPR, if appropriate.
   Do this to any expression which may be used in more than one place,
   but must be evaluated only once.

   Normally, expand_expr would reevaluate the expression each time.
   Calling save_expr produces something that is evaluated and recorded
   the first time expand_expr is called on it.  Subsequent calls to
   expand_expr just reuse the recorded value.

   The call to expand_expr that generates code that actually computes
   the value is the first call *at compile time*.  Subsequent calls
   *at compile time* generate code to use the saved value.
   This produces correct result provided that *at run time* control
   always flows through the insns made by the first expand_expr
   before reaching the other places where the save_expr was evaluated.
   You, the caller of save_expr, must make sure this is so.

   Constants, and certain read-only nodes, are returned with no
   SAVE_EXPR because that is safe.  Expressions containing placeholders
   are not touched; see tree.def for an explanation of what these
   are used for.  */

tree
save_expr (tree expr)
{
  tree inner;

  /* If the tree evaluates to a constant, then we don't want to hide that
     fact (i.e. this allows further folding, and direct checks for constants).
     However, a read-only object that has side effects cannot be bypassed.
     Since it is no problem to reevaluate literals, we just return the
     literal node.  */
  inner = skip_simple_arithmetic (expr);
  if (TREE_CODE (inner) == ERROR_MARK)
    return inner;

  if (tree_invariant_p_1 (inner))
    return expr;

  /* If INNER contains a PLACEHOLDER_EXPR, we must evaluate it each time, since
     it means that the size or offset of some field of an object depends on
     the value within another field.

     Note that it must not be the case that EXPR contains both a PLACEHOLDER_EXPR
     and some variable since it would then need to be both evaluated once and
     evaluated more than once.  Front-ends must assure this case cannot
     happen by surrounding any such subexpressions in their own SAVE_EXPR
     and forcing evaluation at the proper time.  */
  if (contains_placeholder_p (inner))
    return expr;

  expr = build1_loc (EXPR_LOCATION (expr), SAVE_EXPR, TREE_TYPE (expr), expr);

  /* This expression might be placed ahead of a jump to ensure that the
     value was computed on both sides of the jump.  So make sure it isn't
     eliminated as dead.  */
  TREE_SIDE_EFFECTS (expr) = 1;
  return expr;
}

/* Look inside EXPR into any simple arithmetic operations.  Return the
   outermost non-arithmetic or non-invariant node.  */

tree
skip_simple_arithmetic (tree expr)
{
  /* We don't care about whether this can be used as an lvalue in this
     context.  */
  while (TREE_CODE (expr) == NON_LVALUE_EXPR)
    expr = TREE_OPERAND (expr, 0);

  /* If we have simple operations applied to a SAVE_EXPR or to a SAVE_EXPR and
     a constant, it will be more efficient to not make another SAVE_EXPR since
     it will allow better simplification and GCSE will be able to merge the
     computations if they actually occur.  */
  while (true)
    {
      if (UNARY_CLASS_P (expr))
	expr = TREE_OPERAND (expr, 0);
      else if (BINARY_CLASS_P (expr))
	{
	  if (tree_invariant_p (TREE_OPERAND (expr, 1)))
	    expr = TREE_OPERAND (expr, 0);
	  else if (tree_invariant_p (TREE_OPERAND (expr, 0)))
	    expr = TREE_OPERAND (expr, 1);
	  else
	    break;
	}
      else
	break;
    }

  return expr;
}

/* Look inside EXPR into simple arithmetic operations involving constants.
   Return the outermost non-arithmetic or non-constant node.  */

tree
skip_simple_constant_arithmetic (tree expr)
{
  while (TREE_CODE (expr) == NON_LVALUE_EXPR)
    expr = TREE_OPERAND (expr, 0);

  while (true)
    {
      if (UNARY_CLASS_P (expr))
	expr = TREE_OPERAND (expr, 0);
      else if (BINARY_CLASS_P (expr))
	{
	  if (TREE_CONSTANT (TREE_OPERAND (expr, 1)))
	    expr = TREE_OPERAND (expr, 0);
	  else if (TREE_CONSTANT (TREE_OPERAND (expr, 0)))
	    expr = TREE_OPERAND (expr, 1);
	  else
	    break;
	}
      else
	break;
    }

  return expr;
}

/* Return which tree structure is used by T.  */

enum tree_node_structure_enum
tree_node_structure (const_tree t)
{
  const enum tree_code code = TREE_CODE (t);
  return tree_node_structure_for_code (code);
}

/* Set various status flags when building a CALL_EXPR object T.  */

static void
process_call_operands (tree t)
{
  bool side_effects = TREE_SIDE_EFFECTS (t);
  bool read_only = false;
  int i = call_expr_flags (t);

  /* Calls have side-effects, except those to const or pure functions.  */
  if ((i & ECF_LOOPING_CONST_OR_PURE) || !(i & (ECF_CONST | ECF_PURE)))
    side_effects = true;
  /* Propagate TREE_READONLY of arguments for const functions.  */
  if (i & ECF_CONST)
    read_only = true;

  if (!side_effects || read_only)
    for (i = 1; i < TREE_OPERAND_LENGTH (t); i++)
      {
	tree op = TREE_OPERAND (t, i);
	if (op && TREE_SIDE_EFFECTS (op))
	  side_effects = true;
	if (op && !TREE_READONLY (op) && !CONSTANT_CLASS_P (op))
	  read_only = false;
      }

  TREE_SIDE_EFFECTS (t) = side_effects;
  TREE_READONLY (t) = read_only;
}

/* Return true if EXP contains a PLACEHOLDER_EXPR, i.e. if it represents a
   size or offset that depends on a field within a record.  */

bool
contains_placeholder_p (const_tree exp)
{
  enum tree_code code;

  if (!exp)
    return 0;

  code = TREE_CODE (exp);
  if (code == PLACEHOLDER_EXPR)
    return 1;

  switch (TREE_CODE_CLASS (code))
    {
    case tcc_reference:
      /* Don't look at any PLACEHOLDER_EXPRs that might be in index or bit
	 position computations since they will be converted into a
	 WITH_RECORD_EXPR involving the reference, which will assume
	 here will be valid.  */
      return CONTAINS_PLACEHOLDER_P (TREE_OPERAND (exp, 0));

    case tcc_exceptional:
      if (code == TREE_LIST)
	return (CONTAINS_PLACEHOLDER_P (TREE_VALUE (exp))
		|| CONTAINS_PLACEHOLDER_P (TREE_CHAIN (exp)));
      break;

    case tcc_unary:
    case tcc_binary:
    case tcc_comparison:
    case tcc_expression:
      switch (code)
	{
	case COMPOUND_EXPR:
	  /* Ignoring the first operand isn't quite right, but works best.  */
	  return CONTAINS_PLACEHOLDER_P (TREE_OPERAND (exp, 1));

	case COND_EXPR:
	  return (CONTAINS_PLACEHOLDER_P (TREE_OPERAND (exp, 0))
		  || CONTAINS_PLACEHOLDER_P (TREE_OPERAND (exp, 1))
		  || CONTAINS_PLACEHOLDER_P (TREE_OPERAND (exp, 2)));

	case SAVE_EXPR:
	  /* The save_expr function never wraps anything containing
	     a PLACEHOLDER_EXPR. */
	  return 0;

	default:
	  break;
	}

      switch (TREE_CODE_LENGTH (code))
	{
	case 1:
	  return CONTAINS_PLACEHOLDER_P (TREE_OPERAND (exp, 0));
	case 2:
	  return (CONTAINS_PLACEHOLDER_P (TREE_OPERAND (exp, 0))
		  || CONTAINS_PLACEHOLDER_P (TREE_OPERAND (exp, 1)));
	default:
	  return 0;
	}

    case tcc_vl_exp:
      switch (code)
	{
	case CALL_EXPR:
	  {
	    const_tree arg;
	    const_call_expr_arg_iterator iter;
	    FOR_EACH_CONST_CALL_EXPR_ARG (arg, iter, exp)
	      if (CONTAINS_PLACEHOLDER_P (arg))
		return 1;
	    return 0;
	  }
	default:
	  return 0;
	}

    default:
      return 0;
    }
  return 0;
}

/* Return true if any part of the structure of TYPE involves a PLACEHOLDER_EXPR
   directly.  This includes size, bounds, qualifiers (for QUAL_UNION_TYPE) and
   field positions.  */

static bool
type_contains_placeholder_1 (const_tree type)
{
  /* If the size contains a placeholder or the parent type (component type in
     the case of arrays) type involves a placeholder, this type does.  */
  if (CONTAINS_PLACEHOLDER_P (TYPE_SIZE (type))
      || CONTAINS_PLACEHOLDER_P (TYPE_SIZE_UNIT (type))
      || (!POINTER_TYPE_P (type)
	  && TREE_TYPE (type)
	  && type_contains_placeholder_p (TREE_TYPE (type))))
    return true;

  /* Now do type-specific checks.  Note that the last part of the check above
     greatly limits what we have to do below.  */
  switch (TREE_CODE (type))
    {
    case VOID_TYPE:
    case OPAQUE_TYPE:
    case COMPLEX_TYPE:
    case ENUMERAL_TYPE:
    case BOOLEAN_TYPE:
    case POINTER_TYPE:
    case OFFSET_TYPE:
    case REFERENCE_TYPE:
    case METHOD_TYPE:
    case FUNCTION_TYPE:
    case VECTOR_TYPE:
    case NULLPTR_TYPE:
      return false;

    case INTEGER_TYPE:
    case REAL_TYPE:
    case FIXED_POINT_TYPE:
      /* Here we just check the bounds.  */
      return (CONTAINS_PLACEHOLDER_P (TYPE_MIN_VALUE (type))
	      || CONTAINS_PLACEHOLDER_P (TYPE_MAX_VALUE (type)));

    case ARRAY_TYPE:
      /* We have already checked the component type above, so just check
	 the domain type.  Flexible array members have a null domain.  */
      return TYPE_DOMAIN (type) ?
	type_contains_placeholder_p (TYPE_DOMAIN (type)) : false;

    case RECORD_TYPE:
    case UNION_TYPE:
    case QUAL_UNION_TYPE:
      {
	tree field;

	for (field = TYPE_FIELDS (type); field; field = DECL_CHAIN (field))
	  if (TREE_CODE (field) == FIELD_DECL
	      && (CONTAINS_PLACEHOLDER_P (DECL_FIELD_OFFSET (field))
		  || (TREE_CODE (type) == QUAL_UNION_TYPE
		      && CONTAINS_PLACEHOLDER_P (DECL_QUALIFIER (field)))
		  || type_contains_placeholder_p (TREE_TYPE (field))))
	    return true;

	return false;
      }

    default:
      gcc_unreachable ();
    }
}

/* Wrapper around above function used to cache its result.  */

bool
type_contains_placeholder_p (tree type)
{
  bool result;

  /* If the contains_placeholder_bits field has been initialized,
     then we know the answer.  */
  if (TYPE_CONTAINS_PLACEHOLDER_INTERNAL (type) > 0)
    return TYPE_CONTAINS_PLACEHOLDER_INTERNAL (type) - 1;

  /* Indicate that we've seen this type node, and the answer is false.
     This is what we want to return if we run into recursion via fields.  */
  TYPE_CONTAINS_PLACEHOLDER_INTERNAL (type) = 1;

  /* Compute the real value.  */
  result = type_contains_placeholder_1 (type);

  /* Store the real value.  */
  TYPE_CONTAINS_PLACEHOLDER_INTERNAL (type) = result + 1;

  return result;
}

/* Push tree EXP onto vector QUEUE if it is not already present.  */

static void
push_without_duplicates (tree exp, vec<tree> *queue)
{
  unsigned int i;
  tree iter;

  FOR_EACH_VEC_ELT (*queue, i, iter)
    if (simple_cst_equal (iter, exp) == 1)
      break;

  if (!iter)
    queue->safe_push (exp);
}

/* Given a tree EXP, find all occurrences of references to fields
   in a PLACEHOLDER_EXPR and place them in vector REFS without
   duplicates.  Also record VAR_DECLs and CONST_DECLs.  Note that
   we assume here that EXP contains only arithmetic expressions
   or CALL_EXPRs with PLACEHOLDER_EXPRs occurring only in their
   argument list.  */

void
find_placeholder_in_expr (tree exp, vec<tree> *refs)
{
  enum tree_code code = TREE_CODE (exp);
  tree inner;
  int i;

  /* We handle TREE_LIST and COMPONENT_REF separately.  */
  if (code == TREE_LIST)
    {
      FIND_PLACEHOLDER_IN_EXPR (TREE_CHAIN (exp), refs);
      FIND_PLACEHOLDER_IN_EXPR (TREE_VALUE (exp), refs);
    }
  else if (code == COMPONENT_REF)
    {
      for (inner = TREE_OPERAND (exp, 0);
	   REFERENCE_CLASS_P (inner);
	   inner = TREE_OPERAND (inner, 0))
	;

      if (TREE_CODE (inner) == PLACEHOLDER_EXPR)
	push_without_duplicates (exp, refs);
      else
	FIND_PLACEHOLDER_IN_EXPR (TREE_OPERAND (exp, 0), refs);
   }
  else
    switch (TREE_CODE_CLASS (code))
      {
      case tcc_constant:
	break;

      case tcc_declaration:
	/* Variables allocated to static storage can stay.  */
        if (!TREE_STATIC (exp))
	  push_without_duplicates (exp, refs);
	break;

      case tcc_expression:
	/* This is the pattern built in ada/make_aligning_type.  */
	if (code == ADDR_EXPR
	    && TREE_CODE (TREE_OPERAND (exp, 0)) == PLACEHOLDER_EXPR)
	  {
	    push_without_duplicates (exp, refs);
	    break;
	  }

        /* Fall through.  */

      case tcc_exceptional:
      case tcc_unary:
      case tcc_binary:
      case tcc_comparison:
      case tcc_reference:
	for (i = 0; i < TREE_CODE_LENGTH (code); i++)
	  FIND_PLACEHOLDER_IN_EXPR (TREE_OPERAND (exp, i), refs);
	break;

      case tcc_vl_exp:
	for (i = 1; i < TREE_OPERAND_LENGTH (exp); i++)
	  FIND_PLACEHOLDER_IN_EXPR (TREE_OPERAND (exp, i), refs);
	break;

      default:
	gcc_unreachable ();
      }
}

/* Given a tree EXP, a FIELD_DECL F, and a replacement value R,
   return a tree with all occurrences of references to F in a
   PLACEHOLDER_EXPR replaced by R.  Also handle VAR_DECLs and
   CONST_DECLs.  Note that we assume here that EXP contains only
   arithmetic expressions or CALL_EXPRs with PLACEHOLDER_EXPRs
   occurring only in their argument list.  */

tree
substitute_in_expr (tree exp, tree f, tree r)
{
  enum tree_code code = TREE_CODE (exp);
  tree op0, op1, op2, op3;
  tree new_tree;

  /* We handle TREE_LIST and COMPONENT_REF separately.  */
  if (code == TREE_LIST)
    {
      op0 = SUBSTITUTE_IN_EXPR (TREE_CHAIN (exp), f, r);
      op1 = SUBSTITUTE_IN_EXPR (TREE_VALUE (exp), f, r);
      if (op0 == TREE_CHAIN (exp) && op1 == TREE_VALUE (exp))
	return exp;

      return tree_cons (TREE_PURPOSE (exp), op1, op0);
    }
  else if (code == COMPONENT_REF)
    {
      tree inner;

      /* If this expression is getting a value from a PLACEHOLDER_EXPR
	 and it is the right field, replace it with R.  */
      for (inner = TREE_OPERAND (exp, 0);
	   REFERENCE_CLASS_P (inner);
	   inner = TREE_OPERAND (inner, 0))
	;

      /* The field.  */
      op1 = TREE_OPERAND (exp, 1);

      if (TREE_CODE (inner) == PLACEHOLDER_EXPR && op1 == f)
	return r;

      /* If this expression hasn't been completed let, leave it alone.  */
      if (TREE_CODE (inner) == PLACEHOLDER_EXPR && !TREE_TYPE (inner))
	return exp;

      op0 = SUBSTITUTE_IN_EXPR (TREE_OPERAND (exp, 0), f, r);
      if (op0 == TREE_OPERAND (exp, 0))
	return exp;

      new_tree
	= fold_build3 (COMPONENT_REF, TREE_TYPE (exp), op0, op1, NULL_TREE);
   }
  else
    switch (TREE_CODE_CLASS (code))
      {
      case tcc_constant:
	return exp;

      case tcc_declaration:
	if (exp == f)
	  return r;
	else
	  return exp;

      case tcc_expression:
	if (exp == f)
	  return r;

        /* Fall through.  */

      case tcc_exceptional:
      case tcc_unary:
      case tcc_binary:
      case tcc_comparison:
      case tcc_reference:
	switch (TREE_CODE_LENGTH (code))
	  {
	  case 0:
	    return exp;

	  case 1:
	    op0 = SUBSTITUTE_IN_EXPR (TREE_OPERAND (exp, 0), f, r);
	    if (op0 == TREE_OPERAND (exp, 0))
	      return exp;

	    new_tree = fold_build1 (code, TREE_TYPE (exp), op0);
	    break;

	  case 2:
	    op0 = SUBSTITUTE_IN_EXPR (TREE_OPERAND (exp, 0), f, r);
	    op1 = SUBSTITUTE_IN_EXPR (TREE_OPERAND (exp, 1), f, r);

	    if (op0 == TREE_OPERAND (exp, 0) && op1 == TREE_OPERAND (exp, 1))
	      return exp;

	    new_tree = fold_build2 (code, TREE_TYPE (exp), op0, op1);
	    break;

	  case 3:
	    op0 = SUBSTITUTE_IN_EXPR (TREE_OPERAND (exp, 0), f, r);
	    op1 = SUBSTITUTE_IN_EXPR (TREE_OPERAND (exp, 1), f, r);
	    op2 = SUBSTITUTE_IN_EXPR (TREE_OPERAND (exp, 2), f, r);

	    if (op0 == TREE_OPERAND (exp, 0) && op1 == TREE_OPERAND (exp, 1)
		&& op2 == TREE_OPERAND (exp, 2))
	      return exp;

	    new_tree = fold_build3 (code, TREE_TYPE (exp), op0, op1, op2);
	    break;

	  case 4:
	    op0 = SUBSTITUTE_IN_EXPR (TREE_OPERAND (exp, 0), f, r);
	    op1 = SUBSTITUTE_IN_EXPR (TREE_OPERAND (exp, 1), f, r);
	    op2 = SUBSTITUTE_IN_EXPR (TREE_OPERAND (exp, 2), f, r);
	    op3 = SUBSTITUTE_IN_EXPR (TREE_OPERAND (exp, 3), f, r);

	    if (op0 == TREE_OPERAND (exp, 0) && op1 == TREE_OPERAND (exp, 1)
		&& op2 == TREE_OPERAND (exp, 2)
		&& op3 == TREE_OPERAND (exp, 3))
	      return exp;

	    new_tree
	      = fold (build4 (code, TREE_TYPE (exp), op0, op1, op2, op3));
	    break;

	  default:
	    gcc_unreachable ();
	  }
	break;

      case tcc_vl_exp:
	{
	  int i;

	  new_tree = NULL_TREE;

	  /* If we are trying to replace F with a constant or with another
	     instance of one of the arguments of the call, inline back
	     functions which do nothing else than computing a value from
	     the arguments they are passed.  This makes it possible to
	     fold partially or entirely the replacement expression.  */
	  if (code == CALL_EXPR)
	    {
	      bool maybe_inline = false;
	      if (CONSTANT_CLASS_P (r))
		maybe_inline = true;
	      else
		for (i = 3; i < TREE_OPERAND_LENGTH (exp); i++)
		  if (operand_equal_p (TREE_OPERAND (exp, i), r, 0))
		    {
		      maybe_inline = true;
		      break;
		    }
	      if (maybe_inline)
		{
		  tree t = maybe_inline_call_in_expr (exp);
		  if (t)
		    return SUBSTITUTE_IN_EXPR (t, f, r);
		}
	    }

	  for (i = 1; i < TREE_OPERAND_LENGTH (exp); i++)
	    {
	      tree op = TREE_OPERAND (exp, i);
	      tree new_op = SUBSTITUTE_IN_EXPR (op, f, r);
	      if (new_op != op)
		{
		  if (!new_tree)
		    new_tree = copy_node (exp);
		  TREE_OPERAND (new_tree, i) = new_op;
		}
	    }

	  if (new_tree)
	    {
	      new_tree = fold (new_tree);
	      if (TREE_CODE (new_tree) == CALL_EXPR)
		process_call_operands (new_tree);
	    }
	  else
	    return exp;
	}
	break;

      default:
	gcc_unreachable ();
      }

  TREE_READONLY (new_tree) |= TREE_READONLY (exp);

  if (code == INDIRECT_REF || code == ARRAY_REF || code == ARRAY_RANGE_REF)
    TREE_THIS_NOTRAP (new_tree) |= TREE_THIS_NOTRAP (exp);

  return new_tree;
}

/* Similar, but look for a PLACEHOLDER_EXPR in EXP and find a replacement
   for it within OBJ, a tree that is an object or a chain of references.  */

tree
substitute_placeholder_in_expr (tree exp, tree obj)
{
  enum tree_code code = TREE_CODE (exp);
  tree op0, op1, op2, op3;
  tree new_tree;

  /* If this is a PLACEHOLDER_EXPR, see if we find a corresponding type
     in the chain of OBJ.  */
  if (code == PLACEHOLDER_EXPR)
    {
      tree need_type = TYPE_MAIN_VARIANT (TREE_TYPE (exp));
      tree elt;

      for (elt = obj; elt != 0;
	   elt = ((TREE_CODE (elt) == COMPOUND_EXPR
		   || TREE_CODE (elt) == COND_EXPR)
		  ? TREE_OPERAND (elt, 1)
		  : (REFERENCE_CLASS_P (elt)
		     || UNARY_CLASS_P (elt)
		     || BINARY_CLASS_P (elt)
		     || VL_EXP_CLASS_P (elt)
		     || EXPRESSION_CLASS_P (elt))
		  ? TREE_OPERAND (elt, 0) : 0))
	if (TYPE_MAIN_VARIANT (TREE_TYPE (elt)) == need_type)
	  return elt;

      for (elt = obj; elt != 0;
	   elt = ((TREE_CODE (elt) == COMPOUND_EXPR
		   || TREE_CODE (elt) == COND_EXPR)
		  ? TREE_OPERAND (elt, 1)
		  : (REFERENCE_CLASS_P (elt)
		     || UNARY_CLASS_P (elt)
		     || BINARY_CLASS_P (elt)
		     || VL_EXP_CLASS_P (elt)
		     || EXPRESSION_CLASS_P (elt))
		  ? TREE_OPERAND (elt, 0) : 0))
	if (POINTER_TYPE_P (TREE_TYPE (elt))
	    && (TYPE_MAIN_VARIANT (TREE_TYPE (TREE_TYPE (elt)))
		== need_type))
	  return fold_build1 (INDIRECT_REF, need_type, elt);

      /* If we didn't find it, return the original PLACEHOLDER_EXPR.  If it
	 survives until RTL generation, there will be an error.  */
      return exp;
    }

  /* TREE_LIST is special because we need to look at TREE_VALUE
     and TREE_CHAIN, not TREE_OPERANDS.  */
  else if (code == TREE_LIST)
    {
      op0 = SUBSTITUTE_PLACEHOLDER_IN_EXPR (TREE_CHAIN (exp), obj);
      op1 = SUBSTITUTE_PLACEHOLDER_IN_EXPR (TREE_VALUE (exp), obj);
      if (op0 == TREE_CHAIN (exp) && op1 == TREE_VALUE (exp))
	return exp;

      return tree_cons (TREE_PURPOSE (exp), op1, op0);
    }
  else
    switch (TREE_CODE_CLASS (code))
      {
      case tcc_constant:
      case tcc_declaration:
	return exp;

      case tcc_exceptional:
      case tcc_unary:
      case tcc_binary:
      case tcc_comparison:
      case tcc_expression:
      case tcc_reference:
      case tcc_statement:
	switch (TREE_CODE_LENGTH (code))
	  {
	  case 0:
	    return exp;

	  case 1:
	    op0 = SUBSTITUTE_PLACEHOLDER_IN_EXPR (TREE_OPERAND (exp, 0), obj);
	    if (op0 == TREE_OPERAND (exp, 0))
	      return exp;

	    new_tree = fold_build1 (code, TREE_TYPE (exp), op0);
	    break;

	  case 2:
	    op0 = SUBSTITUTE_PLACEHOLDER_IN_EXPR (TREE_OPERAND (exp, 0), obj);
	    op1 = SUBSTITUTE_PLACEHOLDER_IN_EXPR (TREE_OPERAND (exp, 1), obj);

	    if (op0 == TREE_OPERAND (exp, 0) && op1 == TREE_OPERAND (exp, 1))
	      return exp;

	    new_tree = fold_build2 (code, TREE_TYPE (exp), op0, op1);
	    break;

	  case 3:
	    op0 = SUBSTITUTE_PLACEHOLDER_IN_EXPR (TREE_OPERAND (exp, 0), obj);
	    op1 = SUBSTITUTE_PLACEHOLDER_IN_EXPR (TREE_OPERAND (exp, 1), obj);
	    op2 = SUBSTITUTE_PLACEHOLDER_IN_EXPR (TREE_OPERAND (exp, 2), obj);

	    if (op0 == TREE_OPERAND (exp, 0) && op1 == TREE_OPERAND (exp, 1)
		&& op2 == TREE_OPERAND (exp, 2))
	      return exp;

	    new_tree = fold_build3 (code, TREE_TYPE (exp), op0, op1, op2);
	    break;

	  case 4:
	    op0 = SUBSTITUTE_PLACEHOLDER_IN_EXPR (TREE_OPERAND (exp, 0), obj);
	    op1 = SUBSTITUTE_PLACEHOLDER_IN_EXPR (TREE_OPERAND (exp, 1), obj);
	    op2 = SUBSTITUTE_PLACEHOLDER_IN_EXPR (TREE_OPERAND (exp, 2), obj);
	    op3 = SUBSTITUTE_PLACEHOLDER_IN_EXPR (TREE_OPERAND (exp, 3), obj);

	    if (op0 == TREE_OPERAND (exp, 0) && op1 == TREE_OPERAND (exp, 1)
		&& op2 == TREE_OPERAND (exp, 2)
		&& op3 == TREE_OPERAND (exp, 3))
	      return exp;

	    new_tree
	      = fold (build4 (code, TREE_TYPE (exp), op0, op1, op2, op3));
	    break;

	  default:
	    gcc_unreachable ();
	  }
	break;

      case tcc_vl_exp:
	{
	  int i;

	  new_tree = NULL_TREE;

	  for (i = 1; i < TREE_OPERAND_LENGTH (exp); i++)
	    {
	      tree op = TREE_OPERAND (exp, i);
	      tree new_op = SUBSTITUTE_PLACEHOLDER_IN_EXPR (op, obj);
	      if (new_op != op)
		{
		  if (!new_tree)
		    new_tree = copy_node (exp);
		  TREE_OPERAND (new_tree, i) = new_op;
		}
	    }

	  if (new_tree)
	    {
	      new_tree = fold (new_tree);
	      if (TREE_CODE (new_tree) == CALL_EXPR)
		process_call_operands (new_tree);
	    }
	  else
	    return exp;
	}
	break;

      default:
	gcc_unreachable ();
      }

  TREE_READONLY (new_tree) |= TREE_READONLY (exp);

  if (code == INDIRECT_REF || code == ARRAY_REF || code == ARRAY_RANGE_REF)
    TREE_THIS_NOTRAP (new_tree) |= TREE_THIS_NOTRAP (exp);

  return new_tree;
}


/* Subroutine of stabilize_reference; this is called for subtrees of
   references.  Any expression with side-effects must be put in a SAVE_EXPR
   to ensure that it is only evaluated once.

   We don't put SAVE_EXPR nodes around everything, because assigning very
   simple expressions to temporaries causes us to miss good opportunities
   for optimizations.  Among other things, the opportunity to fold in the
   addition of a constant into an addressing mode often gets lost, e.g.
   "y[i+1] += x;".  In general, we take the approach that we should not make
   an assignment unless we are forced into it - i.e., that any non-side effect
   operator should be allowed, and that cse should take care of coalescing
   multiple utterances of the same expression should that prove fruitful.  */

static tree
stabilize_reference_1 (tree e)
{
  tree result;
  enum tree_code code = TREE_CODE (e);

  /* We cannot ignore const expressions because it might be a reference
     to a const array but whose index contains side-effects.  But we can
     ignore things that are actual constant or that already have been
     handled by this function.  */

  if (tree_invariant_p (e))
    return e;

  switch (TREE_CODE_CLASS (code))
    {
    case tcc_exceptional:
      /* Always wrap STATEMENT_LIST into SAVE_EXPR, even if it doesn't
	 have side-effects.  */
      if (code == STATEMENT_LIST)
	return save_expr (e);
      /* FALLTHRU */
    case tcc_type:
    case tcc_declaration:
    case tcc_comparison:
    case tcc_statement:
    case tcc_expression:
    case tcc_reference:
    case tcc_vl_exp:
      /* If the expression has side-effects, then encase it in a SAVE_EXPR
	 so that it will only be evaluated once.  */
      /* The reference (r) and comparison (<) classes could be handled as
	 below, but it is generally faster to only evaluate them once.  */
      if (TREE_SIDE_EFFECTS (e))
	return save_expr (e);
      return e;

    case tcc_constant:
      /* Constants need no processing.  In fact, we should never reach
	 here.  */
      return e;

    case tcc_binary:
      /* Division is slow and tends to be compiled with jumps,
	 especially the division by powers of 2 that is often
	 found inside of an array reference.  So do it just once.  */
      if (code == TRUNC_DIV_EXPR || code == TRUNC_MOD_EXPR
	  || code == FLOOR_DIV_EXPR || code == FLOOR_MOD_EXPR
	  || code == CEIL_DIV_EXPR || code == CEIL_MOD_EXPR
	  || code == ROUND_DIV_EXPR || code == ROUND_MOD_EXPR)
	return save_expr (e);
      /* Recursively stabilize each operand.  */
      result = build_nt (code, stabilize_reference_1 (TREE_OPERAND (e, 0)),
			 stabilize_reference_1 (TREE_OPERAND (e, 1)));
      break;

    case tcc_unary:
      /* Recursively stabilize each operand.  */
      result = build_nt (code, stabilize_reference_1 (TREE_OPERAND (e, 0)));
      break;

    default:
      gcc_unreachable ();
    }

  TREE_TYPE (result) = TREE_TYPE (e);
  TREE_READONLY (result) = TREE_READONLY (e);
  TREE_SIDE_EFFECTS (result) = TREE_SIDE_EFFECTS (e);
  TREE_THIS_VOLATILE (result) = TREE_THIS_VOLATILE (e);

  return result;
}

/* Stabilize a reference so that we can use it any number of times
   without causing its operands to be evaluated more than once.
   Returns the stabilized reference.  This works by means of save_expr,
   so see the caveats in the comments about save_expr.

   Also allows conversion expressions whose operands are references.
   Any other kind of expression is returned unchanged.  */

tree
stabilize_reference (tree ref)
{
  tree result;
  enum tree_code code = TREE_CODE (ref);

  switch (code)
    {
    case VAR_DECL:
    case PARM_DECL:
    case RESULT_DECL:
      /* No action is needed in this case.  */
      return ref;

    CASE_CONVERT:
    case FLOAT_EXPR:
    case FIX_TRUNC_EXPR:
      result = build_nt (code, stabilize_reference (TREE_OPERAND (ref, 0)));
      break;

    case INDIRECT_REF:
      result = build_nt (INDIRECT_REF,
			 stabilize_reference_1 (TREE_OPERAND (ref, 0)));
      break;

    case COMPONENT_REF:
      result = build_nt (COMPONENT_REF,
			 stabilize_reference (TREE_OPERAND (ref, 0)),
			 TREE_OPERAND (ref, 1), NULL_TREE);
      break;

    case BIT_FIELD_REF:
      result = build_nt (BIT_FIELD_REF,
			 stabilize_reference (TREE_OPERAND (ref, 0)),
			 TREE_OPERAND (ref, 1), TREE_OPERAND (ref, 2));
      REF_REVERSE_STORAGE_ORDER (result) = REF_REVERSE_STORAGE_ORDER (ref);
      break;

    case ARRAY_REF:
      result = build_nt (ARRAY_REF,
			 stabilize_reference (TREE_OPERAND (ref, 0)),
			 stabilize_reference_1 (TREE_OPERAND (ref, 1)),
			 TREE_OPERAND (ref, 2), TREE_OPERAND (ref, 3));
      break;

    case ARRAY_RANGE_REF:
      result = build_nt (ARRAY_RANGE_REF,
			 stabilize_reference (TREE_OPERAND (ref, 0)),
			 stabilize_reference_1 (TREE_OPERAND (ref, 1)),
			 TREE_OPERAND (ref, 2), TREE_OPERAND (ref, 3));
      break;

    case COMPOUND_EXPR:
      /* We cannot wrap the first expression in a SAVE_EXPR, as then
	 it wouldn't be ignored.  This matters when dealing with
	 volatiles.  */
      return stabilize_reference_1 (ref);

      /* If arg isn't a kind of lvalue we recognize, make no change.
	 Caller should recognize the error for an invalid lvalue.  */
    default:
      return ref;

    case ERROR_MARK:
      return error_mark_node;
    }

  TREE_TYPE (result) = TREE_TYPE (ref);
  TREE_READONLY (result) = TREE_READONLY (ref);
  TREE_SIDE_EFFECTS (result) = TREE_SIDE_EFFECTS (ref);
  TREE_THIS_VOLATILE (result) = TREE_THIS_VOLATILE (ref);

  return result;
}

/* Low-level constructors for expressions.  */

/* A helper function for build1 and constant folders.  Set TREE_CONSTANT,
   and TREE_SIDE_EFFECTS for an ADDR_EXPR.  */

void
recompute_tree_invariant_for_addr_expr (tree t)
{
  tree node;
  bool tc = true, se = false;

  gcc_assert (TREE_CODE (t) == ADDR_EXPR);

  /* We started out assuming this address is both invariant and constant, but
     does not have side effects.  Now go down any handled components and see if
     any of them involve offsets that are either non-constant or non-invariant.
     Also check for side-effects.

     ??? Note that this code makes no attempt to deal with the case where
     taking the address of something causes a copy due to misalignment.  */

#define UPDATE_FLAGS(NODE)  \
do { tree _node = (NODE); \
     if (_node && !TREE_CONSTANT (_node)) tc = false; \
     if (_node && TREE_SIDE_EFFECTS (_node)) se = true; } while (0)

  for (node = TREE_OPERAND (t, 0); handled_component_p (node);
       node = TREE_OPERAND (node, 0))
    {
      /* If the first operand doesn't have an ARRAY_TYPE, this is a bogus
	 array reference (probably made temporarily by the G++ front end),
	 so ignore all the operands.  */
      if ((TREE_CODE (node) == ARRAY_REF
	   || TREE_CODE (node) == ARRAY_RANGE_REF)
	  && TREE_CODE (TREE_TYPE (TREE_OPERAND (node, 0))) == ARRAY_TYPE)
	{
	  UPDATE_FLAGS (TREE_OPERAND (node, 1));
	  if (TREE_OPERAND (node, 2))
	    UPDATE_FLAGS (TREE_OPERAND (node, 2));
	  if (TREE_OPERAND (node, 3))
	    UPDATE_FLAGS (TREE_OPERAND (node, 3));
	}
      /* Likewise, just because this is a COMPONENT_REF doesn't mean we have a
	 FIELD_DECL, apparently.  The G++ front end can put something else
	 there, at least temporarily.  */
      else if (TREE_CODE (node) == COMPONENT_REF
	       && TREE_CODE (TREE_OPERAND (node, 1)) == FIELD_DECL)
	{
	  if (TREE_OPERAND (node, 2))
	    UPDATE_FLAGS (TREE_OPERAND (node, 2));
	}
    }

  node = lang_hooks.expr_to_decl (node, &tc, &se);

  /* Now see what's inside.  If it's an INDIRECT_REF, copy our properties from
     the address, since &(*a)->b is a form of addition.  If it's a constant, the
     address is constant too.  If it's a decl, its address is constant if the
     decl is static.  Everything else is not constant and, furthermore,
     taking the address of a volatile variable is not volatile.  */
  if (TREE_CODE (node) == INDIRECT_REF
      || TREE_CODE (node) == MEM_REF)
    UPDATE_FLAGS (TREE_OPERAND (node, 0));
  else if (CONSTANT_CLASS_P (node))
    ;
  else if (DECL_P (node))
    tc &= (staticp (node) != NULL_TREE);
  else
    {
      tc = false;
      se |= TREE_SIDE_EFFECTS (node);
    }


  TREE_CONSTANT (t) = tc;
  TREE_SIDE_EFFECTS (t) = se;
#undef UPDATE_FLAGS
}

/* Build an expression of code CODE, data type TYPE, and operands as
   specified.  Expressions and reference nodes can be created this way.
   Constants, decls, types and misc nodes cannot be.

   We define 5 non-variadic functions, from 0 to 4 arguments.  This is
   enough for all extant tree codes.  */

tree
build0 (enum tree_code code, tree tt MEM_STAT_DECL)
{
  tree t;

  gcc_assert (TREE_CODE_LENGTH (code) == 0);

  t = make_node (code PASS_MEM_STAT);
  TREE_TYPE (t) = tt;

  return t;
}

tree
build1 (enum tree_code code, tree type, tree node MEM_STAT_DECL)
{
  int length = sizeof (struct tree_exp);
  tree t;

  record_node_allocation_statistics (code, length);

  gcc_assert (TREE_CODE_LENGTH (code) == 1);

  t = ggc_alloc_tree_node_stat (length PASS_MEM_STAT);

  memset (t, 0, sizeof (struct tree_common));

  TREE_SET_CODE (t, code);

  TREE_TYPE (t) = type;
  SET_EXPR_LOCATION (t, UNKNOWN_LOCATION);
  TREE_OPERAND (t, 0) = node;
  if (node && !TYPE_P (node))
    {
      TREE_SIDE_EFFECTS (t) = TREE_SIDE_EFFECTS (node);
      TREE_READONLY (t) = TREE_READONLY (node);
    }

  if (TREE_CODE_CLASS (code) == tcc_statement)
    {
      if (code != DEBUG_BEGIN_STMT)
	TREE_SIDE_EFFECTS (t) = 1;
    }
  else switch (code)
    {
    case VA_ARG_EXPR:
      /* All of these have side-effects, no matter what their
	 operands are.  */
      TREE_SIDE_EFFECTS (t) = 1;
      TREE_READONLY (t) = 0;
      break;

    case INDIRECT_REF:
      /* Whether a dereference is readonly has nothing to do with whether
	 its operand is readonly.  */
      TREE_READONLY (t) = 0;
      break;

    case ADDR_EXPR:
      if (node)
	recompute_tree_invariant_for_addr_expr (t);
      break;

    default:
      if ((TREE_CODE_CLASS (code) == tcc_unary || code == VIEW_CONVERT_EXPR)
	  && node && !TYPE_P (node)
	  && TREE_CONSTANT (node))
	TREE_CONSTANT (t) = 1;
      if (TREE_CODE_CLASS (code) == tcc_reference
	  && node && TREE_THIS_VOLATILE (node))
	TREE_THIS_VOLATILE (t) = 1;
      break;
    }

  return t;
}

#define PROCESS_ARG(N)				\
  do {						\
    TREE_OPERAND (t, N) = arg##N;		\
    if (arg##N &&!TYPE_P (arg##N))		\
      {						\
        if (TREE_SIDE_EFFECTS (arg##N))		\
	  side_effects = 1;			\
        if (!TREE_READONLY (arg##N)		\
	    && !CONSTANT_CLASS_P (arg##N))	\
	  (void) (read_only = 0);		\
        if (!TREE_CONSTANT (arg##N))		\
	  (void) (constant = 0);		\
      }						\
  } while (0)

tree
build2 (enum tree_code code, tree tt, tree arg0, tree arg1 MEM_STAT_DECL)
{
  bool constant, read_only, side_effects, div_by_zero;
  tree t;

  gcc_assert (TREE_CODE_LENGTH (code) == 2);

  if ((code == MINUS_EXPR || code == PLUS_EXPR || code == MULT_EXPR)
      && arg0 && arg1 && tt && POINTER_TYPE_P (tt)
      /* When sizetype precision doesn't match that of pointers
         we need to be able to build explicit extensions or truncations
	 of the offset argument.  */
      && TYPE_PRECISION (sizetype) == TYPE_PRECISION (tt))
    gcc_assert (TREE_CODE (arg0) == INTEGER_CST
		&& TREE_CODE (arg1) == INTEGER_CST);

  if (code == POINTER_PLUS_EXPR && arg0 && arg1 && tt)
    gcc_assert (POINTER_TYPE_P (tt) && POINTER_TYPE_P (TREE_TYPE (arg0))
		&& ptrofftype_p (TREE_TYPE (arg1)));

  t = make_node (code PASS_MEM_STAT);
  TREE_TYPE (t) = tt;

  /* Below, we automatically set TREE_SIDE_EFFECTS and TREE_READONLY for the
     result based on those same flags for the arguments.  But if the
     arguments aren't really even `tree' expressions, we shouldn't be trying
     to do this.  */

  /* Expressions without side effects may be constant if their
     arguments are as well.  */
  constant = (TREE_CODE_CLASS (code) == tcc_comparison
	      || TREE_CODE_CLASS (code) == tcc_binary);
  read_only = 1;
  side_effects = TREE_SIDE_EFFECTS (t);

  switch (code)
    {
    case TRUNC_DIV_EXPR:
    case CEIL_DIV_EXPR:
    case FLOOR_DIV_EXPR:
    case ROUND_DIV_EXPR:
    case EXACT_DIV_EXPR:
    case CEIL_MOD_EXPR:
    case FLOOR_MOD_EXPR:
    case ROUND_MOD_EXPR:
    case TRUNC_MOD_EXPR:
      div_by_zero = integer_zerop (arg1);
      break;
    default:
      div_by_zero = false;
    }

  PROCESS_ARG (0);
  PROCESS_ARG (1);

  TREE_SIDE_EFFECTS (t) = side_effects;
  if (code == MEM_REF)
    {
      if (arg0 && TREE_CODE (arg0) == ADDR_EXPR)
	{
	  tree o = TREE_OPERAND (arg0, 0);
	  TREE_READONLY (t) = TREE_READONLY (o);
	  TREE_THIS_VOLATILE (t) = TREE_THIS_VOLATILE (o);
	}
    }
  else
    {
      TREE_READONLY (t) = read_only;
      /* Don't mark X / 0 as constant.  */
      TREE_CONSTANT (t) = constant && !div_by_zero;
      TREE_THIS_VOLATILE (t)
	= (TREE_CODE_CLASS (code) == tcc_reference
	   && arg0 && TREE_THIS_VOLATILE (arg0));
    }

  return t;
}


tree
build3 (enum tree_code code, tree tt, tree arg0, tree arg1,
	tree arg2 MEM_STAT_DECL)
{
  bool constant, read_only, side_effects;
  tree t;

  gcc_assert (TREE_CODE_LENGTH (code) == 3);
  gcc_assert (TREE_CODE_CLASS (code) != tcc_vl_exp);

  t = make_node (code PASS_MEM_STAT);
  TREE_TYPE (t) = tt;

  read_only = 1;

  /* As a special exception, if COND_EXPR has NULL branches, we
     assume that it is a gimple statement and always consider
     it to have side effects.  */
  if (code == COND_EXPR
      && tt == void_type_node
      && arg1 == NULL_TREE
      && arg2 == NULL_TREE)
    side_effects = true;
  else
    side_effects = TREE_SIDE_EFFECTS (t);

  PROCESS_ARG (0);
  PROCESS_ARG (1);
  PROCESS_ARG (2);

  if (code == COND_EXPR)
    TREE_READONLY (t) = read_only;

  TREE_SIDE_EFFECTS (t) = side_effects;
  TREE_THIS_VOLATILE (t)
    = (TREE_CODE_CLASS (code) == tcc_reference
       && arg0 && TREE_THIS_VOLATILE (arg0));

  return t;
}

tree
build4 (enum tree_code code, tree tt, tree arg0, tree arg1,
	tree arg2, tree arg3 MEM_STAT_DECL)
{
  bool constant, read_only, side_effects;
  tree t;

  gcc_assert (TREE_CODE_LENGTH (code) == 4);

  t = make_node (code PASS_MEM_STAT);
  TREE_TYPE (t) = tt;

  side_effects = TREE_SIDE_EFFECTS (t);

  PROCESS_ARG (0);
  PROCESS_ARG (1);
  PROCESS_ARG (2);
  PROCESS_ARG (3);

  TREE_SIDE_EFFECTS (t) = side_effects;
  TREE_THIS_VOLATILE (t)
    = (TREE_CODE_CLASS (code) == tcc_reference
       && arg0 && TREE_THIS_VOLATILE (arg0));

  return t;
}

tree
build5 (enum tree_code code, tree tt, tree arg0, tree arg1,
	tree arg2, tree arg3, tree arg4 MEM_STAT_DECL)
{
  bool constant, read_only, side_effects;
  tree t;

  gcc_assert (TREE_CODE_LENGTH (code) == 5);

  t = make_node (code PASS_MEM_STAT);
  TREE_TYPE (t) = tt;

  side_effects = TREE_SIDE_EFFECTS (t);

  PROCESS_ARG (0);
  PROCESS_ARG (1);
  PROCESS_ARG (2);
  PROCESS_ARG (3);
  PROCESS_ARG (4);

  TREE_SIDE_EFFECTS (t) = side_effects;
  if (code == TARGET_MEM_REF)
    {
      if (arg0 && TREE_CODE (arg0) == ADDR_EXPR)
	{
	  tree o = TREE_OPERAND (arg0, 0);
	  TREE_READONLY (t) = TREE_READONLY (o);
	  TREE_THIS_VOLATILE (t) = TREE_THIS_VOLATILE (o);
	}
    }
  else
    TREE_THIS_VOLATILE (t)
      = (TREE_CODE_CLASS (code) == tcc_reference
	 && arg0 && TREE_THIS_VOLATILE (arg0));

  return t;
}

/* Build a simple MEM_REF tree with the sematics of a plain INDIRECT_REF
   on the pointer PTR.  */

tree
build_simple_mem_ref_loc (location_t loc, tree ptr)
{
  poly_int64 offset = 0;
  tree ptype = TREE_TYPE (ptr);
  tree tem;
  /* For convenience allow addresses that collapse to a simple base
     and offset.  */
  if (TREE_CODE (ptr) == ADDR_EXPR
      && (handled_component_p (TREE_OPERAND (ptr, 0))
	  || TREE_CODE (TREE_OPERAND (ptr, 0)) == MEM_REF))
    {
      ptr = get_addr_base_and_unit_offset (TREE_OPERAND (ptr, 0), &offset);
      gcc_assert (ptr);
      if (TREE_CODE (ptr) == MEM_REF)
	{
	  offset += mem_ref_offset (ptr).force_shwi ();
	  ptr = TREE_OPERAND (ptr, 0);
	}
      else
	ptr = build_fold_addr_expr (ptr);
      gcc_assert (is_gimple_reg (ptr) || is_gimple_min_invariant (ptr));
    }
  tem = build2 (MEM_REF, TREE_TYPE (ptype),
		ptr, build_int_cst (ptype, offset));
  SET_EXPR_LOCATION (tem, loc);
  return tem;
}

/* Return the constant offset of a MEM_REF or TARGET_MEM_REF tree T.  */

poly_offset_int
mem_ref_offset (const_tree t)
{
  return poly_offset_int::from (wi::to_poly_wide (TREE_OPERAND (t, 1)),
				SIGNED);
}

/* Return an invariant ADDR_EXPR of type TYPE taking the address of BASE
   offsetted by OFFSET units.  */

tree
build_invariant_address (tree type, tree base, poly_int64 offset)
{
  tree ref = fold_build2 (MEM_REF, TREE_TYPE (type),
			  build_fold_addr_expr (base),
			  build_int_cst (ptr_type_node, offset));
  tree addr = build1 (ADDR_EXPR, type, ref);
  recompute_tree_invariant_for_addr_expr (addr);
  return addr;
}

/* Similar except don't specify the TREE_TYPE
   and leave the TREE_SIDE_EFFECTS as 0.
   It is permissible for arguments to be null,
   or even garbage if their values do not matter.  */

tree
build_nt (enum tree_code code, ...)
{
  tree t;
  int length;
  int i;
  va_list p;

  gcc_assert (TREE_CODE_CLASS (code) != tcc_vl_exp);

  va_start (p, code);

  t = make_node (code);
  length = TREE_CODE_LENGTH (code);

  for (i = 0; i < length; i++)
    TREE_OPERAND (t, i) = va_arg (p, tree);

  va_end (p);
  return t;
}

/* Similar to build_nt, but for creating a CALL_EXPR object with a
   tree vec.  */

tree
build_nt_call_vec (tree fn, vec<tree, va_gc> *args)
{
  tree ret, t;
  unsigned int ix;

  ret = build_vl_exp (CALL_EXPR, vec_safe_length (args) + 3);
  CALL_EXPR_FN (ret) = fn;
  CALL_EXPR_STATIC_CHAIN (ret) = NULL_TREE;
  FOR_EACH_VEC_SAFE_ELT (args, ix, t)
    CALL_EXPR_ARG (ret, ix) = t;
  return ret;
}

/* Create a DECL_... node of code CODE, name NAME  (if non-null)
   and data type TYPE.
   We do NOT enter this node in any sort of symbol table.

   LOC is the location of the decl.

   layout_decl is used to set up the decl's storage layout.
   Other slots are initialized to 0 or null pointers.  */

tree
build_decl (location_t loc, enum tree_code code, tree name,
    		 tree type MEM_STAT_DECL)
{
  tree t;

  t = make_node (code PASS_MEM_STAT);
  DECL_SOURCE_LOCATION (t) = loc;

/*  if (type == error_mark_node)
    type = integer_type_node; */
/* That is not done, deliberately, so that having error_mark_node
   as the type can suppress useless errors in the use of this variable.  */

  DECL_NAME (t) = name;
  TREE_TYPE (t) = type;

  if (code == VAR_DECL || code == PARM_DECL || code == RESULT_DECL)
    layout_decl (t, 0);

  return t;
}

/* Builds and returns function declaration with NAME and TYPE.  */

tree
build_fn_decl (const char *name, tree type)
{
  tree id = get_identifier (name);
  tree decl = build_decl (input_location, FUNCTION_DECL, id, type);

  DECL_EXTERNAL (decl) = 1;
  TREE_PUBLIC (decl) = 1;
  DECL_ARTIFICIAL (decl) = 1;
  TREE_NOTHROW (decl) = 1;

  return decl;
}

vec<tree, va_gc> *all_translation_units;

/* Builds a new translation-unit decl with name NAME, queues it in the
   global list of translation-unit decls and returns it.   */

tree
build_translation_unit_decl (tree name)
{
  tree tu = build_decl (UNKNOWN_LOCATION, TRANSLATION_UNIT_DECL,
			name, NULL_TREE);
  TRANSLATION_UNIT_LANGUAGE (tu) = lang_hooks.name;
  vec_safe_push (all_translation_units, tu);
  return tu;
}


/* BLOCK nodes are used to represent the structure of binding contours
   and declarations, once those contours have been exited and their contents
   compiled.  This information is used for outputting debugging info.  */

tree
build_block (tree vars, tree subblocks, tree supercontext, tree chain)
{
  tree block = make_node (BLOCK);

  BLOCK_VARS (block) = vars;
  BLOCK_SUBBLOCKS (block) = subblocks;
  BLOCK_SUPERCONTEXT (block) = supercontext;
  BLOCK_CHAIN (block) = chain;
  return block;
}


/* Like SET_EXPR_LOCATION, but make sure the tree can have a location.

   LOC is the location to use in tree T.  */

void
protected_set_expr_location (tree t, location_t loc)
{
  if (CAN_HAVE_LOCATION_P (t))
    SET_EXPR_LOCATION (t, loc);
  else if (t && TREE_CODE (t) == STATEMENT_LIST)
    {
      t = expr_single (t);
      if (t && CAN_HAVE_LOCATION_P (t))
	SET_EXPR_LOCATION (t, loc);
    }
}

/* Like PROTECTED_SET_EXPR_LOCATION, but only do that if T has
   UNKNOWN_LOCATION.  */

void
protected_set_expr_location_if_unset (tree t, location_t loc)
{
  t = expr_single (t);
  if (t && !EXPR_HAS_LOCATION (t))
    protected_set_expr_location (t, loc);
}

/* Data used when collecting DECLs and TYPEs for language data removal.  */

class free_lang_data_d
{
public:
  free_lang_data_d () : decls (100), types (100) {}

  /* Worklist to avoid excessive recursion.  */
  auto_vec<tree> worklist;

  /* Set of traversed objects.  Used to avoid duplicate visits.  */
  hash_set<tree> pset;

  /* Array of symbols to process with free_lang_data_in_decl.  */
  auto_vec<tree> decls;

  /* Array of types to process with free_lang_data_in_type.  */
  auto_vec<tree> types;
};


/* Add type or decl T to one of the list of tree nodes that need their
   language data removed.  The lists are held inside FLD.  */

static void
add_tree_to_fld_list (tree t, class free_lang_data_d *fld)
{
  if (DECL_P (t))
    fld->decls.safe_push (t);
  else if (TYPE_P (t))
    fld->types.safe_push (t);
  else
    gcc_unreachable ();
}

/* Push tree node T into FLD->WORKLIST.  */

static inline void
fld_worklist_push (tree t, class free_lang_data_d *fld)
{
  if (t && !is_lang_specific (t) && !fld->pset.contains (t))
    fld->worklist.safe_push ((t));
}



/* Return simplified TYPE_NAME of TYPE.  */

static tree
fld_simplified_type_name (tree type)
{
  if (!TYPE_NAME (type) || TREE_CODE (TYPE_NAME (type)) != TYPE_DECL)
    return TYPE_NAME (type);
  /* Drop TYPE_DECLs in TYPE_NAME in favor of the identifier in the
     TYPE_DECL if the type doesn't have linkage.
     this must match fld_  */
  if (type != TYPE_MAIN_VARIANT (type)
      || (!DECL_ASSEMBLER_NAME_SET_P (TYPE_NAME (type))
	  && (TREE_CODE (type) != RECORD_TYPE
	      || !TYPE_BINFO (type)
	      || !BINFO_VTABLE (TYPE_BINFO (type)))))
    return DECL_NAME (TYPE_NAME (type));
  return TYPE_NAME (type);
}

/* Do same comparsion as check_qualified_type skipping lang part of type
   and be more permissive about type names: we only care that names are
   same (for diagnostics) and that ODR names are the same.
   If INNER_TYPE is non-NULL, be sure that TREE_TYPE match it.  */

static bool
fld_type_variant_equal_p (tree t, tree v, tree inner_type)
{
  if (TYPE_QUALS (t) != TYPE_QUALS (v)
      /* We want to match incomplete variants with complete types.
	 In this case we need to ignore alignment.   */
      || ((!RECORD_OR_UNION_TYPE_P (t) || COMPLETE_TYPE_P (v))
	  && (TYPE_ALIGN (t) != TYPE_ALIGN (v)
	      || TYPE_USER_ALIGN (t) != TYPE_USER_ALIGN (v)))
      || fld_simplified_type_name (t) != fld_simplified_type_name (v)
      || !attribute_list_equal (TYPE_ATTRIBUTES (t),
			        TYPE_ATTRIBUTES (v))
      || (inner_type && TREE_TYPE (v) != inner_type))
    return false;

  return true;
}

/* Find variant of FIRST that match T and create new one if necessary.
   Set TREE_TYPE to INNER_TYPE if non-NULL.  */

static tree
fld_type_variant (tree first, tree t, class free_lang_data_d *fld,
		  tree inner_type = NULL)
{
  if (first == TYPE_MAIN_VARIANT (t))
    return t;
  for (tree v = first; v; v = TYPE_NEXT_VARIANT (v))
    if (fld_type_variant_equal_p (t, v, inner_type))
      return v;
  tree v = build_variant_type_copy (first);
  TYPE_READONLY (v) = TYPE_READONLY (t);
  TYPE_VOLATILE (v) = TYPE_VOLATILE (t);
  TYPE_ATOMIC (v) = TYPE_ATOMIC (t);
  TYPE_RESTRICT (v) = TYPE_RESTRICT (t);
  TYPE_ADDR_SPACE (v) = TYPE_ADDR_SPACE (t);
  TYPE_NAME (v) = TYPE_NAME (t);
  TYPE_ATTRIBUTES (v) = TYPE_ATTRIBUTES (t);
  TYPE_CANONICAL (v) = TYPE_CANONICAL (t);
  /* Variants of incomplete types should have alignment 
     set to BITS_PER_UNIT.  Do not copy the actual alignment.  */
  if (!RECORD_OR_UNION_TYPE_P (v) || COMPLETE_TYPE_P (v))
    {
      SET_TYPE_ALIGN (v, TYPE_ALIGN (t));
      TYPE_USER_ALIGN (v) = TYPE_USER_ALIGN (t);
    }
  if (inner_type)
    TREE_TYPE (v) = inner_type;
  gcc_checking_assert (fld_type_variant_equal_p (t,v, inner_type));
  if (!fld->pset.add (v))
    add_tree_to_fld_list (v, fld);
  return v;
}

/* Map complete types to incomplete types.  */

static hash_map<tree, tree> *fld_incomplete_types;

/* Map types to simplified types.  */

static hash_map<tree, tree> *fld_simplified_types;

/* Produce variant of T whose TREE_TYPE is T2. If it is main variant,
   use MAP to prevent duplicates.  */

static tree
fld_process_array_type (tree t, tree t2, hash_map<tree, tree> *map,
			class free_lang_data_d *fld)
{
  if (TREE_TYPE (t) == t2)
    return t;

  if (TYPE_MAIN_VARIANT (t) != t)
    {
      return fld_type_variant
	       (fld_process_array_type (TYPE_MAIN_VARIANT (t),
					TYPE_MAIN_VARIANT (t2), map, fld),
		t, fld, t2);
    }

  bool existed;
  tree &array
     = map->get_or_insert (t, &existed);
  if (!existed)
    {
      array
	= build_array_type_1 (t2, TYPE_DOMAIN (t), TYPE_TYPELESS_STORAGE (t),
			      false, false);
      TYPE_CANONICAL (array) = TYPE_CANONICAL (t);
      if (!fld->pset.add (array))
	add_tree_to_fld_list (array, fld);
    }
  return array;
}

/* Return CTX after removal of contexts that are not relevant  */

static tree
fld_decl_context (tree ctx)
{
  /* Variably modified types are needed for tree_is_indexable to decide
     whether the type needs to go to local or global section.
     This code is semi-broken but for now it is easiest to keep contexts
     as expected.  */
  if (ctx && TYPE_P (ctx)
      && !variably_modified_type_p (ctx, NULL_TREE))
     {
       while (ctx && TYPE_P (ctx))
	 ctx = TYPE_CONTEXT (ctx);
     }
  return ctx;
}

/* For T being aggregate type try to turn it into a incomplete variant.
   Return T if no simplification is possible.  */

static tree
fld_incomplete_type_of (tree t, class free_lang_data_d *fld)
{
  if (!t)
    return NULL;
  if (POINTER_TYPE_P (t))
    {
      tree t2 = fld_incomplete_type_of (TREE_TYPE (t), fld);
      if (t2 != TREE_TYPE (t))
	{
	  tree first;
	  if (TREE_CODE (t) == POINTER_TYPE)
	    first = build_pointer_type_for_mode (t2, TYPE_MODE (t),
						TYPE_REF_CAN_ALIAS_ALL (t));
	  else
	    first = build_reference_type_for_mode (t2, TYPE_MODE (t),
						TYPE_REF_CAN_ALIAS_ALL (t));
	  gcc_assert (TYPE_CANONICAL (t2) != t2
		      && TYPE_CANONICAL (t2) == TYPE_CANONICAL (TREE_TYPE (t)));
	  if (!fld->pset.add (first))
	    add_tree_to_fld_list (first, fld);
	  return fld_type_variant (first, t, fld);
	}
      return t;
    }
  if (TREE_CODE (t) == ARRAY_TYPE)
    return fld_process_array_type (t,
				   fld_incomplete_type_of (TREE_TYPE (t), fld),
				   fld_incomplete_types, fld);
  if ((!RECORD_OR_UNION_TYPE_P (t) && TREE_CODE (t) != ENUMERAL_TYPE)
      || !COMPLETE_TYPE_P (t))
    return t;
  if (TYPE_MAIN_VARIANT (t) == t)
    {
      bool existed;
      tree &copy
	 = fld_incomplete_types->get_or_insert (t, &existed);

      if (!existed)
	{
	  copy = build_distinct_type_copy (t);

	  /* It is possible that type was not seen by free_lang_data yet.  */
	  if (!fld->pset.add (copy))
	    add_tree_to_fld_list (copy, fld);
	  TYPE_SIZE (copy) = NULL;
	  TYPE_USER_ALIGN (copy) = 0;
	  TYPE_SIZE_UNIT (copy) = NULL;
	  TYPE_CANONICAL (copy) = TYPE_CANONICAL (t);
	  TREE_ADDRESSABLE (copy) = 0;
	  if (AGGREGATE_TYPE_P (t))
	    {
	      SET_TYPE_MODE (copy, VOIDmode);
	      SET_TYPE_ALIGN (copy, BITS_PER_UNIT);
	      TYPE_TYPELESS_STORAGE (copy) = 0;
	      TYPE_FIELDS (copy) = NULL;
	      TYPE_BINFO (copy) = NULL;
	      TYPE_FINAL_P (copy) = 0;
	      TYPE_EMPTY_P (copy) = 0;
	    }
	  else
	    {
	      TYPE_VALUES (copy) = NULL;
	      ENUM_IS_OPAQUE (copy) = 0;
	      ENUM_IS_SCOPED (copy) = 0;
	    }

	  /* Build copy of TYPE_DECL in TYPE_NAME if necessary.
	     This is needed for ODR violation warnings to come out right (we
	     want duplicate TYPE_DECLs whenever the type is duplicated because
	     of ODR violation.  Because lang data in the TYPE_DECL may not
	     have been freed yet, rebuild it from scratch and copy relevant
	     fields.  */
	  TYPE_NAME (copy) = fld_simplified_type_name (copy);
	  tree name = TYPE_NAME (copy);

	  if (name && TREE_CODE (name) == TYPE_DECL)
	    {
	      gcc_checking_assert (TREE_TYPE (name) == t);
	      tree name2 = build_decl (DECL_SOURCE_LOCATION (name), TYPE_DECL,
				       DECL_NAME (name), copy);
	      if (DECL_ASSEMBLER_NAME_SET_P (name))
	        SET_DECL_ASSEMBLER_NAME (name2, DECL_ASSEMBLER_NAME (name));
	      SET_DECL_ALIGN (name2, 0);
	      DECL_CONTEXT (name2) = fld_decl_context
					 (DECL_CONTEXT (name));
	      TYPE_NAME (copy) = name2;
	    }
	}
      return copy;
   }
  return (fld_type_variant
	    (fld_incomplete_type_of (TYPE_MAIN_VARIANT (t), fld), t, fld));
}

/* Simplify type T for scenarios where we do not need complete pointer
   types.  */

static tree
fld_simplified_type (tree t, class free_lang_data_d *fld)
{
  if (!t)
    return t;
  if (POINTER_TYPE_P (t))
    return fld_incomplete_type_of (t, fld);
  /* FIXME: This triggers verification error, see PR88140.  */
  if (TREE_CODE (t) == ARRAY_TYPE && 0)
    return fld_process_array_type (t, fld_simplified_type (TREE_TYPE (t), fld),
				   fld_simplified_types, fld);
  return t;
}

/* Reset the expression *EXPR_P, a size or position.

   ??? We could reset all non-constant sizes or positions.  But it's cheap
   enough to not do so and refrain from adding workarounds to dwarf2out.c.

   We need to reset self-referential sizes or positions because they cannot
   be gimplified and thus can contain a CALL_EXPR after the gimplification
   is finished, which will run afoul of LTO streaming.  And they need to be
   reset to something essentially dummy but not constant, so as to preserve
   the properties of the object they are attached to.  */

static inline void
free_lang_data_in_one_sizepos (tree *expr_p)
{
  tree expr = *expr_p;
  if (CONTAINS_PLACEHOLDER_P (expr))
    *expr_p = build0 (PLACEHOLDER_EXPR, TREE_TYPE (expr));
}


/* Reset all the fields in a binfo node BINFO.  We only keep
   BINFO_VTABLE, which is used by gimple_fold_obj_type_ref.  */

static void
free_lang_data_in_binfo (tree binfo)
{
  unsigned i;
  tree t;

  gcc_assert (TREE_CODE (binfo) == TREE_BINFO);

  BINFO_VIRTUALS (binfo) = NULL_TREE;
  BINFO_BASE_ACCESSES (binfo) = NULL;
  BINFO_INHERITANCE_CHAIN (binfo) = NULL_TREE;
  BINFO_SUBVTT_INDEX (binfo) = NULL_TREE;
  BINFO_VPTR_FIELD (binfo) = NULL_TREE;
  TREE_PUBLIC (binfo) = 0;

  FOR_EACH_VEC_ELT (*BINFO_BASE_BINFOS (binfo), i, t)
    free_lang_data_in_binfo (t);
}


/* Reset all language specific information still present in TYPE.  */

static void
free_lang_data_in_type (tree type, class free_lang_data_d *fld)
{
  gcc_assert (TYPE_P (type));

  /* Give the FE a chance to remove its own data first.  */
  lang_hooks.free_lang_data (type);

  TREE_LANG_FLAG_0 (type) = 0;
  TREE_LANG_FLAG_1 (type) = 0;
  TREE_LANG_FLAG_2 (type) = 0;
  TREE_LANG_FLAG_3 (type) = 0;
  TREE_LANG_FLAG_4 (type) = 0;
  TREE_LANG_FLAG_5 (type) = 0;
  TREE_LANG_FLAG_6 (type) = 0;

  TYPE_NEEDS_CONSTRUCTING (type) = 0;

  /* Purge non-marked variants from the variants chain, so that they
     don't reappear in the IL after free_lang_data.  */
  while (TYPE_NEXT_VARIANT (type)
	 && !fld->pset.contains (TYPE_NEXT_VARIANT (type)))
    {
      tree t = TYPE_NEXT_VARIANT (type);
      TYPE_NEXT_VARIANT (type) = TYPE_NEXT_VARIANT (t);
      /* Turn the removed types into distinct types.  */
      TYPE_MAIN_VARIANT (t) = t;
      TYPE_NEXT_VARIANT (t) = NULL_TREE;
    }

  if (TREE_CODE (type) == FUNCTION_TYPE)
    {
      TREE_TYPE (type) = fld_simplified_type (TREE_TYPE (type), fld);
      /* Remove the const and volatile qualifiers from arguments.  The
	 C++ front end removes them, but the C front end does not,
	 leading to false ODR violation errors when merging two
	 instances of the same function signature compiled by
	 different front ends.  */
      for (tree p = TYPE_ARG_TYPES (type); p; p = TREE_CHAIN (p))
	{
          TREE_VALUE (p) = fld_simplified_type (TREE_VALUE (p), fld);
	  tree arg_type = TREE_VALUE (p);

	  if (TYPE_READONLY (arg_type) || TYPE_VOLATILE (arg_type))
	    {
	      int quals = TYPE_QUALS (arg_type)
			  & ~TYPE_QUAL_CONST
			  & ~TYPE_QUAL_VOLATILE;
	      TREE_VALUE (p) = build_qualified_type (arg_type, quals);
	      if (!fld->pset.add (TREE_VALUE (p)))
		free_lang_data_in_type (TREE_VALUE (p), fld);
	    }
	  /* C++ FE uses TREE_PURPOSE to store initial values.  */
	  TREE_PURPOSE (p) = NULL;
	}
    }
  else if (TREE_CODE (type) == METHOD_TYPE)
    {
      TREE_TYPE (type) = fld_simplified_type (TREE_TYPE (type), fld);
      for (tree p = TYPE_ARG_TYPES (type); p; p = TREE_CHAIN (p))
	{
	  /* C++ FE uses TREE_PURPOSE to store initial values.  */
	  TREE_VALUE (p) = fld_simplified_type (TREE_VALUE (p), fld);
	  TREE_PURPOSE (p) = NULL;
	}
    }
  else if (RECORD_OR_UNION_TYPE_P (type))
    {
      /* Remove members that are not FIELD_DECLs from the field list
	 of an aggregate.  These occur in C++.  */
      for (tree *prev = &TYPE_FIELDS (type), member; (member = *prev);)
	if (TREE_CODE (member) == FIELD_DECL)
	  prev = &DECL_CHAIN (member);
	else
	  *prev = DECL_CHAIN (member);

      TYPE_VFIELD (type) = NULL_TREE;

      if (TYPE_BINFO (type))
	{
	  free_lang_data_in_binfo (TYPE_BINFO (type));
	  /* We need to preserve link to bases and virtual table for all
	     polymorphic types to make devirtualization machinery working.  */
	  if (!BINFO_VTABLE (TYPE_BINFO (type)))
	    TYPE_BINFO (type) = NULL;
	}
    }
  else if (INTEGRAL_TYPE_P (type)
	   || SCALAR_FLOAT_TYPE_P (type)
	   || FIXED_POINT_TYPE_P (type))
    {
      if (TREE_CODE (type) == ENUMERAL_TYPE)
	{
	  ENUM_IS_OPAQUE (type) = 0;
	  ENUM_IS_SCOPED (type) = 0;
	  /* Type values are used only for C++ ODR checking.  Drop them
	     for all type variants and non-ODR types.
	     For ODR types the data is freed in free_odr_warning_data.  */
	  if (!TYPE_VALUES (type))
	    ;
	  else if (TYPE_MAIN_VARIANT (type) != type
		   || !type_with_linkage_p (type)
		   || type_in_anonymous_namespace_p (type))
	    TYPE_VALUES (type) = NULL;
	  else
	    register_odr_enum (type);
	}
      free_lang_data_in_one_sizepos (&TYPE_MIN_VALUE (type));
      free_lang_data_in_one_sizepos (&TYPE_MAX_VALUE (type));
    }

  TYPE_LANG_SLOT_1 (type) = NULL_TREE;

  free_lang_data_in_one_sizepos (&TYPE_SIZE (type));
  free_lang_data_in_one_sizepos (&TYPE_SIZE_UNIT (type));

  if (TYPE_CONTEXT (type)
      && TREE_CODE (TYPE_CONTEXT (type)) == BLOCK)
    {
      tree ctx = TYPE_CONTEXT (type);
      do
	{
	  ctx = BLOCK_SUPERCONTEXT (ctx);
	}
      while (ctx && TREE_CODE (ctx) == BLOCK);
      TYPE_CONTEXT (type) = ctx;
    }

  TYPE_STUB_DECL (type) = NULL;
  TYPE_NAME (type) = fld_simplified_type_name (type);
}


/* Return true if DECL may need an assembler name to be set.  */

static inline bool
need_assembler_name_p (tree decl)
{
  /* We use DECL_ASSEMBLER_NAME to hold mangled type names for One Definition
     Rule merging.  This makes type_odr_p to return true on those types during
     LTO and by comparing the mangled name, we can say what types are intended
     to be equivalent across compilation unit.

     We do not store names of type_in_anonymous_namespace_p.

     Record, union and enumeration type have linkage that allows use
     to check type_in_anonymous_namespace_p. We do not mangle compound types
     that always can be compared structurally.

     Similarly for builtin types, we compare properties of their main variant.
     A special case are integer types where mangling do make differences
     between char/signed char/unsigned char etc.  Storing name for these makes
     e.g.  -fno-signed-char/-fsigned-char mismatches to be handled well.
     See cp/mangle.c:write_builtin_type for details.  */

  if (TREE_CODE (decl) == TYPE_DECL)
    {
      if (DECL_NAME (decl)
	  && decl == TYPE_NAME (TREE_TYPE (decl))
	  && TYPE_MAIN_VARIANT (TREE_TYPE (decl)) == TREE_TYPE (decl)
	  && !TYPE_ARTIFICIAL (TREE_TYPE (decl))
	  && ((TREE_CODE (TREE_TYPE (decl)) != RECORD_TYPE
	       && TREE_CODE (TREE_TYPE (decl)) != UNION_TYPE)
	      || TYPE_CXX_ODR_P (TREE_TYPE (decl)))
	  && (type_with_linkage_p (TREE_TYPE (decl))
	      || TREE_CODE (TREE_TYPE (decl)) == INTEGER_TYPE)
	  && !variably_modified_type_p (TREE_TYPE (decl), NULL_TREE))
	return !DECL_ASSEMBLER_NAME_SET_P (decl);
      return false;
    }
  /* Only FUNCTION_DECLs and VAR_DECLs are considered.  */
  if (!VAR_OR_FUNCTION_DECL_P (decl))
    return false;

  /* If DECL already has its assembler name set, it does not need a
     new one.  */
  if (!HAS_DECL_ASSEMBLER_NAME_P (decl)
      || DECL_ASSEMBLER_NAME_SET_P (decl))
    return false;

  /* Abstract decls do not need an assembler name.  */
  if (DECL_ABSTRACT_P (decl))
    return false;

  /* For VAR_DECLs, only static, public and external symbols need an
     assembler name.  */
  if (VAR_P (decl)
      && !TREE_STATIC (decl)
      && !TREE_PUBLIC (decl)
      && !DECL_EXTERNAL (decl))
    return false;

  if (TREE_CODE (decl) == FUNCTION_DECL)
    {
      /* Do not set assembler name on builtins.  Allow RTL expansion to
	 decide whether to expand inline or via a regular call.  */
      if (fndecl_built_in_p (decl)
	  && DECL_BUILT_IN_CLASS (decl) != BUILT_IN_FRONTEND)
	return false;

      /* Functions represented in the callgraph need an assembler name.  */
      if (cgraph_node::get (decl) != NULL)
	return true;

      /* Unused and not public functions don't need an assembler name.  */
      if (!TREE_USED (decl) && !TREE_PUBLIC (decl))
	return false;
    }

  return true;
}


/* Reset all language specific information still present in symbol
   DECL.  */

static void
free_lang_data_in_decl (tree decl, class free_lang_data_d *fld)
{
  gcc_assert (DECL_P (decl));

  /* Give the FE a chance to remove its own data first.  */
  lang_hooks.free_lang_data (decl);

  TREE_LANG_FLAG_0 (decl) = 0;
  TREE_LANG_FLAG_1 (decl) = 0;
  TREE_LANG_FLAG_2 (decl) = 0;
  TREE_LANG_FLAG_3 (decl) = 0;
  TREE_LANG_FLAG_4 (decl) = 0;
  TREE_LANG_FLAG_5 (decl) = 0;
  TREE_LANG_FLAG_6 (decl) = 0;

  free_lang_data_in_one_sizepos (&DECL_SIZE (decl));
  free_lang_data_in_one_sizepos (&DECL_SIZE_UNIT (decl));
  if (TREE_CODE (decl) == FIELD_DECL)
    {
      DECL_FCONTEXT (decl) = NULL;
      free_lang_data_in_one_sizepos (&DECL_FIELD_OFFSET (decl));
      if (TREE_CODE (DECL_CONTEXT (decl)) == QUAL_UNION_TYPE)
	DECL_QUALIFIER (decl) = NULL_TREE;
    }

 if (TREE_CODE (decl) == FUNCTION_DECL)
    {
      struct cgraph_node *node;
      /* Frontends do not set TREE_ADDRESSABLE on public variables even though
	 the address may be taken in other unit, so this flag has no practical
	 use for middle-end.

	 It would make more sense if frontends set TREE_ADDRESSABLE to 0 only
	 for public objects that indeed cannot be adressed, but it is not
	 the case.  Set the flag to true so we do not get merge failures for
	 i.e. virtual tables between units that take address of it and
	 units that don't.  */
      if (TREE_PUBLIC (decl))
	TREE_ADDRESSABLE (decl) = true;
      TREE_TYPE (decl) = fld_simplified_type (TREE_TYPE (decl), fld);
      if (!(node = cgraph_node::get (decl))
	  || (!node->definition && !node->clones))
	{
	  if (node)
	    node->release_body ();
	  else
	    {
	      release_function_body (decl);
	      DECL_ARGUMENTS (decl) = NULL;
	      DECL_RESULT (decl) = NULL;
	      DECL_INITIAL (decl) = error_mark_node;
	    }
	}
      if (gimple_has_body_p (decl) || (node && node->thunk))
	{
	  tree t;

	  /* If DECL has a gimple body, then the context for its
	     arguments must be DECL.  Otherwise, it doesn't really
	     matter, as we will not be emitting any code for DECL.  In
	     general, there may be other instances of DECL created by
	     the front end and since PARM_DECLs are generally shared,
	     their DECL_CONTEXT changes as the replicas of DECL are
	     created.  The only time where DECL_CONTEXT is important
	     is for the FUNCTION_DECLs that have a gimple body (since
	     the PARM_DECL will be used in the function's body).  */
	  for (t = DECL_ARGUMENTS (decl); t; t = TREE_CHAIN (t))
	    DECL_CONTEXT (t) = decl;
	  if (!DECL_FUNCTION_SPECIFIC_TARGET (decl))
	    DECL_FUNCTION_SPECIFIC_TARGET (decl)
	      = target_option_default_node;
	  if (!DECL_FUNCTION_SPECIFIC_OPTIMIZATION (decl))
	    DECL_FUNCTION_SPECIFIC_OPTIMIZATION (decl)
	      = optimization_default_node;
	}

      /* DECL_SAVED_TREE holds the GENERIC representation for DECL.
	 At this point, it is not needed anymore.  */
      DECL_SAVED_TREE (decl) = NULL_TREE;

      /* Clear the abstract origin if it refers to a method.
         Otherwise dwarf2out.c will ICE as we splice functions out of
         TYPE_FIELDS and thus the origin will not be output
         correctly.  */
      if (DECL_ABSTRACT_ORIGIN (decl)
	  && DECL_CONTEXT (DECL_ABSTRACT_ORIGIN (decl))
	  && RECORD_OR_UNION_TYPE_P
	       (DECL_CONTEXT (DECL_ABSTRACT_ORIGIN (decl))))
	DECL_ABSTRACT_ORIGIN (decl) = NULL_TREE;

      DECL_VINDEX (decl) = NULL_TREE;
    }
  else if (VAR_P (decl))
    {
      /* See comment above why we set the flag for functions.  */
      if (TREE_PUBLIC (decl))
	TREE_ADDRESSABLE (decl) = true;
      if ((DECL_EXTERNAL (decl)
	   && (!TREE_STATIC (decl) || !TREE_READONLY (decl)))
	  || (decl_function_context (decl) && !TREE_STATIC (decl)))
	DECL_INITIAL (decl) = NULL_TREE;
    }
  else if (TREE_CODE (decl) == TYPE_DECL)
    {
      DECL_VISIBILITY (decl) = VISIBILITY_DEFAULT;
      DECL_VISIBILITY_SPECIFIED (decl) = 0;
      TREE_PUBLIC (decl) = 0;
      TREE_PRIVATE (decl) = 0;
      DECL_ARTIFICIAL (decl) = 0;
      TYPE_DECL_SUPPRESS_DEBUG (decl) = 0;
      DECL_INITIAL (decl) = NULL_TREE;
      DECL_ORIGINAL_TYPE (decl) = NULL_TREE;
      DECL_MODE (decl) = VOIDmode;
      SET_DECL_ALIGN (decl, 0);
      /* TREE_TYPE is cleared at WPA time in free_odr_warning_data.  */
    }
  else if (TREE_CODE (decl) == FIELD_DECL)
    {
      TREE_TYPE (decl) = fld_simplified_type (TREE_TYPE (decl), fld);
      DECL_INITIAL (decl) = NULL_TREE;
    }
  else if (TREE_CODE (decl) == TRANSLATION_UNIT_DECL
           && DECL_INITIAL (decl)
           && TREE_CODE (DECL_INITIAL (decl)) == BLOCK)
    {
      /* Strip builtins from the translation-unit BLOCK.  We still have targets
	 without builtin_decl_explicit support and also builtins are shared
	 nodes and thus we can't use TREE_CHAIN in multiple lists.  */
      tree *nextp = &BLOCK_VARS (DECL_INITIAL (decl));
      while (*nextp)
	{
	  tree var = *nextp;
	  if (TREE_CODE (var) == FUNCTION_DECL
	      && fndecl_built_in_p (var))
	    *nextp = TREE_CHAIN (var);
	  else
	    nextp = &TREE_CHAIN (var);
        }
    }
  /* We need to keep field decls associated with their trees. Otherwise tree
     merging may merge some fileds and keep others disjoint wich in turn will
     not do well with TREE_CHAIN pointers linking them.

     Also do not drop containing types for virtual methods and tables because
     these are needed by devirtualization.
     C++ destructors are special because C++ frontends sometimes produces
     virtual destructor as an alias of non-virtual destructor.  In
     devirutalization code we always walk through aliases and we need
     context to be preserved too.  See PR89335  */
  if (TREE_CODE (decl) != FIELD_DECL
      && ((TREE_CODE (decl) != VAR_DECL && TREE_CODE (decl) != FUNCTION_DECL)
          || (!DECL_VIRTUAL_P (decl)
	      && (TREE_CODE (decl) != FUNCTION_DECL
		  || !DECL_CXX_DESTRUCTOR_P (decl)))))
    DECL_CONTEXT (decl) = fld_decl_context (DECL_CONTEXT (decl));
}


/* Operand callback helper for free_lang_data_in_node.  *TP is the
   subtree operand being considered.  */

static tree
find_decls_types_r (tree *tp, int *ws, void *data)
{
  tree t = *tp;
  class free_lang_data_d *fld = (class free_lang_data_d *) data;

  if (TREE_CODE (t) == TREE_LIST)
    return NULL_TREE;

  /* Language specific nodes will be removed, so there is no need
     to gather anything under them.  */
  if (is_lang_specific (t))
    {
      *ws = 0;
      return NULL_TREE;
    }

  if (DECL_P (t))
    {
      /* Note that walk_tree does not traverse every possible field in
	 decls, so we have to do our own traversals here.  */
      add_tree_to_fld_list (t, fld);

      fld_worklist_push (DECL_NAME (t), fld);
      fld_worklist_push (DECL_CONTEXT (t), fld);
      fld_worklist_push (DECL_SIZE (t), fld);
      fld_worklist_push (DECL_SIZE_UNIT (t), fld);

      /* We are going to remove everything under DECL_INITIAL for
	 TYPE_DECLs.  No point walking them.  */
      if (TREE_CODE (t) != TYPE_DECL)
	fld_worklist_push (DECL_INITIAL (t), fld);

      fld_worklist_push (DECL_ATTRIBUTES (t), fld);
      fld_worklist_push (DECL_ABSTRACT_ORIGIN (t), fld);

      if (TREE_CODE (t) == FUNCTION_DECL)
	{
	  fld_worklist_push (DECL_ARGUMENTS (t), fld);
	  fld_worklist_push (DECL_RESULT (t), fld);
	}
      else if (TREE_CODE (t) == FIELD_DECL)
	{
	  fld_worklist_push (DECL_FIELD_OFFSET (t), fld);
	  fld_worklist_push (DECL_BIT_FIELD_TYPE (t), fld);
	  fld_worklist_push (DECL_FIELD_BIT_OFFSET (t), fld);
	  fld_worklist_push (DECL_FCONTEXT (t), fld);
	}

      if ((VAR_P (t) || TREE_CODE (t) == PARM_DECL)
	  && DECL_HAS_VALUE_EXPR_P (t))
	fld_worklist_push (DECL_VALUE_EXPR (t), fld);

      if (TREE_CODE (t) != FIELD_DECL
	  && TREE_CODE (t) != TYPE_DECL)
	fld_worklist_push (TREE_CHAIN (t), fld);
      *ws = 0;
    }
  else if (TYPE_P (t))
    {
      /* Note that walk_tree does not traverse every possible field in
	 types, so we have to do our own traversals here.  */
      add_tree_to_fld_list (t, fld);

      if (!RECORD_OR_UNION_TYPE_P (t))
	fld_worklist_push (TYPE_CACHED_VALUES (t), fld);
      fld_worklist_push (TYPE_SIZE (t), fld);
      fld_worklist_push (TYPE_SIZE_UNIT (t), fld);
      fld_worklist_push (TYPE_ATTRIBUTES (t), fld);
      fld_worklist_push (TYPE_POINTER_TO (t), fld);
      fld_worklist_push (TYPE_REFERENCE_TO (t), fld);
      fld_worklist_push (TYPE_NAME (t), fld);
      /* While we do not stream TYPE_POINTER_TO and TYPE_REFERENCE_TO
	 lists, we may look types up in these lists and use them while
	 optimizing the function body.  Thus we need to free lang data
	 in them.  */
      if (TREE_CODE (t) == POINTER_TYPE)
        fld_worklist_push (TYPE_NEXT_PTR_TO (t), fld);
      if (TREE_CODE (t) == REFERENCE_TYPE)
        fld_worklist_push (TYPE_NEXT_REF_TO (t), fld);
      if (!POINTER_TYPE_P (t))
	fld_worklist_push (TYPE_MIN_VALUE_RAW (t), fld);
      /* TYPE_MAX_VALUE_RAW is TYPE_BINFO for record types.  */
      if (!RECORD_OR_UNION_TYPE_P (t))
	fld_worklist_push (TYPE_MAX_VALUE_RAW (t), fld);
      fld_worklist_push (TYPE_MAIN_VARIANT (t), fld);
      /* Do not walk TYPE_NEXT_VARIANT.  We do not stream it and thus
         do not and want not to reach unused variants this way.  */
      if (TYPE_CONTEXT (t))
	{
	  tree ctx = TYPE_CONTEXT (t);
	  /* We adjust BLOCK TYPE_CONTEXTs to the innermost non-BLOCK one.
	     So push that instead.  */
	  while (ctx && TREE_CODE (ctx) == BLOCK)
	    ctx = BLOCK_SUPERCONTEXT (ctx);
	  fld_worklist_push (ctx, fld);
	}
      fld_worklist_push (TYPE_CANONICAL (t), fld);

      if (RECORD_OR_UNION_TYPE_P (t) && TYPE_BINFO (t))
	{
	  unsigned i;
	  tree tem;
	  FOR_EACH_VEC_ELT (*BINFO_BASE_BINFOS (TYPE_BINFO (t)), i, tem)
	    fld_worklist_push (TREE_TYPE (tem), fld);
	  fld_worklist_push (BINFO_TYPE (TYPE_BINFO (t)), fld);
	  fld_worklist_push (BINFO_VTABLE (TYPE_BINFO (t)), fld);
	}
      if (RECORD_OR_UNION_TYPE_P (t))
	{
	  tree tem;
	  /* Push all TYPE_FIELDS - there can be interleaving interesting
	     and non-interesting things.  */
	  tem = TYPE_FIELDS (t);
	  while (tem)
	    {
	      if (TREE_CODE (tem) == FIELD_DECL)
		fld_worklist_push (tem, fld);
	      tem = TREE_CHAIN (tem);
	    }
	}
      if (FUNC_OR_METHOD_TYPE_P (t))
	fld_worklist_push (TYPE_METHOD_BASETYPE (t), fld);

      fld_worklist_push (TYPE_STUB_DECL (t), fld);
      *ws = 0;
    }
  else if (TREE_CODE (t) == BLOCK)
    {
      for (tree *tem = &BLOCK_VARS (t); *tem; )
	{
	  if (TREE_CODE (*tem) != LABEL_DECL
	      && (TREE_CODE (*tem) != VAR_DECL
		  || !auto_var_in_fn_p (*tem, DECL_CONTEXT (*tem))))
	    {
	      gcc_assert (TREE_CODE (*tem) != RESULT_DECL
			  && TREE_CODE (*tem) != PARM_DECL);
	      *tem = TREE_CHAIN (*tem);
	    }
	  else 
	    {
	      fld_worklist_push (*tem, fld);
	      tem = &TREE_CHAIN (*tem);
	    }
	}
      for (tree tem = BLOCK_SUBBLOCKS (t); tem; tem = BLOCK_CHAIN (tem))
	fld_worklist_push (tem, fld);
      fld_worklist_push (BLOCK_ABSTRACT_ORIGIN (t), fld);
    }

  if (TREE_CODE (t) != IDENTIFIER_NODE
      && CODE_CONTAINS_STRUCT (TREE_CODE (t), TS_TYPED))
    fld_worklist_push (TREE_TYPE (t), fld);

  return NULL_TREE;
}


/* Find decls and types in T.  */

static void
find_decls_types (tree t, class free_lang_data_d *fld)
{
  while (1)
    {
      if (!fld->pset.contains (t))
	walk_tree (&t, find_decls_types_r, fld, &fld->pset);
      if (fld->worklist.is_empty ())
	break;
      t = fld->worklist.pop ();
    }
}

/* Translate all the types in LIST with the corresponding runtime
   types.  */

static tree
get_eh_types_for_runtime (tree list)
{
  tree head, prev;

  if (list == NULL_TREE)
    return NULL_TREE;

  head = build_tree_list (0, lookup_type_for_runtime (TREE_VALUE (list)));
  prev = head;
  list = TREE_CHAIN (list);
  while (list)
    {
      tree n = build_tree_list (0, lookup_type_for_runtime (TREE_VALUE (list)));
      TREE_CHAIN (prev) = n;
      prev = TREE_CHAIN (prev);
      list = TREE_CHAIN (list);
    }

  return head;
}


/* Find decls and types referenced in EH region R and store them in
   FLD->DECLS and FLD->TYPES.  */

static void
find_decls_types_in_eh_region (eh_region r, class free_lang_data_d *fld)
{
  switch (r->type)
    {
    case ERT_CLEANUP:
      break;

    case ERT_TRY:
      {
	eh_catch c;

	/* The types referenced in each catch must first be changed to the
	   EH types used at runtime.  This removes references to FE types
	   in the region.  */
	for (c = r->u.eh_try.first_catch; c ; c = c->next_catch)
	  {
	    c->type_list = get_eh_types_for_runtime (c->type_list);
	    walk_tree (&c->type_list, find_decls_types_r, fld, &fld->pset);
	  }
      }
      break;

    case ERT_ALLOWED_EXCEPTIONS:
      r->u.allowed.type_list
	= get_eh_types_for_runtime (r->u.allowed.type_list);
      walk_tree (&r->u.allowed.type_list, find_decls_types_r, fld, &fld->pset);
      break;

    case ERT_MUST_NOT_THROW:
      walk_tree (&r->u.must_not_throw.failure_decl,
		 find_decls_types_r, fld, &fld->pset);
      break;
    }
}


/* Find decls and types referenced in cgraph node N and store them in
   FLD->DECLS and FLD->TYPES.  Unlike pass_referenced_vars, this will
   look for *every* kind of DECL and TYPE node reachable from N,
   including those embedded inside types and decls (i.e,, TYPE_DECLs,
   NAMESPACE_DECLs, etc).  */

static void
find_decls_types_in_node (struct cgraph_node *n, class free_lang_data_d *fld)
{
  basic_block bb;
  struct function *fn;
  unsigned ix;
  tree t;

  find_decls_types (n->decl, fld);

  if (!gimple_has_body_p (n->decl))
    return;

  gcc_assert (current_function_decl == NULL_TREE && cfun == NULL);

  fn = DECL_STRUCT_FUNCTION (n->decl);

  /* Traverse locals. */
  FOR_EACH_LOCAL_DECL (fn, ix, t)
    find_decls_types (t, fld);

  /* Traverse EH regions in FN.  */
  {
    eh_region r;
    FOR_ALL_EH_REGION_FN (r, fn)
      find_decls_types_in_eh_region (r, fld);
  }

  /* Traverse every statement in FN.  */
  FOR_EACH_BB_FN (bb, fn)
    {
      gphi_iterator psi;
      gimple_stmt_iterator si;
      unsigned i;

      for (psi = gsi_start_phis (bb); !gsi_end_p (psi); gsi_next (&psi))
	{
	  gphi *phi = psi.phi ();

	  for (i = 0; i < gimple_phi_num_args (phi); i++)
	    {
	      tree *arg_p = gimple_phi_arg_def_ptr (phi, i);
	      find_decls_types (*arg_p, fld);
	    }
	}

      for (si = gsi_start_bb (bb); !gsi_end_p (si); gsi_next (&si))
	{
	  gimple *stmt = gsi_stmt (si);

	  if (is_gimple_call (stmt))
	    find_decls_types (gimple_call_fntype (stmt), fld);

	  for (i = 0; i < gimple_num_ops (stmt); i++)
	    {
	      tree arg = gimple_op (stmt, i);
	      find_decls_types (arg, fld);
	      /* find_decls_types doesn't walk TREE_PURPOSE of TREE_LISTs,
		 which we need for asm stmts.  */
	      if (arg
		  && TREE_CODE (arg) == TREE_LIST
		  && TREE_PURPOSE (arg)
		  && gimple_code (stmt) == GIMPLE_ASM)
		find_decls_types (TREE_PURPOSE (arg), fld);
	    }
	}
    }
}


/* Find decls and types referenced in varpool node N and store them in
   FLD->DECLS and FLD->TYPES.  Unlike pass_referenced_vars, this will
   look for *every* kind of DECL and TYPE node reachable from N,
   including those embedded inside types and decls (i.e,, TYPE_DECLs,
   NAMESPACE_DECLs, etc).  */

static void
find_decls_types_in_var (varpool_node *v, class free_lang_data_d *fld)
{
  find_decls_types (v->decl, fld);
}

/* If T needs an assembler name, have one created for it.  */

void
assign_assembler_name_if_needed (tree t)
{
  if (need_assembler_name_p (t))
    {
      /* When setting DECL_ASSEMBLER_NAME, the C++ mangler may emit
	 diagnostics that use input_location to show locus
	 information.  The problem here is that, at this point,
	 input_location is generally anchored to the end of the file
	 (since the parser is long gone), so we don't have a good
	 position to pin it to.

	 To alleviate this problem, this uses the location of T's
	 declaration.  Examples of this are
	 testsuite/g++.dg/template/cond2.C and
	 testsuite/g++.dg/template/pr35240.C.  */
      location_t saved_location = input_location;
      input_location = DECL_SOURCE_LOCATION (t);

      decl_assembler_name (t);

      input_location = saved_location;
    }
}


/* Free language specific information for every operand and expression
   in every node of the call graph.  This process operates in three stages:

   1- Every callgraph node and varpool node is traversed looking for
      decls and types embedded in them.  This is a more exhaustive
      search than that done by find_referenced_vars, because it will
      also collect individual fields, decls embedded in types, etc.

   2- All the decls found are sent to free_lang_data_in_decl.

   3- All the types found are sent to free_lang_data_in_type.

   The ordering between decls and types is important because
   free_lang_data_in_decl sets assembler names, which includes
   mangling.  So types cannot be freed up until assembler names have
   been set up.  */

static void
free_lang_data_in_cgraph (class free_lang_data_d *fld)
{
  struct cgraph_node *n;
  varpool_node *v;
  tree t;
  unsigned i;
  alias_pair *p;

  /* Find decls and types in the body of every function in the callgraph.  */
  FOR_EACH_FUNCTION (n)
    find_decls_types_in_node (n, fld);

  FOR_EACH_VEC_SAFE_ELT (alias_pairs, i, p)
    find_decls_types (p->decl, fld);

  /* Find decls and types in every varpool symbol.  */
  FOR_EACH_VARIABLE (v)
    find_decls_types_in_var (v, fld);

  /* Set the assembler name on every decl found.  We need to do this
     now because free_lang_data_in_decl will invalidate data needed
     for mangling.  This breaks mangling on interdependent decls.  */
  FOR_EACH_VEC_ELT (fld->decls, i, t)
    assign_assembler_name_if_needed (t);

  /* Traverse every decl found freeing its language data.  */
  FOR_EACH_VEC_ELT (fld->decls, i, t)
    free_lang_data_in_decl (t, fld);

  /* Traverse every type found freeing its language data.  */
  FOR_EACH_VEC_ELT (fld->types, i, t)
    free_lang_data_in_type (t, fld);
}


/* Free resources that are used by FE but are not needed once they are done. */

static unsigned
free_lang_data (void)
{
  unsigned i;
  class free_lang_data_d fld;

  /* If we are the LTO frontend we have freed lang-specific data already.  */
  if (in_lto_p
      || (!flag_generate_lto && !flag_generate_offload))
    {
      /* Rebuild type inheritance graph even when not doing LTO to get
	 consistent profile data.  */
      rebuild_type_inheritance_graph ();
      return 0;
    }

  fld_incomplete_types = new hash_map<tree, tree>;
  fld_simplified_types = new hash_map<tree, tree>;

  /* Provide a dummy TRANSLATION_UNIT_DECL if the FE failed to provide one.  */
  if (vec_safe_is_empty (all_translation_units))
    build_translation_unit_decl (NULL_TREE);

  /* Allocate and assign alias sets to the standard integer types
     while the slots are still in the way the frontends generated them.  */
  for (i = 0; i < itk_none; ++i)
    if (integer_types[i])
      TYPE_ALIAS_SET (integer_types[i]) = get_alias_set (integer_types[i]);

  /* Traverse the IL resetting language specific information for
     operands, expressions, etc.  */
  free_lang_data_in_cgraph (&fld);

  /* Create gimple variants for common types.  */
  for (unsigned i = 0;
       i < sizeof (builtin_structptr_types) / sizeof (builtin_structptr_type);
       ++i)
    builtin_structptr_types[i].node = builtin_structptr_types[i].base;

  /* Reset some langhooks.  Do not reset types_compatible_p, it may
     still be used indirectly via the get_alias_set langhook.  */
  lang_hooks.dwarf_name = lhd_dwarf_name;
  lang_hooks.decl_printable_name = gimple_decl_printable_name;
  lang_hooks.gimplify_expr = lhd_gimplify_expr;
  lang_hooks.overwrite_decl_assembler_name = lhd_overwrite_decl_assembler_name;
  lang_hooks.print_xnode = lhd_print_tree_nothing;
  lang_hooks.print_decl = lhd_print_tree_nothing;
  lang_hooks.print_type = lhd_print_tree_nothing;
  lang_hooks.print_identifier = lhd_print_tree_nothing;

  lang_hooks.tree_inlining.var_mod_type_p = hook_bool_tree_tree_false;

  if (flag_checking)
    {
      int i;
      tree t;

      FOR_EACH_VEC_ELT (fld.types, i, t)
	verify_type (t);
    }

  /* We do not want the default decl_assembler_name implementation,
     rather if we have fixed everything we want a wrapper around it
     asserting that all non-local symbols already got their assembler
     name and only produce assembler names for local symbols.  Or rather
     make sure we never call decl_assembler_name on local symbols and
     devise a separate, middle-end private scheme for it.  */

  /* Reset diagnostic machinery.  */
  tree_diagnostics_defaults (global_dc);

  rebuild_type_inheritance_graph ();

  delete fld_incomplete_types;
  delete fld_simplified_types;

  return 0;
}


namespace {

const pass_data pass_data_ipa_free_lang_data =
{
  SIMPLE_IPA_PASS, /* type */
  "*free_lang_data", /* name */
  OPTGROUP_NONE, /* optinfo_flags */
  TV_IPA_FREE_LANG_DATA, /* tv_id */
  0, /* properties_required */
  0, /* properties_provided */
  0, /* properties_destroyed */
  0, /* todo_flags_start */
  0, /* todo_flags_finish */
};

class pass_ipa_free_lang_data : public simple_ipa_opt_pass
{
public:
  pass_ipa_free_lang_data (gcc::context *ctxt)
    : simple_ipa_opt_pass (pass_data_ipa_free_lang_data, ctxt)
  {}

  /* opt_pass methods: */
  virtual unsigned int execute (function *) { return free_lang_data (); }

}; // class pass_ipa_free_lang_data

} // anon namespace

simple_ipa_opt_pass *
make_pass_ipa_free_lang_data (gcc::context *ctxt)
{
  return new pass_ipa_free_lang_data (ctxt);
}

/* Set the type qualifiers for TYPE to TYPE_QUALS, which is a bitmask
   of the various TYPE_QUAL values.  */

static void
set_type_quals (tree type, int type_quals)
{
  TYPE_READONLY (type) = (type_quals & TYPE_QUAL_CONST) != 0;
  TYPE_VOLATILE (type) = (type_quals & TYPE_QUAL_VOLATILE) != 0;
  TYPE_RESTRICT (type) = (type_quals & TYPE_QUAL_RESTRICT) != 0;
  TYPE_ATOMIC (type) = (type_quals & TYPE_QUAL_ATOMIC) != 0;
  TYPE_ADDR_SPACE (type) = DECODE_QUAL_ADDR_SPACE (type_quals);
}

/* Returns true iff CAND and BASE have equivalent language-specific
   qualifiers.  */

bool
check_lang_type (const_tree cand, const_tree base)
{
  if (lang_hooks.types.type_hash_eq == NULL)
    return true;
  /* type_hash_eq currently only applies to these types.  */
  if (TREE_CODE (cand) != FUNCTION_TYPE
      && TREE_CODE (cand) != METHOD_TYPE)
    return true;
  return lang_hooks.types.type_hash_eq (cand, base);
}

/* This function checks to see if TYPE matches the size one of the built-in 
   atomic types, and returns that core atomic type.  */

static tree
find_atomic_core_type (const_tree type)
{
  tree base_atomic_type;

  /* Only handle complete types.  */
  if (!tree_fits_uhwi_p (TYPE_SIZE (type)))
    return NULL_TREE;

  switch (tree_to_uhwi (TYPE_SIZE (type)))
    {
    case 8:
      base_atomic_type = atomicQI_type_node;
      break;

    case 16:
      base_atomic_type = atomicHI_type_node;
      break;

    case 32:
      base_atomic_type = atomicSI_type_node;
      break;

    case 64:
      base_atomic_type = atomicDI_type_node;
      break;

    case 128:
      base_atomic_type = atomicTI_type_node;
      break;

    default:
      base_atomic_type = NULL_TREE;
    }

  return base_atomic_type;
}

/* Returns true iff unqualified CAND and BASE are equivalent.  */

bool
check_base_type (const_tree cand, const_tree base)
{
  if (TYPE_NAME (cand) != TYPE_NAME (base)
      /* Apparently this is needed for Objective-C.  */
      || TYPE_CONTEXT (cand) != TYPE_CONTEXT (base)
      || !attribute_list_equal (TYPE_ATTRIBUTES (cand),
			        TYPE_ATTRIBUTES (base)))
    return false;
  /* Check alignment.  */
  if (TYPE_ALIGN (cand) == TYPE_ALIGN (base)
      && TYPE_USER_ALIGN (cand) == TYPE_USER_ALIGN (base))
    return true;
  /* Atomic types increase minimal alignment.  We must to do so as well
     or we get duplicated canonical types. See PR88686.  */
  if ((TYPE_QUALS (cand) & TYPE_QUAL_ATOMIC))
    {
      /* See if this object can map to a basic atomic type.  */
      tree atomic_type = find_atomic_core_type (cand);
      if (atomic_type && TYPE_ALIGN (atomic_type) == TYPE_ALIGN (cand))
       return true;
    }
  return false;
}

/* Returns true iff CAND is equivalent to BASE with TYPE_QUALS.  */

bool
check_qualified_type (const_tree cand, const_tree base, int type_quals)
{
  return (TYPE_QUALS (cand) == type_quals
	  && check_base_type (cand, base)
	  && check_lang_type (cand, base));
}

/* Returns true iff CAND is equivalent to BASE with ALIGN.  */

static bool
check_aligned_type (const_tree cand, const_tree base, unsigned int align)
{
  return (TYPE_QUALS (cand) == TYPE_QUALS (base)
	  && TYPE_NAME (cand) == TYPE_NAME (base)
	  /* Apparently this is needed for Objective-C.  */
	  && TYPE_CONTEXT (cand) == TYPE_CONTEXT (base)
	  /* Check alignment.  */
	  && TYPE_ALIGN (cand) == align
	  /* Check this is a user-aligned type as build_aligned_type
	     would create.  */
	  && TYPE_USER_ALIGN (cand)
	  && attribute_list_equal (TYPE_ATTRIBUTES (cand),
				   TYPE_ATTRIBUTES (base))
	  && check_lang_type (cand, base));
}

/* Return a version of the TYPE, qualified as indicated by the
   TYPE_QUALS, if one exists.  If no qualified version exists yet,
   return NULL_TREE.  */

tree
get_qualified_type (tree type, int type_quals)
{
  if (TYPE_QUALS (type) == type_quals)
    return type;

  tree mv = TYPE_MAIN_VARIANT (type);
  if (check_qualified_type (mv, type, type_quals))
    return mv;

  /* Search the chain of variants to see if there is already one there just
     like the one we need to have.  If so, use that existing one.  We must
     preserve the TYPE_NAME, since there is code that depends on this.  */
  for (tree *tp = &TYPE_NEXT_VARIANT (mv); *tp; tp = &TYPE_NEXT_VARIANT (*tp))
    if (check_qualified_type (*tp, type, type_quals))
      {
	/* Put the found variant at the head of the variant list so
	   frequently searched variants get found faster.  The C++ FE
	   benefits greatly from this.  */
	tree t = *tp;
	*tp = TYPE_NEXT_VARIANT (t);
	TYPE_NEXT_VARIANT (t) = TYPE_NEXT_VARIANT (mv);
	TYPE_NEXT_VARIANT (mv) = t;
	return t;
      }

  return NULL_TREE;
}

/* Like get_qualified_type, but creates the type if it does not
   exist.  This function never returns NULL_TREE.  */

tree
build_qualified_type (tree type, int type_quals MEM_STAT_DECL)
{
  tree t;

  /* See if we already have the appropriate qualified variant.  */
  t = get_qualified_type (type, type_quals);

  /* If not, build it.  */
  if (!t)
    {
      t = build_variant_type_copy (type PASS_MEM_STAT);
      set_type_quals (t, type_quals);

      if (((type_quals & TYPE_QUAL_ATOMIC) == TYPE_QUAL_ATOMIC))
	{
	  /* See if this object can map to a basic atomic type.  */
	  tree atomic_type = find_atomic_core_type (type);
	  if (atomic_type)
	    {
	      /* Ensure the alignment of this type is compatible with
		 the required alignment of the atomic type.  */
	      if (TYPE_ALIGN (atomic_type) > TYPE_ALIGN (t))
		SET_TYPE_ALIGN (t, TYPE_ALIGN (atomic_type));
	    }
	}

      if (TYPE_STRUCTURAL_EQUALITY_P (type))
	/* Propagate structural equality. */
	SET_TYPE_STRUCTURAL_EQUALITY (t);
      else if (TYPE_CANONICAL (type) != type)
	/* Build the underlying canonical type, since it is different
	   from TYPE. */
	{
	  tree c = build_qualified_type (TYPE_CANONICAL (type), type_quals);
	  TYPE_CANONICAL (t) = TYPE_CANONICAL (c);
	}
      else
	/* T is its own canonical type. */
	TYPE_CANONICAL (t) = t;

    }

  return t;
}

/* Create a variant of type T with alignment ALIGN.  */

tree
build_aligned_type (tree type, unsigned int align)
{
  tree t;

  if (TYPE_PACKED (type)
      || TYPE_ALIGN (type) == align)
    return type;

  for (t = TYPE_MAIN_VARIANT (type); t; t = TYPE_NEXT_VARIANT (t))
    if (check_aligned_type (t, type, align))
      return t;

  t = build_variant_type_copy (type);
  SET_TYPE_ALIGN (t, align);
  TYPE_USER_ALIGN (t) = 1;

  return t;
}

/* Create a new distinct copy of TYPE.  The new type is made its own
   MAIN_VARIANT. If TYPE requires structural equality checks, the
   resulting type requires structural equality checks; otherwise, its
   TYPE_CANONICAL points to itself. */

tree
build_distinct_type_copy (tree type MEM_STAT_DECL)
{
  tree t = copy_node (type PASS_MEM_STAT);

  TYPE_POINTER_TO (t) = 0;
  TYPE_REFERENCE_TO (t) = 0;

  /* Set the canonical type either to a new equivalence class, or
     propagate the need for structural equality checks. */
  if (TYPE_STRUCTURAL_EQUALITY_P (type))
    SET_TYPE_STRUCTURAL_EQUALITY (t);
  else
    TYPE_CANONICAL (t) = t;

  /* Make it its own variant.  */
  TYPE_MAIN_VARIANT (t) = t;
  TYPE_NEXT_VARIANT (t) = 0;

  /* Note that it is now possible for TYPE_MIN_VALUE to be a value
     whose TREE_TYPE is not t.  This can also happen in the Ada
     frontend when using subtypes.  */

  return t;
}

/* Create a new variant of TYPE, equivalent but distinct.  This is so
   the caller can modify it. TYPE_CANONICAL for the return type will
   be equivalent to TYPE_CANONICAL of TYPE, indicating that the types
   are considered equal by the language itself (or that both types
   require structural equality checks). */

tree
build_variant_type_copy (tree type MEM_STAT_DECL)
{
  tree t, m = TYPE_MAIN_VARIANT (type);

  t = build_distinct_type_copy (type PASS_MEM_STAT);

  /* Since we're building a variant, assume that it is a non-semantic
     variant. This also propagates TYPE_STRUCTURAL_EQUALITY_P. */
  TYPE_CANONICAL (t) = TYPE_CANONICAL (type);
  /* Type variants have no alias set defined.  */
  TYPE_ALIAS_SET (t) = -1;

  /* Add the new type to the chain of variants of TYPE.  */
  TYPE_NEXT_VARIANT (t) = TYPE_NEXT_VARIANT (m);
  TYPE_NEXT_VARIANT (m) = t;
  TYPE_MAIN_VARIANT (t) = m;

  return t;
}

/* Return true if the from tree in both tree maps are equal.  */

int
tree_map_base_eq (const void *va, const void *vb)
{
  const struct tree_map_base  *const a = (const struct tree_map_base *) va,
    *const b = (const struct tree_map_base *) vb;
  return (a->from == b->from);
}

/* Hash a from tree in a tree_base_map.  */

unsigned int
tree_map_base_hash (const void *item)
{
  return htab_hash_pointer (((const struct tree_map_base *)item)->from);
}

/* Return true if this tree map structure is marked for garbage collection
   purposes.  We simply return true if the from tree is marked, so that this
   structure goes away when the from tree goes away.  */

int
tree_map_base_marked_p (const void *p)
{
  return ggc_marked_p (((const struct tree_map_base *) p)->from);
}

/* Hash a from tree in a tree_map.  */

unsigned int
tree_map_hash (const void *item)
{
  return (((const struct tree_map *) item)->hash);
}

/* Hash a from tree in a tree_decl_map.  */

unsigned int
tree_decl_map_hash (const void *item)
{
  return DECL_UID (((const struct tree_decl_map *) item)->base.from);
}

/* Return the initialization priority for DECL.  */

priority_type
decl_init_priority_lookup (tree decl)
{
  symtab_node *snode = symtab_node::get (decl);

  if (!snode)
    return DEFAULT_INIT_PRIORITY;
  return
    snode->get_init_priority ();
}

/* Return the finalization priority for DECL.  */

priority_type
decl_fini_priority_lookup (tree decl)
{
  cgraph_node *node = cgraph_node::get (decl);

  if (!node)
    return DEFAULT_INIT_PRIORITY;
  return
    node->get_fini_priority ();
}

/* Set the initialization priority for DECL to PRIORITY.  */

void
decl_init_priority_insert (tree decl, priority_type priority)
{
  struct symtab_node *snode;

  if (priority == DEFAULT_INIT_PRIORITY)
    {
      snode = symtab_node::get (decl);
      if (!snode)
	return;
    }
  else if (VAR_P (decl))
    snode = varpool_node::get_create (decl);
  else
    snode = cgraph_node::get_create (decl);
  snode->set_init_priority (priority);
}

/* Set the finalization priority for DECL to PRIORITY.  */

void
decl_fini_priority_insert (tree decl, priority_type priority)
{
  struct cgraph_node *node;

  if (priority == DEFAULT_INIT_PRIORITY)
    {
      node = cgraph_node::get (decl);
      if (!node)
	return;
    }
  else
    node = cgraph_node::get_create (decl);
  node->set_fini_priority (priority);
}

/* Print out the statistics for the DECL_DEBUG_EXPR hash table.  */

static void
print_debug_expr_statistics (void)
{
  fprintf (stderr, "DECL_DEBUG_EXPR  hash: size %ld, %ld elements, %f collisions\n",
	   (long) debug_expr_for_decl->size (),
	   (long) debug_expr_for_decl->elements (),
	   debug_expr_for_decl->collisions ());
}

/* Print out the statistics for the DECL_VALUE_EXPR hash table.  */

static void
print_value_expr_statistics (void)
{
  fprintf (stderr, "DECL_VALUE_EXPR  hash: size %ld, %ld elements, %f collisions\n",
	   (long) value_expr_for_decl->size (),
	   (long) value_expr_for_decl->elements (),
	   value_expr_for_decl->collisions ());
}

/* Lookup a debug expression for FROM, and return it if we find one.  */

tree
decl_debug_expr_lookup (tree from)
{
  struct tree_decl_map *h, in;
  in.base.from = from;

  h = debug_expr_for_decl->find_with_hash (&in, DECL_UID (from));
  if (h)
    return h->to;
  return NULL_TREE;
}

/* Insert a mapping FROM->TO in the debug expression hashtable.  */

void
decl_debug_expr_insert (tree from, tree to)
{
  struct tree_decl_map *h;

  h = ggc_alloc<tree_decl_map> ();
  h->base.from = from;
  h->to = to;
  *debug_expr_for_decl->find_slot_with_hash (h, DECL_UID (from), INSERT) = h;
}

/* Lookup a value expression for FROM, and return it if we find one.  */

tree
decl_value_expr_lookup (tree from)
{
  struct tree_decl_map *h, in;
  in.base.from = from;

  h = value_expr_for_decl->find_with_hash (&in, DECL_UID (from));
  if (h)
    return h->to;
  return NULL_TREE;
}

/* Insert a mapping FROM->TO in the value expression hashtable.  */

void
decl_value_expr_insert (tree from, tree to)
{
  struct tree_decl_map *h;

  h = ggc_alloc<tree_decl_map> ();
  h->base.from = from;
  h->to = to;
  *value_expr_for_decl->find_slot_with_hash (h, DECL_UID (from), INSERT) = h;
}

/* Lookup a vector of debug arguments for FROM, and return it if we
   find one.  */

vec<tree, va_gc> **
decl_debug_args_lookup (tree from)
{
  struct tree_vec_map *h, in;

  if (!DECL_HAS_DEBUG_ARGS_P (from))
    return NULL;
  gcc_checking_assert (debug_args_for_decl != NULL);
  in.base.from = from;
  h = debug_args_for_decl->find_with_hash (&in, DECL_UID (from));
  if (h)
    return &h->to;
  return NULL;
}

/* Insert a mapping FROM->empty vector of debug arguments in the value
   expression hashtable.  */

vec<tree, va_gc> **
decl_debug_args_insert (tree from)
{
  struct tree_vec_map *h;
  tree_vec_map **loc;

  if (DECL_HAS_DEBUG_ARGS_P (from))
    return decl_debug_args_lookup (from);
  if (debug_args_for_decl == NULL)
    debug_args_for_decl = hash_table<tree_vec_map_cache_hasher>::create_ggc (64);
  h = ggc_alloc<tree_vec_map> ();
  h->base.from = from;
  h->to = NULL;
  loc = debug_args_for_decl->find_slot_with_hash (h, DECL_UID (from), INSERT);
  *loc = h;
  DECL_HAS_DEBUG_ARGS_P (from) = 1;
  return &h->to;
}

/* Hashing of types so that we don't make duplicates.
   The entry point is `type_hash_canon'.  */

/* Generate the default hash code for TYPE.  This is designed for
   speed, rather than maximum entropy.  */

hashval_t
type_hash_canon_hash (tree type)
{
  inchash::hash hstate;

  hstate.add_int (TREE_CODE (type));

  if (TREE_TYPE (type))
    hstate.add_object (TYPE_HASH (TREE_TYPE (type)));

  for (tree t = TYPE_ATTRIBUTES (type); t; t = TREE_CHAIN (t))
    /* Just the identifier is adequate to distinguish.  */
    hstate.add_object (IDENTIFIER_HASH_VALUE (get_attribute_name (t)));

  switch (TREE_CODE (type))
    {
    case METHOD_TYPE:
      hstate.add_object (TYPE_HASH (TYPE_METHOD_BASETYPE (type)));
      /* FALLTHROUGH. */
    case FUNCTION_TYPE:
      for (tree t = TYPE_ARG_TYPES (type); t; t = TREE_CHAIN (t))
	if (TREE_VALUE (t) != error_mark_node)
	  hstate.add_object (TYPE_HASH (TREE_VALUE (t)));
      break;

    case OFFSET_TYPE:
      hstate.add_object (TYPE_HASH (TYPE_OFFSET_BASETYPE (type)));
      break;

    case ARRAY_TYPE:
      {
	if (TYPE_DOMAIN (type))
	  hstate.add_object (TYPE_HASH (TYPE_DOMAIN (type)));
	if (!AGGREGATE_TYPE_P (TREE_TYPE (type)))
	  {
	    unsigned typeless = TYPE_TYPELESS_STORAGE (type);
	    hstate.add_object (typeless);
	  }
      }
      break;

    case INTEGER_TYPE:
      {
	tree t = TYPE_MAX_VALUE (type);
	if (!t)
	  t = TYPE_MIN_VALUE (type);
	for (int i = 0; i < TREE_INT_CST_NUNITS (t); i++)
	  hstate.add_object (TREE_INT_CST_ELT (t, i));
	break;
      }
      
    case REAL_TYPE:
    case FIXED_POINT_TYPE:
      {
	unsigned prec = TYPE_PRECISION (type);
	hstate.add_object (prec);
	break;
      }

    case VECTOR_TYPE:
      hstate.add_poly_int (TYPE_VECTOR_SUBPARTS (type));
      break;

    default:
      break;
    }

  return hstate.end ();
}

/* These are the Hashtable callback functions.  */

/* Returns true iff the types are equivalent.  */

bool
type_cache_hasher::equal (type_hash *a, type_hash *b)
{
  /* First test the things that are the same for all types.  */
  if (a->hash != b->hash
      || TREE_CODE (a->type) != TREE_CODE (b->type)
      || TREE_TYPE (a->type) != TREE_TYPE (b->type)
      || !attribute_list_equal (TYPE_ATTRIBUTES (a->type),
				 TYPE_ATTRIBUTES (b->type))
      || (TREE_CODE (a->type) != COMPLEX_TYPE
          && TYPE_NAME (a->type) != TYPE_NAME (b->type)))
    return 0;

  /* Be careful about comparing arrays before and after the element type
     has been completed; don't compare TYPE_ALIGN unless both types are
     complete.  */
  if (COMPLETE_TYPE_P (a->type) && COMPLETE_TYPE_P (b->type)
      && (TYPE_ALIGN (a->type) != TYPE_ALIGN (b->type)
	  || TYPE_MODE (a->type) != TYPE_MODE (b->type)))
    return 0;

  switch (TREE_CODE (a->type))
    {
    case VOID_TYPE:
    case OPAQUE_TYPE:
    case COMPLEX_TYPE:
    case POINTER_TYPE:
    case REFERENCE_TYPE:
    case NULLPTR_TYPE:
      return 1;

    case VECTOR_TYPE:
      return known_eq (TYPE_VECTOR_SUBPARTS (a->type),
		       TYPE_VECTOR_SUBPARTS (b->type));

    case ENUMERAL_TYPE:
      if (TYPE_VALUES (a->type) != TYPE_VALUES (b->type)
	  && !(TYPE_VALUES (a->type)
	       && TREE_CODE (TYPE_VALUES (a->type)) == TREE_LIST
	       && TYPE_VALUES (b->type)
	       && TREE_CODE (TYPE_VALUES (b->type)) == TREE_LIST
	       && type_list_equal (TYPE_VALUES (a->type),
				   TYPE_VALUES (b->type))))
	return 0;

      /* fall through */

    case INTEGER_TYPE:
    case REAL_TYPE:
    case BOOLEAN_TYPE:
      if (TYPE_PRECISION (a->type) != TYPE_PRECISION (b->type))
	return false;
      return ((TYPE_MAX_VALUE (a->type) == TYPE_MAX_VALUE (b->type)
	       || tree_int_cst_equal (TYPE_MAX_VALUE (a->type),
				      TYPE_MAX_VALUE (b->type)))
	      && (TYPE_MIN_VALUE (a->type) == TYPE_MIN_VALUE (b->type)
		  || tree_int_cst_equal (TYPE_MIN_VALUE (a->type),
					 TYPE_MIN_VALUE (b->type))));

    case FIXED_POINT_TYPE:
      return TYPE_SATURATING (a->type) == TYPE_SATURATING (b->type);

    case OFFSET_TYPE:
      return TYPE_OFFSET_BASETYPE (a->type) == TYPE_OFFSET_BASETYPE (b->type);

    case METHOD_TYPE:
      if (TYPE_METHOD_BASETYPE (a->type) == TYPE_METHOD_BASETYPE (b->type)
	  && (TYPE_ARG_TYPES (a->type) == TYPE_ARG_TYPES (b->type)
	      || (TYPE_ARG_TYPES (a->type)
		  && TREE_CODE (TYPE_ARG_TYPES (a->type)) == TREE_LIST
		  && TYPE_ARG_TYPES (b->type)
		  && TREE_CODE (TYPE_ARG_TYPES (b->type)) == TREE_LIST
		  && type_list_equal (TYPE_ARG_TYPES (a->type),
				      TYPE_ARG_TYPES (b->type)))))
        break;
      return 0;
    case ARRAY_TYPE:
      /* Don't compare TYPE_TYPELESS_STORAGE flag on aggregates,
	 where the flag should be inherited from the element type
	 and can change after ARRAY_TYPEs are created; on non-aggregates
	 compare it and hash it, scalars will never have that flag set
	 and we need to differentiate between arrays created by different
	 front-ends or middle-end created arrays.  */
      return (TYPE_DOMAIN (a->type) == TYPE_DOMAIN (b->type)
	      && (AGGREGATE_TYPE_P (TREE_TYPE (a->type))
		  || (TYPE_TYPELESS_STORAGE (a->type)
		      == TYPE_TYPELESS_STORAGE (b->type))));

    case RECORD_TYPE:
    case UNION_TYPE:
    case QUAL_UNION_TYPE:
      return (TYPE_FIELDS (a->type) == TYPE_FIELDS (b->type)
	      || (TYPE_FIELDS (a->type)
		  && TREE_CODE (TYPE_FIELDS (a->type)) == TREE_LIST
		  && TYPE_FIELDS (b->type)
		  && TREE_CODE (TYPE_FIELDS (b->type)) == TREE_LIST
		  && type_list_equal (TYPE_FIELDS (a->type),
				      TYPE_FIELDS (b->type))));

    case FUNCTION_TYPE:
      if (TYPE_ARG_TYPES (a->type) == TYPE_ARG_TYPES (b->type)
	  || (TYPE_ARG_TYPES (a->type)
	      && TREE_CODE (TYPE_ARG_TYPES (a->type)) == TREE_LIST
	      && TYPE_ARG_TYPES (b->type)
	      && TREE_CODE (TYPE_ARG_TYPES (b->type)) == TREE_LIST
	      && type_list_equal (TYPE_ARG_TYPES (a->type),
				  TYPE_ARG_TYPES (b->type))))
	break;
      return 0;

    default:
      return 0;
    }

  if (lang_hooks.types.type_hash_eq != NULL)
    return lang_hooks.types.type_hash_eq (a->type, b->type);

  return 1;
}

/* Given TYPE, and HASHCODE its hash code, return the canonical
   object for an identical type if one already exists.
   Otherwise, return TYPE, and record it as the canonical object.

   To use this function, first create a type of the sort you want.
   Then compute its hash code from the fields of the type that
   make it different from other similar types.
   Then call this function and use the value.  */

tree
type_hash_canon (unsigned int hashcode, tree type)
{
  type_hash in;
  type_hash **loc;

  /* The hash table only contains main variants, so ensure that's what we're
     being passed.  */
  gcc_assert (TYPE_MAIN_VARIANT (type) == type);

  /* The TYPE_ALIGN field of a type is set by layout_type(), so we
     must call that routine before comparing TYPE_ALIGNs.  */
  layout_type (type);

  in.hash = hashcode;
  in.type = type;

  loc = type_hash_table->find_slot_with_hash (&in, hashcode, INSERT);
  if (*loc)
    {
      tree t1 = ((type_hash *) *loc)->type;
      gcc_assert (TYPE_MAIN_VARIANT (t1) == t1
		  && t1 != type);
      if (TYPE_UID (type) + 1 == next_type_uid)
	--next_type_uid;
      /* Free also min/max values and the cache for integer
	 types.  This can't be done in free_node, as LTO frees
	 those on its own.  */
      if (TREE_CODE (type) == INTEGER_TYPE)
	{
	  if (TYPE_MIN_VALUE (type)
	      && TREE_TYPE (TYPE_MIN_VALUE (type)) == type)
	    {
	      /* Zero is always in TYPE_CACHED_VALUES.  */
	      if (! TYPE_UNSIGNED (type))
		int_cst_hash_table->remove_elt (TYPE_MIN_VALUE (type));
	      ggc_free (TYPE_MIN_VALUE (type));
	    }
	  if (TYPE_MAX_VALUE (type)
	      && TREE_TYPE (TYPE_MAX_VALUE (type)) == type)
	    {
	      int_cst_hash_table->remove_elt (TYPE_MAX_VALUE (type));
	      ggc_free (TYPE_MAX_VALUE (type));
	    }
	  if (TYPE_CACHED_VALUES_P (type))
	    ggc_free (TYPE_CACHED_VALUES (type));
	}
      free_node (type);
      return t1;
    }
  else
    {
      struct type_hash *h;

      h = ggc_alloc<type_hash> ();
      h->hash = hashcode;
      h->type = type;
      *loc = h;

      return type;
    }
}

static void
print_type_hash_statistics (void)
{
  fprintf (stderr, "Type hash: size %ld, %ld elements, %f collisions\n",
	   (long) type_hash_table->size (),
	   (long) type_hash_table->elements (),
	   type_hash_table->collisions ());
}

/* Given two lists of types
   (chains of TREE_LIST nodes with types in the TREE_VALUE slots)
   return 1 if the lists contain the same types in the same order.
   Also, the TREE_PURPOSEs must match.  */

bool
type_list_equal (const_tree l1, const_tree l2)
{
  const_tree t1, t2;

  for (t1 = l1, t2 = l2; t1 && t2; t1 = TREE_CHAIN (t1), t2 = TREE_CHAIN (t2))
    if (TREE_VALUE (t1) != TREE_VALUE (t2)
	|| (TREE_PURPOSE (t1) != TREE_PURPOSE (t2)
	    && ! (1 == simple_cst_equal (TREE_PURPOSE (t1), TREE_PURPOSE (t2))
		  && (TREE_TYPE (TREE_PURPOSE (t1))
		      == TREE_TYPE (TREE_PURPOSE (t2))))))
      return false;

  return t1 == t2;
}

/* Returns the number of arguments to the FUNCTION_TYPE or METHOD_TYPE
   given by TYPE.  If the argument list accepts variable arguments,
   then this function counts only the ordinary arguments.  */

int
type_num_arguments (const_tree fntype)
{
  int i = 0;

  for (tree t = TYPE_ARG_TYPES (fntype); t; t = TREE_CHAIN (t))
    /* If the function does not take a variable number of arguments,
       the last element in the list will have type `void'.  */
    if (VOID_TYPE_P (TREE_VALUE (t)))
      break;
    else
      ++i;

  return i;
}

/* Return the type of the function TYPE's argument ARGNO if known.
   For vararg function's where ARGNO refers to one of the variadic
   arguments return null.  Otherwise, return a void_type_node for
   out-of-bounds ARGNO.  */

tree
type_argument_type (const_tree fntype, unsigned argno)
{
  /* Treat zero the same as an out-of-bounds argument number.  */
  if (!argno)
    return void_type_node;

  function_args_iterator iter;

  tree argtype;
  unsigned i = 1;
  FOREACH_FUNCTION_ARGS (fntype, argtype, iter)
    {
      /* A vararg function's argument list ends in a null.  Otherwise,
	 an ordinary function's argument list ends with void.  Return
	 null if ARGNO refers to a vararg argument, void_type_node if
	 it's out of bounds, and the formal argument type otherwise.  */
      if (!argtype)
	break;

      if (i == argno || VOID_TYPE_P (argtype))
	return argtype;

      ++i;
    }

  return NULL_TREE;
}

/* Nonzero if integer constants T1 and T2
   represent the same constant value.  */

int
tree_int_cst_equal (const_tree t1, const_tree t2)
{
  if (t1 == t2)
    return 1;

  if (t1 == 0 || t2 == 0)
    return 0;

  STRIP_ANY_LOCATION_WRAPPER (t1);
  STRIP_ANY_LOCATION_WRAPPER (t2);

  if (TREE_CODE (t1) == INTEGER_CST
      && TREE_CODE (t2) == INTEGER_CST
      && wi::to_widest (t1) == wi::to_widest (t2))
    return 1;

  return 0;
}

/* Return true if T is an INTEGER_CST whose numerical value (extended
   according to TYPE_UNSIGNED) fits in a signed HOST_WIDE_INT.  */

bool
tree_fits_shwi_p (const_tree t)
{
  return (t != NULL_TREE
	  && TREE_CODE (t) == INTEGER_CST
	  && wi::fits_shwi_p (wi::to_widest (t)));
}

/* Return true if T is an INTEGER_CST or POLY_INT_CST whose numerical
   value (extended according to TYPE_UNSIGNED) fits in a poly_int64.  */

bool
tree_fits_poly_int64_p (const_tree t)
{
  if (t == NULL_TREE)
    return false;
  if (POLY_INT_CST_P (t))
    {
      for (unsigned int i = 0; i < NUM_POLY_INT_COEFFS; i++)
	if (!wi::fits_shwi_p (wi::to_wide (POLY_INT_CST_COEFF (t, i))))
	  return false;
      return true;
    }
  return (TREE_CODE (t) == INTEGER_CST
	  && wi::fits_shwi_p (wi::to_widest (t)));
}

/* Return true if T is an INTEGER_CST whose numerical value (extended
   according to TYPE_UNSIGNED) fits in an unsigned HOST_WIDE_INT.  */

bool
tree_fits_uhwi_p (const_tree t)
{
  return (t != NULL_TREE
	  && TREE_CODE (t) == INTEGER_CST
	  && wi::fits_uhwi_p (wi::to_widest (t)));
}

/* Return true if T is an INTEGER_CST or POLY_INT_CST whose numerical
   value (extended according to TYPE_UNSIGNED) fits in a poly_uint64.  */

bool
tree_fits_poly_uint64_p (const_tree t)
{
  if (t == NULL_TREE)
    return false;
  if (POLY_INT_CST_P (t))
    {
      for (unsigned int i = 0; i < NUM_POLY_INT_COEFFS; i++)
	if (!wi::fits_uhwi_p (wi::to_widest (POLY_INT_CST_COEFF (t, i))))
	  return false;
      return true;
    }
  return (TREE_CODE (t) == INTEGER_CST
	  && wi::fits_uhwi_p (wi::to_widest (t)));
}

/* T is an INTEGER_CST whose numerical value (extended according to
   TYPE_UNSIGNED) fits in a signed HOST_WIDE_INT.  Return that
   HOST_WIDE_INT.  */

HOST_WIDE_INT
tree_to_shwi (const_tree t)
{
  gcc_assert (tree_fits_shwi_p (t));
  return TREE_INT_CST_LOW (t);
}

/* T is an INTEGER_CST whose numerical value (extended according to
   TYPE_UNSIGNED) fits in an unsigned HOST_WIDE_INT.  Return that
   HOST_WIDE_INT.  */

unsigned HOST_WIDE_INT
tree_to_uhwi (const_tree t)
{
  gcc_assert (tree_fits_uhwi_p (t));
  return TREE_INT_CST_LOW (t);
}

/* Return the most significant (sign) bit of T.  */

int
tree_int_cst_sign_bit (const_tree t)
{
  unsigned bitno = TYPE_PRECISION (TREE_TYPE (t)) - 1;

  return wi::extract_uhwi (wi::to_wide (t), bitno, 1);
}

/* Return an indication of the sign of the integer constant T.
   The return value is -1 if T < 0, 0 if T == 0, and 1 if T > 0.
   Note that -1 will never be returned if T's type is unsigned.  */

int
tree_int_cst_sgn (const_tree t)
{
  if (wi::to_wide (t) == 0)
    return 0;
  else if (TYPE_UNSIGNED (TREE_TYPE (t)))
    return 1;
  else if (wi::neg_p (wi::to_wide (t)))
    return -1;
  else
    return 1;
}

/* Return the minimum number of bits needed to represent VALUE in a
   signed or unsigned type, UNSIGNEDP says which.  */

unsigned int
tree_int_cst_min_precision (tree value, signop sgn)
{
  /* If the value is negative, compute its negative minus 1.  The latter
     adjustment is because the absolute value of the largest negative value
     is one larger than the largest positive value.  This is equivalent to
     a bit-wise negation, so use that operation instead.  */

  if (tree_int_cst_sgn (value) < 0)
    value = fold_build1 (BIT_NOT_EXPR, TREE_TYPE (value), value);

  /* Return the number of bits needed, taking into account the fact
     that we need one more bit for a signed than unsigned type.
     If value is 0 or -1, the minimum precision is 1 no matter
     whether unsignedp is true or false.  */

  if (integer_zerop (value))
    return 1;
  else
    return tree_floor_log2 (value) + 1 + (sgn == SIGNED ? 1 : 0) ;
}

/* Return truthvalue of whether T1 is the same tree structure as T2.
   Return 1 if they are the same.
   Return 0 if they are understandably different.
   Return -1 if either contains tree structure not understood by
   this function.  */

int
simple_cst_equal (const_tree t1, const_tree t2)
{
  enum tree_code code1, code2;
  int cmp;
  int i;

  if (t1 == t2)
    return 1;
  if (t1 == 0 || t2 == 0)
    return 0;

  /* For location wrappers to be the same, they must be at the same
     source location (and wrap the same thing).  */
  if (location_wrapper_p (t1) && location_wrapper_p (t2))
    {
      if (EXPR_LOCATION (t1) != EXPR_LOCATION (t2))
	return 0;
      return simple_cst_equal (TREE_OPERAND (t1, 0), TREE_OPERAND (t2, 0));
    }

  code1 = TREE_CODE (t1);
  code2 = TREE_CODE (t2);

  if (CONVERT_EXPR_CODE_P (code1) || code1 == NON_LVALUE_EXPR)
    {
      if (CONVERT_EXPR_CODE_P (code2)
	  || code2 == NON_LVALUE_EXPR)
	return simple_cst_equal (TREE_OPERAND (t1, 0), TREE_OPERAND (t2, 0));
      else
	return simple_cst_equal (TREE_OPERAND (t1, 0), t2);
    }

  else if (CONVERT_EXPR_CODE_P (code2)
	   || code2 == NON_LVALUE_EXPR)
    return simple_cst_equal (t1, TREE_OPERAND (t2, 0));

  if (code1 != code2)
    return 0;

  switch (code1)
    {
    case INTEGER_CST:
      return wi::to_widest (t1) == wi::to_widest (t2);

    case REAL_CST:
      return real_identical (&TREE_REAL_CST (t1), &TREE_REAL_CST (t2));

    case FIXED_CST:
      return FIXED_VALUES_IDENTICAL (TREE_FIXED_CST (t1), TREE_FIXED_CST (t2));

    case STRING_CST:
      return (TREE_STRING_LENGTH (t1) == TREE_STRING_LENGTH (t2)
	      && ! memcmp (TREE_STRING_POINTER (t1), TREE_STRING_POINTER (t2),
			 TREE_STRING_LENGTH (t1)));

    case CONSTRUCTOR:
      {
	unsigned HOST_WIDE_INT idx;
	vec<constructor_elt, va_gc> *v1 = CONSTRUCTOR_ELTS (t1);
	vec<constructor_elt, va_gc> *v2 = CONSTRUCTOR_ELTS (t2);

	if (vec_safe_length (v1) != vec_safe_length (v2))
	  return false;

        for (idx = 0; idx < vec_safe_length (v1); ++idx)
	  /* ??? Should we handle also fields here? */
	  if (!simple_cst_equal ((*v1)[idx].value, (*v2)[idx].value))
	    return false;
	return true;
      }

    case SAVE_EXPR:
      return simple_cst_equal (TREE_OPERAND (t1, 0), TREE_OPERAND (t2, 0));

    case CALL_EXPR:
      cmp = simple_cst_equal (CALL_EXPR_FN (t1), CALL_EXPR_FN (t2));
      if (cmp <= 0)
	return cmp;
      if (call_expr_nargs (t1) != call_expr_nargs (t2))
	return 0;
      {
	const_tree arg1, arg2;
	const_call_expr_arg_iterator iter1, iter2;
	for (arg1 = first_const_call_expr_arg (t1, &iter1),
	       arg2 = first_const_call_expr_arg (t2, &iter2);
	     arg1 && arg2;
	     arg1 = next_const_call_expr_arg (&iter1),
	       arg2 = next_const_call_expr_arg (&iter2))
	  {
	    cmp = simple_cst_equal (arg1, arg2);
	    if (cmp <= 0)
	      return cmp;
	  }
	return arg1 == arg2;
      }

    case TARGET_EXPR:
      /* Special case: if either target is an unallocated VAR_DECL,
	 it means that it's going to be unified with whatever the
	 TARGET_EXPR is really supposed to initialize, so treat it
	 as being equivalent to anything.  */
      if ((TREE_CODE (TREE_OPERAND (t1, 0)) == VAR_DECL
	   && DECL_NAME (TREE_OPERAND (t1, 0)) == NULL_TREE
	   && !DECL_RTL_SET_P (TREE_OPERAND (t1, 0)))
	  || (TREE_CODE (TREE_OPERAND (t2, 0)) == VAR_DECL
	      && DECL_NAME (TREE_OPERAND (t2, 0)) == NULL_TREE
	      && !DECL_RTL_SET_P (TREE_OPERAND (t2, 0))))
	cmp = 1;
      else
	cmp = simple_cst_equal (TREE_OPERAND (t1, 0), TREE_OPERAND (t2, 0));

      if (cmp <= 0)
	return cmp;

      return simple_cst_equal (TREE_OPERAND (t1, 1), TREE_OPERAND (t2, 1));

    case WITH_CLEANUP_EXPR:
      cmp = simple_cst_equal (TREE_OPERAND (t1, 0), TREE_OPERAND (t2, 0));
      if (cmp <= 0)
	return cmp;

      return simple_cst_equal (TREE_OPERAND (t1, 1), TREE_OPERAND (t1, 1));

    case COMPONENT_REF:
      if (TREE_OPERAND (t1, 1) == TREE_OPERAND (t2, 1))
	return simple_cst_equal (TREE_OPERAND (t1, 0), TREE_OPERAND (t2, 0));

      return 0;

    case VAR_DECL:
    case PARM_DECL:
    case CONST_DECL:
    case FUNCTION_DECL:
      return 0;

    default:
      if (POLY_INT_CST_P (t1))
	/* A false return means maybe_ne rather than known_ne.  */
	return known_eq (poly_widest_int::from (poly_int_cst_value (t1),
						TYPE_SIGN (TREE_TYPE (t1))),
			 poly_widest_int::from (poly_int_cst_value (t2),
						TYPE_SIGN (TREE_TYPE (t2))));
      break;
    }

  /* This general rule works for most tree codes.  All exceptions should be
     handled above.  If this is a language-specific tree code, we can't
     trust what might be in the operand, so say we don't know
     the situation.  */
  if ((int) code1 >= (int) LAST_AND_UNUSED_TREE_CODE)
    return -1;

  switch (TREE_CODE_CLASS (code1))
    {
    case tcc_unary:
    case tcc_binary:
    case tcc_comparison:
    case tcc_expression:
    case tcc_reference:
    case tcc_statement:
      cmp = 1;
      for (i = 0; i < TREE_CODE_LENGTH (code1); i++)
	{
	  cmp = simple_cst_equal (TREE_OPERAND (t1, i), TREE_OPERAND (t2, i));
	  if (cmp <= 0)
	    return cmp;
	}

      return cmp;

    default:
      return -1;
    }
}

/* Compare the value of T, an INTEGER_CST, with U, an unsigned integer value.
   Return -1, 0, or 1 if the value of T is less than, equal to, or greater
   than U, respectively.  */

int
compare_tree_int (const_tree t, unsigned HOST_WIDE_INT u)
{
  if (tree_int_cst_sgn (t) < 0)
    return -1;
  else if (!tree_fits_uhwi_p (t))
    return 1;
  else if (TREE_INT_CST_LOW (t) == u)
    return 0;
  else if (TREE_INT_CST_LOW (t) < u)
    return -1;
  else
    return 1;
}

/* Return true if SIZE represents a constant size that is in bounds of
   what the middle-end and the backend accepts (covering not more than
   half of the address-space).
   When PERR is non-null, set *PERR on failure to the description of
   why SIZE is not valid.  */

bool
valid_constant_size_p (const_tree size, cst_size_error *perr /* = NULL */)
{
  if (POLY_INT_CST_P (size))
    {
      if (TREE_OVERFLOW (size))
	return false;
      for (unsigned int i = 0; i < NUM_POLY_INT_COEFFS; ++i)
	if (!valid_constant_size_p (POLY_INT_CST_COEFF (size, i)))
	  return false;
      return true;
    }

  cst_size_error error;
  if (!perr)
    perr = &error;

  if (TREE_CODE (size) != INTEGER_CST)
    {
      *perr = cst_size_not_constant;
      return false;
    }

  if (TREE_OVERFLOW_P (size))
    {
      *perr = cst_size_overflow;
      return false;
    }

  if (tree_int_cst_sgn (size) < 0)
    {
      *perr = cst_size_negative;
      return false;
    }
  if (!tree_fits_uhwi_p (size)
      || (wi::to_widest (TYPE_MAX_VALUE (sizetype))
	  < wi::to_widest (size) * 2))
    {
      *perr = cst_size_too_big;
      return false;
    }

  return true;
}

/* Return the precision of the type, or for a complex or vector type the
   precision of the type of its elements.  */

unsigned int
element_precision (const_tree type)
{
  if (!TYPE_P (type))
    type = TREE_TYPE (type);
  enum tree_code code = TREE_CODE (type);
  if (code == COMPLEX_TYPE || code == VECTOR_TYPE)
    type = TREE_TYPE (type);

  return TYPE_PRECISION (type);
}

/* Return true if CODE represents an associative tree code.  Otherwise
   return false.  */
bool
associative_tree_code (enum tree_code code)
{
  switch (code)
    {
    case BIT_IOR_EXPR:
    case BIT_AND_EXPR:
    case BIT_XOR_EXPR:
    case PLUS_EXPR:
    case MULT_EXPR:
    case MIN_EXPR:
    case MAX_EXPR:
      return true;

    default:
      break;
    }
  return false;
}

/* Return true if CODE represents a commutative tree code.  Otherwise
   return false.  */
bool
commutative_tree_code (enum tree_code code)
{
  switch (code)
    {
    case PLUS_EXPR:
    case MULT_EXPR:
    case MULT_HIGHPART_EXPR:
    case MIN_EXPR:
    case MAX_EXPR:
    case BIT_IOR_EXPR:
    case BIT_XOR_EXPR:
    case BIT_AND_EXPR:
    case NE_EXPR:
    case EQ_EXPR:
    case UNORDERED_EXPR:
    case ORDERED_EXPR:
    case UNEQ_EXPR:
    case LTGT_EXPR:
    case TRUTH_AND_EXPR:
    case TRUTH_XOR_EXPR:
    case TRUTH_OR_EXPR:
    case WIDEN_MULT_EXPR:
    case VEC_WIDEN_MULT_HI_EXPR:
    case VEC_WIDEN_MULT_LO_EXPR:
    case VEC_WIDEN_MULT_EVEN_EXPR:
    case VEC_WIDEN_MULT_ODD_EXPR:
      return true;

    default:
      break;
    }
  return false;
}

/* Return true if CODE represents a ternary tree code for which the
   first two operands are commutative.  Otherwise return false.  */
bool
commutative_ternary_tree_code (enum tree_code code)
{
  switch (code)
    {
    case WIDEN_MULT_PLUS_EXPR:
    case WIDEN_MULT_MINUS_EXPR:
    case DOT_PROD_EXPR:
      return true;

    default:
      break;
    }
  return false;
}

/* Returns true if CODE can overflow.  */

bool
operation_can_overflow (enum tree_code code)
{
  switch (code)
    {
    case PLUS_EXPR:
    case MINUS_EXPR:
    case MULT_EXPR:
    case LSHIFT_EXPR:
      /* Can overflow in various ways.  */
      return true;
    case TRUNC_DIV_EXPR:
    case EXACT_DIV_EXPR:
    case FLOOR_DIV_EXPR:
    case CEIL_DIV_EXPR:
      /* For INT_MIN / -1.  */
      return true;
    case NEGATE_EXPR:
    case ABS_EXPR:
      /* For -INT_MIN.  */
      return true;
    default:
      /* These operators cannot overflow.  */
      return false;
    }
}

/* Returns true if CODE operating on operands of type TYPE doesn't overflow, or
   ftrapv doesn't generate trapping insns for CODE.  */

bool
operation_no_trapping_overflow (tree type, enum tree_code code)
{
  gcc_checking_assert (ANY_INTEGRAL_TYPE_P (type));

  /* We don't generate instructions that trap on overflow for complex or vector
     types.  */
  if (!INTEGRAL_TYPE_P (type))
    return true;

  if (!TYPE_OVERFLOW_TRAPS (type))
    return true;

  switch (code)
    {
    case PLUS_EXPR:
    case MINUS_EXPR:
    case MULT_EXPR:
    case NEGATE_EXPR:
    case ABS_EXPR:
      /* These operators can overflow, and -ftrapv generates trapping code for
	 these.  */
      return false;
    case TRUNC_DIV_EXPR:
    case EXACT_DIV_EXPR:
    case FLOOR_DIV_EXPR:
    case CEIL_DIV_EXPR:
    case LSHIFT_EXPR:
      /* These operators can overflow, but -ftrapv does not generate trapping
	 code for these.  */
      return true;
    default:
      /* These operators cannot overflow.  */
      return true;
    }
}

/* Constructors for pointer, array and function types.
   (RECORD_TYPE, UNION_TYPE and ENUMERAL_TYPE nodes are
   constructed by language-dependent code, not here.)  */

/* Construct, lay out and return the type of pointers to TO_TYPE with
   mode MODE.  If CAN_ALIAS_ALL is TRUE, indicate this type can
   reference all of memory. If such a type has already been
   constructed, reuse it.  */

tree
build_pointer_type_for_mode (tree to_type, machine_mode mode,
			     bool can_alias_all)
{
  tree t;
  bool could_alias = can_alias_all;

  if (to_type == error_mark_node)
    return error_mark_node;

  /* If the pointed-to type has the may_alias attribute set, force
     a TYPE_REF_CAN_ALIAS_ALL pointer to be generated.  */
  if (lookup_attribute ("may_alias", TYPE_ATTRIBUTES (to_type)))
    can_alias_all = true;

  /* In some cases, languages will have things that aren't a POINTER_TYPE
     (such as a RECORD_TYPE for fat pointers in Ada) as TYPE_POINTER_TO.
     In that case, return that type without regard to the rest of our
     operands.

     ??? This is a kludge, but consistent with the way this function has
     always operated and there doesn't seem to be a good way to avoid this
     at the moment.  */
  if (TYPE_POINTER_TO (to_type) != 0
      && TREE_CODE (TYPE_POINTER_TO (to_type)) != POINTER_TYPE)
    return TYPE_POINTER_TO (to_type);

  /* First, if we already have a type for pointers to TO_TYPE and it's
     the proper mode, use it.  */
  for (t = TYPE_POINTER_TO (to_type); t; t = TYPE_NEXT_PTR_TO (t))
    if (TYPE_MODE (t) == mode && TYPE_REF_CAN_ALIAS_ALL (t) == can_alias_all)
      return t;

  t = make_node (POINTER_TYPE);

  TREE_TYPE (t) = to_type;
  SET_TYPE_MODE (t, mode);
  TYPE_REF_CAN_ALIAS_ALL (t) = can_alias_all;
  TYPE_NEXT_PTR_TO (t) = TYPE_POINTER_TO (to_type);
  TYPE_POINTER_TO (to_type) = t;

  /* During LTO we do not set TYPE_CANONICAL of pointers and references.  */
  if (TYPE_STRUCTURAL_EQUALITY_P (to_type) || in_lto_p)
    SET_TYPE_STRUCTURAL_EQUALITY (t);
  else if (TYPE_CANONICAL (to_type) != to_type || could_alias)
    TYPE_CANONICAL (t)
      = build_pointer_type_for_mode (TYPE_CANONICAL (to_type),
				     mode, false);

  /* Lay out the type.  This function has many callers that are concerned
     with expression-construction, and this simplifies them all.  */
  layout_type (t);

  return t;
}

/* By default build pointers in ptr_mode.  */

tree
build_pointer_type (tree to_type)
{
  addr_space_t as = to_type == error_mark_node? ADDR_SPACE_GENERIC
					      : TYPE_ADDR_SPACE (to_type);
  machine_mode pointer_mode = targetm.addr_space.pointer_mode (as);
  return build_pointer_type_for_mode (to_type, pointer_mode, false);
}

/* Same as build_pointer_type_for_mode, but for REFERENCE_TYPE.  */

tree
build_reference_type_for_mode (tree to_type, machine_mode mode,
			       bool can_alias_all)
{
  tree t;
  bool could_alias = can_alias_all;

  if (to_type == error_mark_node)
    return error_mark_node;

  /* If the pointed-to type has the may_alias attribute set, force
     a TYPE_REF_CAN_ALIAS_ALL pointer to be generated.  */
  if (lookup_attribute ("may_alias", TYPE_ATTRIBUTES (to_type)))
    can_alias_all = true;

  /* In some cases, languages will have things that aren't a REFERENCE_TYPE
     (such as a RECORD_TYPE for fat pointers in Ada) as TYPE_REFERENCE_TO.
     In that case, return that type without regard to the rest of our
     operands.

     ??? This is a kludge, but consistent with the way this function has
     always operated and there doesn't seem to be a good way to avoid this
     at the moment.  */
  if (TYPE_REFERENCE_TO (to_type) != 0
      && TREE_CODE (TYPE_REFERENCE_TO (to_type)) != REFERENCE_TYPE)
    return TYPE_REFERENCE_TO (to_type);

  /* First, if we already have a type for pointers to TO_TYPE and it's
     the proper mode, use it.  */
  for (t = TYPE_REFERENCE_TO (to_type); t; t = TYPE_NEXT_REF_TO (t))
    if (TYPE_MODE (t) == mode && TYPE_REF_CAN_ALIAS_ALL (t) == can_alias_all)
      return t;

  t = make_node (REFERENCE_TYPE);

  TREE_TYPE (t) = to_type;
  SET_TYPE_MODE (t, mode);
  TYPE_REF_CAN_ALIAS_ALL (t) = can_alias_all;
  TYPE_NEXT_REF_TO (t) = TYPE_REFERENCE_TO (to_type);
  TYPE_REFERENCE_TO (to_type) = t;

  /* During LTO we do not set TYPE_CANONICAL of pointers and references.  */
  if (TYPE_STRUCTURAL_EQUALITY_P (to_type) || in_lto_p)
    SET_TYPE_STRUCTURAL_EQUALITY (t);
  else if (TYPE_CANONICAL (to_type) != to_type || could_alias)
    TYPE_CANONICAL (t)
      = build_reference_type_for_mode (TYPE_CANONICAL (to_type),
				       mode, false);

  layout_type (t);

  return t;
}


/* Build the node for the type of references-to-TO_TYPE by default
   in ptr_mode.  */

tree
build_reference_type (tree to_type)
{
  addr_space_t as = to_type == error_mark_node? ADDR_SPACE_GENERIC
					      : TYPE_ADDR_SPACE (to_type);
  machine_mode pointer_mode = targetm.addr_space.pointer_mode (as);
  return build_reference_type_for_mode (to_type, pointer_mode, false);
}

#define MAX_INT_CACHED_PREC \
  (HOST_BITS_PER_WIDE_INT > 64 ? HOST_BITS_PER_WIDE_INT : 64)
static GTY(()) tree nonstandard_integer_type_cache[2 * MAX_INT_CACHED_PREC + 2];

/* Builds a signed or unsigned integer type of precision PRECISION.
   Used for C bitfields whose precision does not match that of
   built-in target types.  */
tree
build_nonstandard_integer_type (unsigned HOST_WIDE_INT precision,
				int unsignedp)
{
  tree itype, ret;

  if (unsignedp)
    unsignedp = MAX_INT_CACHED_PREC + 1;
    
  if (precision <= MAX_INT_CACHED_PREC)
    {
      itype = nonstandard_integer_type_cache[precision + unsignedp];
      if (itype)
	return itype;
    }

  itype = make_node (INTEGER_TYPE);
  TYPE_PRECISION (itype) = precision;

  if (unsignedp)
    fixup_unsigned_type (itype);
  else
    fixup_signed_type (itype);

  inchash::hash hstate;
  inchash::add_expr (TYPE_MAX_VALUE (itype), hstate);
  ret = type_hash_canon (hstate.end (), itype);
  if (precision <= MAX_INT_CACHED_PREC)
    nonstandard_integer_type_cache[precision + unsignedp] = ret;

  return ret;
}

#define MAX_BOOL_CACHED_PREC \
  (HOST_BITS_PER_WIDE_INT > 64 ? HOST_BITS_PER_WIDE_INT : 64)
static GTY(()) tree nonstandard_boolean_type_cache[MAX_BOOL_CACHED_PREC + 1];

/* Builds a boolean type of precision PRECISION.
   Used for boolean vectors to choose proper vector element size.  */
tree
build_nonstandard_boolean_type (unsigned HOST_WIDE_INT precision)
{
  tree type;

  if (precision <= MAX_BOOL_CACHED_PREC)
    {
      type = nonstandard_boolean_type_cache[precision];
      if (type)
	return type;
    }

  type = make_node (BOOLEAN_TYPE);
  TYPE_PRECISION (type) = precision;
  fixup_signed_type (type);

  if (precision <= MAX_INT_CACHED_PREC)
    nonstandard_boolean_type_cache[precision] = type;

  return type;
}

/* Create a range of some discrete type TYPE (an INTEGER_TYPE, ENUMERAL_TYPE
   or BOOLEAN_TYPE) with low bound LOWVAL and high bound HIGHVAL.  If SHARED
   is true, reuse such a type that has already been constructed.  */

static tree
build_range_type_1 (tree type, tree lowval, tree highval, bool shared)
{
  tree itype = make_node (INTEGER_TYPE);

  TREE_TYPE (itype) = type;

  TYPE_MIN_VALUE (itype) = fold_convert (type, lowval);
  TYPE_MAX_VALUE (itype) = highval ? fold_convert (type, highval) : NULL;

  TYPE_PRECISION (itype) = TYPE_PRECISION (type);
  SET_TYPE_MODE (itype, TYPE_MODE (type));
  TYPE_SIZE (itype) = TYPE_SIZE (type);
  TYPE_SIZE_UNIT (itype) = TYPE_SIZE_UNIT (type);
  SET_TYPE_ALIGN (itype, TYPE_ALIGN (type));
  TYPE_USER_ALIGN (itype) = TYPE_USER_ALIGN (type);
  SET_TYPE_WARN_IF_NOT_ALIGN (itype, TYPE_WARN_IF_NOT_ALIGN (type));

  if (!shared)
    return itype;

  if ((TYPE_MIN_VALUE (itype)
       && TREE_CODE (TYPE_MIN_VALUE (itype)) != INTEGER_CST)
      || (TYPE_MAX_VALUE (itype)
	  && TREE_CODE (TYPE_MAX_VALUE (itype)) != INTEGER_CST))
    {
      /* Since we cannot reliably merge this type, we need to compare it using
	 structural equality checks.  */
      SET_TYPE_STRUCTURAL_EQUALITY (itype);
      return itype;
    }

  hashval_t hash = type_hash_canon_hash (itype);
  itype = type_hash_canon (hash, itype);

  return itype;
}

/* Wrapper around build_range_type_1 with SHARED set to true.  */

tree
build_range_type (tree type, tree lowval, tree highval)
{
  return build_range_type_1 (type, lowval, highval, true);
}

/* Wrapper around build_range_type_1 with SHARED set to false.  */

tree
build_nonshared_range_type (tree type, tree lowval, tree highval)
{
  return build_range_type_1 (type, lowval, highval, false);
}

/* Create a type of integers to be the TYPE_DOMAIN of an ARRAY_TYPE.
   MAXVAL should be the maximum value in the domain
   (one less than the length of the array).

   The maximum value that MAXVAL can have is INT_MAX for a HOST_WIDE_INT.
   We don't enforce this limit, that is up to caller (e.g. language front end).
   The limit exists because the result is a signed type and we don't handle
   sizes that use more than one HOST_WIDE_INT.  */

tree
build_index_type (tree maxval)
{
  return build_range_type (sizetype, size_zero_node, maxval);
}

/* Return true if the debug information for TYPE, a subtype, should be emitted
   as a subrange type.  If so, set LOWVAL to the low bound and HIGHVAL to the
   high bound, respectively.  Sometimes doing so unnecessarily obfuscates the
   debug info and doesn't reflect the source code.  */

bool
subrange_type_for_debug_p (const_tree type, tree *lowval, tree *highval)
{
  tree base_type = TREE_TYPE (type), low, high;

  /* Subrange types have a base type which is an integral type.  */
  if (!INTEGRAL_TYPE_P (base_type))
    return false;

  /* Get the real bounds of the subtype.  */
  if (lang_hooks.types.get_subrange_bounds)
    lang_hooks.types.get_subrange_bounds (type, &low, &high);
  else
    {
      low = TYPE_MIN_VALUE (type);
      high = TYPE_MAX_VALUE (type);
    }

  /* If the type and its base type have the same representation and the same
     name, then the type is not a subrange but a copy of the base type.  */
  if ((TREE_CODE (base_type) == INTEGER_TYPE
       || TREE_CODE (base_type) == BOOLEAN_TYPE)
      && int_size_in_bytes (type) == int_size_in_bytes (base_type)
      && tree_int_cst_equal (low, TYPE_MIN_VALUE (base_type))
      && tree_int_cst_equal (high, TYPE_MAX_VALUE (base_type))
      && TYPE_IDENTIFIER (type) == TYPE_IDENTIFIER (base_type))
    return false;

  if (lowval)
    *lowval = low;
  if (highval)
    *highval = high;
  return true;
}

/* Construct, lay out and return the type of arrays of elements with ELT_TYPE
   and number of elements specified by the range of values of INDEX_TYPE.
   If TYPELESS_STORAGE is true, TYPE_TYPELESS_STORAGE flag is set on the type.
   If SHARED is true, reuse such a type that has already been constructed.
   If SET_CANONICAL is true, compute TYPE_CANONICAL from the element type.  */

static tree
build_array_type_1 (tree elt_type, tree index_type, bool typeless_storage,
		    bool shared, bool set_canonical)
{
  tree t;

  if (TREE_CODE (elt_type) == FUNCTION_TYPE)
    {
      error ("arrays of functions are not meaningful");
      elt_type = integer_type_node;
    }

  t = make_node (ARRAY_TYPE);
  TREE_TYPE (t) = elt_type;
  TYPE_DOMAIN (t) = index_type;
  TYPE_ADDR_SPACE (t) = TYPE_ADDR_SPACE (elt_type);
  TYPE_TYPELESS_STORAGE (t) = typeless_storage;
  layout_type (t);

  if (shared)
    {
      hashval_t hash = type_hash_canon_hash (t);
      t = type_hash_canon (hash, t);
    }

  if (TYPE_CANONICAL (t) == t && set_canonical)
    {
      if (TYPE_STRUCTURAL_EQUALITY_P (elt_type)
	  || (index_type && TYPE_STRUCTURAL_EQUALITY_P (index_type))
	  || in_lto_p)
	SET_TYPE_STRUCTURAL_EQUALITY (t);
      else if (TYPE_CANONICAL (elt_type) != elt_type
	       || (index_type && TYPE_CANONICAL (index_type) != index_type))
	TYPE_CANONICAL (t)
	  = build_array_type_1 (TYPE_CANONICAL (elt_type),
				index_type
				? TYPE_CANONICAL (index_type) : NULL_TREE,
				typeless_storage, shared, set_canonical);
    }

  return t;
}

/* Wrapper around build_array_type_1 with SHARED set to true.  */

tree
build_array_type (tree elt_type, tree index_type, bool typeless_storage)
{
  return
    build_array_type_1 (elt_type, index_type, typeless_storage, true, true);
}

/* Wrapper around build_array_type_1 with SHARED set to false.  */

tree
build_nonshared_array_type (tree elt_type, tree index_type)
{
  return build_array_type_1 (elt_type, index_type, false, false, true);
}

/* Return a representation of ELT_TYPE[NELTS], using indices of type
   sizetype.  */

tree
build_array_type_nelts (tree elt_type, poly_uint64 nelts)
{
  return build_array_type (elt_type, build_index_type (size_int (nelts - 1)));
}

/* Recursively examines the array elements of TYPE, until a non-array
   element type is found.  */

tree
strip_array_types (tree type)
{
  while (TREE_CODE (type) == ARRAY_TYPE)
    type = TREE_TYPE (type);

  return type;
}

/* Computes the canonical argument types from the argument type list
   ARGTYPES.

   Upon return, *ANY_STRUCTURAL_P will be true iff either it was true
   on entry to this function, or if any of the ARGTYPES are
   structural.

   Upon return, *ANY_NONCANONICAL_P will be true iff either it was
   true on entry to this function, or if any of the ARGTYPES are
   non-canonical.

   Returns a canonical argument list, which may be ARGTYPES when the
   canonical argument list is unneeded (i.e., *ANY_STRUCTURAL_P is
   true) or would not differ from ARGTYPES.  */

static tree
maybe_canonicalize_argtypes (tree argtypes,
			     bool *any_structural_p,
			     bool *any_noncanonical_p)
{
  tree arg;
  bool any_noncanonical_argtypes_p = false;

  for (arg = argtypes; arg && !(*any_structural_p); arg = TREE_CHAIN (arg))
    {
      if (!TREE_VALUE (arg) || TREE_VALUE (arg) == error_mark_node)
	/* Fail gracefully by stating that the type is structural.  */
	*any_structural_p = true;
      else if (TYPE_STRUCTURAL_EQUALITY_P (TREE_VALUE (arg)))
	*any_structural_p = true;
      else if (TYPE_CANONICAL (TREE_VALUE (arg)) != TREE_VALUE (arg)
	       || TREE_PURPOSE (arg))
	/* If the argument has a default argument, we consider it
	   non-canonical even though the type itself is canonical.
	   That way, different variants of function and method types
	   with default arguments will all point to the variant with
	   no defaults as their canonical type.  */
        any_noncanonical_argtypes_p = true;
    }

  if (*any_structural_p)
    return argtypes;

  if (any_noncanonical_argtypes_p)
    {
      /* Build the canonical list of argument types.  */
      tree canon_argtypes = NULL_TREE;
      bool is_void = false;

      for (arg = argtypes; arg; arg = TREE_CHAIN (arg))
        {
          if (arg == void_list_node)
            is_void = true;
          else
            canon_argtypes = tree_cons (NULL_TREE,
                                        TYPE_CANONICAL (TREE_VALUE (arg)),
                                        canon_argtypes);
        }

      canon_argtypes = nreverse (canon_argtypes);
      if (is_void)
        canon_argtypes = chainon (canon_argtypes, void_list_node);

      /* There is a non-canonical type.  */
      *any_noncanonical_p = true;
      return canon_argtypes;
    }

  /* The canonical argument types are the same as ARGTYPES.  */
  return argtypes;
}

/* Construct, lay out and return
   the type of functions returning type VALUE_TYPE
   given arguments of types ARG_TYPES.
   ARG_TYPES is a chain of TREE_LIST nodes whose TREE_VALUEs
   are data type nodes for the arguments of the function.
   If such a type has already been constructed, reuse it.  */

tree
build_function_type (tree value_type, tree arg_types)
{
  tree t;
  inchash::hash hstate;
  bool any_structural_p, any_noncanonical_p;
  tree canon_argtypes;

  gcc_assert (arg_types != error_mark_node);

  if (TREE_CODE (value_type) == FUNCTION_TYPE)
    {
      error ("function return type cannot be function");
      value_type = integer_type_node;
    }

  /* Make a node of the sort we want.  */
  t = make_node (FUNCTION_TYPE);
  TREE_TYPE (t) = value_type;
  TYPE_ARG_TYPES (t) = arg_types;

  /* If we already have such a type, use the old one.  */
  hashval_t hash = type_hash_canon_hash (t);
  t = type_hash_canon (hash, t);

  /* Set up the canonical type. */
  any_structural_p   = TYPE_STRUCTURAL_EQUALITY_P (value_type);
  any_noncanonical_p = TYPE_CANONICAL (value_type) != value_type;
  canon_argtypes = maybe_canonicalize_argtypes (arg_types,
						&any_structural_p,
						&any_noncanonical_p);
  if (any_structural_p)
    SET_TYPE_STRUCTURAL_EQUALITY (t);
  else if (any_noncanonical_p)
    TYPE_CANONICAL (t) = build_function_type (TYPE_CANONICAL (value_type),
					      canon_argtypes);

  if (!COMPLETE_TYPE_P (t))
    layout_type (t);
  return t;
}

/* Build a function type.  The RETURN_TYPE is the type returned by the
   function.  If VAARGS is set, no void_type_node is appended to the
   list.  ARGP must be always be terminated be a NULL_TREE.  */

static tree
build_function_type_list_1 (bool vaargs, tree return_type, va_list argp)
{
  tree t, args, last;

  t = va_arg (argp, tree);
  for (args = NULL_TREE; t != NULL_TREE; t = va_arg (argp, tree))
    args = tree_cons (NULL_TREE, t, args);

  if (vaargs)
    {
      last = args;
      if (args != NULL_TREE)
	args = nreverse (args);
      gcc_assert (last != void_list_node);
    }
  else if (args == NULL_TREE)
    args = void_list_node;
  else
    {
      last = args;
      args = nreverse (args);
      TREE_CHAIN (last) = void_list_node;
    }
  args = build_function_type (return_type, args);

  return args;
}

/* Build a function type.  The RETURN_TYPE is the type returned by the
   function.  If additional arguments are provided, they are
   additional argument types.  The list of argument types must always
   be terminated by NULL_TREE.  */

tree
build_function_type_list (tree return_type, ...)
{
  tree args;
  va_list p;

  va_start (p, return_type);
  args = build_function_type_list_1 (false, return_type, p);
  va_end (p);
  return args;
}

/* Build a variable argument function type.  The RETURN_TYPE is the
   type returned by the function.  If additional arguments are provided,
   they are additional argument types.  The list of argument types must
   always be terminated by NULL_TREE.  */

tree
build_varargs_function_type_list (tree return_type, ...)
{
  tree args;
  va_list p;

  va_start (p, return_type);
  args = build_function_type_list_1 (true, return_type, p);
  va_end (p);

  return args;
}

/* Build a function type.  RETURN_TYPE is the type returned by the
   function; VAARGS indicates whether the function takes varargs.  The
   function takes N named arguments, the types of which are provided in
   ARG_TYPES.  */

static tree
build_function_type_array_1 (bool vaargs, tree return_type, int n,
			     tree *arg_types)
{
  int i;
  tree t = vaargs ? NULL_TREE : void_list_node;

  for (i = n - 1; i >= 0; i--)
    t = tree_cons (NULL_TREE, arg_types[i], t);

  return build_function_type (return_type, t);
}

/* Build a function type.  RETURN_TYPE is the type returned by the
   function.  The function takes N named arguments, the types of which
   are provided in ARG_TYPES.  */

tree
build_function_type_array (tree return_type, int n, tree *arg_types)
{
  return build_function_type_array_1 (false, return_type, n, arg_types);
}

/* Build a variable argument function type.  RETURN_TYPE is the type
   returned by the function.  The function takes N named arguments, the
   types of which are provided in ARG_TYPES.  */

tree
build_varargs_function_type_array (tree return_type, int n, tree *arg_types)
{
  return build_function_type_array_1 (true, return_type, n, arg_types);
}

/* Build a METHOD_TYPE for a member of BASETYPE.  The RETTYPE (a TYPE)
   and ARGTYPES (a TREE_LIST) are the return type and arguments types
   for the method.  An implicit additional parameter (of type
   pointer-to-BASETYPE) is added to the ARGTYPES.  */

tree
build_method_type_directly (tree basetype,
			    tree rettype,
			    tree argtypes)
{
  tree t;
  tree ptype;
  bool any_structural_p, any_noncanonical_p;
  tree canon_argtypes;

  /* Make a node of the sort we want.  */
  t = make_node (METHOD_TYPE);

  TYPE_METHOD_BASETYPE (t) = TYPE_MAIN_VARIANT (basetype);
  TREE_TYPE (t) = rettype;
  ptype = build_pointer_type (basetype);

  /* The actual arglist for this function includes a "hidden" argument
     which is "this".  Put it into the list of argument types.  */
  argtypes = tree_cons (NULL_TREE, ptype, argtypes);
  TYPE_ARG_TYPES (t) = argtypes;

  /* If we already have such a type, use the old one.  */
  hashval_t hash = type_hash_canon_hash (t);
  t = type_hash_canon (hash, t);

  /* Set up the canonical type. */
  any_structural_p
    = (TYPE_STRUCTURAL_EQUALITY_P (basetype)
       || TYPE_STRUCTURAL_EQUALITY_P (rettype));
  any_noncanonical_p
    = (TYPE_CANONICAL (basetype) != basetype
       || TYPE_CANONICAL (rettype) != rettype);
  canon_argtypes = maybe_canonicalize_argtypes (TREE_CHAIN (argtypes),
						&any_structural_p,
						&any_noncanonical_p);
  if (any_structural_p)
    SET_TYPE_STRUCTURAL_EQUALITY (t);
  else if (any_noncanonical_p)
    TYPE_CANONICAL (t)
      = build_method_type_directly (TYPE_CANONICAL (basetype),
				    TYPE_CANONICAL (rettype),
				    canon_argtypes);
  if (!COMPLETE_TYPE_P (t))
    layout_type (t);

  return t;
}

/* Construct, lay out and return the type of methods belonging to class
   BASETYPE and whose arguments and values are described by TYPE.
   If that type exists already, reuse it.
   TYPE must be a FUNCTION_TYPE node.  */

tree
build_method_type (tree basetype, tree type)
{
  gcc_assert (TREE_CODE (type) == FUNCTION_TYPE);

  return build_method_type_directly (basetype,
				     TREE_TYPE (type),
				     TYPE_ARG_TYPES (type));
}

/* Construct, lay out and return the type of offsets to a value
   of type TYPE, within an object of type BASETYPE.
   If a suitable offset type exists already, reuse it.  */

tree
build_offset_type (tree basetype, tree type)
{
  tree t;

  /* Make a node of the sort we want.  */
  t = make_node (OFFSET_TYPE);

  TYPE_OFFSET_BASETYPE (t) = TYPE_MAIN_VARIANT (basetype);
  TREE_TYPE (t) = type;

  /* If we already have such a type, use the old one.  */
  hashval_t hash = type_hash_canon_hash (t);
  t = type_hash_canon (hash, t);

  if (!COMPLETE_TYPE_P (t))
    layout_type (t);

  if (TYPE_CANONICAL (t) == t)
    {
      if (TYPE_STRUCTURAL_EQUALITY_P (basetype)
	  || TYPE_STRUCTURAL_EQUALITY_P (type))
	SET_TYPE_STRUCTURAL_EQUALITY (t);
      else if (TYPE_CANONICAL (TYPE_MAIN_VARIANT (basetype)) != basetype
	       || TYPE_CANONICAL (type) != type)
	TYPE_CANONICAL (t)
	  = build_offset_type (TYPE_CANONICAL (TYPE_MAIN_VARIANT (basetype)),
			       TYPE_CANONICAL (type));
    }

  return t;
}

/* Create a complex type whose components are COMPONENT_TYPE.

   If NAMED is true, the type is given a TYPE_NAME.  We do not always
   do so because this creates a DECL node and thus make the DECL_UIDs
   dependent on the type canonicalization hashtable, which is GC-ed,
   so the DECL_UIDs would not be stable wrt garbage collection.  */

tree
build_complex_type (tree component_type, bool named)
{
  gcc_assert (INTEGRAL_TYPE_P (component_type)
	      || SCALAR_FLOAT_TYPE_P (component_type)
	      || FIXED_POINT_TYPE_P (component_type));

  /* Make a node of the sort we want.  */
  tree probe = make_node (COMPLEX_TYPE);

  TREE_TYPE (probe) = TYPE_MAIN_VARIANT (component_type);

  /* If we already have such a type, use the old one.  */
  hashval_t hash = type_hash_canon_hash (probe);
  tree t = type_hash_canon (hash, probe);

  if (t == probe)
    {
      /* We created a new type.  The hash insertion will have laid
	 out the type.  We need to check the canonicalization and
	 maybe set the name.  */
      gcc_checking_assert (COMPLETE_TYPE_P (t)
			   && !TYPE_NAME (t)
			   && TYPE_CANONICAL (t) == t);

      if (TYPE_STRUCTURAL_EQUALITY_P (TREE_TYPE (t)))
	SET_TYPE_STRUCTURAL_EQUALITY (t);
      else if (TYPE_CANONICAL (TREE_TYPE (t)) != TREE_TYPE (t))
	TYPE_CANONICAL (t)
	  = build_complex_type (TYPE_CANONICAL (TREE_TYPE (t)), named);

      /* We need to create a name, since complex is a fundamental type.  */
      if (named)
	{
	  const char *name = NULL;

	  if (TREE_TYPE (t) == char_type_node)
	    name = "complex char";
	  else if (TREE_TYPE (t) == signed_char_type_node)
	    name = "complex signed char";
	  else if (TREE_TYPE (t) == unsigned_char_type_node)
	    name = "complex unsigned char";
	  else if (TREE_TYPE (t) == short_integer_type_node)
	    name = "complex short int";
	  else if (TREE_TYPE (t) == short_unsigned_type_node)
	    name = "complex short unsigned int";
	  else if (TREE_TYPE (t) == integer_type_node)
	    name = "complex int";
	  else if (TREE_TYPE (t) == unsigned_type_node)
	    name = "complex unsigned int";
	  else if (TREE_TYPE (t) == long_integer_type_node)
	    name = "complex long int";
	  else if (TREE_TYPE (t) == long_unsigned_type_node)
	    name = "complex long unsigned int";
	  else if (TREE_TYPE (t) == long_long_integer_type_node)
	    name = "complex long long int";
	  else if (TREE_TYPE (t) == long_long_unsigned_type_node)
	    name = "complex long long unsigned int";

	  if (name != NULL)
	    TYPE_NAME (t) = build_decl (UNKNOWN_LOCATION, TYPE_DECL,
					get_identifier (name), t);
	}
    }

  return build_qualified_type (t, TYPE_QUALS (component_type));
}

/* If TYPE is a real or complex floating-point type and the target
   does not directly support arithmetic on TYPE then return the wider
   type to be used for arithmetic on TYPE.  Otherwise, return
   NULL_TREE.  */

tree
excess_precision_type (tree type)
{
  /* The target can give two different responses to the question of
     which excess precision mode it would like depending on whether we
     are in -fexcess-precision=standard or -fexcess-precision=fast.  */

  enum excess_precision_type requested_type
    = (flag_excess_precision == EXCESS_PRECISION_FAST
       ? EXCESS_PRECISION_TYPE_FAST
       : EXCESS_PRECISION_TYPE_STANDARD);

  enum flt_eval_method target_flt_eval_method
    = targetm.c.excess_precision (requested_type);

  /* The target should not ask for unpredictable float evaluation (though
     it might advertise that implicitly the evaluation is unpredictable,
     but we don't care about that here, it will have been reported
     elsewhere).  If it does ask for unpredictable evaluation, we have
     nothing to do here.  */
  gcc_assert (target_flt_eval_method != FLT_EVAL_METHOD_UNPREDICTABLE);

  /* Nothing to do.  The target has asked for all types we know about
     to be computed with their native precision and range.  */
  if (target_flt_eval_method == FLT_EVAL_METHOD_PROMOTE_TO_FLOAT16)
    return NULL_TREE;

  /* The target will promote this type in a target-dependent way, so excess
     precision ought to leave it alone.  */
  if (targetm.promoted_type (type) != NULL_TREE)
    return NULL_TREE;

  machine_mode float16_type_mode = (float16_type_node
				    ? TYPE_MODE (float16_type_node)
				    : VOIDmode);
  machine_mode float_type_mode = TYPE_MODE (float_type_node);
  machine_mode double_type_mode = TYPE_MODE (double_type_node);

  switch (TREE_CODE (type))
    {
    case REAL_TYPE:
      {
	machine_mode type_mode = TYPE_MODE (type);
	switch (target_flt_eval_method)
	  {
	  case FLT_EVAL_METHOD_PROMOTE_TO_FLOAT:
	    if (type_mode == float16_type_mode)
	      return float_type_node;
	    break;
	  case FLT_EVAL_METHOD_PROMOTE_TO_DOUBLE:
	    if (type_mode == float16_type_mode
		|| type_mode == float_type_mode)
	      return double_type_node;
	    break;
	  case FLT_EVAL_METHOD_PROMOTE_TO_LONG_DOUBLE:
	    if (type_mode == float16_type_mode
		|| type_mode == float_type_mode
		|| type_mode == double_type_mode)
	      return long_double_type_node;
	    break;
	  default:
	    gcc_unreachable ();
	  }
	break;
      }
    case COMPLEX_TYPE:
      {
	if (TREE_CODE (TREE_TYPE (type)) != REAL_TYPE)
	  return NULL_TREE;
	machine_mode type_mode = TYPE_MODE (TREE_TYPE (type));
	switch (target_flt_eval_method)
	  {
	  case FLT_EVAL_METHOD_PROMOTE_TO_FLOAT:
	    if (type_mode == float16_type_mode)
	      return complex_float_type_node;
	    break;
	  case FLT_EVAL_METHOD_PROMOTE_TO_DOUBLE:
	    if (type_mode == float16_type_mode
		|| type_mode == float_type_mode)
	      return complex_double_type_node;
	    break;
	  case FLT_EVAL_METHOD_PROMOTE_TO_LONG_DOUBLE:
	    if (type_mode == float16_type_mode
		|| type_mode == float_type_mode
		|| type_mode == double_type_mode)
	      return complex_long_double_type_node;
	    break;
	  default:
	    gcc_unreachable ();
	  }
	break;
      }
    default:
      break;
    }

  return NULL_TREE;
}

/* Return OP, stripped of any conversions to wider types as much as is safe.
   Converting the value back to OP's type makes a value equivalent to OP.

   If FOR_TYPE is nonzero, we return a value which, if converted to
   type FOR_TYPE, would be equivalent to converting OP to type FOR_TYPE.

   OP must have integer, real or enumeral type.  Pointers are not allowed!

   There are some cases where the obvious value we could return
   would regenerate to OP if converted to OP's type,
   but would not extend like OP to wider types.
   If FOR_TYPE indicates such extension is contemplated, we eschew such values.
   For example, if OP is (unsigned short)(signed char)-1,
   we avoid returning (signed char)-1 if FOR_TYPE is int,
   even though extending that to an unsigned short would regenerate OP,
   since the result of extending (signed char)-1 to (int)
   is different from (int) OP.  */

tree
get_unwidened (tree op, tree for_type)
{
  /* Set UNS initially if converting OP to FOR_TYPE is a zero-extension.  */
  tree type = TREE_TYPE (op);
  unsigned final_prec
    = TYPE_PRECISION (for_type != 0 ? for_type : type);
  int uns
    = (for_type != 0 && for_type != type
       && final_prec > TYPE_PRECISION (type)
       && TYPE_UNSIGNED (type));
  tree win = op;

  while (CONVERT_EXPR_P (op))
    {
      int bitschange;

      /* TYPE_PRECISION on vector types has different meaning
	 (TYPE_VECTOR_SUBPARTS) and casts from vectors are view conversions,
	 so avoid them here.  */
      if (TREE_CODE (TREE_TYPE (TREE_OPERAND (op, 0))) == VECTOR_TYPE)
	break;

      bitschange = TYPE_PRECISION (TREE_TYPE (op))
		   - TYPE_PRECISION (TREE_TYPE (TREE_OPERAND (op, 0)));

      /* Truncations are many-one so cannot be removed.
	 Unless we are later going to truncate down even farther.  */
      if (bitschange < 0
	  && final_prec > TYPE_PRECISION (TREE_TYPE (op)))
	break;

      /* See what's inside this conversion.  If we decide to strip it,
	 we will set WIN.  */
      op = TREE_OPERAND (op, 0);

      /* If we have not stripped any zero-extensions (uns is 0),
	 we can strip any kind of extension.
	 If we have previously stripped a zero-extension,
	 only zero-extensions can safely be stripped.
	 Any extension can be stripped if the bits it would produce
	 are all going to be discarded later by truncating to FOR_TYPE.  */

      if (bitschange > 0)
	{
	  if (! uns || final_prec <= TYPE_PRECISION (TREE_TYPE (op)))
	    win = op;
	  /* TYPE_UNSIGNED says whether this is a zero-extension.
	     Let's avoid computing it if it does not affect WIN
	     and if UNS will not be needed again.  */
	  if ((uns
	       || CONVERT_EXPR_P (op))
	      && TYPE_UNSIGNED (TREE_TYPE (op)))
	    {
	      uns = 1;
	      win = op;
	    }
	}
    }

  /* If we finally reach a constant see if it fits in sth smaller and
     in that case convert it.  */
  if (TREE_CODE (win) == INTEGER_CST)
    {
      tree wtype = TREE_TYPE (win);
      unsigned prec = wi::min_precision (wi::to_wide (win), TYPE_SIGN (wtype));
      if (for_type)
	prec = MAX (prec, final_prec);
      if (prec < TYPE_PRECISION (wtype))
	{
	  tree t = lang_hooks.types.type_for_size (prec, TYPE_UNSIGNED (wtype));
	  if (t && TYPE_PRECISION (t) < TYPE_PRECISION (wtype))
	    win = fold_convert (t, win);
	}
    }

  return win;
}

/* Return OP or a simpler expression for a narrower value
   which can be sign-extended or zero-extended to give back OP.
   Store in *UNSIGNEDP_PTR either 1 if the value should be zero-extended
   or 0 if the value should be sign-extended.  */

tree
get_narrower (tree op, int *unsignedp_ptr)
{
  int uns = 0;
  int first = 1;
  tree win = op;
  bool integral_p = INTEGRAL_TYPE_P (TREE_TYPE (op));

  if (TREE_CODE (op) == COMPOUND_EXPR)
    {
      do
	op = TREE_OPERAND (op, 1);
      while (TREE_CODE (op) == COMPOUND_EXPR);
      tree ret = get_narrower (op, unsignedp_ptr);
      if (ret == op)
	return win;
      auto_vec <tree, 16> v;
      unsigned int i;
      for (op = win; TREE_CODE (op) == COMPOUND_EXPR;
	   op = TREE_OPERAND (op, 1))
	v.safe_push (op);
      FOR_EACH_VEC_ELT_REVERSE (v, i, op)
	ret = build2_loc (EXPR_LOCATION (op), COMPOUND_EXPR,
			  TREE_TYPE (ret), TREE_OPERAND (op, 0),
			  ret);
      return ret;
    }
  while (TREE_CODE (op) == NOP_EXPR)
    {
      int bitschange
	= (TYPE_PRECISION (TREE_TYPE (op))
	   - TYPE_PRECISION (TREE_TYPE (TREE_OPERAND (op, 0))));

      /* Truncations are many-one so cannot be removed.  */
      if (bitschange < 0)
	break;

      /* See what's inside this conversion.  If we decide to strip it,
	 we will set WIN.  */

      if (bitschange > 0)
	{
	  op = TREE_OPERAND (op, 0);
	  /* An extension: the outermost one can be stripped,
	     but remember whether it is zero or sign extension.  */
	  if (first)
	    uns = TYPE_UNSIGNED (TREE_TYPE (op));
	  /* Otherwise, if a sign extension has been stripped,
	     only sign extensions can now be stripped;
	     if a zero extension has been stripped, only zero-extensions.  */
	  else if (uns != TYPE_UNSIGNED (TREE_TYPE (op)))
	    break;
	  first = 0;
	}
      else /* bitschange == 0 */
	{
	  /* A change in nominal type can always be stripped, but we must
	     preserve the unsignedness.  */
	  if (first)
	    uns = TYPE_UNSIGNED (TREE_TYPE (op));
	  first = 0;
	  op = TREE_OPERAND (op, 0);
	  /* Keep trying to narrow, but don't assign op to win if it
	     would turn an integral type into something else.  */
	  if (INTEGRAL_TYPE_P (TREE_TYPE (op)) != integral_p)
	    continue;
	}

      win = op;
    }

  if (TREE_CODE (op) == COMPONENT_REF
      /* Since type_for_size always gives an integer type.  */
      && TREE_CODE (TREE_TYPE (op)) != REAL_TYPE
      && TREE_CODE (TREE_TYPE (op)) != FIXED_POINT_TYPE
      /* Ensure field is laid out already.  */
      && DECL_SIZE (TREE_OPERAND (op, 1)) != 0
      && tree_fits_uhwi_p (DECL_SIZE (TREE_OPERAND (op, 1))))
    {
      unsigned HOST_WIDE_INT innerprec
	= tree_to_uhwi (DECL_SIZE (TREE_OPERAND (op, 1)));
      int unsignedp = (DECL_UNSIGNED (TREE_OPERAND (op, 1))
		       || TYPE_UNSIGNED (TREE_TYPE (TREE_OPERAND (op, 1))));
      tree type = lang_hooks.types.type_for_size (innerprec, unsignedp);

      /* We can get this structure field in a narrower type that fits it,
	 but the resulting extension to its nominal type (a fullword type)
	 must satisfy the same conditions as for other extensions.

	 Do this only for fields that are aligned (not bit-fields),
	 because when bit-field insns will be used there is no
	 advantage in doing this.  */

      if (innerprec < TYPE_PRECISION (TREE_TYPE (op))
	  && ! DECL_BIT_FIELD (TREE_OPERAND (op, 1))
	  && (first || uns == DECL_UNSIGNED (TREE_OPERAND (op, 1)))
	  && type != 0)
	{
	  if (first)
	    uns = DECL_UNSIGNED (TREE_OPERAND (op, 1));
	  win = fold_convert (type, op);
	}
    }

  *unsignedp_ptr = uns;
  return win;
}

/* Return true if integer constant C has a value that is permissible
   for TYPE, an integral type.  */

bool
int_fits_type_p (const_tree c, const_tree type)
{
  tree type_low_bound, type_high_bound;
  bool ok_for_low_bound, ok_for_high_bound;
  signop sgn_c = TYPE_SIGN (TREE_TYPE (c));

  /* Non-standard boolean types can have arbitrary precision but various
     transformations assume that they can only take values 0 and +/-1.  */
  if (TREE_CODE (type) == BOOLEAN_TYPE)
    return wi::fits_to_boolean_p (wi::to_wide (c), type);

retry:
  type_low_bound = TYPE_MIN_VALUE (type);
  type_high_bound = TYPE_MAX_VALUE (type);

  /* If at least one bound of the type is a constant integer, we can check
     ourselves and maybe make a decision. If no such decision is possible, but
     this type is a subtype, try checking against that.  Otherwise, use
     fits_to_tree_p, which checks against the precision.

     Compute the status for each possibly constant bound, and return if we see
     one does not match. Use ok_for_xxx_bound for this purpose, assigning -1
     for "unknown if constant fits", 0 for "constant known *not* to fit" and 1
     for "constant known to fit".  */

  /* Check if c >= type_low_bound.  */
  if (type_low_bound && TREE_CODE (type_low_bound) == INTEGER_CST)
    {
      if (tree_int_cst_lt (c, type_low_bound))
	return false;
      ok_for_low_bound = true;
    }
  else
    ok_for_low_bound = false;

  /* Check if c <= type_high_bound.  */
  if (type_high_bound && TREE_CODE (type_high_bound) == INTEGER_CST)
    {
      if (tree_int_cst_lt (type_high_bound, c))
	return false;
      ok_for_high_bound = true;
    }
  else
    ok_for_high_bound = false;

  /* If the constant fits both bounds, the result is known.  */
  if (ok_for_low_bound && ok_for_high_bound)
    return true;

  /* Perform some generic filtering which may allow making a decision
     even if the bounds are not constant.  First, negative integers
     never fit in unsigned types, */
  if (TYPE_UNSIGNED (type) && sgn_c == SIGNED && wi::neg_p (wi::to_wide (c)))
    return false;

  /* Second, narrower types always fit in wider ones.  */
  if (TYPE_PRECISION (type) > TYPE_PRECISION (TREE_TYPE (c)))
    return true;

  /* Third, unsigned integers with top bit set never fit signed types.  */
  if (!TYPE_UNSIGNED (type) && sgn_c == UNSIGNED)
    {
      int prec = GET_MODE_PRECISION (SCALAR_INT_TYPE_MODE (TREE_TYPE (c))) - 1;
      if (prec < TYPE_PRECISION (TREE_TYPE (c)))
	{
	  /* When a tree_cst is converted to a wide-int, the precision
	     is taken from the type.  However, if the precision of the
	     mode underneath the type is smaller than that, it is
	     possible that the value will not fit.  The test below
	     fails if any bit is set between the sign bit of the
	     underlying mode and the top bit of the type.  */
	  if (wi::zext (wi::to_wide (c), prec - 1) != wi::to_wide (c))
	    return false;
	}
      else if (wi::neg_p (wi::to_wide (c)))
	return false;
    }

  /* If we haven't been able to decide at this point, there nothing more we
     can check ourselves here.  Look at the base type if we have one and it
     has the same precision.  */
  if (TREE_CODE (type) == INTEGER_TYPE
      && TREE_TYPE (type) != 0
      && TYPE_PRECISION (type) == TYPE_PRECISION (TREE_TYPE (type)))
    {
      type = TREE_TYPE (type);
      goto retry;
    }

  /* Or to fits_to_tree_p, if nothing else.  */
  return wi::fits_to_tree_p (wi::to_wide (c), type);
}

/* Stores bounds of an integer TYPE in MIN and MAX.  If TYPE has non-constant
   bounds or is a POINTER_TYPE, the maximum and/or minimum values that can be
   represented (assuming two's-complement arithmetic) within the bit
   precision of the type are returned instead.  */

void
get_type_static_bounds (const_tree type, mpz_t min, mpz_t max)
{
  if (!POINTER_TYPE_P (type) && TYPE_MIN_VALUE (type)
      && TREE_CODE (TYPE_MIN_VALUE (type)) == INTEGER_CST)
    wi::to_mpz (wi::to_wide (TYPE_MIN_VALUE (type)), min, TYPE_SIGN (type));
  else
    {
      if (TYPE_UNSIGNED (type))
	mpz_set_ui (min, 0);
      else
	{
	  wide_int mn = wi::min_value (TYPE_PRECISION (type), SIGNED);
	  wi::to_mpz (mn, min, SIGNED);
	}
    }

  if (!POINTER_TYPE_P (type) && TYPE_MAX_VALUE (type)
      && TREE_CODE (TYPE_MAX_VALUE (type)) == INTEGER_CST)
    wi::to_mpz (wi::to_wide (TYPE_MAX_VALUE (type)), max, TYPE_SIGN (type));
  else
    {
      wide_int mn = wi::max_value (TYPE_PRECISION (type), TYPE_SIGN (type));
      wi::to_mpz (mn, max, TYPE_SIGN (type));
    }
}

/* Return true if VAR is an automatic variable.  */

bool
auto_var_p (const_tree var)
{
  return ((((VAR_P (var) && ! DECL_EXTERNAL (var))
	    || TREE_CODE (var) == PARM_DECL)
	   && ! TREE_STATIC (var))
	  || TREE_CODE (var) == RESULT_DECL);
}

/* Return true if VAR is an automatic variable defined in function FN.  */

bool
auto_var_in_fn_p (const_tree var, const_tree fn)
{
  return (DECL_P (var) && DECL_CONTEXT (var) == fn
	  && (auto_var_p (var)
	      || TREE_CODE (var) == LABEL_DECL));
}

/* Subprogram of following function.  Called by walk_tree.

   Return *TP if it is an automatic variable or parameter of the
   function passed in as DATA.  */

static tree
find_var_from_fn (tree *tp, int *walk_subtrees, void *data)
{
  tree fn = (tree) data;

  if (TYPE_P (*tp))
    *walk_subtrees = 0;

  else if (DECL_P (*tp)
	   && auto_var_in_fn_p (*tp, fn))
    return *tp;

  return NULL_TREE;
}

/* Returns true if T is, contains, or refers to a type with variable
   size.  For METHOD_TYPEs and FUNCTION_TYPEs we exclude the
   arguments, but not the return type.  If FN is nonzero, only return
   true if a modifier of the type or position of FN is a variable or
   parameter inside FN.

   This concept is more general than that of C99 'variably modified types':
   in C99, a struct type is never variably modified because a VLA may not
   appear as a structure member.  However, in GNU C code like:

     struct S { int i[f()]; };

   is valid, and other languages may define similar constructs.  */

bool
variably_modified_type_p (tree type, tree fn)
{
  tree t;

/* Test if T is either variable (if FN is zero) or an expression containing
   a variable in FN.  If TYPE isn't gimplified, return true also if
   gimplify_one_sizepos would gimplify the expression into a local
   variable.  */
#define RETURN_TRUE_IF_VAR(T)						\
  do { tree _t = (T);							\
    if (_t != NULL_TREE							\
	&& _t != error_mark_node					\
	&& !CONSTANT_CLASS_P (_t)					\
	&& TREE_CODE (_t) != PLACEHOLDER_EXPR				\
	&& (!fn								\
	    || (!TYPE_SIZES_GIMPLIFIED (type)				\
		&& (TREE_CODE (_t) != VAR_DECL				\
		    && !CONTAINS_PLACEHOLDER_P (_t)))			\
	    || walk_tree (&_t, find_var_from_fn, fn, NULL)))		\
      return true;  } while (0)

  if (type == error_mark_node)
    return false;

  /* If TYPE itself has variable size, it is variably modified.  */
  RETURN_TRUE_IF_VAR (TYPE_SIZE (type));
  RETURN_TRUE_IF_VAR (TYPE_SIZE_UNIT (type));

  switch (TREE_CODE (type))
    {
    case POINTER_TYPE:
    case REFERENCE_TYPE:
    case VECTOR_TYPE:
      /* Ada can have pointer types refering to themselves indirectly.  */
      if (TREE_VISITED (type))
	return false;
      TREE_VISITED (type) = true;
      if (variably_modified_type_p (TREE_TYPE (type), fn))
	{
	  TREE_VISITED (type) = false;
	  return true;
	}
      TREE_VISITED (type) = false;
      break;

    case FUNCTION_TYPE:
    case METHOD_TYPE:
      /* If TYPE is a function type, it is variably modified if the
	 return type is variably modified.  */
      if (variably_modified_type_p (TREE_TYPE (type), fn))
	  return true;
      break;

    case INTEGER_TYPE:
    case REAL_TYPE:
    case FIXED_POINT_TYPE:
    case ENUMERAL_TYPE:
    case BOOLEAN_TYPE:
      /* Scalar types are variably modified if their end points
	 aren't constant.  */
      RETURN_TRUE_IF_VAR (TYPE_MIN_VALUE (type));
      RETURN_TRUE_IF_VAR (TYPE_MAX_VALUE (type));
      break;

    case RECORD_TYPE:
    case UNION_TYPE:
    case QUAL_UNION_TYPE:
      /* We can't see if any of the fields are variably-modified by the
	 definition we normally use, since that would produce infinite
	 recursion via pointers.  */
      /* This is variably modified if some field's type is.  */
      for (t = TYPE_FIELDS (type); t; t = DECL_CHAIN (t))
	if (TREE_CODE (t) == FIELD_DECL)
	  {
	    RETURN_TRUE_IF_VAR (DECL_FIELD_OFFSET (t));
	    RETURN_TRUE_IF_VAR (DECL_SIZE (t));
	    RETURN_TRUE_IF_VAR (DECL_SIZE_UNIT (t));

	    /* If the type is a qualified union, then the DECL_QUALIFIER
	       of fields can also be an expression containing a variable.  */
	    if (TREE_CODE (type) == QUAL_UNION_TYPE)
	      RETURN_TRUE_IF_VAR (DECL_QUALIFIER (t));

	    /* If the field is a qualified union, then it's only a container
	       for what's inside so we look into it.  That's necessary in LTO
	       mode because the sizes of the field tested above have been set
	       to PLACEHOLDER_EXPRs by free_lang_data.  */
	    if (TREE_CODE (TREE_TYPE (t)) == QUAL_UNION_TYPE
		&& variably_modified_type_p (TREE_TYPE (t), fn))
	      return true;
	  }
      break;

    case ARRAY_TYPE:
      /* Do not call ourselves to avoid infinite recursion.  This is
	 variably modified if the element type is.  */
      RETURN_TRUE_IF_VAR (TYPE_SIZE (TREE_TYPE (type)));
      RETURN_TRUE_IF_VAR (TYPE_SIZE_UNIT (TREE_TYPE (type)));
      break;

    default:
      break;
    }

  /* The current language may have other cases to check, but in general,
     all other types are not variably modified.  */
  return lang_hooks.tree_inlining.var_mod_type_p (type, fn);

#undef RETURN_TRUE_IF_VAR
}

/* Given a DECL or TYPE, return the scope in which it was declared, or
   NULL_TREE if there is no containing scope.  */

tree
get_containing_scope (const_tree t)
{
  return (TYPE_P (t) ? TYPE_CONTEXT (t) : DECL_CONTEXT (t));
}

/* Returns the ultimate TRANSLATION_UNIT_DECL context of DECL or NULL.  */

const_tree
get_ultimate_context (const_tree decl)
{
  while (decl && TREE_CODE (decl) != TRANSLATION_UNIT_DECL)
    {
      if (TREE_CODE (decl) == BLOCK)
	decl = BLOCK_SUPERCONTEXT (decl);
      else
	decl = get_containing_scope (decl);
    }
  return decl;
}

/* Return the innermost context enclosing DECL that is
   a FUNCTION_DECL, or zero if none.  */

tree
decl_function_context (const_tree decl)
{
  tree context;

  if (TREE_CODE (decl) == ERROR_MARK)
    return 0;

  /* C++ virtual functions use DECL_CONTEXT for the class of the vtable
     where we look up the function at runtime.  Such functions always take
     a first argument of type 'pointer to real context'.

     C++ should really be fixed to use DECL_CONTEXT for the real context,
     and use something else for the "virtual context".  */
  else if (TREE_CODE (decl) == FUNCTION_DECL && DECL_VIRTUAL_P (decl))
    context
      = TYPE_MAIN_VARIANT
	(TREE_TYPE (TREE_VALUE (TYPE_ARG_TYPES (TREE_TYPE (decl)))));
  else
    context = DECL_CONTEXT (decl);

  while (context && TREE_CODE (context) != FUNCTION_DECL)
    {
      if (TREE_CODE (context) == BLOCK)
	context = BLOCK_SUPERCONTEXT (context);
      else
	context = get_containing_scope (context);
    }

  return context;
}

/* Return the innermost context enclosing DECL that is
   a RECORD_TYPE, UNION_TYPE or QUAL_UNION_TYPE, or zero if none.
   TYPE_DECLs and FUNCTION_DECLs are transparent to this function.  */

tree
decl_type_context (const_tree decl)
{
  tree context = DECL_CONTEXT (decl);

  while (context)
    switch (TREE_CODE (context))
      {
      case NAMESPACE_DECL:
      case TRANSLATION_UNIT_DECL:
	return NULL_TREE;

      case RECORD_TYPE:
      case UNION_TYPE:
      case QUAL_UNION_TYPE:
	return context;

      case TYPE_DECL:
      case FUNCTION_DECL:
	context = DECL_CONTEXT (context);
	break;

      case BLOCK:
	context = BLOCK_SUPERCONTEXT (context);
	break;

      default:
	gcc_unreachable ();
      }

  return NULL_TREE;
}

/* CALL is a CALL_EXPR.  Return the declaration for the function
   called, or NULL_TREE if the called function cannot be
   determined.  */

tree
get_callee_fndecl (const_tree call)
{
  tree addr;

  if (call == error_mark_node)
    return error_mark_node;

  /* It's invalid to call this function with anything but a
     CALL_EXPR.  */
  gcc_assert (TREE_CODE (call) == CALL_EXPR);

  /* The first operand to the CALL is the address of the function
     called.  */
  addr = CALL_EXPR_FN (call);

  /* If there is no function, return early.  */
  if (addr == NULL_TREE)
    return NULL_TREE;

  STRIP_NOPS (addr);

  /* If this is a readonly function pointer, extract its initial value.  */
  if (DECL_P (addr) && TREE_CODE (addr) != FUNCTION_DECL
      && TREE_READONLY (addr) && ! TREE_THIS_VOLATILE (addr)
      && DECL_INITIAL (addr))
    addr = DECL_INITIAL (addr);

  /* If the address is just `&f' for some function `f', then we know
     that `f' is being called.  */
  if (TREE_CODE (addr) == ADDR_EXPR
      && TREE_CODE (TREE_OPERAND (addr, 0)) == FUNCTION_DECL)
    return TREE_OPERAND (addr, 0);

  /* We couldn't figure out what was being called.  */
  return NULL_TREE;
}

/* If CALL_EXPR CALL calls a normal built-in function or an internal function,
   return the associated function code, otherwise return CFN_LAST.  */

combined_fn
get_call_combined_fn (const_tree call)
{
  /* It's invalid to call this function with anything but a CALL_EXPR.  */
  gcc_assert (TREE_CODE (call) == CALL_EXPR);

  if (!CALL_EXPR_FN (call))
    return as_combined_fn (CALL_EXPR_IFN (call));

  tree fndecl = get_callee_fndecl (call);
  if (fndecl && fndecl_built_in_p (fndecl, BUILT_IN_NORMAL))
    return as_combined_fn (DECL_FUNCTION_CODE (fndecl));

  return CFN_LAST;
}

/* Comparator of indices based on tree_node_counts.  */

static int
tree_nodes_cmp (const void *p1, const void *p2)
{
  const unsigned *n1 = (const unsigned *)p1;
  const unsigned *n2 = (const unsigned *)p2;

  return tree_node_counts[*n1] - tree_node_counts[*n2];
}

/* Comparator of indices based on tree_code_counts.  */

static int
tree_codes_cmp (const void *p1, const void *p2)
{
  const unsigned *n1 = (const unsigned *)p1;
  const unsigned *n2 = (const unsigned *)p2;

  return tree_code_counts[*n1] - tree_code_counts[*n2];
}

#define TREE_MEM_USAGE_SPACES 40

/* Print debugging information about tree nodes generated during the compile,
   and any language-specific information.  */

void
dump_tree_statistics (void)
{
  if (GATHER_STATISTICS)
    {
      uint64_t total_nodes, total_bytes;
      fprintf (stderr, "\nKind                   Nodes      Bytes\n");
      mem_usage::print_dash_line (TREE_MEM_USAGE_SPACES);
      total_nodes = total_bytes = 0;

      {
	auto_vec<unsigned> indices (all_kinds);
	for (unsigned i = 0; i < all_kinds; i++)
	  indices.quick_push (i);
	indices.qsort (tree_nodes_cmp);

	for (unsigned i = 0; i < (int) all_kinds; i++)
	  {
	    unsigned j = indices[i];
	    fprintf (stderr, "%-20s %6" PRIu64 "%c %9" PRIu64 "%c\n",
		     tree_node_kind_names[j], SIZE_AMOUNT (tree_node_counts[j]),
		     SIZE_AMOUNT (tree_node_sizes[j]));
	    total_nodes += tree_node_counts[j];
	    total_bytes += tree_node_sizes[j];
	  }
	mem_usage::print_dash_line (TREE_MEM_USAGE_SPACES);
	fprintf (stderr, "%-20s %6" PRIu64 "%c %9" PRIu64 "%c\n", "Total",
		 SIZE_AMOUNT (total_nodes), SIZE_AMOUNT (total_bytes));
	mem_usage::print_dash_line (TREE_MEM_USAGE_SPACES);
      }

      {
	fprintf (stderr, "Code                              Nodes\n");
	mem_usage::print_dash_line (TREE_MEM_USAGE_SPACES);

	auto_vec<unsigned> indices (MAX_TREE_CODES);
	for (unsigned i = 0; i < MAX_TREE_CODES; i++)
	  indices.quick_push (i);
	indices.qsort (tree_codes_cmp);

	for (unsigned i = 0; i < MAX_TREE_CODES; i++)
	  {
	    unsigned j = indices[i];
	    fprintf (stderr, "%-32s %6" PRIu64 "%c\n",
		     get_tree_code_name ((enum tree_code) j),
		     SIZE_AMOUNT (tree_code_counts[j]));
	  }
	mem_usage::print_dash_line (TREE_MEM_USAGE_SPACES);
	fprintf (stderr, "\n");
	ssanames_print_statistics ();
	fprintf (stderr, "\n");
	phinodes_print_statistics ();
	fprintf (stderr, "\n");
      }
    }
  else
    fprintf (stderr, "(No per-node statistics)\n");

  print_type_hash_statistics ();
  print_debug_expr_statistics ();
  print_value_expr_statistics ();
  lang_hooks.print_statistics ();
}

#define FILE_FUNCTION_FORMAT "_GLOBAL__%s_%s"

/* Generate a crc32 of the low BYTES bytes of VALUE.  */

unsigned
crc32_unsigned_n (unsigned chksum, unsigned value, unsigned bytes)
{
  /* This relies on the raw feedback's top 4 bits being zero.  */
#define FEEDBACK(X) ((X) * 0x04c11db7)
#define SYNDROME(X) (FEEDBACK ((X) & 1) ^ FEEDBACK ((X) & 2) \
		     ^ FEEDBACK ((X) & 4) ^ FEEDBACK ((X) & 8))
  static const unsigned syndromes[16] =
    {
      SYNDROME(0x0), SYNDROME(0x1), SYNDROME(0x2), SYNDROME(0x3),
      SYNDROME(0x4), SYNDROME(0x5), SYNDROME(0x6), SYNDROME(0x7),
      SYNDROME(0x8), SYNDROME(0x9), SYNDROME(0xa), SYNDROME(0xb),
      SYNDROME(0xc), SYNDROME(0xd), SYNDROME(0xe), SYNDROME(0xf),
    };
#undef FEEDBACK
#undef SYNDROME

  value <<= (32 - bytes * 8);
  for (unsigned ix = bytes * 2; ix--; value <<= 4)
    {
      unsigned feedback = syndromes[((value ^ chksum) >> 28) & 0xf];

      chksum = (chksum << 4) ^ feedback;
    }

  return chksum;
}

/* Generate a crc32 of a string.  */

unsigned
crc32_string (unsigned chksum, const char *string)
{
  do
    chksum = crc32_byte (chksum, *string);
  while (*string++);
  return chksum;
}

/* P is a string that will be used in a symbol.  Mask out any characters
   that are not valid in that context.  */

void
clean_symbol_name (char *p)
{
  for (; *p; p++)
    if (! (ISALNUM (*p)
#ifndef NO_DOLLAR_IN_LABEL	/* this for `$'; unlikely, but... -- kr */
	    || *p == '$'
#endif
#ifndef NO_DOT_IN_LABEL		/* this for `.'; unlikely, but...  */
	    || *p == '.'
#endif
	   ))
      *p = '_';
}

static GTY(()) unsigned anon_cnt = 0; /* Saved for PCH.  */

/* Create a unique anonymous identifier.  The identifier is still a
   valid assembly label.  */

tree
make_anon_name ()
{
  const char *fmt = 
#if !defined (NO_DOT_IN_LABEL)
    "."
#elif !defined (NO_DOLLAR_IN_LABEL)
    "$"
#else
    "_"
#endif
    "_anon_%d";

  char buf[24];
  int len = snprintf (buf, sizeof (buf), fmt, anon_cnt++);
  gcc_checking_assert (len < int (sizeof (buf)));

  tree id = get_identifier_with_length (buf, len);
  IDENTIFIER_ANON_P (id) = true;

  return id;
}

/* Generate a name for a special-purpose function.
   The generated name may need to be unique across the whole link.
   Changes to this function may also require corresponding changes to
   xstrdup_mask_random.
   TYPE is some string to identify the purpose of this function to the
   linker or collect2; it must start with an uppercase letter,
   one of:
   I - for constructors
   D - for destructors
   N - for C++ anonymous namespaces
   F - for DWARF unwind frame information.  */

tree
get_file_function_name (const char *type)
{
  char *buf;
  const char *p;
  char *q;

  /* If we already have a name we know to be unique, just use that.  */
  if (first_global_object_name)
    p = q = ASTRDUP (first_global_object_name);
  /* If the target is handling the constructors/destructors, they
     will be local to this file and the name is only necessary for
     debugging purposes. 
     We also assign sub_I and sub_D sufixes to constructors called from
     the global static constructors.  These are always local.  */
  else if (((type[0] == 'I' || type[0] == 'D') && targetm.have_ctors_dtors)
	   || (strncmp (type, "sub_", 4) == 0
	       && (type[4] == 'I' || type[4] == 'D')))
    {
      const char *file = main_input_filename;
      if (! file)
	file = LOCATION_FILE (input_location);
      /* Just use the file's basename, because the full pathname
	 might be quite long.  */
      p = q = ASTRDUP (lbasename (file));
    }
  else
    {
      /* Otherwise, the name must be unique across the entire link.
	 We don't have anything that we know to be unique to this translation
	 unit, so use what we do have and throw in some randomness.  */
      unsigned len;
      const char *name = weak_global_object_name;
      const char *file = main_input_filename;

      if (! name)
	name = "";
      if (! file)
	file = LOCATION_FILE (input_location);

      len = strlen (file);
      q = (char *) alloca (9 + 19 + len + 1);
      memcpy (q, file, len + 1);

      snprintf (q + len, 9 + 19 + 1, "_%08X_" HOST_WIDE_INT_PRINT_HEX,
		crc32_string (0, name), get_random_seed (false));

      p = q;
    }

  clean_symbol_name (q);
  buf = (char *) alloca (sizeof (FILE_FUNCTION_FORMAT) + strlen (p)
			 + strlen (type));

  /* Set up the name of the file-level functions we may need.
     Use a global object (which is already required to be unique over
     the program) rather than the file name (which imposes extra
     constraints).  */
  sprintf (buf, FILE_FUNCTION_FORMAT, type, p);

  return get_identifier (buf);
}

#if defined ENABLE_TREE_CHECKING && (GCC_VERSION >= 2007)

/* Complain that the tree code of NODE does not match the expected 0
   terminated list of trailing codes. The trailing code list can be
   empty, for a more vague error message.  FILE, LINE, and FUNCTION
   are of the caller.  */

void
tree_check_failed (const_tree node, const char *file,
		   int line, const char *function, ...)
{
  va_list args;
  const char *buffer;
  unsigned length = 0;
  enum tree_code code;

  va_start (args, function);
  while ((code = (enum tree_code) va_arg (args, int)))
    length += 4 + strlen (get_tree_code_name (code));
  va_end (args);
  if (length)
    {
      char *tmp;
      va_start (args, function);
      length += strlen ("expected ");
      buffer = tmp = (char *) alloca (length);
      length = 0;
      while ((code = (enum tree_code) va_arg (args, int)))
	{
	  const char *prefix = length ? " or " : "expected ";

	  strcpy (tmp + length, prefix);
	  length += strlen (prefix);
	  strcpy (tmp + length, get_tree_code_name (code));
	  length += strlen (get_tree_code_name (code));
	}
      va_end (args);
    }
  else
    buffer = "unexpected node";

  internal_error ("tree check: %s, have %s in %s, at %s:%d",
		  buffer, get_tree_code_name (TREE_CODE (node)),
		  function, trim_filename (file), line);
}

/* Complain that the tree code of NODE does match the expected 0
   terminated list of trailing codes. FILE, LINE, and FUNCTION are of
   the caller.  */

void
tree_not_check_failed (const_tree node, const char *file,
		       int line, const char *function, ...)
{
  va_list args;
  char *buffer;
  unsigned length = 0;
  enum tree_code code;

  va_start (args, function);
  while ((code = (enum tree_code) va_arg (args, int)))
    length += 4 + strlen (get_tree_code_name (code));
  va_end (args);
  va_start (args, function);
  buffer = (char *) alloca (length);
  length = 0;
  while ((code = (enum tree_code) va_arg (args, int)))
    {
      if (length)
	{
	  strcpy (buffer + length, " or ");
	  length += 4;
	}
      strcpy (buffer + length, get_tree_code_name (code));
      length += strlen (get_tree_code_name (code));
    }
  va_end (args);

  internal_error ("tree check: expected none of %s, have %s in %s, at %s:%d",
		  buffer, get_tree_code_name (TREE_CODE (node)),
		  function, trim_filename (file), line);
}

/* Similar to tree_check_failed, except that we check for a class of tree
   code, given in CL.  */

void
tree_class_check_failed (const_tree node, const enum tree_code_class cl,
			 const char *file, int line, const char *function)
{
  internal_error
    ("tree check: expected class %qs, have %qs (%s) in %s, at %s:%d",
     TREE_CODE_CLASS_STRING (cl),
     TREE_CODE_CLASS_STRING (TREE_CODE_CLASS (TREE_CODE (node))),
     get_tree_code_name (TREE_CODE (node)), function, trim_filename (file), line);
}

/* Similar to tree_check_failed, except that instead of specifying a
   dozen codes, use the knowledge that they're all sequential.  */

void
tree_range_check_failed (const_tree node, const char *file, int line,
			 const char *function, enum tree_code c1,
			 enum tree_code c2)
{
  char *buffer;
  unsigned length = 0;
  unsigned int c;

  for (c = c1; c <= c2; ++c)
    length += 4 + strlen (get_tree_code_name ((enum tree_code) c));

  length += strlen ("expected ");
  buffer = (char *) alloca (length);
  length = 0;

  for (c = c1; c <= c2; ++c)
    {
      const char *prefix = length ? " or " : "expected ";

      strcpy (buffer + length, prefix);
      length += strlen (prefix);
      strcpy (buffer + length, get_tree_code_name ((enum tree_code) c));
      length += strlen (get_tree_code_name ((enum tree_code) c));
    }

  internal_error ("tree check: %s, have %s in %s, at %s:%d",
		  buffer, get_tree_code_name (TREE_CODE (node)),
		  function, trim_filename (file), line);
}


/* Similar to tree_check_failed, except that we check that a tree does
   not have the specified code, given in CL.  */

void
tree_not_class_check_failed (const_tree node, const enum tree_code_class cl,
			     const char *file, int line, const char *function)
{
  internal_error
    ("tree check: did not expect class %qs, have %qs (%s) in %s, at %s:%d",
     TREE_CODE_CLASS_STRING (cl),
     TREE_CODE_CLASS_STRING (TREE_CODE_CLASS (TREE_CODE (node))),
     get_tree_code_name (TREE_CODE (node)), function, trim_filename (file), line);
}


/* Similar to tree_check_failed but applied to OMP_CLAUSE codes.  */

void
omp_clause_check_failed (const_tree node, const char *file, int line,
                         const char *function, enum omp_clause_code code)
{
  internal_error ("tree check: expected %<omp_clause %s%>, have %qs "
		  "in %s, at %s:%d",
		  omp_clause_code_name[code],
		  get_tree_code_name (TREE_CODE (node)),
		  function, trim_filename (file), line);
}


/* Similar to tree_range_check_failed but applied to OMP_CLAUSE codes.  */

void
omp_clause_range_check_failed (const_tree node, const char *file, int line,
			       const char *function, enum omp_clause_code c1,
			       enum omp_clause_code c2)
{
  char *buffer;
  unsigned length = 0;
  unsigned int c;

  for (c = c1; c <= c2; ++c)
    length += 4 + strlen (omp_clause_code_name[c]);

  length += strlen ("expected ");
  buffer = (char *) alloca (length);
  length = 0;

  for (c = c1; c <= c2; ++c)
    {
      const char *prefix = length ? " or " : "expected ";

      strcpy (buffer + length, prefix);
      length += strlen (prefix);
      strcpy (buffer + length, omp_clause_code_name[c]);
      length += strlen (omp_clause_code_name[c]);
    }

  internal_error ("tree check: %s, have %s in %s, at %s:%d",
		  buffer, omp_clause_code_name[TREE_CODE (node)],
		  function, trim_filename (file), line);
}


#undef DEFTREESTRUCT
#define DEFTREESTRUCT(VAL, NAME) NAME,

static const char *ts_enum_names[] = {
#include "treestruct.def"
};
#undef DEFTREESTRUCT

#define TS_ENUM_NAME(EN) (ts_enum_names[(EN)])

/* Similar to tree_class_check_failed, except that we check for
   whether CODE contains the tree structure identified by EN.  */

void
tree_contains_struct_check_failed (const_tree node,
				   const enum tree_node_structure_enum en,
				   const char *file, int line,
				   const char *function)
{
  internal_error
    ("tree check: expected tree that contains %qs structure, have %qs in %s, at %s:%d",
     TS_ENUM_NAME (en),
     get_tree_code_name (TREE_CODE (node)), function, trim_filename (file), line);
}


/* Similar to above, except that the check is for the bounds of a TREE_VEC's
   (dynamically sized) vector.  */

void
tree_int_cst_elt_check_failed (int idx, int len, const char *file, int line,
			       const char *function)
{
  internal_error
    ("tree check: accessed elt %d of %<tree_int_cst%> with %d elts in %s, "
     "at %s:%d",
     idx + 1, len, function, trim_filename (file), line);
}

/* Similar to above, except that the check is for the bounds of a TREE_VEC's
   (dynamically sized) vector.  */

void
tree_vec_elt_check_failed (int idx, int len, const char *file, int line,
			   const char *function)
{
  internal_error
    ("tree check: accessed elt %d of %<tree_vec%> with %d elts in %s, at %s:%d",
     idx + 1, len, function, trim_filename (file), line);
}

/* Similar to above, except that the check is for the bounds of the operand
   vector of an expression node EXP.  */

void
tree_operand_check_failed (int idx, const_tree exp, const char *file,
			   int line, const char *function)
{
  enum tree_code code = TREE_CODE (exp);
  internal_error
    ("tree check: accessed operand %d of %s with %d operands in %s, at %s:%d",
     idx + 1, get_tree_code_name (code), TREE_OPERAND_LENGTH (exp),
     function, trim_filename (file), line);
}

/* Similar to above, except that the check is for the number of
   operands of an OMP_CLAUSE node.  */

void
omp_clause_operand_check_failed (int idx, const_tree t, const char *file,
			         int line, const char *function)
{
  internal_error
    ("tree check: accessed operand %d of %<omp_clause %s%> with %d operands "
     "in %s, at %s:%d", idx + 1, omp_clause_code_name[OMP_CLAUSE_CODE (t)],
     omp_clause_num_ops [OMP_CLAUSE_CODE (t)], function,
     trim_filename (file), line);
}
#endif /* ENABLE_TREE_CHECKING */

/* Create a new vector type node holding NUNITS units of type INNERTYPE,
   and mapped to the machine mode MODE.  Initialize its fields and build
   the information necessary for debugging output.  */

static tree
make_vector_type (tree innertype, poly_int64 nunits, machine_mode mode)
{
  tree t;
  tree mv_innertype = TYPE_MAIN_VARIANT (innertype);

  t = make_node (VECTOR_TYPE);
  TREE_TYPE (t) = mv_innertype;
  SET_TYPE_VECTOR_SUBPARTS (t, nunits);
  SET_TYPE_MODE (t, mode);

  if (TYPE_STRUCTURAL_EQUALITY_P (mv_innertype) || in_lto_p)
    SET_TYPE_STRUCTURAL_EQUALITY (t);
  else if ((TYPE_CANONICAL (mv_innertype) != innertype
	    || mode != VOIDmode)
	   && !VECTOR_BOOLEAN_TYPE_P (t))
    TYPE_CANONICAL (t)
      = make_vector_type (TYPE_CANONICAL (mv_innertype), nunits, VOIDmode);

  layout_type (t);

  hashval_t hash = type_hash_canon_hash (t);
  t = type_hash_canon (hash, t);

  /* We have built a main variant, based on the main variant of the
     inner type. Use it to build the variant we return.  */
  if ((TYPE_ATTRIBUTES (innertype) || TYPE_QUALS (innertype))
      && TREE_TYPE (t) != innertype)
    return build_type_attribute_qual_variant (t,
					      TYPE_ATTRIBUTES (innertype),
					      TYPE_QUALS (innertype));

  return t;
}

static tree
make_or_reuse_type (unsigned size, int unsignedp)
{
  int i;

  if (size == INT_TYPE_SIZE)
    return unsignedp ? unsigned_type_node : integer_type_node;
  if (size == CHAR_TYPE_SIZE)
    return unsignedp ? unsigned_char_type_node : signed_char_type_node;
  if (size == SHORT_TYPE_SIZE)
    return unsignedp ? short_unsigned_type_node : short_integer_type_node;
  if (size == LONG_TYPE_SIZE)
    return unsignedp ? long_unsigned_type_node : long_integer_type_node;
  if (size == LONG_LONG_TYPE_SIZE)
    return (unsignedp ? long_long_unsigned_type_node
            : long_long_integer_type_node);

  for (i = 0; i < NUM_INT_N_ENTS; i ++)
    if (size == int_n_data[i].bitsize
	&& int_n_enabled_p[i])
      return (unsignedp ? int_n_trees[i].unsigned_type
	      : int_n_trees[i].signed_type);

  if (unsignedp)
    return make_unsigned_type (size);
  else
    return make_signed_type (size);
}

/* Create or reuse a fract type by SIZE, UNSIGNEDP, and SATP.  */

static tree
make_or_reuse_fract_type (unsigned size, int unsignedp, int satp)
{
  if (satp)
    {
      if (size == SHORT_FRACT_TYPE_SIZE)
	return unsignedp ? sat_unsigned_short_fract_type_node
			 : sat_short_fract_type_node;
      if (size == FRACT_TYPE_SIZE)
	return unsignedp ? sat_unsigned_fract_type_node : sat_fract_type_node;
      if (size == LONG_FRACT_TYPE_SIZE)
	return unsignedp ? sat_unsigned_long_fract_type_node
			 : sat_long_fract_type_node;
      if (size == LONG_LONG_FRACT_TYPE_SIZE)
	return unsignedp ? sat_unsigned_long_long_fract_type_node
			 : sat_long_long_fract_type_node;
    }
  else
    {
      if (size == SHORT_FRACT_TYPE_SIZE)
	return unsignedp ? unsigned_short_fract_type_node
			 : short_fract_type_node;
      if (size == FRACT_TYPE_SIZE)
	return unsignedp ? unsigned_fract_type_node : fract_type_node;
      if (size == LONG_FRACT_TYPE_SIZE)
	return unsignedp ? unsigned_long_fract_type_node
			 : long_fract_type_node;
      if (size == LONG_LONG_FRACT_TYPE_SIZE)
	return unsignedp ? unsigned_long_long_fract_type_node
			 : long_long_fract_type_node;
    }

  return make_fract_type (size, unsignedp, satp);
}

/* Create or reuse an accum type by SIZE, UNSIGNEDP, and SATP.  */

static tree
make_or_reuse_accum_type (unsigned size, int unsignedp, int satp)
{
  if (satp)
    {
      if (size == SHORT_ACCUM_TYPE_SIZE)
	return unsignedp ? sat_unsigned_short_accum_type_node
			 : sat_short_accum_type_node;
      if (size == ACCUM_TYPE_SIZE)
	return unsignedp ? sat_unsigned_accum_type_node : sat_accum_type_node;
      if (size == LONG_ACCUM_TYPE_SIZE)
	return unsignedp ? sat_unsigned_long_accum_type_node
			 : sat_long_accum_type_node;
      if (size == LONG_LONG_ACCUM_TYPE_SIZE)
	return unsignedp ? sat_unsigned_long_long_accum_type_node
			 : sat_long_long_accum_type_node;
    }
  else
    {
      if (size == SHORT_ACCUM_TYPE_SIZE)
	return unsignedp ? unsigned_short_accum_type_node
			 : short_accum_type_node;
      if (size == ACCUM_TYPE_SIZE)
	return unsignedp ? unsigned_accum_type_node : accum_type_node;
      if (size == LONG_ACCUM_TYPE_SIZE)
	return unsignedp ? unsigned_long_accum_type_node
			 : long_accum_type_node;
      if (size == LONG_LONG_ACCUM_TYPE_SIZE)
	return unsignedp ? unsigned_long_long_accum_type_node
			 : long_long_accum_type_node;
    }

  return make_accum_type (size, unsignedp, satp);
}


/* Create an atomic variant node for TYPE.  This routine is called
   during initialization of data types to create the 5 basic atomic
   types. The generic build_variant_type function requires these to
   already be set up in order to function properly, so cannot be
   called from there.  If ALIGN is non-zero, then ensure alignment is
   overridden to this value.  */

static tree
build_atomic_base (tree type, unsigned int align)
{
  tree t;

  /* Make sure its not already registered.  */
  if ((t = get_qualified_type (type, TYPE_QUAL_ATOMIC)))
    return t;
  
  t = build_variant_type_copy (type);
  set_type_quals (t, TYPE_QUAL_ATOMIC);

  if (align)
    SET_TYPE_ALIGN (t, align);

  return t;
}

/* Information about the _FloatN and _FloatNx types.  This must be in
   the same order as the corresponding TI_* enum values.  */
const floatn_type_info floatn_nx_types[NUM_FLOATN_NX_TYPES] =
  {
    { 16, false },
    { 32, false },
    { 64, false },
    { 128, false },
    { 32, true },
    { 64, true },
    { 128, true },
  };


/* Create nodes for all integer types (and error_mark_node) using the sizes
   of C datatypes.  SIGNED_CHAR specifies whether char is signed.  */

void
build_common_tree_nodes (bool signed_char)
{
  int i;

  error_mark_node = make_node (ERROR_MARK);
  TREE_TYPE (error_mark_node) = error_mark_node;

  initialize_sizetypes ();

  /* Define both `signed char' and `unsigned char'.  */
  signed_char_type_node = make_signed_type (CHAR_TYPE_SIZE);
  TYPE_STRING_FLAG (signed_char_type_node) = 1;
  unsigned_char_type_node = make_unsigned_type (CHAR_TYPE_SIZE);
  TYPE_STRING_FLAG (unsigned_char_type_node) = 1;

  /* Define `char', which is like either `signed char' or `unsigned char'
     but not the same as either.  */
  char_type_node
    = (signed_char
       ? make_signed_type (CHAR_TYPE_SIZE)
       : make_unsigned_type (CHAR_TYPE_SIZE));
  TYPE_STRING_FLAG (char_type_node) = 1;

  short_integer_type_node = make_signed_type (SHORT_TYPE_SIZE);
  short_unsigned_type_node = make_unsigned_type (SHORT_TYPE_SIZE);
  integer_type_node = make_signed_type (INT_TYPE_SIZE);
  unsigned_type_node = make_unsigned_type (INT_TYPE_SIZE);
  long_integer_type_node = make_signed_type (LONG_TYPE_SIZE);
  long_unsigned_type_node = make_unsigned_type (LONG_TYPE_SIZE);
  long_long_integer_type_node = make_signed_type (LONG_LONG_TYPE_SIZE);
  long_long_unsigned_type_node = make_unsigned_type (LONG_LONG_TYPE_SIZE);

  for (i = 0; i < NUM_INT_N_ENTS; i ++)
    {
      int_n_trees[i].signed_type = make_signed_type (int_n_data[i].bitsize);
      int_n_trees[i].unsigned_type = make_unsigned_type (int_n_data[i].bitsize);

      if (int_n_enabled_p[i])
	{
	  integer_types[itk_intN_0 + i * 2] = int_n_trees[i].signed_type;
	  integer_types[itk_unsigned_intN_0 + i * 2] = int_n_trees[i].unsigned_type;
	}
    }

  /* Define a boolean type.  This type only represents boolean values but
     may be larger than char depending on the value of BOOL_TYPE_SIZE.  */
  boolean_type_node = make_unsigned_type (BOOL_TYPE_SIZE);
  TREE_SET_CODE (boolean_type_node, BOOLEAN_TYPE);
  TYPE_PRECISION (boolean_type_node) = 1;
  TYPE_MAX_VALUE (boolean_type_node) = build_int_cst (boolean_type_node, 1);

  /* Define what type to use for size_t.  */
  if (strcmp (SIZE_TYPE, "unsigned int") == 0)
    size_type_node = unsigned_type_node;
  else if (strcmp (SIZE_TYPE, "long unsigned int") == 0)
    size_type_node = long_unsigned_type_node;
  else if (strcmp (SIZE_TYPE, "long long unsigned int") == 0)
    size_type_node = long_long_unsigned_type_node;
  else if (strcmp (SIZE_TYPE, "short unsigned int") == 0)
    size_type_node = short_unsigned_type_node;
  else
    {
      int i;

      size_type_node = NULL_TREE;
      for (i = 0; i < NUM_INT_N_ENTS; i++)
	if (int_n_enabled_p[i])
	  {
	    char name[50], altname[50];
	    sprintf (name, "__int%d unsigned", int_n_data[i].bitsize);
	    sprintf (altname, "__int%d__ unsigned", int_n_data[i].bitsize);

	    if (strcmp (name, SIZE_TYPE) == 0
		|| strcmp (altname, SIZE_TYPE) == 0)
	      {
		size_type_node = int_n_trees[i].unsigned_type;
	      }
	  }
      if (size_type_node == NULL_TREE)
	gcc_unreachable ();
    }

  /* Define what type to use for ptrdiff_t.  */
  if (strcmp (PTRDIFF_TYPE, "int") == 0)
    ptrdiff_type_node = integer_type_node;
  else if (strcmp (PTRDIFF_TYPE, "long int") == 0)
    ptrdiff_type_node = long_integer_type_node;
  else if (strcmp (PTRDIFF_TYPE, "long long int") == 0)
    ptrdiff_type_node = long_long_integer_type_node;
  else if (strcmp (PTRDIFF_TYPE, "short int") == 0)
    ptrdiff_type_node = short_integer_type_node;
  else
    {
      ptrdiff_type_node = NULL_TREE;
      for (int i = 0; i < NUM_INT_N_ENTS; i++)
	if (int_n_enabled_p[i])
	  {
	    char name[50], altname[50];
	    sprintf (name, "__int%d", int_n_data[i].bitsize);
	    sprintf (altname, "__int%d__", int_n_data[i].bitsize);

	    if (strcmp (name, PTRDIFF_TYPE) == 0
		|| strcmp (altname, PTRDIFF_TYPE) == 0)
	      ptrdiff_type_node = int_n_trees[i].signed_type;
	  }
      if (ptrdiff_type_node == NULL_TREE)
	gcc_unreachable ();
    }

  /* Fill in the rest of the sized types.  Reuse existing type nodes
     when possible.  */
  intQI_type_node = make_or_reuse_type (GET_MODE_BITSIZE (QImode), 0);
  intHI_type_node = make_or_reuse_type (GET_MODE_BITSIZE (HImode), 0);
  intSI_type_node = make_or_reuse_type (GET_MODE_BITSIZE (SImode), 0);
  intDI_type_node = make_or_reuse_type (GET_MODE_BITSIZE (DImode), 0);
  intTI_type_node = make_or_reuse_type (GET_MODE_BITSIZE (TImode), 0);

  unsigned_intQI_type_node = make_or_reuse_type (GET_MODE_BITSIZE (QImode), 1);
  unsigned_intHI_type_node = make_or_reuse_type (GET_MODE_BITSIZE (HImode), 1);
  unsigned_intSI_type_node = make_or_reuse_type (GET_MODE_BITSIZE (SImode), 1);
  unsigned_intDI_type_node = make_or_reuse_type (GET_MODE_BITSIZE (DImode), 1);
  unsigned_intTI_type_node = make_or_reuse_type (GET_MODE_BITSIZE (TImode), 1);

  /* Don't call build_qualified type for atomics.  That routine does
     special processing for atomics, and until they are initialized
     it's better not to make that call.
     
     Check to see if there is a target override for atomic types.  */

  atomicQI_type_node = build_atomic_base (unsigned_intQI_type_node,
					targetm.atomic_align_for_mode (QImode));
  atomicHI_type_node = build_atomic_base (unsigned_intHI_type_node,
					targetm.atomic_align_for_mode (HImode));
  atomicSI_type_node = build_atomic_base (unsigned_intSI_type_node,
					targetm.atomic_align_for_mode (SImode));
  atomicDI_type_node = build_atomic_base (unsigned_intDI_type_node,
					targetm.atomic_align_for_mode (DImode));
  atomicTI_type_node = build_atomic_base (unsigned_intTI_type_node,
					targetm.atomic_align_for_mode (TImode));
  	
  access_public_node = get_identifier ("public");
  access_protected_node = get_identifier ("protected");
  access_private_node = get_identifier ("private");
  access_module_node = get_identifier ("module");

  /* Define these next since types below may used them.  */
  integer_zero_node = build_int_cst (integer_type_node, 0);
  integer_one_node = build_int_cst (integer_type_node, 1);
  integer_three_node = build_int_cst (integer_type_node, 3);
  integer_minus_one_node = build_int_cst (integer_type_node, -1);

  size_zero_node = size_int (0);
  size_one_node = size_int (1);
  bitsize_zero_node = bitsize_int (0);
  bitsize_one_node = bitsize_int (1);
  bitsize_unit_node = bitsize_int (BITS_PER_UNIT);

  boolean_false_node = TYPE_MIN_VALUE (boolean_type_node);
  boolean_true_node = TYPE_MAX_VALUE (boolean_type_node);

  void_type_node = make_node (VOID_TYPE);
  layout_type (void_type_node);

  /* We are not going to have real types in C with less than byte alignment,
     so we might as well not have any types that claim to have it.  */
  SET_TYPE_ALIGN (void_type_node, BITS_PER_UNIT);
  TYPE_USER_ALIGN (void_type_node) = 0;

  void_node = make_node (VOID_CST);
  TREE_TYPE (void_node) = void_type_node;

  null_pointer_node = build_int_cst (build_pointer_type (void_type_node), 0);
  layout_type (TREE_TYPE (null_pointer_node));

  ptr_type_node = build_pointer_type (void_type_node);
  const_ptr_type_node
    = build_pointer_type (build_type_variant (void_type_node, 1, 0));
  for (unsigned i = 0;
       i < sizeof (builtin_structptr_types) / sizeof (builtin_structptr_type);
       ++i)
    builtin_structptr_types[i].node = builtin_structptr_types[i].base;

  pointer_sized_int_node = build_nonstandard_integer_type (POINTER_SIZE, 1);

  float_type_node = make_node (REAL_TYPE);
  TYPE_PRECISION (float_type_node) = FLOAT_TYPE_SIZE;
  layout_type (float_type_node);

  double_type_node = make_node (REAL_TYPE);
  TYPE_PRECISION (double_type_node) = DOUBLE_TYPE_SIZE;
  layout_type (double_type_node);

  long_double_type_node = make_node (REAL_TYPE);
  TYPE_PRECISION (long_double_type_node) = LONG_DOUBLE_TYPE_SIZE;
  layout_type (long_double_type_node);

  for (i = 0; i < NUM_FLOATN_NX_TYPES; i++)
    {
      int n = floatn_nx_types[i].n;
      bool extended = floatn_nx_types[i].extended;
      scalar_float_mode mode;
      if (!targetm.floatn_mode (n, extended).exists (&mode))
	continue;
      int precision = GET_MODE_PRECISION (mode);
      /* Work around the rs6000 KFmode having precision 113 not
	 128.  */
      const struct real_format *fmt = REAL_MODE_FORMAT (mode);
      gcc_assert (fmt->b == 2 && fmt->emin + fmt->emax == 3);
      int min_precision = fmt->p + ceil_log2 (fmt->emax - fmt->emin);
      if (!extended)
	gcc_assert (min_precision == n);
      if (precision < min_precision)
	precision = min_precision;
      FLOATN_NX_TYPE_NODE (i) = make_node (REAL_TYPE);
      TYPE_PRECISION (FLOATN_NX_TYPE_NODE (i)) = precision;
      layout_type (FLOATN_NX_TYPE_NODE (i));
      SET_TYPE_MODE (FLOATN_NX_TYPE_NODE (i), mode);
    }

  float_ptr_type_node = build_pointer_type (float_type_node);
  double_ptr_type_node = build_pointer_type (double_type_node);
  long_double_ptr_type_node = build_pointer_type (long_double_type_node);
  integer_ptr_type_node = build_pointer_type (integer_type_node);

  /* Fixed size integer types.  */
  uint16_type_node = make_or_reuse_type (16, 1);
  uint32_type_node = make_or_reuse_type (32, 1);
  uint64_type_node = make_or_reuse_type (64, 1);
  if (targetm.scalar_mode_supported_p (TImode))
    uint128_type_node = make_or_reuse_type (128, 1);

  /* Decimal float types. */
  if (targetm.decimal_float_supported_p ())
    {
      dfloat32_type_node = make_node (REAL_TYPE);
      TYPE_PRECISION (dfloat32_type_node) = DECIMAL32_TYPE_SIZE;
      SET_TYPE_MODE (dfloat32_type_node, SDmode);
      layout_type (dfloat32_type_node);

      dfloat64_type_node = make_node (REAL_TYPE);
      TYPE_PRECISION (dfloat64_type_node) = DECIMAL64_TYPE_SIZE;
      SET_TYPE_MODE (dfloat64_type_node, DDmode);
      layout_type (dfloat64_type_node);

      dfloat128_type_node = make_node (REAL_TYPE);
      TYPE_PRECISION (dfloat128_type_node) = DECIMAL128_TYPE_SIZE;
      SET_TYPE_MODE (dfloat128_type_node, TDmode);
      layout_type (dfloat128_type_node);
    }

  complex_integer_type_node = build_complex_type (integer_type_node, true);
  complex_float_type_node = build_complex_type (float_type_node, true);
  complex_double_type_node = build_complex_type (double_type_node, true);
  complex_long_double_type_node = build_complex_type (long_double_type_node,
						      true);

  for (i = 0; i < NUM_FLOATN_NX_TYPES; i++)
    {
      if (FLOATN_NX_TYPE_NODE (i) != NULL_TREE)
	COMPLEX_FLOATN_NX_TYPE_NODE (i)
	  = build_complex_type (FLOATN_NX_TYPE_NODE (i));
    }

/* Make fixed-point nodes based on sat/non-sat and signed/unsigned.  */
#define MAKE_FIXED_TYPE_NODE(KIND,SIZE) \
  sat_ ## KIND ## _type_node = \
    make_sat_signed_ ## KIND ## _type (SIZE); \
  sat_unsigned_ ## KIND ## _type_node = \
    make_sat_unsigned_ ## KIND ## _type (SIZE); \
  KIND ## _type_node = make_signed_ ## KIND ## _type (SIZE); \
  unsigned_ ## KIND ## _type_node = \
    make_unsigned_ ## KIND ## _type (SIZE);

#define MAKE_FIXED_TYPE_NODE_WIDTH(KIND,WIDTH,SIZE) \
  sat_ ## WIDTH ## KIND ## _type_node = \
    make_sat_signed_ ## KIND ## _type (SIZE); \
  sat_unsigned_ ## WIDTH ## KIND ## _type_node = \
    make_sat_unsigned_ ## KIND ## _type (SIZE); \
  WIDTH ## KIND ## _type_node = make_signed_ ## KIND ## _type (SIZE); \
  unsigned_ ## WIDTH ## KIND ## _type_node = \
    make_unsigned_ ## KIND ## _type (SIZE);

/* Make fixed-point type nodes based on four different widths.  */
#define MAKE_FIXED_TYPE_NODE_FAMILY(N1,N2) \
  MAKE_FIXED_TYPE_NODE_WIDTH (N1, short_, SHORT_ ## N2 ## _TYPE_SIZE) \
  MAKE_FIXED_TYPE_NODE (N1, N2 ## _TYPE_SIZE) \
  MAKE_FIXED_TYPE_NODE_WIDTH (N1, long_, LONG_ ## N2 ## _TYPE_SIZE) \
  MAKE_FIXED_TYPE_NODE_WIDTH (N1, long_long_, LONG_LONG_ ## N2 ## _TYPE_SIZE)

/* Make fixed-point mode nodes based on sat/non-sat and signed/unsigned.  */
#define MAKE_FIXED_MODE_NODE(KIND,NAME,MODE) \
  NAME ## _type_node = \
    make_or_reuse_signed_ ## KIND ## _type (GET_MODE_BITSIZE (MODE ## mode)); \
  u ## NAME ## _type_node = \
    make_or_reuse_unsigned_ ## KIND ## _type \
      (GET_MODE_BITSIZE (U ## MODE ## mode)); \
  sat_ ## NAME ## _type_node = \
    make_or_reuse_sat_signed_ ## KIND ## _type \
      (GET_MODE_BITSIZE (MODE ## mode)); \
  sat_u ## NAME ## _type_node = \
    make_or_reuse_sat_unsigned_ ## KIND ## _type \
      (GET_MODE_BITSIZE (U ## MODE ## mode));

  /* Fixed-point type and mode nodes.  */
  MAKE_FIXED_TYPE_NODE_FAMILY (fract, FRACT)
  MAKE_FIXED_TYPE_NODE_FAMILY (accum, ACCUM)
  MAKE_FIXED_MODE_NODE (fract, qq, QQ)
  MAKE_FIXED_MODE_NODE (fract, hq, HQ)
  MAKE_FIXED_MODE_NODE (fract, sq, SQ)
  MAKE_FIXED_MODE_NODE (fract, dq, DQ)
  MAKE_FIXED_MODE_NODE (fract, tq, TQ)
  MAKE_FIXED_MODE_NODE (accum, ha, HA)
  MAKE_FIXED_MODE_NODE (accum, sa, SA)
  MAKE_FIXED_MODE_NODE (accum, da, DA)
  MAKE_FIXED_MODE_NODE (accum, ta, TA)

  {
    tree t = targetm.build_builtin_va_list ();

    /* Many back-ends define record types without setting TYPE_NAME.
       If we copied the record type here, we'd keep the original
       record type without a name.  This breaks name mangling.  So,
       don't copy record types and let c_common_nodes_and_builtins()
       declare the type to be __builtin_va_list.  */
    if (TREE_CODE (t) != RECORD_TYPE)
      t = build_variant_type_copy (t);

    va_list_type_node = t;
  }

  /* SCEV analyzer global shared trees.  */
  chrec_dont_know = make_node (SCEV_NOT_KNOWN);
  TREE_TYPE (chrec_dont_know) = void_type_node;
  chrec_known = make_node (SCEV_KNOWN);
  TREE_TYPE (chrec_known) = void_type_node;
}

/* Modify DECL for given flags.
   TM_PURE attribute is set only on types, so the function will modify
   DECL's type when ECF_TM_PURE is used.  */

void
set_call_expr_flags (tree decl, int flags)
{
  if (flags & ECF_NOTHROW)
    TREE_NOTHROW (decl) = 1;
  if (flags & ECF_CONST)
    TREE_READONLY (decl) = 1;
  if (flags & ECF_PURE)
    DECL_PURE_P (decl) = 1;
  if (flags & ECF_LOOPING_CONST_OR_PURE)
    DECL_LOOPING_CONST_OR_PURE_P (decl) = 1;
  if (flags & ECF_NOVOPS)
    DECL_IS_NOVOPS (decl) = 1;
  if (flags & ECF_NORETURN)
    TREE_THIS_VOLATILE (decl) = 1;
  if (flags & ECF_MALLOC)
    DECL_IS_MALLOC (decl) = 1;
  if (flags & ECF_RETURNS_TWICE)
    DECL_IS_RETURNS_TWICE (decl) = 1;
  if (flags & ECF_LEAF)
    DECL_ATTRIBUTES (decl) = tree_cons (get_identifier ("leaf"),
					NULL, DECL_ATTRIBUTES (decl));
  if (flags & ECF_COLD)
    DECL_ATTRIBUTES (decl) = tree_cons (get_identifier ("cold"),
					NULL, DECL_ATTRIBUTES (decl));
  if (flags & ECF_RET1)
    DECL_ATTRIBUTES (decl)
      = tree_cons (get_identifier ("fn spec"),
		   build_tree_list (NULL_TREE, build_string (2, "1 ")),
		   DECL_ATTRIBUTES (decl));
  if ((flags & ECF_TM_PURE) && flag_tm)
    apply_tm_attr (decl, get_identifier ("transaction_pure"));
  /* Looping const or pure is implied by noreturn.
     There is currently no way to declare looping const or looping pure alone.  */
  gcc_assert (!(flags & ECF_LOOPING_CONST_OR_PURE)
	      || ((flags & ECF_NORETURN) && (flags & (ECF_CONST | ECF_PURE))));
}


/* A subroutine of build_common_builtin_nodes.  Define a builtin function.  */

static void
local_define_builtin (const char *name, tree type, enum built_in_function code,
                      const char *library_name, int ecf_flags)
{
  tree decl;

  decl = add_builtin_function (name, type, code, BUILT_IN_NORMAL,
			       library_name, NULL_TREE);
  set_call_expr_flags (decl, ecf_flags);

  set_builtin_decl (code, decl, true);
}

/* Call this function after instantiating all builtins that the language
   front end cares about.  This will build the rest of the builtins
   and internal functions that are relied upon by the tree optimizers and
   the middle-end.  */

void
build_common_builtin_nodes (void)
{
  tree tmp, ftype;
  int ecf_flags;

  if (!builtin_decl_explicit_p (BUILT_IN_UNREACHABLE)
      || !builtin_decl_explicit_p (BUILT_IN_ABORT))
    {
      ftype = build_function_type (void_type_node, void_list_node);
      if (!builtin_decl_explicit_p (BUILT_IN_UNREACHABLE))
	local_define_builtin ("__builtin_unreachable", ftype,
			      BUILT_IN_UNREACHABLE,
			      "__builtin_unreachable",
			      ECF_NOTHROW | ECF_LEAF | ECF_NORETURN
			      | ECF_CONST | ECF_COLD);
      if (!builtin_decl_explicit_p (BUILT_IN_ABORT))
	local_define_builtin ("__builtin_abort", ftype, BUILT_IN_ABORT,
			      "abort",
			      ECF_LEAF | ECF_NORETURN | ECF_CONST | ECF_COLD);
    }

  if (!builtin_decl_explicit_p (BUILT_IN_MEMCPY)
      || !builtin_decl_explicit_p (BUILT_IN_MEMMOVE))
    {
      ftype = build_function_type_list (ptr_type_node,
					ptr_type_node, const_ptr_type_node,
					size_type_node, NULL_TREE);

      if (!builtin_decl_explicit_p (BUILT_IN_MEMCPY))
	local_define_builtin ("__builtin_memcpy", ftype, BUILT_IN_MEMCPY,
			      "memcpy", ECF_NOTHROW | ECF_LEAF);
      if (!builtin_decl_explicit_p (BUILT_IN_MEMMOVE))
	local_define_builtin ("__builtin_memmove", ftype, BUILT_IN_MEMMOVE,
			      "memmove", ECF_NOTHROW | ECF_LEAF);
    }

  if (!builtin_decl_explicit_p (BUILT_IN_MEMCMP))
    {
      ftype = build_function_type_list (integer_type_node, const_ptr_type_node,
					const_ptr_type_node, size_type_node,
					NULL_TREE);
      local_define_builtin ("__builtin_memcmp", ftype, BUILT_IN_MEMCMP,
			    "memcmp", ECF_PURE | ECF_NOTHROW | ECF_LEAF);
    }

  if (!builtin_decl_explicit_p (BUILT_IN_MEMSET))
    {
      ftype = build_function_type_list (ptr_type_node,
					ptr_type_node, integer_type_node,
					size_type_node, NULL_TREE);
      local_define_builtin ("__builtin_memset", ftype, BUILT_IN_MEMSET,
			    "memset", ECF_NOTHROW | ECF_LEAF);
    }

  /* If we're checking the stack, `alloca' can throw.  */
  const int alloca_flags
    = ECF_MALLOC | ECF_LEAF | (flag_stack_check ? 0 : ECF_NOTHROW);

  if (!builtin_decl_explicit_p (BUILT_IN_ALLOCA))
    {
      ftype = build_function_type_list (ptr_type_node,
					size_type_node, NULL_TREE);
      local_define_builtin ("__builtin_alloca", ftype, BUILT_IN_ALLOCA,
			    "alloca", alloca_flags);
    }

  ftype = build_function_type_list (ptr_type_node, size_type_node,
				    size_type_node, NULL_TREE);
  local_define_builtin ("__builtin_alloca_with_align", ftype,
			BUILT_IN_ALLOCA_WITH_ALIGN,
			"__builtin_alloca_with_align",
			alloca_flags);

  ftype = build_function_type_list (ptr_type_node, size_type_node,
				    size_type_node, size_type_node, NULL_TREE);
  local_define_builtin ("__builtin_alloca_with_align_and_max", ftype,
			BUILT_IN_ALLOCA_WITH_ALIGN_AND_MAX,
			"__builtin_alloca_with_align_and_max",
			alloca_flags);

  ftype = build_function_type_list (void_type_node,
				    ptr_type_node, ptr_type_node,
				    ptr_type_node, NULL_TREE);
  local_define_builtin ("__builtin_init_trampoline", ftype,
			BUILT_IN_INIT_TRAMPOLINE,
			"__builtin_init_trampoline", ECF_NOTHROW | ECF_LEAF);
  local_define_builtin ("__builtin_init_heap_trampoline", ftype,
			BUILT_IN_INIT_HEAP_TRAMPOLINE,
			"__builtin_init_heap_trampoline",
			ECF_NOTHROW | ECF_LEAF);
  local_define_builtin ("__builtin_init_descriptor", ftype,
			BUILT_IN_INIT_DESCRIPTOR,
			"__builtin_init_descriptor", ECF_NOTHROW | ECF_LEAF);

  ftype = build_function_type_list (ptr_type_node, ptr_type_node, NULL_TREE);
  local_define_builtin ("__builtin_adjust_trampoline", ftype,
			BUILT_IN_ADJUST_TRAMPOLINE,
			"__builtin_adjust_trampoline",
			ECF_CONST | ECF_NOTHROW);
  local_define_builtin ("__builtin_adjust_descriptor", ftype,
			BUILT_IN_ADJUST_DESCRIPTOR,
			"__builtin_adjust_descriptor",
			ECF_CONST | ECF_NOTHROW);

  ftype = build_function_type_list (void_type_node,
				    ptr_type_node, ptr_type_node, NULL_TREE);
  if (!builtin_decl_explicit_p (BUILT_IN_CLEAR_CACHE))
    local_define_builtin ("__builtin___clear_cache", ftype,
			  BUILT_IN_CLEAR_CACHE,
			  "__clear_cache",
			  ECF_NOTHROW);

  local_define_builtin ("__builtin_nonlocal_goto", ftype,
			BUILT_IN_NONLOCAL_GOTO,
			"__builtin_nonlocal_goto",
			ECF_NORETURN | ECF_NOTHROW);

  ftype = build_function_type_list (void_type_node,
				    ptr_type_node, ptr_type_node, NULL_TREE);
  local_define_builtin ("__builtin_setjmp_setup", ftype,
			BUILT_IN_SETJMP_SETUP,
			"__builtin_setjmp_setup", ECF_NOTHROW);

  ftype = build_function_type_list (void_type_node, ptr_type_node, NULL_TREE);
  local_define_builtin ("__builtin_setjmp_receiver", ftype,
			BUILT_IN_SETJMP_RECEIVER,
			"__builtin_setjmp_receiver", ECF_NOTHROW | ECF_LEAF);

  ftype = build_function_type_list (ptr_type_node, NULL_TREE);
  local_define_builtin ("__builtin_stack_save", ftype, BUILT_IN_STACK_SAVE,
			"__builtin_stack_save", ECF_NOTHROW | ECF_LEAF);

  ftype = build_function_type_list (void_type_node, ptr_type_node, NULL_TREE);
  local_define_builtin ("__builtin_stack_restore", ftype,
			BUILT_IN_STACK_RESTORE,
			"__builtin_stack_restore", ECF_NOTHROW | ECF_LEAF);

  ftype = build_function_type_list (integer_type_node, const_ptr_type_node,
				    const_ptr_type_node, size_type_node,
				    NULL_TREE);
  local_define_builtin ("__builtin_memcmp_eq", ftype, BUILT_IN_MEMCMP_EQ,
			"__builtin_memcmp_eq",
			ECF_PURE | ECF_NOTHROW | ECF_LEAF);

  local_define_builtin ("__builtin_strncmp_eq", ftype, BUILT_IN_STRNCMP_EQ,
			"__builtin_strncmp_eq",
			ECF_PURE | ECF_NOTHROW | ECF_LEAF);

  local_define_builtin ("__builtin_strcmp_eq", ftype, BUILT_IN_STRCMP_EQ,
			"__builtin_strcmp_eq",
			ECF_PURE | ECF_NOTHROW | ECF_LEAF);

  /* If there's a possibility that we might use the ARM EABI, build the
    alternate __cxa_end_cleanup node used to resume from C++.  */
  if (targetm.arm_eabi_unwinder)
    {
      ftype = build_function_type_list (void_type_node, NULL_TREE);
      local_define_builtin ("__builtin_cxa_end_cleanup", ftype,
			    BUILT_IN_CXA_END_CLEANUP,
			    "__cxa_end_cleanup", ECF_NORETURN | ECF_LEAF);
    }

  ftype = build_function_type_list (void_type_node, ptr_type_node, NULL_TREE);
  local_define_builtin ("__builtin_unwind_resume", ftype,
			BUILT_IN_UNWIND_RESUME,
			((targetm_common.except_unwind_info (&global_options)
			  == UI_SJLJ)
			 ? "_Unwind_SjLj_Resume" : "_Unwind_Resume"),
			ECF_NORETURN);

  if (builtin_decl_explicit (BUILT_IN_RETURN_ADDRESS) == NULL_TREE)
    {
      ftype = build_function_type_list (ptr_type_node, integer_type_node,
					NULL_TREE);
      local_define_builtin ("__builtin_return_address", ftype,
			    BUILT_IN_RETURN_ADDRESS,
			    "__builtin_return_address",
			    ECF_NOTHROW);
    }

  if (!builtin_decl_explicit_p (BUILT_IN_PROFILE_FUNC_ENTER)
      || !builtin_decl_explicit_p (BUILT_IN_PROFILE_FUNC_EXIT))
    {
      ftype = build_function_type_list (void_type_node, ptr_type_node,
					ptr_type_node, NULL_TREE);
      if (!builtin_decl_explicit_p (BUILT_IN_PROFILE_FUNC_ENTER))
	local_define_builtin ("__cyg_profile_func_enter", ftype,
			      BUILT_IN_PROFILE_FUNC_ENTER,
			      "__cyg_profile_func_enter", 0);
      if (!builtin_decl_explicit_p (BUILT_IN_PROFILE_FUNC_EXIT))
	local_define_builtin ("__cyg_profile_func_exit", ftype,
			      BUILT_IN_PROFILE_FUNC_EXIT,
			      "__cyg_profile_func_exit", 0);
    }

  /* The exception object and filter values from the runtime.  The argument
     must be zero before exception lowering, i.e. from the front end.  After
     exception lowering, it will be the region number for the exception
     landing pad.  These functions are PURE instead of CONST to prevent
     them from being hoisted past the exception edge that will initialize
     its value in the landing pad.  */
  ftype = build_function_type_list (ptr_type_node,
				    integer_type_node, NULL_TREE);
  ecf_flags = ECF_PURE | ECF_NOTHROW | ECF_LEAF;
  /* Only use TM_PURE if we have TM language support.  */
  if (builtin_decl_explicit_p (BUILT_IN_TM_LOAD_1))
    ecf_flags |= ECF_TM_PURE;
  local_define_builtin ("__builtin_eh_pointer", ftype, BUILT_IN_EH_POINTER,
			"__builtin_eh_pointer", ecf_flags);

  tmp = lang_hooks.types.type_for_mode (targetm.eh_return_filter_mode (), 0);
  ftype = build_function_type_list (tmp, integer_type_node, NULL_TREE);
  local_define_builtin ("__builtin_eh_filter", ftype, BUILT_IN_EH_FILTER,
			"__builtin_eh_filter", ECF_PURE | ECF_NOTHROW | ECF_LEAF);

  ftype = build_function_type_list (void_type_node,
				    integer_type_node, integer_type_node,
				    NULL_TREE);
  local_define_builtin ("__builtin_eh_copy_values", ftype,
			BUILT_IN_EH_COPY_VALUES,
			"__builtin_eh_copy_values", ECF_NOTHROW);

  /* Complex multiplication and division.  These are handled as builtins
     rather than optabs because emit_library_call_value doesn't support
     complex.  Further, we can do slightly better with folding these
     beasties if the real and complex parts of the arguments are separate.  */
  {
    int mode;

    for (mode = MIN_MODE_COMPLEX_FLOAT; mode <= MAX_MODE_COMPLEX_FLOAT; ++mode)
      {
	char mode_name_buf[4], *q;
	const char *p;
	enum built_in_function mcode, dcode;
	tree type, inner_type;
	const char *prefix = "__";

	if (targetm.libfunc_gnu_prefix)
	  prefix = "__gnu_";

	type = lang_hooks.types.type_for_mode ((machine_mode) mode, 0);
	if (type == NULL)
	  continue;
	inner_type = TREE_TYPE (type);

	ftype = build_function_type_list (type, inner_type, inner_type,
					  inner_type, inner_type, NULL_TREE);

        mcode = ((enum built_in_function)
		 (BUILT_IN_COMPLEX_MUL_MIN + mode - MIN_MODE_COMPLEX_FLOAT));
        dcode = ((enum built_in_function)
		 (BUILT_IN_COMPLEX_DIV_MIN + mode - MIN_MODE_COMPLEX_FLOAT));

        for (p = GET_MODE_NAME (mode), q = mode_name_buf; *p; p++, q++)
	  *q = TOLOWER (*p);
	*q = '\0';

	/* For -ftrapping-math these should throw from a former
	   -fnon-call-exception stmt.  */
	built_in_names[mcode] = concat (prefix, "mul", mode_name_buf, "3",
					NULL);
        local_define_builtin (built_in_names[mcode], ftype, mcode,
			      built_in_names[mcode],
			      ECF_CONST | ECF_LEAF);

	built_in_names[dcode] = concat (prefix, "div", mode_name_buf, "3",
					NULL);
        local_define_builtin (built_in_names[dcode], ftype, dcode,
			      built_in_names[dcode],
			      ECF_CONST | ECF_LEAF);
      }
  }

  init_internal_fns ();
}

/* HACK.  GROSS.  This is absolutely disgusting.  I wish there was a
   better way.

   If we requested a pointer to a vector, build up the pointers that
   we stripped off while looking for the inner type.  Similarly for
   return values from functions.

   The argument TYPE is the top of the chain, and BOTTOM is the
   new type which we will point to.  */

tree
reconstruct_complex_type (tree type, tree bottom)
{
  tree inner, outer;

  if (TREE_CODE (type) == POINTER_TYPE)
    {
      inner = reconstruct_complex_type (TREE_TYPE (type), bottom);
      outer = build_pointer_type_for_mode (inner, TYPE_MODE (type),
					   TYPE_REF_CAN_ALIAS_ALL (type));
    }
  else if (TREE_CODE (type) == REFERENCE_TYPE)
    {
      inner = reconstruct_complex_type (TREE_TYPE (type), bottom);
      outer = build_reference_type_for_mode (inner, TYPE_MODE (type),
					     TYPE_REF_CAN_ALIAS_ALL (type));
    }
  else if (TREE_CODE (type) == ARRAY_TYPE)
    {
      inner = reconstruct_complex_type (TREE_TYPE (type), bottom);
      outer = build_array_type (inner, TYPE_DOMAIN (type));
    }
  else if (TREE_CODE (type) == FUNCTION_TYPE)
    {
      inner = reconstruct_complex_type (TREE_TYPE (type), bottom);
      outer = build_function_type (inner, TYPE_ARG_TYPES (type));
    }
  else if (TREE_CODE (type) == METHOD_TYPE)
    {
      inner = reconstruct_complex_type (TREE_TYPE (type), bottom);
      /* The build_method_type_directly() routine prepends 'this' to argument list,
         so we must compensate by getting rid of it.  */
      outer
	= build_method_type_directly
	    (TREE_TYPE (TREE_VALUE (TYPE_ARG_TYPES (type))),
	     inner,
	     TREE_CHAIN (TYPE_ARG_TYPES (type)));
    }
  else if (TREE_CODE (type) == OFFSET_TYPE)
    {
      inner = reconstruct_complex_type (TREE_TYPE (type), bottom);
      outer = build_offset_type (TYPE_OFFSET_BASETYPE (type), inner);
    }
  else
    return bottom;

  return build_type_attribute_qual_variant (outer, TYPE_ATTRIBUTES (type),
					    TYPE_QUALS (type));
}

/* Returns a vector tree node given a mode (integer, vector, or BLKmode) and
   the inner type.  */
tree
build_vector_type_for_mode (tree innertype, machine_mode mode)
{
  poly_int64 nunits;
  unsigned int bitsize;

  switch (GET_MODE_CLASS (mode))
    {
    case MODE_VECTOR_BOOL:
    case MODE_VECTOR_INT:
    case MODE_VECTOR_FLOAT:
    case MODE_VECTOR_FRACT:
    case MODE_VECTOR_UFRACT:
    case MODE_VECTOR_ACCUM:
    case MODE_VECTOR_UACCUM:
      nunits = GET_MODE_NUNITS (mode);
      break;

    case MODE_INT:
      /* Check that there are no leftover bits.  */
      bitsize = GET_MODE_BITSIZE (as_a <scalar_int_mode> (mode));
      gcc_assert (bitsize % TREE_INT_CST_LOW (TYPE_SIZE (innertype)) == 0);
      nunits = bitsize / TREE_INT_CST_LOW (TYPE_SIZE (innertype));
      break;

    default:
      gcc_unreachable ();
    }

  return make_vector_type (innertype, nunits, mode);
}

/* Similarly, but takes the inner type and number of units, which must be
   a power of two.  */

tree
build_vector_type (tree innertype, poly_int64 nunits)
{
  return make_vector_type (innertype, nunits, VOIDmode);
}

/* Build a truth vector with NUNITS units, giving it mode MASK_MODE.  */

tree
build_truth_vector_type_for_mode (poly_uint64 nunits, machine_mode mask_mode)
{
  gcc_assert (mask_mode != BLKmode);

  unsigned HOST_WIDE_INT esize;
  if (VECTOR_MODE_P (mask_mode))
    {
      poly_uint64 vsize = GET_MODE_BITSIZE (mask_mode);
      esize = vector_element_size (vsize, nunits);
    }
  else
    esize = 1;

  tree bool_type = build_nonstandard_boolean_type (esize);

  return make_vector_type (bool_type, nunits, mask_mode);
}

/* Build a vector type that holds one boolean result for each element of
   vector type VECTYPE.  The public interface for this operation is
   truth_type_for.  */

static tree
build_truth_vector_type_for (tree vectype)
{
  machine_mode vector_mode = TYPE_MODE (vectype);
  poly_uint64 nunits = TYPE_VECTOR_SUBPARTS (vectype);

  machine_mode mask_mode;
  if (VECTOR_MODE_P (vector_mode)
      && targetm.vectorize.get_mask_mode (vector_mode).exists (&mask_mode))
    return build_truth_vector_type_for_mode (nunits, mask_mode);

  poly_uint64 vsize = tree_to_poly_uint64 (TYPE_SIZE (vectype));
  unsigned HOST_WIDE_INT esize = vector_element_size (vsize, nunits);
  tree bool_type = build_nonstandard_boolean_type (esize);

  return make_vector_type (bool_type, nunits, VOIDmode);
}

/* Like build_vector_type, but builds a variant type with TYPE_VECTOR_OPAQUE
   set.  */

tree
build_opaque_vector_type (tree innertype, poly_int64 nunits)
{
  tree t = make_vector_type (innertype, nunits, VOIDmode);
  tree cand;
  /* We always build the non-opaque variant before the opaque one,
     so if it already exists, it is TYPE_NEXT_VARIANT of this one.  */
  cand = TYPE_NEXT_VARIANT (t);
  if (cand
      && TYPE_VECTOR_OPAQUE (cand)
      && check_qualified_type (cand, t, TYPE_QUALS (t)))
    return cand;
  /* Othewise build a variant type and make sure to queue it after
     the non-opaque type.  */
  cand = build_distinct_type_copy (t);
  TYPE_VECTOR_OPAQUE (cand) = true;
  TYPE_CANONICAL (cand) = TYPE_CANONICAL (t);
  TYPE_NEXT_VARIANT (cand) = TYPE_NEXT_VARIANT (t);
  TYPE_NEXT_VARIANT (t) = cand;
  TYPE_MAIN_VARIANT (cand) = TYPE_MAIN_VARIANT (t);
  return cand;
}

/* Return the value of element I of VECTOR_CST T as a wide_int.  */

static poly_wide_int
vector_cst_int_elt (const_tree t, unsigned int i)
{
  /* First handle elements that are directly encoded.  */
  unsigned int encoded_nelts = vector_cst_encoded_nelts (t);
  if (i < encoded_nelts)
    return wi::to_poly_wide (VECTOR_CST_ENCODED_ELT (t, i));

  /* Identify the pattern that contains element I and work out the index of
     the last encoded element for that pattern.  */
  unsigned int npatterns = VECTOR_CST_NPATTERNS (t);
  unsigned int pattern = i % npatterns;
  unsigned int count = i / npatterns;
  unsigned int final_i = encoded_nelts - npatterns + pattern;

  /* If there are no steps, the final encoded value is the right one.  */
  if (!VECTOR_CST_STEPPED_P (t))
    return wi::to_poly_wide (VECTOR_CST_ENCODED_ELT (t, final_i));

  /* Otherwise work out the value from the last two encoded elements.  */
  tree v1 = VECTOR_CST_ENCODED_ELT (t, final_i - npatterns);
  tree v2 = VECTOR_CST_ENCODED_ELT (t, final_i);
  poly_wide_int diff = wi::to_poly_wide (v2) - wi::to_poly_wide (v1);
  return wi::to_poly_wide (v2) + (count - 2) * diff;
}

/* Return the value of element I of VECTOR_CST T.  */

tree
vector_cst_elt (const_tree t, unsigned int i)
{
  /* First handle elements that are directly encoded.  */
  unsigned int encoded_nelts = vector_cst_encoded_nelts (t);
  if (i < encoded_nelts)
    return VECTOR_CST_ENCODED_ELT (t, i);

  /* If there are no steps, the final encoded value is the right one.  */
  if (!VECTOR_CST_STEPPED_P (t))
    {
      /* Identify the pattern that contains element I and work out the index of
	 the last encoded element for that pattern.  */
      unsigned int npatterns = VECTOR_CST_NPATTERNS (t);
      unsigned int pattern = i % npatterns;
      unsigned int final_i = encoded_nelts - npatterns + pattern;
      return VECTOR_CST_ENCODED_ELT (t, final_i);
    }

  /* Otherwise work out the value from the last two encoded elements.  */
  return wide_int_to_tree (TREE_TYPE (TREE_TYPE (t)),
			   vector_cst_int_elt (t, i));
}

/* Given an initializer INIT, return TRUE if INIT is zero or some
   aggregate of zeros.  Otherwise return FALSE.  If NONZERO is not
   null, set *NONZERO if and only if INIT is known not to be all
   zeros.  The combination of return value of false and *NONZERO
   false implies that INIT may but need not be all zeros.  Other
   combinations indicate definitive answers.  */

bool
initializer_zerop (const_tree init, bool *nonzero /* = NULL */)
{
  bool dummy;
  if (!nonzero)
    nonzero = &dummy;

  /* Conservatively clear NONZERO and set it only if INIT is definitely
     not all zero.  */
  *nonzero = false;

  STRIP_NOPS (init);

  unsigned HOST_WIDE_INT off = 0;

  switch (TREE_CODE (init))
    {
    case INTEGER_CST:
      if (integer_zerop (init))
	return true;

      *nonzero = true;
      return false;

    case REAL_CST:
      /* ??? Note that this is not correct for C4X float formats.  There,
	 a bit pattern of all zeros is 1.0; 0.0 is encoded with the most
	 negative exponent.  */
      if (real_zerop (init)
	  && !REAL_VALUE_MINUS_ZERO (TREE_REAL_CST (init)))
	return true;

      *nonzero = true;
      return false;

    case FIXED_CST:
      if (fixed_zerop (init))
	return true;

      *nonzero = true;
      return false;

    case COMPLEX_CST:
      if (integer_zerop (init)
	  || (real_zerop (init)
	      && !REAL_VALUE_MINUS_ZERO (TREE_REAL_CST (TREE_REALPART (init)))
	      && !REAL_VALUE_MINUS_ZERO (TREE_REAL_CST (TREE_IMAGPART (init)))))
	return true;

      *nonzero = true;
      return false;

    case VECTOR_CST:
      if (VECTOR_CST_NPATTERNS (init) == 1
	  && VECTOR_CST_DUPLICATE_P (init)
	  && initializer_zerop (VECTOR_CST_ENCODED_ELT (init, 0)))
	return true;

      *nonzero = true;
      return false;

    case CONSTRUCTOR:
      {
	if (TREE_CLOBBER_P (init))
	  return false;

	unsigned HOST_WIDE_INT idx;
	tree elt;

	FOR_EACH_CONSTRUCTOR_VALUE (CONSTRUCTOR_ELTS (init), idx, elt)
	  if (!initializer_zerop (elt, nonzero))
	    return false;

	return true;
      }

    case MEM_REF:
      {
	tree arg = TREE_OPERAND (init, 0);
	if (TREE_CODE (arg) != ADDR_EXPR)
	  return false;
	tree offset = TREE_OPERAND (init, 1);
	if (TREE_CODE (offset) != INTEGER_CST
	    || !tree_fits_uhwi_p (offset))
	  return false;
	off = tree_to_uhwi (offset);
	if (INT_MAX < off)
	  return false;
	arg = TREE_OPERAND (arg, 0);
	if (TREE_CODE (arg) != STRING_CST)
	  return false;
	init = arg;
      }
      /* Fall through.  */

    case STRING_CST:
      {
	gcc_assert (off <= INT_MAX);

	int i = off;
	int n = TREE_STRING_LENGTH (init);
	if (n <= i)
	  return false;

	/* We need to loop through all elements to handle cases like
	   "\0" and "\0foobar".  */
	for (i = 0; i < n; ++i)
	  if (TREE_STRING_POINTER (init)[i] != '\0')
	    {
	      *nonzero = true;
	      return false;
	    }

	return true;
      }

    default:
      return false;
    }
}

/* Return true if EXPR is an initializer expression in which every element
   is a constant that is numerically equal to 0 or 1.  The elements do not
   need to be equal to each other.  */

bool
initializer_each_zero_or_onep (const_tree expr)
{
  STRIP_ANY_LOCATION_WRAPPER (expr);

  switch (TREE_CODE (expr))
    {
    case INTEGER_CST:
      return integer_zerop (expr) || integer_onep (expr);

    case REAL_CST:
      return real_zerop (expr) || real_onep (expr);

    case VECTOR_CST:
      {
	unsigned HOST_WIDE_INT nelts = vector_cst_encoded_nelts (expr);
	if (VECTOR_CST_STEPPED_P (expr)
	    && !TYPE_VECTOR_SUBPARTS (TREE_TYPE (expr)).is_constant (&nelts))
	  return false;

	for (unsigned int i = 0; i < nelts; ++i)
	  {
	    tree elt = vector_cst_elt (expr, i);
	    if (!initializer_each_zero_or_onep (elt))
	      return false;
	  }

	return true;
      }

    default:
      return false;
    }
}

/* Check if vector VEC consists of all the equal elements and
   that the number of elements corresponds to the type of VEC.
   The function returns first element of the vector
   or NULL_TREE if the vector is not uniform.  */
tree
uniform_vector_p (const_tree vec)
{
  tree first, t;
  unsigned HOST_WIDE_INT i, nelts;

  if (vec == NULL_TREE)
    return NULL_TREE;

  gcc_assert (VECTOR_TYPE_P (TREE_TYPE (vec)));

  if (TREE_CODE (vec) == VEC_DUPLICATE_EXPR)
    return TREE_OPERAND (vec, 0);

  else if (TREE_CODE (vec) == VECTOR_CST)
    {
      if (VECTOR_CST_NPATTERNS (vec) == 1 && VECTOR_CST_DUPLICATE_P (vec))
	return VECTOR_CST_ENCODED_ELT (vec, 0);
      return NULL_TREE;
    }

  else if (TREE_CODE (vec) == CONSTRUCTOR
	   && TYPE_VECTOR_SUBPARTS (TREE_TYPE (vec)).is_constant (&nelts))
    {
      first = error_mark_node;

      FOR_EACH_CONSTRUCTOR_VALUE (CONSTRUCTOR_ELTS (vec), i, t)
        {
          if (i == 0)
            {
              first = t;
              continue;
            }
	  if (!operand_equal_p (first, t, 0))
	    return NULL_TREE;
        }
      if (i != nelts)
	return NULL_TREE;

      return first;
    }

  return NULL_TREE;
}

/* If the argument is INTEGER_CST, return it.  If the argument is vector
   with all elements the same INTEGER_CST, return that INTEGER_CST.  Otherwise
   return NULL_TREE.
   Look through location wrappers. */

tree
uniform_integer_cst_p (tree t)
{
  STRIP_ANY_LOCATION_WRAPPER (t);

  if (TREE_CODE (t) == INTEGER_CST)
    return t;

  if (VECTOR_TYPE_P (TREE_TYPE (t)))
    {
      t = uniform_vector_p (t);
      if (t && TREE_CODE (t) == INTEGER_CST)
	return t;
    }

  return NULL_TREE;
}

/* If VECTOR_CST T has a single nonzero element, return the index of that
   element, otherwise return -1.  */

int
single_nonzero_element (const_tree t)
{
  unsigned HOST_WIDE_INT nelts;
  unsigned int repeat_nelts;
  if (VECTOR_CST_NELTS (t).is_constant (&nelts))
    repeat_nelts = nelts;
  else if (VECTOR_CST_NELTS_PER_PATTERN (t) == 2)
    {
      nelts = vector_cst_encoded_nelts (t);
      repeat_nelts = VECTOR_CST_NPATTERNS (t);
    }
  else
    return -1;

  int res = -1;
  for (unsigned int i = 0; i < nelts; ++i)
    {
      tree elt = vector_cst_elt (t, i);
      if (!integer_zerop (elt) && !real_zerop (elt))
	{
	  if (res >= 0 || i >= repeat_nelts)
	    return -1;
	  res = i;
	}
    }
  return res;
}

/* Build an empty statement at location LOC.  */

tree
build_empty_stmt (location_t loc)
{
  tree t = build1 (NOP_EXPR, void_type_node, size_zero_node);
  SET_EXPR_LOCATION (t, loc);
  return t;
}


/* Build an OpenMP clause with code CODE.  LOC is the location of the
   clause.  */

tree
build_omp_clause (location_t loc, enum omp_clause_code code)
{
  tree t;
  int size, length;

  length = omp_clause_num_ops[code];
  size = (sizeof (struct tree_omp_clause) + (length - 1) * sizeof (tree));

  record_node_allocation_statistics (OMP_CLAUSE, size);

  t = (tree) ggc_internal_alloc (size);
  memset (t, 0, size);
  TREE_SET_CODE (t, OMP_CLAUSE);
  OMP_CLAUSE_SET_CODE (t, code);
  OMP_CLAUSE_LOCATION (t) = loc;

  return t;
}

/* Build a tcc_vl_exp object with code CODE and room for LEN operands.  LEN
   includes the implicit operand count in TREE_OPERAND 0, and so must be >= 1.
   Except for the CODE and operand count field, other storage for the
   object is initialized to zeros.  */

tree
build_vl_exp (enum tree_code code, int len MEM_STAT_DECL)
{
  tree t;
  int length = (len - 1) * sizeof (tree) + sizeof (struct tree_exp);

  gcc_assert (TREE_CODE_CLASS (code) == tcc_vl_exp);
  gcc_assert (len >= 1);

  record_node_allocation_statistics (code, length);

  t = ggc_alloc_cleared_tree_node_stat (length PASS_MEM_STAT);

  TREE_SET_CODE (t, code);

  /* Can't use TREE_OPERAND to store the length because if checking is
     enabled, it will try to check the length before we store it.  :-P  */
  t->exp.operands[0] = build_int_cst (sizetype, len);

  return t;
}

/* Helper function for build_call_* functions; build a CALL_EXPR with
   indicated RETURN_TYPE, FN, and NARGS, but do not initialize any of
   the argument slots.  */

static tree
build_call_1 (tree return_type, tree fn, int nargs)
{
  tree t;

  t = build_vl_exp (CALL_EXPR, nargs + 3);
  TREE_TYPE (t) = return_type;
  CALL_EXPR_FN (t) = fn;
  CALL_EXPR_STATIC_CHAIN (t) = NULL;

  return t;
}

/* Build a CALL_EXPR of class tcc_vl_exp with the indicated RETURN_TYPE and
   FN and a null static chain slot.  NARGS is the number of call arguments
   which are specified as "..." arguments.  */

tree
build_call_nary (tree return_type, tree fn, int nargs, ...)
{
  tree ret;
  va_list args;
  va_start (args, nargs);
  ret = build_call_valist (return_type, fn, nargs, args);
  va_end (args);
  return ret;
}

/* Build a CALL_EXPR of class tcc_vl_exp with the indicated RETURN_TYPE and
   FN and a null static chain slot.  NARGS is the number of call arguments
   which are specified as a va_list ARGS.  */

tree
build_call_valist (tree return_type, tree fn, int nargs, va_list args)
{
  tree t;
  int i;

  t = build_call_1 (return_type, fn, nargs);
  for (i = 0; i < nargs; i++)
    CALL_EXPR_ARG (t, i) = va_arg (args, tree);
  process_call_operands (t);
  return t;
}

/* Build a CALL_EXPR of class tcc_vl_exp with the indicated RETURN_TYPE and
   FN and a null static chain slot.  NARGS is the number of call arguments
   which are specified as a tree array ARGS.  */

tree
build_call_array_loc (location_t loc, tree return_type, tree fn,
		      int nargs, const tree *args)
{
  tree t;
  int i;

  t = build_call_1 (return_type, fn, nargs);
  for (i = 0; i < nargs; i++)
    CALL_EXPR_ARG (t, i) = args[i];
  process_call_operands (t);
  SET_EXPR_LOCATION (t, loc);
  return t;
}

/* Like build_call_array, but takes a vec.  */

tree
build_call_vec (tree return_type, tree fn, vec<tree, va_gc> *args)
{
  tree ret, t;
  unsigned int ix;

  ret = build_call_1 (return_type, fn, vec_safe_length (args));
  FOR_EACH_VEC_SAFE_ELT (args, ix, t)
    CALL_EXPR_ARG (ret, ix) = t;
  process_call_operands (ret);
  return ret;
}

/* Conveniently construct a function call expression.  FNDECL names the
   function to be called and N arguments are passed in the array
   ARGARRAY.  */

tree
build_call_expr_loc_array (location_t loc, tree fndecl, int n, tree *argarray)
{
  tree fntype = TREE_TYPE (fndecl);
  tree fn = build1 (ADDR_EXPR, build_pointer_type (fntype), fndecl);
 
  return fold_build_call_array_loc (loc, TREE_TYPE (fntype), fn, n, argarray);
}

/* Conveniently construct a function call expression.  FNDECL names the
   function to be called and the arguments are passed in the vector
   VEC.  */

tree
build_call_expr_loc_vec (location_t loc, tree fndecl, vec<tree, va_gc> *vec)
{
  return build_call_expr_loc_array (loc, fndecl, vec_safe_length (vec),
				    vec_safe_address (vec));
}


/* Conveniently construct a function call expression.  FNDECL names the
   function to be called, N is the number of arguments, and the "..."
   parameters are the argument expressions.  */

tree
build_call_expr_loc (location_t loc, tree fndecl, int n, ...)
{
  va_list ap;
  tree *argarray = XALLOCAVEC (tree, n);
  int i;

  va_start (ap, n);
  for (i = 0; i < n; i++)
    argarray[i] = va_arg (ap, tree);
  va_end (ap);
  return build_call_expr_loc_array (loc, fndecl, n, argarray);
}

/* Like build_call_expr_loc (UNKNOWN_LOCATION, ...).  Duplicated because
   varargs macros aren't supported by all bootstrap compilers.  */

tree
build_call_expr (tree fndecl, int n, ...)
{
  va_list ap;
  tree *argarray = XALLOCAVEC (tree, n);
  int i;

  va_start (ap, n);
  for (i = 0; i < n; i++)
    argarray[i] = va_arg (ap, tree);
  va_end (ap);
  return build_call_expr_loc_array (UNKNOWN_LOCATION, fndecl, n, argarray);
}

/* Build an internal call to IFN, with arguments ARGS[0:N-1] and with return
   type TYPE.  This is just like CALL_EXPR, except its CALL_EXPR_FN is NULL.
   It will get gimplified later into an ordinary internal function.  */

tree
build_call_expr_internal_loc_array (location_t loc, internal_fn ifn,
				    tree type, int n, const tree *args)
{
  tree t = build_call_1 (type, NULL_TREE, n);
  for (int i = 0; i < n; ++i)
    CALL_EXPR_ARG (t, i) = args[i];
  SET_EXPR_LOCATION (t, loc);
  CALL_EXPR_IFN (t) = ifn;
  process_call_operands (t);
  return t;
}

/* Build internal call expression.  This is just like CALL_EXPR, except
   its CALL_EXPR_FN is NULL.  It will get gimplified later into ordinary
   internal function.  */

tree
build_call_expr_internal_loc (location_t loc, enum internal_fn ifn,
			      tree type, int n, ...)
{
  va_list ap;
  tree *argarray = XALLOCAVEC (tree, n);
  int i;

  va_start (ap, n);
  for (i = 0; i < n; i++)
    argarray[i] = va_arg (ap, tree);
  va_end (ap);
  return build_call_expr_internal_loc_array (loc, ifn, type, n, argarray);
}

/* Return a function call to FN, if the target is guaranteed to support it,
   or null otherwise.

   N is the number of arguments, passed in the "...", and TYPE is the
   type of the return value.  */

tree
maybe_build_call_expr_loc (location_t loc, combined_fn fn, tree type,
			   int n, ...)
{
  va_list ap;
  tree *argarray = XALLOCAVEC (tree, n);
  int i;

  va_start (ap, n);
  for (i = 0; i < n; i++)
    argarray[i] = va_arg (ap, tree);
  va_end (ap);
  if (internal_fn_p (fn))
    {
      internal_fn ifn = as_internal_fn (fn);
      if (direct_internal_fn_p (ifn))
	{
	  tree_pair types = direct_internal_fn_types (ifn, type, argarray);
	  if (!direct_internal_fn_supported_p (ifn, types,
					       OPTIMIZE_FOR_BOTH))
	    return NULL_TREE;
	}
      return build_call_expr_internal_loc_array (loc, ifn, type, n, argarray);
    }
  else
    {
      tree fndecl = builtin_decl_implicit (as_builtin_fn (fn));
      if (!fndecl)
	return NULL_TREE;
      return build_call_expr_loc_array (loc, fndecl, n, argarray);
    }
}

/* Return a function call to the appropriate builtin alloca variant.

   SIZE is the size to be allocated.  ALIGN, if non-zero, is the requested
   alignment of the allocated area.  MAX_SIZE, if non-negative, is an upper
   bound for SIZE in case it is not a fixed value.  */

tree
build_alloca_call_expr (tree size, unsigned int align, HOST_WIDE_INT max_size)
{
  if (max_size >= 0)
    {
      tree t = builtin_decl_explicit (BUILT_IN_ALLOCA_WITH_ALIGN_AND_MAX);
      return
	build_call_expr (t, 3, size, size_int (align), size_int (max_size));
    }
  else if (align > 0)
    {
      tree t = builtin_decl_explicit (BUILT_IN_ALLOCA_WITH_ALIGN);
      return build_call_expr (t, 2, size, size_int (align));
    }
  else
    {
      tree t = builtin_decl_explicit (BUILT_IN_ALLOCA);
      return build_call_expr (t, 1, size);
    }
}

/* Create a new constant string literal of type ELTYPE[SIZE] (or LEN
   if SIZE == -1) and return a tree node representing char* pointer to
   it as an ADDR_EXPR (ARRAY_REF (ELTYPE, ...)).  When STR is nonnull
   the STRING_CST value is the LEN bytes at STR (the representation
   of the string, which may be wide).  Otherwise it's all zeros.  */

tree
build_string_literal (unsigned len, const char *str /* = NULL */,
		      tree eltype /* = char_type_node */,
		      unsigned HOST_WIDE_INT size /* = -1 */)
{
  tree t = build_string (len, str);
  /* Set the maximum valid index based on the string length or SIZE.  */
  unsigned HOST_WIDE_INT maxidx
    = (size == HOST_WIDE_INT_M1U ? len : size) - 1;

  tree index = build_index_type (size_int (maxidx));
  eltype = build_type_variant (eltype, 1, 0);
  tree type = build_array_type (eltype, index);
  TREE_TYPE (t) = type;
  TREE_CONSTANT (t) = 1;
  TREE_READONLY (t) = 1;
  TREE_STATIC (t) = 1;

  type = build_pointer_type (eltype);
  t = build1 (ADDR_EXPR, type,
	      build4 (ARRAY_REF, eltype,
		      t, integer_zero_node, NULL_TREE, NULL_TREE));
  return t;
}



/* Return true if T (assumed to be a DECL) must be assigned a memory
   location.  */

bool
needs_to_live_in_memory (const_tree t)
{
  return (TREE_ADDRESSABLE (t)
	  || is_global_var (t)
	  || (TREE_CODE (t) == RESULT_DECL
	      && !DECL_BY_REFERENCE (t)
	      && aggregate_value_p (t, current_function_decl)));
}

/* Return value of a constant X and sign-extend it.  */

HOST_WIDE_INT
int_cst_value (const_tree x)
{
  unsigned bits = TYPE_PRECISION (TREE_TYPE (x));
  unsigned HOST_WIDE_INT val = TREE_INT_CST_LOW (x);

  /* Make sure the sign-extended value will fit in a HOST_WIDE_INT.  */
  gcc_assert (cst_and_fits_in_hwi (x));

  if (bits < HOST_BITS_PER_WIDE_INT)
    {
      bool negative = ((val >> (bits - 1)) & 1) != 0;
      if (negative)
	val |= HOST_WIDE_INT_M1U << (bits - 1) << 1;
      else
	val &= ~(HOST_WIDE_INT_M1U << (bits - 1) << 1);
    }

  return val;
}

/* If TYPE is an integral or pointer type, return an integer type with
   the same precision which is unsigned iff UNSIGNEDP is true, or itself
   if TYPE is already an integer type of signedness UNSIGNEDP.
   If TYPE is a floating-point type, return an integer type with the same
   bitsize and with the signedness given by UNSIGNEDP; this is useful
   when doing bit-level operations on a floating-point value.  */

tree
signed_or_unsigned_type_for (int unsignedp, tree type)
{
  if (ANY_INTEGRAL_TYPE_P (type) && TYPE_UNSIGNED (type) == unsignedp)
    return type;

  if (TREE_CODE (type) == VECTOR_TYPE)
    {
      tree inner = TREE_TYPE (type);
      tree inner2 = signed_or_unsigned_type_for (unsignedp, inner);
      if (!inner2)
	return NULL_TREE;
      if (inner == inner2)
	return type;
      return build_vector_type (inner2, TYPE_VECTOR_SUBPARTS (type));
    }

  if (TREE_CODE (type) == COMPLEX_TYPE)
    {
      tree inner = TREE_TYPE (type);
      tree inner2 = signed_or_unsigned_type_for (unsignedp, inner);
      if (!inner2)
	return NULL_TREE;
      if (inner == inner2)
	return type;
      return build_complex_type (inner2);
    }

  unsigned int bits;
  if (INTEGRAL_TYPE_P (type)
      || POINTER_TYPE_P (type)
      || TREE_CODE (type) == OFFSET_TYPE)
    bits = TYPE_PRECISION (type);
  else if (TREE_CODE (type) == REAL_TYPE)
    bits = GET_MODE_BITSIZE (SCALAR_TYPE_MODE (type));
  else
    return NULL_TREE;

  return build_nonstandard_integer_type (bits, unsignedp);
}

/* If TYPE is an integral or pointer type, return an integer type with
   the same precision which is unsigned, or itself if TYPE is already an
   unsigned integer type.  If TYPE is a floating-point type, return an
   unsigned integer type with the same bitsize as TYPE.  */

tree
unsigned_type_for (tree type)
{
  return signed_or_unsigned_type_for (1, type);
}

/* If TYPE is an integral or pointer type, return an integer type with
   the same precision which is signed, or itself if TYPE is already a
   signed integer type.  If TYPE is a floating-point type, return a
   signed integer type with the same bitsize as TYPE.  */

tree
signed_type_for (tree type)
{
  return signed_or_unsigned_type_for (0, type);
}

/* If TYPE is a vector type, return a signed integer vector type with the
   same width and number of subparts. Otherwise return boolean_type_node.  */

tree
truth_type_for (tree type)
{
  if (TREE_CODE (type) == VECTOR_TYPE)
    {
      if (VECTOR_BOOLEAN_TYPE_P (type))
	return type;
      return build_truth_vector_type_for (type);
    }
  else
    return boolean_type_node;
}

/* Returns the largest value obtainable by casting something in INNER type to
   OUTER type.  */

tree
upper_bound_in_type (tree outer, tree inner)
{
  unsigned int det = 0;
  unsigned oprec = TYPE_PRECISION (outer);
  unsigned iprec = TYPE_PRECISION (inner);
  unsigned prec;

  /* Compute a unique number for every combination.  */
  det |= (oprec > iprec) ? 4 : 0;
  det |= TYPE_UNSIGNED (outer) ? 2 : 0;
  det |= TYPE_UNSIGNED (inner) ? 1 : 0;

  /* Determine the exponent to use.  */
  switch (det)
    {
    case 0:
    case 1:
      /* oprec <= iprec, outer: signed, inner: don't care.  */
      prec = oprec - 1;
      break;
    case 2:
    case 3:
      /* oprec <= iprec, outer: unsigned, inner: don't care.  */
      prec = oprec;
      break;
    case 4:
      /* oprec > iprec, outer: signed, inner: signed.  */
      prec = iprec - 1;
      break;
    case 5:
      /* oprec > iprec, outer: signed, inner: unsigned.  */
      prec = iprec;
      break;
    case 6:
      /* oprec > iprec, outer: unsigned, inner: signed.  */
      prec = oprec;
      break;
    case 7:
      /* oprec > iprec, outer: unsigned, inner: unsigned.  */
      prec = iprec;
      break;
    default:
      gcc_unreachable ();
    }

  return wide_int_to_tree (outer,
			   wi::mask (prec, false, TYPE_PRECISION (outer)));
}

/* Returns the smallest value obtainable by casting something in INNER type to
   OUTER type.  */

tree
lower_bound_in_type (tree outer, tree inner)
{
  unsigned oprec = TYPE_PRECISION (outer);
  unsigned iprec = TYPE_PRECISION (inner);

  /* If OUTER type is unsigned, we can definitely cast 0 to OUTER type
     and obtain 0.  */
  if (TYPE_UNSIGNED (outer)
      /* If we are widening something of an unsigned type, OUTER type
	 contains all values of INNER type.  In particular, both INNER
	 and OUTER types have zero in common.  */
      || (oprec > iprec && TYPE_UNSIGNED (inner)))
    return build_int_cst (outer, 0);
  else
    {
      /* If we are widening a signed type to another signed type, we
	 want to obtain -2^^(iprec-1).  If we are keeping the
	 precision or narrowing to a signed type, we want to obtain
	 -2^(oprec-1).  */
      unsigned prec = oprec > iprec ? iprec : oprec;
      return wide_int_to_tree (outer,
			       wi::mask (prec - 1, true,
					 TYPE_PRECISION (outer)));
    }
}

/* Return nonzero if two operands that are suitable for PHI nodes are
   necessarily equal.  Specifically, both ARG0 and ARG1 must be either
   SSA_NAME or invariant.  Note that this is strictly an optimization.
   That is, callers of this function can directly call operand_equal_p
   and get the same result, only slower.  */

int
operand_equal_for_phi_arg_p (const_tree arg0, const_tree arg1)
{
  if (arg0 == arg1)
    return 1;
  if (TREE_CODE (arg0) == SSA_NAME || TREE_CODE (arg1) == SSA_NAME)
    return 0;
  return operand_equal_p (arg0, arg1, 0);
}

/* Returns number of zeros at the end of binary representation of X.  */

tree
num_ending_zeros (const_tree x)
{
  return build_int_cst (TREE_TYPE (x), wi::ctz (wi::to_wide (x)));
}


#define WALK_SUBTREE(NODE)				\
  do							\
    {							\
      result = walk_tree_1 (&(NODE), func, data, pset, lh);	\
      if (result)					\
	return result;					\
    }							\
  while (0)

/* This is a subroutine of walk_tree that walks field of TYPE that are to
   be walked whenever a type is seen in the tree.  Rest of operands and return
   value are as for walk_tree.  */

static tree
walk_type_fields (tree type, walk_tree_fn func, void *data,
		  hash_set<tree> *pset, walk_tree_lh lh)
{
  tree result = NULL_TREE;

  switch (TREE_CODE (type))
    {
    case POINTER_TYPE:
    case REFERENCE_TYPE:
    case VECTOR_TYPE:
      /* We have to worry about mutually recursive pointers.  These can't
	 be written in C.  They can in Ada.  It's pathological, but
	 there's an ACATS test (c38102a) that checks it.  Deal with this
	 by checking if we're pointing to another pointer, that one
	 points to another pointer, that one does too, and we have no htab.
	 If so, get a hash table.  We check three levels deep to avoid
	 the cost of the hash table if we don't need one.  */
      if (POINTER_TYPE_P (TREE_TYPE (type))
	  && POINTER_TYPE_P (TREE_TYPE (TREE_TYPE (type)))
	  && POINTER_TYPE_P (TREE_TYPE (TREE_TYPE (TREE_TYPE (type))))
	  && !pset)
	{
	  result = walk_tree_without_duplicates (&TREE_TYPE (type),
						 func, data);
	  if (result)
	    return result;

	  break;
	}

      /* fall through */

    case COMPLEX_TYPE:
      WALK_SUBTREE (TREE_TYPE (type));
      break;

    case METHOD_TYPE:
      WALK_SUBTREE (TYPE_METHOD_BASETYPE (type));

      /* Fall through.  */

    case FUNCTION_TYPE:
      WALK_SUBTREE (TREE_TYPE (type));
      {
	tree arg;

	/* We never want to walk into default arguments.  */
	for (arg = TYPE_ARG_TYPES (type); arg; arg = TREE_CHAIN (arg))
	  WALK_SUBTREE (TREE_VALUE (arg));
      }
      break;

    case ARRAY_TYPE:
      /* Don't follow this nodes's type if a pointer for fear that
	 we'll have infinite recursion.  If we have a PSET, then we
	 need not fear.  */
      if (pset
	  || (!POINTER_TYPE_P (TREE_TYPE (type))
	      && TREE_CODE (TREE_TYPE (type)) != OFFSET_TYPE))
	WALK_SUBTREE (TREE_TYPE (type));
      WALK_SUBTREE (TYPE_DOMAIN (type));
      break;

    case OFFSET_TYPE:
      WALK_SUBTREE (TREE_TYPE (type));
      WALK_SUBTREE (TYPE_OFFSET_BASETYPE (type));
      break;

    default:
      break;
    }

  return NULL_TREE;
}

/* Apply FUNC to all the sub-trees of TP in a pre-order traversal.  FUNC is
   called with the DATA and the address of each sub-tree.  If FUNC returns a
   non-NULL value, the traversal is stopped, and the value returned by FUNC
   is returned.  If PSET is non-NULL it is used to record the nodes visited,
   and to avoid visiting a node more than once.  */

tree
walk_tree_1 (tree *tp, walk_tree_fn func, void *data,
	     hash_set<tree> *pset, walk_tree_lh lh)
{
  enum tree_code code;
  int walk_subtrees;
  tree result;

#define WALK_SUBTREE_TAIL(NODE)				\
  do							\
    {							\
       tp = & (NODE);					\
       goto tail_recurse;				\
    }							\
  while (0)

 tail_recurse:
  /* Skip empty subtrees.  */
  if (!*tp)
    return NULL_TREE;

  /* Don't walk the same tree twice, if the user has requested
     that we avoid doing so.  */
  if (pset && pset->add (*tp))
    return NULL_TREE;

  /* Call the function.  */
  walk_subtrees = 1;
  result = (*func) (tp, &walk_subtrees, data);

  /* If we found something, return it.  */
  if (result)
    return result;

  code = TREE_CODE (*tp);

  /* Even if we didn't, FUNC may have decided that there was nothing
     interesting below this point in the tree.  */
  if (!walk_subtrees)
    {
      /* But we still need to check our siblings.  */
      if (code == TREE_LIST)
	WALK_SUBTREE_TAIL (TREE_CHAIN (*tp));
      else if (code == OMP_CLAUSE)
	WALK_SUBTREE_TAIL (OMP_CLAUSE_CHAIN (*tp));
      else
	return NULL_TREE;
    }

  if (lh)
    {
      result = (*lh) (tp, &walk_subtrees, func, data, pset);
      if (result || !walk_subtrees)
        return result;
    }

  switch (code)
    {
    case ERROR_MARK:
    case IDENTIFIER_NODE:
    case INTEGER_CST:
    case REAL_CST:
    case FIXED_CST:
    case STRING_CST:
    case BLOCK:
    case PLACEHOLDER_EXPR:
    case SSA_NAME:
    case FIELD_DECL:
    case RESULT_DECL:
      /* None of these have subtrees other than those already walked
	 above.  */
      break;

    case TREE_LIST:
      WALK_SUBTREE (TREE_VALUE (*tp));
      WALK_SUBTREE_TAIL (TREE_CHAIN (*tp));
      break;

    case TREE_VEC:
      {
	int len = TREE_VEC_LENGTH (*tp);

	if (len == 0)
	  break;

	/* Walk all elements but the first.  */
	while (--len)
	  WALK_SUBTREE (TREE_VEC_ELT (*tp, len));

	/* Now walk the first one as a tail call.  */
	WALK_SUBTREE_TAIL (TREE_VEC_ELT (*tp, 0));
      }

    case VECTOR_CST:
      {
	unsigned len = vector_cst_encoded_nelts (*tp);
	if (len == 0)
	  break;
	/* Walk all elements but the first.  */
	while (--len)
	  WALK_SUBTREE (VECTOR_CST_ENCODED_ELT (*tp, len));
	/* Now walk the first one as a tail call.  */
	WALK_SUBTREE_TAIL (VECTOR_CST_ENCODED_ELT (*tp, 0));
      }

    case COMPLEX_CST:
      WALK_SUBTREE (TREE_REALPART (*tp));
      WALK_SUBTREE_TAIL (TREE_IMAGPART (*tp));

    case CONSTRUCTOR:
      {
	unsigned HOST_WIDE_INT idx;
	constructor_elt *ce;

	for (idx = 0; vec_safe_iterate (CONSTRUCTOR_ELTS (*tp), idx, &ce);
	     idx++)
	  WALK_SUBTREE (ce->value);
      }
      break;

    case SAVE_EXPR:
      WALK_SUBTREE_TAIL (TREE_OPERAND (*tp, 0));

    case BIND_EXPR:
      {
	tree decl;
	for (decl = BIND_EXPR_VARS (*tp); decl; decl = DECL_CHAIN (decl))
	  {
	    /* Walk the DECL_INITIAL and DECL_SIZE.  We don't want to walk
	       into declarations that are just mentioned, rather than
	       declared; they don't really belong to this part of the tree.
	       And, we can see cycles: the initializer for a declaration
	       can refer to the declaration itself.  */
	    WALK_SUBTREE (DECL_INITIAL (decl));
	    WALK_SUBTREE (DECL_SIZE (decl));
	    WALK_SUBTREE (DECL_SIZE_UNIT (decl));
	  }
	WALK_SUBTREE_TAIL (BIND_EXPR_BODY (*tp));
      }

    case STATEMENT_LIST:
      {
	tree_stmt_iterator i;
	for (i = tsi_start (*tp); !tsi_end_p (i); tsi_next (&i))
	  WALK_SUBTREE (*tsi_stmt_ptr (i));
      }
      break;

    case OMP_CLAUSE:
      switch (OMP_CLAUSE_CODE (*tp))
	{
	case OMP_CLAUSE_GANG:
	  WALK_SUBTREE (OMP_CLAUSE_OPERAND (*tp, 1));
	  /* FALLTHRU */

	case OMP_CLAUSE_ASYNC:
	case OMP_CLAUSE_WAIT:
	case OMP_CLAUSE_WORKER:
	case OMP_CLAUSE_VECTOR:
	case OMP_CLAUSE_NUM_GANGS:
	case OMP_CLAUSE_NUM_WORKERS:
	case OMP_CLAUSE_VECTOR_LENGTH:
	case OMP_CLAUSE_PRIVATE:
	case OMP_CLAUSE_SHARED:
	case OMP_CLAUSE_FIRSTPRIVATE:
	case OMP_CLAUSE_COPYIN:
	case OMP_CLAUSE_COPYPRIVATE:
	case OMP_CLAUSE_FINAL:
	case OMP_CLAUSE_IF:
	case OMP_CLAUSE_NUM_THREADS:
	case OMP_CLAUSE_SCHEDULE:
	case OMP_CLAUSE_UNIFORM:
	case OMP_CLAUSE_DEPEND:
	case OMP_CLAUSE_NONTEMPORAL:
	case OMP_CLAUSE_NUM_TEAMS:
	case OMP_CLAUSE_THREAD_LIMIT:
	case OMP_CLAUSE_DEVICE:
	case OMP_CLAUSE_DIST_SCHEDULE:
	case OMP_CLAUSE_SAFELEN:
	case OMP_CLAUSE_SIMDLEN:
	case OMP_CLAUSE_ORDERED:
	case OMP_CLAUSE_PRIORITY:
	case OMP_CLAUSE_GRAINSIZE:
	case OMP_CLAUSE_NUM_TASKS:
	case OMP_CLAUSE_HINT:
	case OMP_CLAUSE_TO_DECLARE:
	case OMP_CLAUSE_LINK:
	case OMP_CLAUSE_DETACH:
	case OMP_CLAUSE_USE_DEVICE_PTR:
	case OMP_CLAUSE_USE_DEVICE_ADDR:
	case OMP_CLAUSE_IS_DEVICE_PTR:
	case OMP_CLAUSE_INCLUSIVE:
	case OMP_CLAUSE_EXCLUSIVE:
	case OMP_CLAUSE__LOOPTEMP_:
	case OMP_CLAUSE__REDUCTEMP_:
	case OMP_CLAUSE__CONDTEMP_:
	case OMP_CLAUSE__SCANTEMP_:
	case OMP_CLAUSE__SIMDUID_:
	  WALK_SUBTREE (OMP_CLAUSE_OPERAND (*tp, 0));
	  /* FALLTHRU */

	case OMP_CLAUSE_INDEPENDENT:
	case OMP_CLAUSE_NOWAIT:
	case OMP_CLAUSE_DEFAULT:
	case OMP_CLAUSE_UNTIED:
	case OMP_CLAUSE_MERGEABLE:
	case OMP_CLAUSE_PROC_BIND:
	case OMP_CLAUSE_DEVICE_TYPE:
	case OMP_CLAUSE_INBRANCH:
	case OMP_CLAUSE_NOTINBRANCH:
	case OMP_CLAUSE_FOR:
	case OMP_CLAUSE_PARALLEL:
	case OMP_CLAUSE_SECTIONS:
	case OMP_CLAUSE_TASKGROUP:
	case OMP_CLAUSE_NOGROUP:
	case OMP_CLAUSE_THREADS:
	case OMP_CLAUSE_SIMD:
	case OMP_CLAUSE_DEFAULTMAP:
	case OMP_CLAUSE_ORDER:
	case OMP_CLAUSE_BIND:
	case OMP_CLAUSE_AUTO:
	case OMP_CLAUSE_SEQ:
	case OMP_CLAUSE_TILE:
	case OMP_CLAUSE__SIMT_:
	case OMP_CLAUSE_IF_PRESENT:
	case OMP_CLAUSE_FINALIZE:
	  WALK_SUBTREE_TAIL (OMP_CLAUSE_CHAIN (*tp));

	case OMP_CLAUSE_LASTPRIVATE:
	  WALK_SUBTREE (OMP_CLAUSE_DECL (*tp));
	  WALK_SUBTREE (OMP_CLAUSE_LASTPRIVATE_STMT (*tp));
	  WALK_SUBTREE_TAIL (OMP_CLAUSE_CHAIN (*tp));

	case OMP_CLAUSE_COLLAPSE:
	  {
	    int i;
	    for (i = 0; i < 3; i++)
	      WALK_SUBTREE (OMP_CLAUSE_OPERAND (*tp, i));
	    WALK_SUBTREE_TAIL (OMP_CLAUSE_CHAIN (*tp));
	  }

	case OMP_CLAUSE_LINEAR:
	  WALK_SUBTREE (OMP_CLAUSE_DECL (*tp));
	  WALK_SUBTREE (OMP_CLAUSE_LINEAR_STEP (*tp));
	  WALK_SUBTREE (OMP_CLAUSE_LINEAR_STMT (*tp));
	  WALK_SUBTREE_TAIL (OMP_CLAUSE_CHAIN (*tp));

	case OMP_CLAUSE_ALIGNED:
	case OMP_CLAUSE_ALLOCATE:
	case OMP_CLAUSE_FROM:
	case OMP_CLAUSE_TO:
	case OMP_CLAUSE_MAP:
	case OMP_CLAUSE__CACHE_:
	  WALK_SUBTREE (OMP_CLAUSE_DECL (*tp));
	  WALK_SUBTREE (OMP_CLAUSE_OPERAND (*tp, 1));
	  WALK_SUBTREE_TAIL (OMP_CLAUSE_CHAIN (*tp));

	case OMP_CLAUSE_REDUCTION:
	case OMP_CLAUSE_TASK_REDUCTION:
	case OMP_CLAUSE_IN_REDUCTION:
	  {
	    int i;
	    for (i = 0; i < 5; i++)
	      WALK_SUBTREE (OMP_CLAUSE_OPERAND (*tp, i));
	    WALK_SUBTREE_TAIL (OMP_CLAUSE_CHAIN (*tp));
	  }

	default:
	  gcc_unreachable ();
	}
      break;

    case TARGET_EXPR:
      {
	int i, len;

	/* TARGET_EXPRs are peculiar: operands 1 and 3 can be the same.
	   But, we only want to walk once.  */
	len = (TREE_OPERAND (*tp, 3) == TREE_OPERAND (*tp, 1)) ? 2 : 3;
	for (i = 0; i < len; ++i)
	  WALK_SUBTREE (TREE_OPERAND (*tp, i));
	WALK_SUBTREE_TAIL (TREE_OPERAND (*tp, len));
      }

    case DECL_EXPR:
      /* If this is a TYPE_DECL, walk into the fields of the type that it's
	 defining.  We only want to walk into these fields of a type in this
	 case and not in the general case of a mere reference to the type.

	 The criterion is as follows: if the field can be an expression, it
	 must be walked only here.  This should be in keeping with the fields
	 that are directly gimplified in gimplify_type_sizes in order for the
	 mark/copy-if-shared/unmark machinery of the gimplifier to work with
	 variable-sized types.

	 Note that DECLs get walked as part of processing the BIND_EXPR.  */
      if (TREE_CODE (DECL_EXPR_DECL (*tp)) == TYPE_DECL)
	{
	  /* Call the function for the decl so e.g. copy_tree_body_r can
	     replace it with the remapped one.  */
	  result = (*func) (&DECL_EXPR_DECL (*tp), &walk_subtrees, data);
	  if (result || !walk_subtrees)
	    return result;

	  tree *type_p = &TREE_TYPE (DECL_EXPR_DECL (*tp));
	  if (TREE_CODE (*type_p) == ERROR_MARK)
	    return NULL_TREE;

	  /* Call the function for the type.  See if it returns anything or
	     doesn't want us to continue.  If we are to continue, walk both
	     the normal fields and those for the declaration case.  */
	  result = (*func) (type_p, &walk_subtrees, data);
	  if (result || !walk_subtrees)
	    return result;

	  /* But do not walk a pointed-to type since it may itself need to
	     be walked in the declaration case if it isn't anonymous.  */
	  if (!POINTER_TYPE_P (*type_p))
	    {
	      result = walk_type_fields (*type_p, func, data, pset, lh);
	      if (result)
		return result;
	    }

	  /* If this is a record type, also walk the fields.  */
	  if (RECORD_OR_UNION_TYPE_P (*type_p))
	    {
	      tree field;

	      for (field = TYPE_FIELDS (*type_p); field;
		   field = DECL_CHAIN (field))
		{
		  /* We'd like to look at the type of the field, but we can
		     easily get infinite recursion.  So assume it's pointed
		     to elsewhere in the tree.  Also, ignore things that
		     aren't fields.  */
		  if (TREE_CODE (field) != FIELD_DECL)
		    continue;

		  WALK_SUBTREE (DECL_FIELD_OFFSET (field));
		  WALK_SUBTREE (DECL_SIZE (field));
		  WALK_SUBTREE (DECL_SIZE_UNIT (field));
		  if (TREE_CODE (*type_p) == QUAL_UNION_TYPE)
		    WALK_SUBTREE (DECL_QUALIFIER (field));
		}
	    }

	  /* Same for scalar types.  */
	  else if (TREE_CODE (*type_p) == BOOLEAN_TYPE
		   || TREE_CODE (*type_p) == ENUMERAL_TYPE
		   || TREE_CODE (*type_p) == INTEGER_TYPE
		   || TREE_CODE (*type_p) == FIXED_POINT_TYPE
		   || TREE_CODE (*type_p) == REAL_TYPE)
	    {
	      WALK_SUBTREE (TYPE_MIN_VALUE (*type_p));
	      WALK_SUBTREE (TYPE_MAX_VALUE (*type_p));
	    }

	  WALK_SUBTREE (TYPE_SIZE (*type_p));
	  WALK_SUBTREE_TAIL (TYPE_SIZE_UNIT (*type_p));
	}
      /* FALLTHRU */

    default:
      if (IS_EXPR_CODE_CLASS (TREE_CODE_CLASS (code)))
	{
	  int i, len;

	  /* Walk over all the sub-trees of this operand.  */
	  len = TREE_OPERAND_LENGTH (*tp);

	  /* Go through the subtrees.  We need to do this in forward order so
	     that the scope of a FOR_EXPR is handled properly.  */
	  if (len)
	    {
	      for (i = 0; i < len - 1; ++i)
		WALK_SUBTREE (TREE_OPERAND (*tp, i));
	      WALK_SUBTREE_TAIL (TREE_OPERAND (*tp, len - 1));
	    }
	}
      /* If this is a type, walk the needed fields in the type.  */
      else if (TYPE_P (*tp))
	return walk_type_fields (*tp, func, data, pset, lh);
      break;
    }

  /* We didn't find what we were looking for.  */
  return NULL_TREE;

#undef WALK_SUBTREE_TAIL
}
#undef WALK_SUBTREE

/* Like walk_tree, but does not walk duplicate nodes more than once.  */

tree
walk_tree_without_duplicates_1 (tree *tp, walk_tree_fn func, void *data,
				walk_tree_lh lh)
{
  tree result;

  hash_set<tree> pset;
  result = walk_tree_1 (tp, func, data, &pset, lh);
  return result;
}


tree
tree_block (tree t)
{
  const enum tree_code_class c = TREE_CODE_CLASS (TREE_CODE (t));

  if (IS_EXPR_CODE_CLASS (c))
    return LOCATION_BLOCK (t->exp.locus);
  gcc_unreachable ();
  return NULL;
}

void
tree_set_block (tree t, tree b)
{
  const enum tree_code_class c = TREE_CODE_CLASS (TREE_CODE (t));

  if (IS_EXPR_CODE_CLASS (c))
    {
      t->exp.locus = set_block (t->exp.locus, b);
    }
  else
    gcc_unreachable ();
}

/* Create a nameless artificial label and put it in the current
   function context.  The label has a location of LOC.  Returns the
   newly created label.  */

tree
create_artificial_label (location_t loc)
{
  tree lab = build_decl (loc,
      			 LABEL_DECL, NULL_TREE, void_type_node);

  DECL_ARTIFICIAL (lab) = 1;
  DECL_IGNORED_P (lab) = 1;
  DECL_CONTEXT (lab) = current_function_decl;
  return lab;
}

/*  Given a tree, try to return a useful variable name that we can use
    to prefix a temporary that is being assigned the value of the tree.
    I.E. given  <temp> = &A, return A.  */

const char *
get_name (tree t)
{
  tree stripped_decl;

  stripped_decl = t;
  STRIP_NOPS (stripped_decl);
  if (DECL_P (stripped_decl) && DECL_NAME (stripped_decl))
    return IDENTIFIER_POINTER (DECL_NAME (stripped_decl));
  else if (TREE_CODE (stripped_decl) == SSA_NAME)
    {
      tree name = SSA_NAME_IDENTIFIER (stripped_decl);
      if (!name)
	return NULL;
      return IDENTIFIER_POINTER (name);
    }
  else
    {
      switch (TREE_CODE (stripped_decl))
	{
	case ADDR_EXPR:
	  return get_name (TREE_OPERAND (stripped_decl, 0));
	default:
	  return NULL;
	}
    }
}

/* Return true if TYPE has a variable argument list.  */

bool
stdarg_p (const_tree fntype)
{
  function_args_iterator args_iter;
  tree n = NULL_TREE, t;

  if (!fntype)
    return false;

  FOREACH_FUNCTION_ARGS (fntype, t, args_iter)
    {
      n = t;
    }

  return n != NULL_TREE && n != void_type_node;
}

/* Return true if TYPE has a prototype.  */

bool
prototype_p (const_tree fntype)
{
  tree t;

  gcc_assert (fntype != NULL_TREE);

  t = TYPE_ARG_TYPES (fntype);
  return (t != NULL_TREE);
}

/* If BLOCK is inlined from an __attribute__((__artificial__))
   routine, return pointer to location from where it has been
   called.  */
location_t *
block_nonartificial_location (tree block)
{
  location_t *ret = NULL;

  while (block && TREE_CODE (block) == BLOCK
	 && BLOCK_ABSTRACT_ORIGIN (block))
    {
      tree ao = BLOCK_ABSTRACT_ORIGIN (block);
      if (TREE_CODE (ao) == FUNCTION_DECL)
	{
	  /* If AO is an artificial inline, point RET to the
	     call site locus at which it has been inlined and continue
	     the loop, in case AO's caller is also an artificial
	     inline.  */
	  if (DECL_DECLARED_INLINE_P (ao)
	      && lookup_attribute ("artificial", DECL_ATTRIBUTES (ao)))
	    ret = &BLOCK_SOURCE_LOCATION (block);
	  else
	    break;
	}
      else if (TREE_CODE (ao) != BLOCK)
	break;

      block = BLOCK_SUPERCONTEXT (block);
    }
  return ret;
}


/* If EXP is inlined from an __attribute__((__artificial__))
   function, return the location of the original call expression.  */

location_t
tree_nonartificial_location (tree exp)
{
  location_t *loc = block_nonartificial_location (TREE_BLOCK (exp));

  if (loc)
    return *loc;
  else
    return EXPR_LOCATION (exp);
}

/* Return the location into which EXP has been inlined.  Analogous
   to tree_nonartificial_location() above but not limited to artificial
   functions declared inline.  If SYSTEM_HEADER is true, return
   the macro expansion point of the location if it's in a system header */

location_t
tree_inlined_location (tree exp, bool system_header /* = true */)
{
  location_t loc = UNKNOWN_LOCATION;

  tree block = TREE_BLOCK (exp);

  while (block && TREE_CODE (block) == BLOCK
	 && BLOCK_ABSTRACT_ORIGIN (block))
    {
      tree ao = BLOCK_ABSTRACT_ORIGIN (block);
      if (TREE_CODE (ao) == FUNCTION_DECL)
	loc = BLOCK_SOURCE_LOCATION (block);
      else if (TREE_CODE (ao) != BLOCK)
	break;

      block = BLOCK_SUPERCONTEXT (block);
    }

  if (loc == UNKNOWN_LOCATION)
    {
      loc = EXPR_LOCATION (exp);
      if (system_header)
	/* Only consider macro expansion when the block traversal failed
	   to find a location.  Otherwise it's not relevant.  */
	return expansion_point_location_if_in_system_header (loc);
    }

  return loc;
}

/* These are the hash table functions for the hash table of OPTIMIZATION_NODE
   nodes.  */

/* Return the hash code X, an OPTIMIZATION_NODE or TARGET_OPTION code.  */

hashval_t
cl_option_hasher::hash (tree x)
{
  const_tree const t = x;
  const char *p;
  size_t i;
  size_t len = 0;
  hashval_t hash = 0;

  if (TREE_CODE (t) == OPTIMIZATION_NODE)
    {
      p = (const char *)TREE_OPTIMIZATION (t);
      len = sizeof (struct cl_optimization);
    }

  else if (TREE_CODE (t) == TARGET_OPTION_NODE)
    return cl_target_option_hash (TREE_TARGET_OPTION (t));

  else
    gcc_unreachable ();

  /* assume most opt flags are just 0/1, some are 2-3, and a few might be
     something else.  */
  for (i = 0; i < len; i++)
    if (p[i])
      hash = (hash << 4) ^ ((i << 2) | p[i]);

  return hash;
}

/* Return nonzero if the value represented by *X (an OPTIMIZATION or
   TARGET_OPTION tree node) is the same as that given by *Y, which is the
   same.  */

bool
cl_option_hasher::equal (tree x, tree y)
{
  const_tree const xt = x;
  const_tree const yt = y;

  if (TREE_CODE (xt) != TREE_CODE (yt))
    return 0;

  if (TREE_CODE (xt) == OPTIMIZATION_NODE)
    return cl_optimization_option_eq (TREE_OPTIMIZATION (xt),
				      TREE_OPTIMIZATION (yt));
  else if (TREE_CODE (xt) == TARGET_OPTION_NODE)
    return cl_target_option_eq (TREE_TARGET_OPTION (xt),
				TREE_TARGET_OPTION (yt));
  else
    gcc_unreachable ();
}

/* Build an OPTIMIZATION_NODE based on the options in OPTS and OPTS_SET.  */

tree
build_optimization_node (struct gcc_options *opts,
			 struct gcc_options *opts_set)
{
  tree t;

  /* Use the cache of optimization nodes.  */

  cl_optimization_save (TREE_OPTIMIZATION (cl_optimization_node),
			opts, opts_set);

  tree *slot = cl_option_hash_table->find_slot (cl_optimization_node, INSERT);
  t = *slot;
  if (!t)
    {
      /* Insert this one into the hash table.  */
      t = cl_optimization_node;
      *slot = t;

      /* Make a new node for next time round.  */
      cl_optimization_node = make_node (OPTIMIZATION_NODE);
    }

  return t;
}

/* Build a TARGET_OPTION_NODE based on the options in OPTS and OPTS_SET.  */

tree
build_target_option_node (struct gcc_options *opts,
			  struct gcc_options *opts_set)
{
  tree t;

  /* Use the cache of optimization nodes.  */

  cl_target_option_save (TREE_TARGET_OPTION (cl_target_option_node),
			 opts, opts_set);

  tree *slot = cl_option_hash_table->find_slot (cl_target_option_node, INSERT);
  t = *slot;
  if (!t)
    {
      /* Insert this one into the hash table.  */
      t = cl_target_option_node;
      *slot = t;

      /* Make a new node for next time round.  */
      cl_target_option_node = make_node (TARGET_OPTION_NODE);
    }

  return t;
}

/* Clear TREE_TARGET_GLOBALS of all TARGET_OPTION_NODE trees,
   so that they aren't saved during PCH writing.  */

void
prepare_target_option_nodes_for_pch (void)
{
  hash_table<cl_option_hasher>::iterator iter = cl_option_hash_table->begin ();
  for (; iter != cl_option_hash_table->end (); ++iter)
    if (TREE_CODE (*iter) == TARGET_OPTION_NODE)
      TREE_TARGET_GLOBALS (*iter) = NULL;
}

/* Determine the "ultimate origin" of a block.  */

tree
block_ultimate_origin (const_tree block)
{
  tree origin = BLOCK_ABSTRACT_ORIGIN (block);

  if (origin == NULL_TREE)
    return NULL_TREE;
  else
    {
      gcc_checking_assert ((DECL_P (origin)
			    && DECL_ORIGIN (origin) == origin)
			   || BLOCK_ORIGIN (origin) == origin);
      return origin;
    }
}

/* Return true iff conversion from INNER_TYPE to OUTER_TYPE generates
   no instruction.  */

bool
tree_nop_conversion_p (const_tree outer_type, const_tree inner_type)
{
  /* Do not strip casts into or out of differing address spaces.  */
  if (POINTER_TYPE_P (outer_type)
      && TYPE_ADDR_SPACE (TREE_TYPE (outer_type)) != ADDR_SPACE_GENERIC)
    {
      if (!POINTER_TYPE_P (inner_type)
	  || (TYPE_ADDR_SPACE (TREE_TYPE (outer_type))
	      != TYPE_ADDR_SPACE (TREE_TYPE (inner_type))))
	return false;
    }
  else if (POINTER_TYPE_P (inner_type)
	   && TYPE_ADDR_SPACE (TREE_TYPE (inner_type)) != ADDR_SPACE_GENERIC)
    {
      /* We already know that outer_type is not a pointer with
	 a non-generic address space.  */
      return false;
    }

  /* Use precision rather then machine mode when we can, which gives
     the correct answer even for submode (bit-field) types.  */
  if ((INTEGRAL_TYPE_P (outer_type)
       || POINTER_TYPE_P (outer_type)
       || TREE_CODE (outer_type) == OFFSET_TYPE)
      && (INTEGRAL_TYPE_P (inner_type)
	  || POINTER_TYPE_P (inner_type)
	  || TREE_CODE (inner_type) == OFFSET_TYPE))
    return TYPE_PRECISION (outer_type) == TYPE_PRECISION (inner_type);

  /* Otherwise fall back on comparing machine modes (e.g. for
     aggregate types, floats).  */
  return TYPE_MODE (outer_type) == TYPE_MODE (inner_type);
}

/* Return true iff conversion in EXP generates no instruction.  Mark
   it inline so that we fully inline into the stripping functions even
   though we have two uses of this function.  */

static inline bool
tree_nop_conversion (const_tree exp)
{
  tree outer_type, inner_type;

  if (location_wrapper_p (exp))
    return true;
  if (!CONVERT_EXPR_P (exp)
      && TREE_CODE (exp) != NON_LVALUE_EXPR)
    return false;

  outer_type = TREE_TYPE (exp);
  inner_type = TREE_TYPE (TREE_OPERAND (exp, 0));
  if (!inner_type || inner_type == error_mark_node)
    return false;

  return tree_nop_conversion_p (outer_type, inner_type);
}

/* Return true iff conversion in EXP generates no instruction.  Don't
   consider conversions changing the signedness.  */

static bool
tree_sign_nop_conversion (const_tree exp)
{
  tree outer_type, inner_type;

  if (!tree_nop_conversion (exp))
    return false;

  outer_type = TREE_TYPE (exp);
  inner_type = TREE_TYPE (TREE_OPERAND (exp, 0));

  return (TYPE_UNSIGNED (outer_type) == TYPE_UNSIGNED (inner_type)
	  && POINTER_TYPE_P (outer_type) == POINTER_TYPE_P (inner_type));
}

/* Strip conversions from EXP according to tree_nop_conversion and
   return the resulting expression.  */

tree
tree_strip_nop_conversions (tree exp)
{
  while (tree_nop_conversion (exp))
    exp = TREE_OPERAND (exp, 0);
  return exp;
}

/* Strip conversions from EXP according to tree_sign_nop_conversion
   and return the resulting expression.  */

tree
tree_strip_sign_nop_conversions (tree exp)
{
  while (tree_sign_nop_conversion (exp))
    exp = TREE_OPERAND (exp, 0);
  return exp;
}

/* Avoid any floating point extensions from EXP.  */
tree
strip_float_extensions (tree exp)
{
  tree sub, expt, subt;

  /*  For floating point constant look up the narrowest type that can hold
      it properly and handle it like (type)(narrowest_type)constant.
      This way we can optimize for instance a=a*2.0 where "a" is float
      but 2.0 is double constant.  */
  if (TREE_CODE (exp) == REAL_CST && !DECIMAL_FLOAT_TYPE_P (TREE_TYPE (exp)))
    {
      REAL_VALUE_TYPE orig;
      tree type = NULL;

      orig = TREE_REAL_CST (exp);
      if (TYPE_PRECISION (TREE_TYPE (exp)) > TYPE_PRECISION (float_type_node)
	  && exact_real_truncate (TYPE_MODE (float_type_node), &orig))
	type = float_type_node;
      else if (TYPE_PRECISION (TREE_TYPE (exp))
	       > TYPE_PRECISION (double_type_node)
	       && exact_real_truncate (TYPE_MODE (double_type_node), &orig))
	type = double_type_node;
      if (type)
	return build_real_truncate (type, orig);
    }

  if (!CONVERT_EXPR_P (exp))
    return exp;

  sub = TREE_OPERAND (exp, 0);
  subt = TREE_TYPE (sub);
  expt = TREE_TYPE (exp);

  if (!FLOAT_TYPE_P (subt))
    return exp;

  if (DECIMAL_FLOAT_TYPE_P (expt) != DECIMAL_FLOAT_TYPE_P (subt))
    return exp;

  if (TYPE_PRECISION (subt) > TYPE_PRECISION (expt))
    return exp;

  return strip_float_extensions (sub);
}

/* Strip out all handled components that produce invariant
   offsets.  */

const_tree
strip_invariant_refs (const_tree op)
{
  while (handled_component_p (op))
    {
      switch (TREE_CODE (op))
	{
	case ARRAY_REF:
	case ARRAY_RANGE_REF:
	  if (!is_gimple_constant (TREE_OPERAND (op, 1))
	      || TREE_OPERAND (op, 2) != NULL_TREE
	      || TREE_OPERAND (op, 3) != NULL_TREE)
	    return NULL;
	  break;

	case COMPONENT_REF:
	  if (TREE_OPERAND (op, 2) != NULL_TREE)
	    return NULL;
	  break;

	default:;
	}
      op = TREE_OPERAND (op, 0);
    }

  return op;
}

static GTY(()) tree gcc_eh_personality_decl;

/* Return the GCC personality function decl.  */

tree
lhd_gcc_personality (void)
{
  if (!gcc_eh_personality_decl)
    gcc_eh_personality_decl = build_personality_function ("gcc");
  return gcc_eh_personality_decl;
}

/* TARGET is a call target of GIMPLE call statement
   (obtained by gimple_call_fn).  Return true if it is
   OBJ_TYPE_REF representing an virtual call of C++ method.
   (As opposed to OBJ_TYPE_REF representing objc calls
   through a cast where middle-end devirtualization machinery
   can't apply.)  FOR_DUMP_P is true when being called from
   the dump routines.  */

bool
virtual_method_call_p (const_tree target, bool for_dump_p)
{
  if (TREE_CODE (target) != OBJ_TYPE_REF)
    return false;
  tree t = TREE_TYPE (target);
  gcc_checking_assert (TREE_CODE (t) == POINTER_TYPE);
  t = TREE_TYPE (t);
  if (TREE_CODE (t) == FUNCTION_TYPE)
    return false;
  gcc_checking_assert (TREE_CODE (t) == METHOD_TYPE);
  /* If we do not have BINFO associated, it means that type was built
     without devirtualization enabled.  Do not consider this a virtual
     call.  */
  if (!TYPE_BINFO (obj_type_ref_class (target, for_dump_p)))
    return false;
  return true;
}

/* Lookup sub-BINFO of BINFO of TYPE at offset POS.  */

static tree
lookup_binfo_at_offset (tree binfo, tree type, HOST_WIDE_INT pos)
{
  unsigned int i;
  tree base_binfo, b;

  for (i = 0; BINFO_BASE_ITERATE (binfo, i, base_binfo); i++)
    if (pos == tree_to_shwi (BINFO_OFFSET (base_binfo))
	&& types_same_for_odr (TREE_TYPE (base_binfo), type))
      return base_binfo;
    else if ((b = lookup_binfo_at_offset (base_binfo, type, pos)) != NULL)
      return b;
  return NULL;
}

/* Try to find a base info of BINFO that would have its field decl at offset
   OFFSET within the BINFO type and which is of EXPECTED_TYPE.  If it can be
   found, return, otherwise return NULL_TREE.  */

tree
get_binfo_at_offset (tree binfo, poly_int64 offset, tree expected_type)
{
  tree type = BINFO_TYPE (binfo);

  while (true)
    {
      HOST_WIDE_INT pos, size;
      tree fld;
      int i;

      if (types_same_for_odr (type, expected_type))
	  return binfo;
      if (maybe_lt (offset, 0))
	return NULL_TREE;

      for (fld = TYPE_FIELDS (type); fld; fld = DECL_CHAIN (fld))
	{
	  if (TREE_CODE (fld) != FIELD_DECL || !DECL_ARTIFICIAL (fld))
	    continue;

	  pos = int_bit_position (fld);
	  size = tree_to_uhwi (DECL_SIZE (fld));
	  if (known_in_range_p (offset, pos, size))
	    break;
	}
      if (!fld || TREE_CODE (TREE_TYPE (fld)) != RECORD_TYPE)
	return NULL_TREE;

      /* Offset 0 indicates the primary base, whose vtable contents are
	 represented in the binfo for the derived class.  */
      else if (maybe_ne (offset, 0))
	{
	  tree found_binfo = NULL, base_binfo;
	  /* Offsets in BINFO are in bytes relative to the whole structure
	     while POS is in bits relative to the containing field.  */
	  int binfo_offset = (tree_to_shwi (BINFO_OFFSET (binfo)) + pos
			     / BITS_PER_UNIT);

	  for (i = 0; BINFO_BASE_ITERATE (binfo, i, base_binfo); i++)
	    if (tree_to_shwi (BINFO_OFFSET (base_binfo)) == binfo_offset
		&& types_same_for_odr (TREE_TYPE (base_binfo), TREE_TYPE (fld)))
	      {
		found_binfo = base_binfo;
		break;
	      }
	  if (found_binfo)
	    binfo = found_binfo;
	  else
	    binfo = lookup_binfo_at_offset (binfo, TREE_TYPE (fld),
					    binfo_offset);
	 }

      type = TREE_TYPE (fld);
      offset -= pos;
    }
}

/* Returns true if X is a typedef decl.  */

bool
is_typedef_decl (const_tree x)
{
  return (x && TREE_CODE (x) == TYPE_DECL
          && DECL_ORIGINAL_TYPE (x) != NULL_TREE);
}

/* Returns true iff TYPE is a type variant created for a typedef. */

bool
typedef_variant_p (const_tree type)
{
  return is_typedef_decl (TYPE_NAME (type));
}

/* PR 84195: Replace control characters in "unescaped" with their
   escaped equivalents.  Allow newlines if -fmessage-length has
   been set to a non-zero value.  This is done here, rather than
   where the attribute is recorded as the message length can
   change between these two locations.  */

void
escaped_string::escape (const char *unescaped)
{
  char *escaped;
  size_t i, new_i, len;

  if (m_owned)
    free (m_str);

  m_str = const_cast<char *> (unescaped);
  m_owned = false;

  if (unescaped == NULL || *unescaped == 0)
    return;

  len = strlen (unescaped);
  escaped = NULL;
  new_i = 0;

  for (i = 0; i < len; i++)
    {
      char c = unescaped[i];

      if (!ISCNTRL (c))
	{
	  if (escaped)
	    escaped[new_i++] = c;
	  continue;
	}

      if (c != '\n' || !pp_is_wrapping_line (global_dc->printer))
	{
	  if (escaped == NULL)
	    {
	      /* We only allocate space for a new string if we
		 actually encounter a control character that
		 needs replacing.  */
	      escaped = (char *) xmalloc (len * 2 + 1);
	      strncpy (escaped, unescaped, i);
	      new_i = i;
	    }

	  escaped[new_i++] = '\\';

	  switch (c)
	    {
	    case '\a': escaped[new_i++] = 'a'; break;
	    case '\b': escaped[new_i++] = 'b'; break;
	    case '\f': escaped[new_i++] = 'f'; break;
	    case '\n': escaped[new_i++] = 'n'; break;
	    case '\r': escaped[new_i++] = 'r'; break;
	    case '\t': escaped[new_i++] = 't'; break;
	    case '\v': escaped[new_i++] = 'v'; break;
	    default:   escaped[new_i++] = '?'; break;
	    }
	}
      else if (escaped)
	escaped[new_i++] = c;
    }

  if (escaped)
    {
      escaped[new_i] = 0;
      m_str = escaped;
      m_owned = true;
    }
}

/* Warn about a use of an identifier which was marked deprecated.  Returns
   whether a warning was given.  */

bool
warn_deprecated_use (tree node, tree attr)
{
  escaped_string msg;

  if (node == 0 || !warn_deprecated_decl)
    return false;

  if (!attr)
    {
      if (DECL_P (node))
	attr = DECL_ATTRIBUTES (node);
      else if (TYPE_P (node))
	{
	  tree decl = TYPE_STUB_DECL (node);
	  if (decl)
	    attr = lookup_attribute ("deprecated",
				     TYPE_ATTRIBUTES (TREE_TYPE (decl)));
	}
    }

  if (attr)
    attr = lookup_attribute ("deprecated", attr);

  if (attr)
    msg.escape (TREE_STRING_POINTER (TREE_VALUE (TREE_VALUE (attr))));

  bool w = false;
  if (DECL_P (node))
    {
      auto_diagnostic_group d;
      if (msg)
	w = warning (OPT_Wdeprecated_declarations,
		     "%qD is deprecated: %s", node, (const char *) msg);
      else
	w = warning (OPT_Wdeprecated_declarations,
		     "%qD is deprecated", node);
      if (w)
	inform (DECL_SOURCE_LOCATION (node), "declared here");
    }
  else if (TYPE_P (node))
    {
      tree what = NULL_TREE;
      tree decl = TYPE_STUB_DECL (node);

      if (TYPE_NAME (node))
	{
	  if (TREE_CODE (TYPE_NAME (node)) == IDENTIFIER_NODE)
	    what = TYPE_NAME (node);
	  else if (TREE_CODE (TYPE_NAME (node)) == TYPE_DECL
		   && DECL_NAME (TYPE_NAME (node)))
	    what = DECL_NAME (TYPE_NAME (node));
	}

      auto_diagnostic_group d;
      if (what)
	{
	  if (msg)
	    w = warning (OPT_Wdeprecated_declarations,
			 "%qE is deprecated: %s", what, (const char *) msg);
	  else
	    w = warning (OPT_Wdeprecated_declarations,
			 "%qE is deprecated", what);
	}
      else
	{
	  if (msg)
	    w = warning (OPT_Wdeprecated_declarations,
			 "type is deprecated: %s", (const char *) msg);
	  else
	    w = warning (OPT_Wdeprecated_declarations,
			 "type is deprecated");
	}

      if (w && decl)
	inform (DECL_SOURCE_LOCATION (decl), "declared here");
    }

  return w;
}

/* Return true if REF has a COMPONENT_REF with a bit-field field declaration
   somewhere in it.  */

bool
contains_bitfld_component_ref_p (const_tree ref)
{
  while (handled_component_p (ref))
    {
      if (TREE_CODE (ref) == COMPONENT_REF
          && DECL_BIT_FIELD (TREE_OPERAND (ref, 1)))
        return true;
      ref = TREE_OPERAND (ref, 0);
    }

  return false;
}

/* Try to determine whether a TRY_CATCH expression can fall through.
   This is a subroutine of block_may_fallthru.  */

static bool
try_catch_may_fallthru (const_tree stmt)
{
  tree_stmt_iterator i;

  /* If the TRY block can fall through, the whole TRY_CATCH can
     fall through.  */
  if (block_may_fallthru (TREE_OPERAND (stmt, 0)))
    return true;

  i = tsi_start (TREE_OPERAND (stmt, 1));
  switch (TREE_CODE (tsi_stmt (i)))
    {
    case CATCH_EXPR:
      /* We expect to see a sequence of CATCH_EXPR trees, each with a
	 catch expression and a body.  The whole TRY_CATCH may fall
	 through iff any of the catch bodies falls through.  */
      for (; !tsi_end_p (i); tsi_next (&i))
	{
	  if (block_may_fallthru (CATCH_BODY (tsi_stmt (i))))
	    return true;
	}
      return false;

    case EH_FILTER_EXPR:
      /* The exception filter expression only matters if there is an
	 exception.  If the exception does not match EH_FILTER_TYPES,
	 we will execute EH_FILTER_FAILURE, and we will fall through
	 if that falls through.  If the exception does match
	 EH_FILTER_TYPES, the stack unwinder will continue up the
	 stack, so we will not fall through.  We don't know whether we
	 will throw an exception which matches EH_FILTER_TYPES or not,
	 so we just ignore EH_FILTER_TYPES and assume that we might
	 throw an exception which doesn't match.  */
      return block_may_fallthru (EH_FILTER_FAILURE (tsi_stmt (i)));

    default:
      /* This case represents statements to be executed when an
	 exception occurs.  Those statements are implicitly followed
	 by a RESX statement to resume execution after the exception.
	 So in this case the TRY_CATCH never falls through.  */
      return false;
    }
}

/* Try to determine if we can fall out of the bottom of BLOCK.  This guess
   need not be 100% accurate; simply be conservative and return true if we
   don't know.  This is used only to avoid stupidly generating extra code.
   If we're wrong, we'll just delete the extra code later.  */

bool
block_may_fallthru (const_tree block)
{
  /* This CONST_CAST is okay because expr_last returns its argument
     unmodified and we assign it to a const_tree.  */
  const_tree stmt = expr_last (CONST_CAST_TREE (block));

  switch (stmt ? TREE_CODE (stmt) : ERROR_MARK)
    {
    case GOTO_EXPR:
    case RETURN_EXPR:
      /* Easy cases.  If the last statement of the block implies
	 control transfer, then we can't fall through.  */
      return false;

    case SWITCH_EXPR:
      /* If there is a default: label or case labels cover all possible
	 SWITCH_COND values, then the SWITCH_EXPR will transfer control
	 to some case label in all cases and all we care is whether the
	 SWITCH_BODY falls through.  */
      if (SWITCH_ALL_CASES_P (stmt))
	return block_may_fallthru (SWITCH_BODY (stmt));
      return true;

    case COND_EXPR:
      if (block_may_fallthru (COND_EXPR_THEN (stmt)))
	return true;
      return block_may_fallthru (COND_EXPR_ELSE (stmt));

    case BIND_EXPR:
      return block_may_fallthru (BIND_EXPR_BODY (stmt));

    case TRY_CATCH_EXPR:
      return try_catch_may_fallthru (stmt);

    case TRY_FINALLY_EXPR:
      /* The finally clause is always executed after the try clause,
	 so if it does not fall through, then the try-finally will not
	 fall through.  Otherwise, if the try clause does not fall
	 through, then when the finally clause falls through it will
	 resume execution wherever the try clause was going.  So the
	 whole try-finally will only fall through if both the try
	 clause and the finally clause fall through.  */
      return (block_may_fallthru (TREE_OPERAND (stmt, 0))
	      && block_may_fallthru (TREE_OPERAND (stmt, 1)));

    case EH_ELSE_EXPR:
      return block_may_fallthru (TREE_OPERAND (stmt, 0));

    case MODIFY_EXPR:
      if (TREE_CODE (TREE_OPERAND (stmt, 1)) == CALL_EXPR)
	stmt = TREE_OPERAND (stmt, 1);
      else
	return true;
      /* FALLTHRU */

    case CALL_EXPR:
      /* Functions that do not return do not fall through.  */
      return (call_expr_flags (stmt) & ECF_NORETURN) == 0;

    case CLEANUP_POINT_EXPR:
      return block_may_fallthru (TREE_OPERAND (stmt, 0));

    case TARGET_EXPR:
      return block_may_fallthru (TREE_OPERAND (stmt, 1));

    case ERROR_MARK:
      return true;

    default:
      return lang_hooks.block_may_fallthru (stmt);
    }
}

/* True if we are using EH to handle cleanups.  */
static bool using_eh_for_cleanups_flag = false;

/* This routine is called from front ends to indicate eh should be used for
   cleanups.  */
void
using_eh_for_cleanups (void)
{
  using_eh_for_cleanups_flag = true;
}

/* Query whether EH is used for cleanups.  */
bool
using_eh_for_cleanups_p (void)
{
  return using_eh_for_cleanups_flag;
}

/* Wrapper for tree_code_name to ensure that tree code is valid */
const char *
get_tree_code_name (enum tree_code code)
{
  const char *invalid = "<invalid tree code>";

  /* The tree_code enum promotes to signed, but we could be getting
     invalid values, so force an unsigned comparison.  */
  if (unsigned (code) >= MAX_TREE_CODES)
    {
      if (code == 0xa5a5)
	return "ggc_freed";
      return invalid;
    }

  return tree_code_name[code];
}

/* Drops the TREE_OVERFLOW flag from T.  */

tree
drop_tree_overflow (tree t)
{
  gcc_checking_assert (TREE_OVERFLOW (t));

  /* For tree codes with a sharing machinery re-build the result.  */
  if (poly_int_tree_p (t))
    return wide_int_to_tree (TREE_TYPE (t), wi::to_poly_wide (t));

  /* For VECTOR_CST, remove the overflow bits from the encoded elements
     and canonicalize the result.  */
  if (TREE_CODE (t) == VECTOR_CST)
    {
      tree_vector_builder builder;
      builder.new_unary_operation (TREE_TYPE (t), t, true);
      unsigned int count = builder.encoded_nelts ();
      for (unsigned int i = 0; i < count; ++i)
	{
	  tree elt = VECTOR_CST_ELT (t, i);
	  if (TREE_OVERFLOW (elt))
	    elt = drop_tree_overflow (elt);
	  builder.quick_push (elt);
	}
      return builder.build ();
    }

  /* Otherwise, as all tcc_constants are possibly shared, copy the node
     and drop the flag.  */
  t = copy_node (t);
  TREE_OVERFLOW (t) = 0;

  /* For constants that contain nested constants, drop the flag
     from those as well.  */
  if (TREE_CODE (t) == COMPLEX_CST)
    {
      if (TREE_OVERFLOW (TREE_REALPART (t)))
	TREE_REALPART (t) = drop_tree_overflow (TREE_REALPART (t));
      if (TREE_OVERFLOW (TREE_IMAGPART (t)))
	TREE_IMAGPART (t) = drop_tree_overflow (TREE_IMAGPART (t));
    }

  return t;
}

/* Given a memory reference expression T, return its base address.
   The base address of a memory reference expression is the main
   object being referenced.  For instance, the base address for
   'array[i].fld[j]' is 'array'.  You can think of this as stripping
   away the offset part from a memory address.

   This function calls handled_component_p to strip away all the inner
   parts of the memory reference until it reaches the base object.  */

tree
get_base_address (tree t)
{
  while (handled_component_p (t))
    t = TREE_OPERAND (t, 0);

  if ((TREE_CODE (t) == MEM_REF
       || TREE_CODE (t) == TARGET_MEM_REF)
      && TREE_CODE (TREE_OPERAND (t, 0)) == ADDR_EXPR)
    t = TREE_OPERAND (TREE_OPERAND (t, 0), 0);

  /* ???  Either the alias oracle or all callers need to properly deal
     with WITH_SIZE_EXPRs before we can look through those.  */
  if (TREE_CODE (t) == WITH_SIZE_EXPR)
    return NULL_TREE;

  return t;
}

/* Return a tree of sizetype representing the size, in bytes, of the element
   of EXP, an ARRAY_REF or an ARRAY_RANGE_REF.  */

tree
array_ref_element_size (tree exp)
{
  tree aligned_size = TREE_OPERAND (exp, 3);
  tree elmt_type = TREE_TYPE (TREE_TYPE (TREE_OPERAND (exp, 0)));
  location_t loc = EXPR_LOCATION (exp);

  /* If a size was specified in the ARRAY_REF, it's the size measured
     in alignment units of the element type.  So multiply by that value.  */
  if (aligned_size)
    {
      /* ??? tree_ssa_useless_type_conversion will eliminate casts to
	 sizetype from another type of the same width and signedness.  */
      if (TREE_TYPE (aligned_size) != sizetype)
	aligned_size = fold_convert_loc (loc, sizetype, aligned_size);
      return size_binop_loc (loc, MULT_EXPR, aligned_size,
			     size_int (TYPE_ALIGN_UNIT (elmt_type)));
    }

  /* Otherwise, take the size from that of the element type.  Substitute
     any PLACEHOLDER_EXPR that we have.  */
  else
    return SUBSTITUTE_PLACEHOLDER_IN_EXPR (TYPE_SIZE_UNIT (elmt_type), exp);
}

/* Return a tree representing the lower bound of the array mentioned in
   EXP, an ARRAY_REF or an ARRAY_RANGE_REF.  */

tree
array_ref_low_bound (tree exp)
{
  tree domain_type = TYPE_DOMAIN (TREE_TYPE (TREE_OPERAND (exp, 0)));

  /* If a lower bound is specified in EXP, use it.  */
  if (TREE_OPERAND (exp, 2))
    return TREE_OPERAND (exp, 2);

  /* Otherwise, if there is a domain type and it has a lower bound, use it,
     substituting for a PLACEHOLDER_EXPR as needed.  */
  if (domain_type && TYPE_MIN_VALUE (domain_type))
    return SUBSTITUTE_PLACEHOLDER_IN_EXPR (TYPE_MIN_VALUE (domain_type), exp);

  /* Otherwise, return a zero of the appropriate type.  */
  tree idxtype = TREE_TYPE (TREE_OPERAND (exp, 1));
  return (idxtype == error_mark_node
	  ? integer_zero_node : build_int_cst (idxtype, 0));
}

/* Return a tree representing the upper bound of the array mentioned in
   EXP, an ARRAY_REF or an ARRAY_RANGE_REF.  */

tree
array_ref_up_bound (tree exp)
{
  tree domain_type = TYPE_DOMAIN (TREE_TYPE (TREE_OPERAND (exp, 0)));

  /* If there is a domain type and it has an upper bound, use it, substituting
     for a PLACEHOLDER_EXPR as needed.  */
  if (domain_type && TYPE_MAX_VALUE (domain_type))
    return SUBSTITUTE_PLACEHOLDER_IN_EXPR (TYPE_MAX_VALUE (domain_type), exp);

  /* Otherwise fail.  */
  return NULL_TREE;
}

/* Returns true if REF is an array reference, component reference,
   or memory reference to an array at the end of a structure.
   If this is the case, the array may be allocated larger
   than its upper bound implies.  */

bool
array_at_struct_end_p (tree ref)
{
  tree atype;

  if (TREE_CODE (ref) == ARRAY_REF
      || TREE_CODE (ref) == ARRAY_RANGE_REF)
    {
      atype = TREE_TYPE (TREE_OPERAND (ref, 0));
      ref = TREE_OPERAND (ref, 0);
    }
  else if (TREE_CODE (ref) == COMPONENT_REF
	   && TREE_CODE (TREE_TYPE (TREE_OPERAND (ref, 1))) == ARRAY_TYPE)
    atype = TREE_TYPE (TREE_OPERAND (ref, 1));
  else if (TREE_CODE (ref) == MEM_REF)
    {
      tree arg = TREE_OPERAND (ref, 0);
      if (TREE_CODE (arg) == ADDR_EXPR)
	arg = TREE_OPERAND (arg, 0);
      tree argtype = TREE_TYPE (arg);
      if (TREE_CODE (argtype) == RECORD_TYPE)
	{
	  if (tree fld = last_field (argtype))
	    {
	      atype = TREE_TYPE (fld);
	      if (TREE_CODE (atype) != ARRAY_TYPE)
		return false;
	      if (VAR_P (arg) && DECL_SIZE (fld))
		return false;
	    }
	  else
	    return false;
	}
      else
	return false;
    }
  else
    return false;

  if (TREE_CODE (ref) == STRING_CST)
    return false;

  tree ref_to_array = ref;
  while (handled_component_p (ref))
    {
      /* If the reference chain contains a component reference to a
         non-union type and there follows another field the reference
	 is not at the end of a structure.  */
      if (TREE_CODE (ref) == COMPONENT_REF)
	{
	  if (TREE_CODE (TREE_TYPE (TREE_OPERAND (ref, 0))) == RECORD_TYPE)
	    {
	      tree nextf = DECL_CHAIN (TREE_OPERAND (ref, 1));
	      while (nextf && TREE_CODE (nextf) != FIELD_DECL)
		nextf = DECL_CHAIN (nextf);
	      if (nextf)
		return false;
	    }
	}
      /* If we have a multi-dimensional array we do not consider
         a non-innermost dimension as flex array if the whole
	 multi-dimensional array is at struct end.
	 Same for an array of aggregates with a trailing array
	 member.  */
      else if (TREE_CODE (ref) == ARRAY_REF)
	return false;
      else if (TREE_CODE (ref) == ARRAY_RANGE_REF)
	;
      /* If we view an underlying object as sth else then what we
         gathered up to now is what we have to rely on.  */
      else if (TREE_CODE (ref) == VIEW_CONVERT_EXPR)
	break;
      else
	gcc_unreachable ();

      ref = TREE_OPERAND (ref, 0);
    }

  /* The array now is at struct end.  Treat flexible arrays as
     always subject to extend, even into just padding constrained by
     an underlying decl.  */
  if (! TYPE_SIZE (atype)
      || ! TYPE_DOMAIN (atype)
      || ! TYPE_MAX_VALUE (TYPE_DOMAIN (atype)))
    return true;

  if (TREE_CODE (ref) == MEM_REF
      && TREE_CODE (TREE_OPERAND (ref, 0)) == ADDR_EXPR)
    ref = TREE_OPERAND (TREE_OPERAND (ref, 0), 0);

  /* If the reference is based on a declared entity, the size of the array
     is constrained by its given domain.  (Do not trust commons PR/69368).  */
  if (DECL_P (ref)
      && !(flag_unconstrained_commons
	   && VAR_P (ref) && DECL_COMMON (ref))
      && DECL_SIZE_UNIT (ref)
      && TREE_CODE (DECL_SIZE_UNIT (ref)) == INTEGER_CST)
    {
      /* Check whether the array domain covers all of the available
         padding.  */
      poly_int64 offset;
      if (TREE_CODE (TYPE_SIZE_UNIT (TREE_TYPE (atype))) != INTEGER_CST
	  || TREE_CODE (TYPE_MAX_VALUE (TYPE_DOMAIN (atype))) != INTEGER_CST
          || TREE_CODE (TYPE_MIN_VALUE (TYPE_DOMAIN (atype))) != INTEGER_CST)
	return true;
      if (! get_addr_base_and_unit_offset (ref_to_array, &offset))
	return true;

      /* If at least one extra element fits it is a flexarray.  */
      if (known_le ((wi::to_offset (TYPE_MAX_VALUE (TYPE_DOMAIN (atype)))
		     - wi::to_offset (TYPE_MIN_VALUE (TYPE_DOMAIN (atype)))
		     + 2)
		    * wi::to_offset (TYPE_SIZE_UNIT (TREE_TYPE (atype))),
		    wi::to_offset (DECL_SIZE_UNIT (ref)) - offset))
	return true;

      return false;
    }

  return true;
}

/* Return a tree representing the offset, in bytes, of the field referenced
   by EXP.  This does not include any offset in DECL_FIELD_BIT_OFFSET.  */

tree
component_ref_field_offset (tree exp)
{
  tree aligned_offset = TREE_OPERAND (exp, 2);
  tree field = TREE_OPERAND (exp, 1);
  location_t loc = EXPR_LOCATION (exp);

  /* If an offset was specified in the COMPONENT_REF, it's the offset measured
     in units of DECL_OFFSET_ALIGN / BITS_PER_UNIT.  So multiply by that
     value.  */
  if (aligned_offset)
    {
      /* ??? tree_ssa_useless_type_conversion will eliminate casts to
	 sizetype from another type of the same width and signedness.  */
      if (TREE_TYPE (aligned_offset) != sizetype)
	aligned_offset = fold_convert_loc (loc, sizetype, aligned_offset);
      return size_binop_loc (loc, MULT_EXPR, aligned_offset,
			     size_int (DECL_OFFSET_ALIGN (field)
				       / BITS_PER_UNIT));
    }

  /* Otherwise, take the offset from that of the field.  Substitute
     any PLACEHOLDER_EXPR that we have.  */
  else
    return SUBSTITUTE_PLACEHOLDER_IN_EXPR (DECL_FIELD_OFFSET (field), exp);
}

/* Given the initializer INIT, return the initializer for the field
   DECL if it exists, otherwise null.  Used to obtain the initializer
   for a flexible array member and determine its size.  */

static tree
get_initializer_for (tree init, tree decl)
{
  STRIP_NOPS (init);

  tree fld, fld_init;
  unsigned HOST_WIDE_INT i;
  FOR_EACH_CONSTRUCTOR_ELT (CONSTRUCTOR_ELTS (init), i, fld, fld_init)
    {
      if (decl == fld)
	return fld_init;

      if (TREE_CODE (fld) == CONSTRUCTOR)
	{
	  fld_init = get_initializer_for (fld_init, decl);
	  if (fld_init)
	    return fld_init;
	}
    }

  return NULL_TREE;
}

/* Determines the size of the member referenced by the COMPONENT_REF
   REF, using its initializer expression if necessary in order to
   determine the size of an initialized flexible array member.
   If non-null, set *ARK when REF refers to an interior zero-length
   array or a trailing one-element array.
   Returns the size as sizetype (which might be zero for an object
   with an uninitialized flexible array member) or null if the size
   cannot be determined.  */

tree
component_ref_size (tree ref, special_array_member *sam /* = NULL */)
{
  gcc_assert (TREE_CODE (ref) == COMPONENT_REF);

  special_array_member sambuf;
  if (!sam)
    sam = &sambuf;
  *sam = special_array_member::none;

  /* The object/argument referenced by the COMPONENT_REF and its type.  */
  tree arg = TREE_OPERAND (ref, 0);
  tree argtype = TREE_TYPE (arg);
  /* The referenced member.  */
  tree member = TREE_OPERAND (ref, 1);

  tree memsize = DECL_SIZE_UNIT (member);
  if (memsize)
    {
      tree memtype = TREE_TYPE (member);
      if (TREE_CODE (memtype) != ARRAY_TYPE)
	/* DECL_SIZE may be less than TYPE_SIZE in C++ when referring
	   to the type of a class with a virtual base which doesn't
	   reflect the size of the virtual's members (see pr97595).
	   If that's the case fail for now and implement something
	   more robust in the future.  */
	return (tree_int_cst_equal (memsize, TYPE_SIZE_UNIT (memtype))
		? memsize : NULL_TREE);

      bool trailing = array_at_struct_end_p (ref);
      bool zero_length = integer_zerop (memsize);
      if (!trailing && !zero_length)
	/* MEMBER is either an interior array or is an array with
	   more than one element.  */
	return memsize;

      if (zero_length)
	{
	  if (trailing)
	    *sam = special_array_member::trail_0;
	  else
	    {
	      *sam = special_array_member::int_0;
	      memsize = NULL_TREE;
	    }
	}

      if (!zero_length)
	if (tree dom = TYPE_DOMAIN (memtype))
	  if (tree min = TYPE_MIN_VALUE (dom))
	    if (tree max = TYPE_MAX_VALUE (dom))
	      if (TREE_CODE (min) == INTEGER_CST
		  && TREE_CODE (max) == INTEGER_CST)
		{
		  offset_int minidx = wi::to_offset (min);
		  offset_int maxidx = wi::to_offset (max);
		  offset_int neltsm1 = maxidx - minidx;
		  if (neltsm1 > 0)
		    /* MEMBER is an array with more than one element.  */
		    return memsize;

		  if (neltsm1 == 0)
		    *sam = special_array_member::trail_1;
		}

      /* For a reference to a zero- or one-element array member of a union
	 use the size of the union instead of the size of the member.  */
      if (TREE_CODE (argtype) == UNION_TYPE)
	memsize = TYPE_SIZE_UNIT (argtype);
    }

  /* MEMBER is either a bona fide flexible array member, or a zero-length
     array member, or an array of length one treated as such.  */

  /* If the reference is to a declared object and the member a true
     flexible array, try to determine its size from its initializer.  */
  poly_int64 baseoff = 0;
  tree base = get_addr_base_and_unit_offset (ref, &baseoff);
  if (!base || !VAR_P (base))
    {
      if (*sam != special_array_member::int_0)
	return NULL_TREE;

      if (TREE_CODE (arg) != COMPONENT_REF)
	return NULL_TREE;

      base = arg;
      while (TREE_CODE (base) == COMPONENT_REF)
	base = TREE_OPERAND (base, 0);
      baseoff = tree_to_poly_int64 (byte_position (TREE_OPERAND (ref, 1)));
    }

  /* BASE is the declared object of which MEMBER is either a member
     or that is cast to ARGTYPE (e.g., a char buffer used to store
     an ARGTYPE object).  */
  tree basetype = TREE_TYPE (base);

  /* Determine the base type of the referenced object.  If it's
     the same as ARGTYPE and MEMBER has a known size, return it.  */
  tree bt = basetype;
  if (*sam != special_array_member::int_0)
    while (TREE_CODE (bt) == ARRAY_TYPE)
      bt = TREE_TYPE (bt);
  bool typematch = useless_type_conversion_p (argtype, bt);
  if (memsize && typematch)
    return memsize;

  memsize = NULL_TREE;

  if (typematch)
    /* MEMBER is a true flexible array member.  Compute its size from
       the initializer of the BASE object if it has one.  */
    if (tree init = DECL_P (base) ? DECL_INITIAL (base) : NULL_TREE)
      if (init != error_mark_node)
	{
	  init = get_initializer_for (init, member);
	  if (init)
	    {
	      memsize = TYPE_SIZE_UNIT (TREE_TYPE (init));
	      if (tree refsize = TYPE_SIZE_UNIT (argtype))
		{
		  /* Use the larger of the initializer size and the tail
		     padding in the enclosing struct.  */
		  poly_int64 rsz = tree_to_poly_int64 (refsize);
		  rsz -= baseoff;
		  if (known_lt (tree_to_poly_int64 (memsize), rsz))
		    memsize = wide_int_to_tree (TREE_TYPE (memsize), rsz);
		}

	      baseoff = 0;
	    }
	}

  if (!memsize)
    {
      if (typematch)
	{
	  if (DECL_P (base)
	      && DECL_EXTERNAL (base)
	      && bt == basetype
	      && *sam != special_array_member::int_0)
	    /* The size of a flexible array member of an extern struct
	       with no initializer cannot be determined (it's defined
	       in another translation unit and can have an initializer
	       with an arbitrary number of elements).  */
	    return NULL_TREE;

	  /* Use the size of the base struct or, for interior zero-length
	     arrays, the size of the enclosing type.  */
	  memsize = TYPE_SIZE_UNIT (bt);
	}
      else if (DECL_P (base))
	/* Use the size of the BASE object (possibly an array of some
	   other type such as char used to store the struct).  */
	memsize = DECL_SIZE_UNIT (base);
      else
	return NULL_TREE;
    }

  /* If the flexible array member has a known size use the greater
     of it and the tail padding in the enclosing struct.
     Otherwise, when the size of the flexible array member is unknown
     and the referenced object is not a struct, use the size of its
     type when known.  This detects sizes of array buffers when cast
     to struct types with flexible array members.  */
  if (memsize)
    {
      poly_int64 memsz64 = memsize ? tree_to_poly_int64 (memsize) : 0;
      if (known_lt (baseoff, memsz64))
	{
	  memsz64 -= baseoff;
	  return wide_int_to_tree (TREE_TYPE (memsize), memsz64);
	}
      return size_zero_node;
    }

  /* Return "don't know" for an external non-array object since its
     flexible array member can be initialized to have any number of
     elements.  Otherwise, return zero because the flexible array
     member has no elements.  */
  return (DECL_P (base)
	  && DECL_EXTERNAL (base)
	  && (!typematch
	      || TREE_CODE (basetype) != ARRAY_TYPE)
	  ? NULL_TREE : size_zero_node);
}

/* Return the machine mode of T.  For vectors, returns the mode of the
   inner type.  The main use case is to feed the result to HONOR_NANS,
   avoiding the BLKmode that a direct TYPE_MODE (T) might return.  */

machine_mode
element_mode (const_tree t)
{
  if (!TYPE_P (t))
    t = TREE_TYPE (t);
  if (VECTOR_TYPE_P (t) || TREE_CODE (t) == COMPLEX_TYPE)
    t = TREE_TYPE (t);
  return TYPE_MODE (t);
}

/* Vector types need to re-check the target flags each time we report
   the machine mode.  We need to do this because attribute target can
   change the result of vector_mode_supported_p and have_regs_of_mode
   on a per-function basis.  Thus the TYPE_MODE of a VECTOR_TYPE can
   change on a per-function basis.  */
/* ??? Possibly a better solution is to run through all the types
   referenced by a function and re-compute the TYPE_MODE once, rather
   than make the TYPE_MODE macro call a function.  */

machine_mode
vector_type_mode (const_tree t)
{
  machine_mode mode;

  gcc_assert (TREE_CODE (t) == VECTOR_TYPE);

  mode = t->type_common.mode;
  if (VECTOR_MODE_P (mode)
      && (!targetm.vector_mode_supported_p (mode)
	  || !have_regs_of_mode[mode]))
    {
      scalar_int_mode innermode;

      /* For integers, try mapping it to a same-sized scalar mode.  */
      if (is_int_mode (TREE_TYPE (t)->type_common.mode, &innermode))
	{
	  poly_int64 size = (TYPE_VECTOR_SUBPARTS (t)
			     * GET_MODE_BITSIZE (innermode));
	  scalar_int_mode mode;
	  if (int_mode_for_size (size, 0).exists (&mode)
	      && have_regs_of_mode[mode])
	    return mode;
	}

      return BLKmode;
    }

  return mode;
}

/* Return the size in bits of each element of vector type TYPE.  */

unsigned int
vector_element_bits (const_tree type)
{
  gcc_checking_assert (VECTOR_TYPE_P (type));
  if (VECTOR_BOOLEAN_TYPE_P (type))
    return TYPE_PRECISION (TREE_TYPE (type));
  return tree_to_uhwi (TYPE_SIZE (TREE_TYPE (type)));
}

/* Calculate the size in bits of each element of vector type TYPE
   and return the result as a tree of type bitsizetype.  */

tree
vector_element_bits_tree (const_tree type)
{
  gcc_checking_assert (VECTOR_TYPE_P (type));
  if (VECTOR_BOOLEAN_TYPE_P (type))
    return bitsize_int (vector_element_bits (type));
  return TYPE_SIZE (TREE_TYPE (type));
}

/* Verify that basic properties of T match TV and thus T can be a variant of
   TV.  TV should be the more specified variant (i.e. the main variant).  */

static bool
verify_type_variant (const_tree t, tree tv)
{
  /* Type variant can differ by:

     - TYPE_QUALS: TYPE_READONLY, TYPE_VOLATILE, TYPE_ATOMIC, TYPE_RESTRICT,
                   ENCODE_QUAL_ADDR_SPACE. 
     - main variant may be TYPE_COMPLETE_P and variant types !TYPE_COMPLETE_P
       in this case some values may not be set in the variant types
       (see TYPE_COMPLETE_P checks).
     - it is possible to have TYPE_ARTIFICIAL variant of non-artifical type
     - by TYPE_NAME and attributes (i.e. when variant originate by typedef)
     - TYPE_CANONICAL (TYPE_ALIAS_SET is the same among variants)
     - by the alignment: TYPE_ALIGN and TYPE_USER_ALIGN
     - during LTO by TYPE_CONTEXT if type is TYPE_FILE_SCOPE_P
       this is necessary to make it possible to merge types form different TUs
     - arrays, pointers and references may have TREE_TYPE that is a variant
       of TREE_TYPE of their main variants.
     - aggregates may have new TYPE_FIELDS list that list variants of
       the main variant TYPE_FIELDS.
     - vector types may differ by TYPE_VECTOR_OPAQUE
   */

  /* Convenience macro for matching individual fields.  */
#define verify_variant_match(flag)					    \
  do {									    \
    if (flag (tv) != flag (t))						    \
      {									    \
	error ("type variant differs by %s", #flag);			    \
	debug_tree (tv);						    \
	return false;							    \
      }									    \
  } while (false)

  /* tree_base checks.  */

  verify_variant_match (TREE_CODE);
  /* FIXME: Ada builds non-artificial variants of artificial types.  */
  if (TYPE_ARTIFICIAL (tv) && 0)
    verify_variant_match (TYPE_ARTIFICIAL);
  if (POINTER_TYPE_P (tv))
    verify_variant_match (TYPE_REF_CAN_ALIAS_ALL);
  /* FIXME: TYPE_SIZES_GIMPLIFIED may differs for Ada build.  */
  verify_variant_match (TYPE_UNSIGNED);
  verify_variant_match (TYPE_PACKED);
  if (TREE_CODE (t) == REFERENCE_TYPE)
    verify_variant_match (TYPE_REF_IS_RVALUE);
  if (AGGREGATE_TYPE_P (t))
    verify_variant_match (TYPE_REVERSE_STORAGE_ORDER);
  else
    verify_variant_match (TYPE_SATURATING);
  /* FIXME: This check trigger during libstdc++ build.  */
  if (RECORD_OR_UNION_TYPE_P (t) && COMPLETE_TYPE_P (t) && 0)
    verify_variant_match (TYPE_FINAL_P);

  /* tree_type_common checks.  */

  if (COMPLETE_TYPE_P (t))
    {
      verify_variant_match (TYPE_MODE);
      if (TREE_CODE (TYPE_SIZE (t)) != PLACEHOLDER_EXPR
	  && TREE_CODE (TYPE_SIZE (tv)) != PLACEHOLDER_EXPR)
	verify_variant_match (TYPE_SIZE);
      if (TREE_CODE (TYPE_SIZE_UNIT (t)) != PLACEHOLDER_EXPR
	  && TREE_CODE (TYPE_SIZE_UNIT (tv)) != PLACEHOLDER_EXPR
	  && TYPE_SIZE_UNIT (t) != TYPE_SIZE_UNIT (tv))
	{
	  gcc_assert (!operand_equal_p (TYPE_SIZE_UNIT (t),
					TYPE_SIZE_UNIT (tv), 0));
	  error ("type variant has different %<TYPE_SIZE_UNIT%>");
	  debug_tree (tv);
	  error ("type variant%'s %<TYPE_SIZE_UNIT%>");
	  debug_tree (TYPE_SIZE_UNIT (tv));
	  error ("type%'s %<TYPE_SIZE_UNIT%>");
	  debug_tree (TYPE_SIZE_UNIT (t));
	  return false;
	}
      verify_variant_match (TYPE_NEEDS_CONSTRUCTING);
    }
  verify_variant_match (TYPE_PRECISION);
  if (RECORD_OR_UNION_TYPE_P (t))
    verify_variant_match (TYPE_TRANSPARENT_AGGR);
  else if (TREE_CODE (t) == ARRAY_TYPE)
    verify_variant_match (TYPE_NONALIASED_COMPONENT);
  /* During LTO we merge variant lists from diferent translation units
     that may differ BY TYPE_CONTEXT that in turn may point 
     to TRANSLATION_UNIT_DECL.
     Ada also builds variants of types with different TYPE_CONTEXT.   */
  if ((!in_lto_p || !TYPE_FILE_SCOPE_P (t)) && 0)
    verify_variant_match (TYPE_CONTEXT);
  if (TREE_CODE (t) == ARRAY_TYPE || TREE_CODE (t) == INTEGER_TYPE)
    verify_variant_match (TYPE_STRING_FLAG);
  if (TREE_CODE (t) == RECORD_TYPE || TREE_CODE (t) == UNION_TYPE)
    verify_variant_match (TYPE_CXX_ODR_P);
  if (TYPE_ALIAS_SET_KNOWN_P (t))
    {
      error ("type variant with %<TYPE_ALIAS_SET_KNOWN_P%>");
      debug_tree (tv);
      return false;
    }

  /* tree_type_non_common checks.  */

  /* FIXME: C FE uses TYPE_VFIELD to record C_TYPE_INCOMPLETE_VARS
     and dangle the pointer from time to time.  */
  if (RECORD_OR_UNION_TYPE_P (t) && TYPE_VFIELD (t) != TYPE_VFIELD (tv)
      && (in_lto_p || !TYPE_VFIELD (tv)
	  || TREE_CODE (TYPE_VFIELD (tv)) != TREE_LIST))
    {
      error ("type variant has different %<TYPE_VFIELD%>");
      debug_tree (tv);
      return false;
    }
  if ((TREE_CODE (t) == ENUMERAL_TYPE && COMPLETE_TYPE_P (t))
       || TREE_CODE (t) == INTEGER_TYPE
       || TREE_CODE (t) == BOOLEAN_TYPE
       || TREE_CODE (t) == REAL_TYPE
       || TREE_CODE (t) == FIXED_POINT_TYPE)
    {
      verify_variant_match (TYPE_MAX_VALUE);
      verify_variant_match (TYPE_MIN_VALUE);
    }
  if (TREE_CODE (t) == METHOD_TYPE)
    verify_variant_match (TYPE_METHOD_BASETYPE);
  if (TREE_CODE (t) == OFFSET_TYPE)
    verify_variant_match (TYPE_OFFSET_BASETYPE);
  if (TREE_CODE (t) == ARRAY_TYPE)
    verify_variant_match (TYPE_ARRAY_MAX_SIZE);
  /* FIXME: Be lax and allow TYPE_BINFO to be missing in variant types
     or even type's main variant.  This is needed to make bootstrap pass
     and the bug seems new in GCC 5.
     C++ FE should be updated to make this consistent and we should check
     that TYPE_BINFO is always NULL for !COMPLETE_TYPE_P and otherwise there
     is a match with main variant.

     Also disable the check for Java for now because of parser hack that builds
     first an dummy BINFO and then sometimes replace it by real BINFO in some
     of the copies.  */
  if (RECORD_OR_UNION_TYPE_P (t) && TYPE_BINFO (t) && TYPE_BINFO (tv)
      && TYPE_BINFO (t) != TYPE_BINFO (tv)
      /* FIXME: Java sometimes keep dump TYPE_BINFOs on variant types.
	 Since there is no cheap way to tell C++/Java type w/o LTO, do checking
	 at LTO time only.  */
      && (in_lto_p && odr_type_p (t)))
    {
      error ("type variant has different %<TYPE_BINFO%>");
      debug_tree (tv);
      error ("type variant%'s %<TYPE_BINFO%>");
      debug_tree (TYPE_BINFO (tv));
      error ("type%'s %<TYPE_BINFO%>");
      debug_tree (TYPE_BINFO (t));
      return false;
    }

  /* Check various uses of TYPE_VALUES_RAW.  */
  if (TREE_CODE (t) == ENUMERAL_TYPE
      && TYPE_VALUES (t))
    verify_variant_match (TYPE_VALUES);
  else if (TREE_CODE (t) == ARRAY_TYPE)
    verify_variant_match (TYPE_DOMAIN);
  /* Permit incomplete variants of complete type.  While FEs may complete
     all variants, this does not happen for C++ templates in all cases.  */
  else if (RECORD_OR_UNION_TYPE_P (t)
	   && COMPLETE_TYPE_P (t)
	   && TYPE_FIELDS (t) != TYPE_FIELDS (tv))
    {
      tree f1, f2;

      /* Fortran builds qualified variants as new records with items of
	 qualified type. Verify that they looks same.  */
      for (f1 = TYPE_FIELDS (t), f2 = TYPE_FIELDS (tv);
	   f1 && f2;
	   f1 = TREE_CHAIN (f1), f2 = TREE_CHAIN (f2))
	if (TREE_CODE (f1) != FIELD_DECL || TREE_CODE (f2) != FIELD_DECL
	    || (TYPE_MAIN_VARIANT (TREE_TYPE (f1))
		 != TYPE_MAIN_VARIANT (TREE_TYPE (f2))
		/* FIXME: gfc_nonrestricted_type builds all types as variants
		   with exception of pointer types.  It deeply copies the type
		   which means that we may end up with a variant type
		   referring non-variant pointer.  We may change it to
		   produce types as variants, too, like
		   objc_get_protocol_qualified_type does.  */
		&& !POINTER_TYPE_P (TREE_TYPE (f1)))
	    || DECL_FIELD_OFFSET (f1) != DECL_FIELD_OFFSET (f2)
	    || DECL_FIELD_BIT_OFFSET (f1) != DECL_FIELD_BIT_OFFSET (f2))
	  break;
      if (f1 || f2)
	{
	  error ("type variant has different %<TYPE_FIELDS%>");
	  debug_tree (tv);
	  error ("first mismatch is field");
	  debug_tree (f1);
	  error ("and field");
	  debug_tree (f2);
          return false;
	}
    }
  else if ((TREE_CODE (t) == FUNCTION_TYPE || TREE_CODE (t) == METHOD_TYPE))
    verify_variant_match (TYPE_ARG_TYPES);
  /* For C++ the qualified variant of array type is really an array type
     of qualified TREE_TYPE.
     objc builds variants of pointer where pointer to type is a variant, too
     in objc_get_protocol_qualified_type.  */
  if (TREE_TYPE (t) != TREE_TYPE (tv)
      && ((TREE_CODE (t) != ARRAY_TYPE
	   && !POINTER_TYPE_P (t))
	  || TYPE_MAIN_VARIANT (TREE_TYPE (t))
	     != TYPE_MAIN_VARIANT (TREE_TYPE (tv))))
    {
      error ("type variant has different %<TREE_TYPE%>");
      debug_tree (tv);
      error ("type variant%'s %<TREE_TYPE%>");
      debug_tree (TREE_TYPE (tv));
      error ("type%'s %<TREE_TYPE%>");
      debug_tree (TREE_TYPE (t));
      return false;
    }
  if (type_with_alias_set_p (t)
      && !gimple_canonical_types_compatible_p (t, tv, false))
    {
      error ("type is not compatible with its variant");
      debug_tree (tv);
      error ("type variant%'s %<TREE_TYPE%>");
      debug_tree (TREE_TYPE (tv));
      error ("type%'s %<TREE_TYPE%>");
      debug_tree (TREE_TYPE (t));
      return false;
    }
  return true;
#undef verify_variant_match
}


/* The TYPE_CANONICAL merging machinery.  It should closely resemble
   the middle-end types_compatible_p function.  It needs to avoid
   claiming types are different for types that should be treated
   the same with respect to TBAA.  Canonical types are also used
   for IL consistency checks via the useless_type_conversion_p
   predicate which does not handle all type kinds itself but falls
   back to pointer-comparison of TYPE_CANONICAL for aggregates
   for example.  */

/* Return true if TYPE_UNSIGNED of TYPE should be ignored for canonical
   type calculation because we need to allow inter-operability between signed
   and unsigned variants.  */

bool
type_with_interoperable_signedness (const_tree type)
{
  /* Fortran standard require C_SIGNED_CHAR to be interoperable with both
     signed char and unsigned char.  Similarly fortran FE builds
     C_SIZE_T as signed type, while C defines it unsigned.  */

  return tree_code_for_canonical_type_merging (TREE_CODE (type))
	   == INTEGER_TYPE
         && (TYPE_PRECISION (type) == TYPE_PRECISION (signed_char_type_node)
	     || TYPE_PRECISION (type) == TYPE_PRECISION (size_type_node));
}

/* Return true iff T1 and T2 are structurally identical for what
   TBAA is concerned.  
   This function is used both by lto.c canonical type merging and by the
   verifier.  If TRUST_TYPE_CANONICAL we do not look into structure of types
   that have TYPE_CANONICAL defined and assume them equivalent.  This is useful
   only for LTO because only in these cases TYPE_CANONICAL equivalence
   correspond to one defined by gimple_canonical_types_compatible_p.  */

bool
gimple_canonical_types_compatible_p (const_tree t1, const_tree t2,
				     bool trust_type_canonical)
{
  /* Type variants should be same as the main variant.  When not doing sanity
     checking to verify this fact, go to main variants and save some work.  */
  if (trust_type_canonical)
    {
      t1 = TYPE_MAIN_VARIANT (t1);
      t2 = TYPE_MAIN_VARIANT (t2);
    }

  /* Check first for the obvious case of pointer identity.  */
  if (t1 == t2)
    return true;

  /* Check that we have two types to compare.  */
  if (t1 == NULL_TREE || t2 == NULL_TREE)
    return false;

  /* We consider complete types always compatible with incomplete type.
     This does not make sense for canonical type calculation and thus we
     need to ensure that we are never called on it.

     FIXME: For more correctness the function probably should have three modes
	1) mode assuming that types are complete mathcing their structure
	2) mode allowing incomplete types but producing equivalence classes
	   and thus ignoring all info from complete types
	3) mode allowing incomplete types to match complete but checking
	   compatibility between complete types.

     1 and 2 can be used for canonical type calculation. 3 is the real
     definition of type compatibility that can be used i.e. for warnings during
     declaration merging.  */

  gcc_assert (!trust_type_canonical
	      || (type_with_alias_set_p (t1) && type_with_alias_set_p (t2)));

  /* If the types have been previously registered and found equal
     they still are.  */

  if (TYPE_CANONICAL (t1) && TYPE_CANONICAL (t2)
      && trust_type_canonical)
    {
      /* Do not use TYPE_CANONICAL of pointer types.  For LTO streamed types
	 they are always NULL, but they are set to non-NULL for types
	 constructed by build_pointer_type and variants.  In this case the
	 TYPE_CANONICAL is more fine grained than the equivalnce we test (where
	 all pointers are considered equal.  Be sure to not return false
	 negatives.  */
      gcc_checking_assert (canonical_type_used_p (t1)
			   && canonical_type_used_p (t2));
      return TYPE_CANONICAL (t1) == TYPE_CANONICAL (t2);
    }

  /* For types where we do ODR based TBAA the canonical type is always
     set correctly, so we know that types are different if their
     canonical types does not match.  */
  if (trust_type_canonical
      && (odr_type_p (t1) && odr_based_tbaa_p (t1))
	  != (odr_type_p (t2) && odr_based_tbaa_p (t2)))
    return false;

  /* Can't be the same type if the types don't have the same code.  */
  enum tree_code code = tree_code_for_canonical_type_merging (TREE_CODE (t1));
  if (code != tree_code_for_canonical_type_merging (TREE_CODE (t2)))
    return false;

  /* Qualifiers do not matter for canonical type comparison purposes.  */

  /* Void types and nullptr types are always the same.  */
  if (TREE_CODE (t1) == VOID_TYPE
      || TREE_CODE (t1) == NULLPTR_TYPE)
    return true;

  /* Can't be the same type if they have different mode.  */
  if (TYPE_MODE (t1) != TYPE_MODE (t2))
    return false;

  /* Non-aggregate types can be handled cheaply.  */
  if (INTEGRAL_TYPE_P (t1)
      || SCALAR_FLOAT_TYPE_P (t1)
      || FIXED_POINT_TYPE_P (t1)
      || TREE_CODE (t1) == VECTOR_TYPE
      || TREE_CODE (t1) == COMPLEX_TYPE
      || TREE_CODE (t1) == OFFSET_TYPE
      || POINTER_TYPE_P (t1))
    {
      /* Can't be the same type if they have different recision.  */
      if (TYPE_PRECISION (t1) != TYPE_PRECISION (t2))
	return false;

      /* In some cases the signed and unsigned types are required to be
	 inter-operable.  */
      if (TYPE_UNSIGNED (t1) != TYPE_UNSIGNED (t2)
	  && !type_with_interoperable_signedness (t1))
	return false;

      /* Fortran's C_SIGNED_CHAR is !TYPE_STRING_FLAG but needs to be
	 interoperable with "signed char".  Unless all frontends are revisited
	 to agree on these types, we must ignore the flag completely.  */

      /* Fortran standard define C_PTR type that is compatible with every
 	 C pointer.  For this reason we need to glob all pointers into one.
	 Still pointers in different address spaces are not compatible.  */
      if (POINTER_TYPE_P (t1))
	{
	  if (TYPE_ADDR_SPACE (TREE_TYPE (t1))
	      != TYPE_ADDR_SPACE (TREE_TYPE (t2)))
	    return false;
	}

      /* Tail-recurse to components.  */
      if (TREE_CODE (t1) == VECTOR_TYPE
	  || TREE_CODE (t1) == COMPLEX_TYPE)
	return gimple_canonical_types_compatible_p (TREE_TYPE (t1),
						    TREE_TYPE (t2),
						    trust_type_canonical);

      return true;
    }

  /* Do type-specific comparisons.  */
  switch (TREE_CODE (t1))
    {
    case ARRAY_TYPE:
      /* Array types are the same if the element types are the same and
	 the number of elements are the same.  */
      if (!gimple_canonical_types_compatible_p (TREE_TYPE (t1), TREE_TYPE (t2),
						trust_type_canonical)
	  || TYPE_STRING_FLAG (t1) != TYPE_STRING_FLAG (t2)
	  || TYPE_REVERSE_STORAGE_ORDER (t1) != TYPE_REVERSE_STORAGE_ORDER (t2)
	  || TYPE_NONALIASED_COMPONENT (t1) != TYPE_NONALIASED_COMPONENT (t2))
	return false;
      else
	{
	  tree i1 = TYPE_DOMAIN (t1);
	  tree i2 = TYPE_DOMAIN (t2);

	  /* For an incomplete external array, the type domain can be
 	     NULL_TREE.  Check this condition also.  */
	  if (i1 == NULL_TREE && i2 == NULL_TREE)
	    return true;
	  else if (i1 == NULL_TREE || i2 == NULL_TREE)
	    return false;
	  else
	    {
	      tree min1 = TYPE_MIN_VALUE (i1);
	      tree min2 = TYPE_MIN_VALUE (i2);
	      tree max1 = TYPE_MAX_VALUE (i1);
	      tree max2 = TYPE_MAX_VALUE (i2);

	      /* The minimum/maximum values have to be the same.  */
	      if ((min1 == min2
		   || (min1 && min2
		       && ((TREE_CODE (min1) == PLACEHOLDER_EXPR
			    && TREE_CODE (min2) == PLACEHOLDER_EXPR)
		           || operand_equal_p (min1, min2, 0))))
		  && (max1 == max2
		      || (max1 && max2
			  && ((TREE_CODE (max1) == PLACEHOLDER_EXPR
			       && TREE_CODE (max2) == PLACEHOLDER_EXPR)
			      || operand_equal_p (max1, max2, 0)))))
		return true;
	      else
		return false;
	    }
	}

    case METHOD_TYPE:
    case FUNCTION_TYPE:
      /* Function types are the same if the return type and arguments types
	 are the same.  */
      if (!gimple_canonical_types_compatible_p (TREE_TYPE (t1), TREE_TYPE (t2),
						trust_type_canonical))
	return false;

      if (TYPE_ARG_TYPES (t1) == TYPE_ARG_TYPES (t2))
	return true;
      else
	{
	  tree parms1, parms2;

	  for (parms1 = TYPE_ARG_TYPES (t1), parms2 = TYPE_ARG_TYPES (t2);
	       parms1 && parms2;
	       parms1 = TREE_CHAIN (parms1), parms2 = TREE_CHAIN (parms2))
	    {
	      if (!gimple_canonical_types_compatible_p
		     (TREE_VALUE (parms1), TREE_VALUE (parms2),
		      trust_type_canonical))
		return false;
	    }

	  if (parms1 || parms2)
	    return false;

	  return true;
	}

    case RECORD_TYPE:
    case UNION_TYPE:
    case QUAL_UNION_TYPE:
      {
	tree f1, f2;

	/* Don't try to compare variants of an incomplete type, before
	   TYPE_FIELDS has been copied around.  */
	if (!COMPLETE_TYPE_P (t1) && !COMPLETE_TYPE_P (t2))
	  return true;


	if (TYPE_REVERSE_STORAGE_ORDER (t1) != TYPE_REVERSE_STORAGE_ORDER (t2))
	  return false;

	/* For aggregate types, all the fields must be the same.  */
	for (f1 = TYPE_FIELDS (t1), f2 = TYPE_FIELDS (t2);
	     f1 || f2;
	     f1 = TREE_CHAIN (f1), f2 = TREE_CHAIN (f2))
	  {
	    /* Skip non-fields and zero-sized fields.  */
	    while (f1 && (TREE_CODE (f1) != FIELD_DECL
			  || (DECL_SIZE (f1)
			      && integer_zerop (DECL_SIZE (f1)))))
	      f1 = TREE_CHAIN (f1);
	    while (f2 && (TREE_CODE (f2) != FIELD_DECL
			  || (DECL_SIZE (f2)
			      && integer_zerop (DECL_SIZE (f2)))))
	      f2 = TREE_CHAIN (f2);
	    if (!f1 || !f2)
	      break;
	    /* The fields must have the same name, offset and type.  */
	    if (DECL_NONADDRESSABLE_P (f1) != DECL_NONADDRESSABLE_P (f2)
		|| !gimple_compare_field_offset (f1, f2)
		|| !gimple_canonical_types_compatible_p
		      (TREE_TYPE (f1), TREE_TYPE (f2),
		       trust_type_canonical))
	      return false;
	  }

	/* If one aggregate has more fields than the other, they
	   are not the same.  */
	if (f1 || f2)
	  return false;

	return true;
      }

    default:
      /* Consider all types with language specific trees in them mutually
	 compatible.  This is executed only from verify_type and false
         positives can be tolerated.  */
      gcc_assert (!in_lto_p);
      return true;
    }
}

/* Verify type T.  */

void
verify_type (const_tree t)
{
  bool error_found = false;
  tree mv = TYPE_MAIN_VARIANT (t);
  if (!mv)
    {
      error ("main variant is not defined");
      error_found = true;
    }
  else if (mv != TYPE_MAIN_VARIANT (mv))
    {
      error ("%<TYPE_MAIN_VARIANT%> has different %<TYPE_MAIN_VARIANT%>");
      debug_tree (mv);
      error_found = true;
    }
  else if (t != mv && !verify_type_variant (t, mv))
    error_found = true;

  tree ct = TYPE_CANONICAL (t);
  if (!ct)
    ;
  else if (TYPE_CANONICAL (t) != ct)
    {
      error ("%<TYPE_CANONICAL%> has different %<TYPE_CANONICAL%>");
      debug_tree (ct);
      error_found = true;
    }
  /* Method and function types cannot be used to address memory and thus
     TYPE_CANONICAL really matters only for determining useless conversions.

     FIXME: C++ FE produce declarations of builtin functions that are not
     compatible with main variants.  */
  else if (TREE_CODE (t) == FUNCTION_TYPE)
    ;
  else if (t != ct
	   /* FIXME: gimple_canonical_types_compatible_p cannot compare types
	      with variably sized arrays because their sizes possibly
	      gimplified to different variables.  */
	   && !variably_modified_type_p (ct, NULL)
	   && !gimple_canonical_types_compatible_p (t, ct, false)
	   && COMPLETE_TYPE_P (t))
    {
      error ("%<TYPE_CANONICAL%> is not compatible");
      debug_tree (ct);
      error_found = true;
    }

  if (COMPLETE_TYPE_P (t) && TYPE_CANONICAL (t)
      && TYPE_MODE (t) != TYPE_MODE (TYPE_CANONICAL (t)))
    {
      error ("%<TYPE_MODE%> of %<TYPE_CANONICAL%> is not compatible");
      debug_tree (ct);
      error_found = true;
    }
  if (TYPE_MAIN_VARIANT (t) == t && ct && TYPE_MAIN_VARIANT (ct) != ct)
   {
      error ("%<TYPE_CANONICAL%> of main variant is not main variant");
      debug_tree (ct);
      debug_tree (TYPE_MAIN_VARIANT (ct));
      error_found = true;
   }


  /* Check various uses of TYPE_MIN_VALUE_RAW.  */
  if (RECORD_OR_UNION_TYPE_P (t))
    {
      /* FIXME: C FE uses TYPE_VFIELD to record C_TYPE_INCOMPLETE_VARS
	 and danagle the pointer from time to time.  */
      if (TYPE_VFIELD (t)
	  && TREE_CODE (TYPE_VFIELD (t)) != FIELD_DECL
	  && TREE_CODE (TYPE_VFIELD (t)) != TREE_LIST)
	{
	  error ("%<TYPE_VFIELD%> is not %<FIELD_DECL%> nor %<TREE_LIST%>");
	  debug_tree (TYPE_VFIELD (t));
	  error_found = true;
	}
    }
  else if (TREE_CODE (t) == POINTER_TYPE)
    {
      if (TYPE_NEXT_PTR_TO (t)
	  && TREE_CODE (TYPE_NEXT_PTR_TO (t)) != POINTER_TYPE)
	{
	  error ("%<TYPE_NEXT_PTR_TO%> is not %<POINTER_TYPE%>");
	  debug_tree (TYPE_NEXT_PTR_TO (t));
	  error_found = true;
	}
    }
  else if (TREE_CODE (t) == REFERENCE_TYPE)
    {
      if (TYPE_NEXT_REF_TO (t)
	  && TREE_CODE (TYPE_NEXT_REF_TO (t)) != REFERENCE_TYPE)
	{
	  error ("%<TYPE_NEXT_REF_TO%> is not %<REFERENCE_TYPE%>");
	  debug_tree (TYPE_NEXT_REF_TO (t));
	  error_found = true;
	}
    }
  else if (INTEGRAL_TYPE_P (t) || TREE_CODE (t) == REAL_TYPE
	   || TREE_CODE (t) == FIXED_POINT_TYPE)
    {
      /* FIXME: The following check should pass:
	  useless_type_conversion_p (const_cast <tree> (t),
				     TREE_TYPE (TYPE_MIN_VALUE (t))
	 but does not for C sizetypes in LTO.  */
    }

  /* Check various uses of TYPE_MAXVAL_RAW.  */
  if (RECORD_OR_UNION_TYPE_P (t))
    {
      if (!TYPE_BINFO (t))
	;
      else if (TREE_CODE (TYPE_BINFO (t)) != TREE_BINFO)
	{
	  error ("%<TYPE_BINFO%> is not %<TREE_BINFO%>");
	  debug_tree (TYPE_BINFO (t));
	  error_found = true;
	}
      else if (TREE_TYPE (TYPE_BINFO (t)) != TYPE_MAIN_VARIANT (t))
	{
	  error ("%<TYPE_BINFO%> type is not %<TYPE_MAIN_VARIANT%>");
	  debug_tree (TREE_TYPE (TYPE_BINFO (t)));
	  error_found = true;
	}
    }
  else if (TREE_CODE (t) == FUNCTION_TYPE || TREE_CODE (t) == METHOD_TYPE)
    {
      if (TYPE_METHOD_BASETYPE (t)
	  && TREE_CODE (TYPE_METHOD_BASETYPE (t)) != RECORD_TYPE
	  && TREE_CODE (TYPE_METHOD_BASETYPE (t)) != UNION_TYPE)
	{
	  error ("%<TYPE_METHOD_BASETYPE%> is not record nor union");
	  debug_tree (TYPE_METHOD_BASETYPE (t));
	  error_found = true;
	}
    }
  else if (TREE_CODE (t) == OFFSET_TYPE)
    {
      if (TYPE_OFFSET_BASETYPE (t)
	  && TREE_CODE (TYPE_OFFSET_BASETYPE (t)) != RECORD_TYPE
	  && TREE_CODE (TYPE_OFFSET_BASETYPE (t)) != UNION_TYPE)
	{
	  error ("%<TYPE_OFFSET_BASETYPE%> is not record nor union");
	  debug_tree (TYPE_OFFSET_BASETYPE (t));
	  error_found = true;
	}
    }
  else if (INTEGRAL_TYPE_P (t) || TREE_CODE (t) == REAL_TYPE
	   || TREE_CODE (t) == FIXED_POINT_TYPE)
    {
      /* FIXME: The following check should pass:
	  useless_type_conversion_p (const_cast <tree> (t),
				     TREE_TYPE (TYPE_MAX_VALUE (t))
	 but does not for C sizetypes in LTO.  */
    }
  else if (TREE_CODE (t) == ARRAY_TYPE)
    {
      if (TYPE_ARRAY_MAX_SIZE (t)
	  && TREE_CODE (TYPE_ARRAY_MAX_SIZE (t)) != INTEGER_CST)
        {
	  error ("%<TYPE_ARRAY_MAX_SIZE%> not %<INTEGER_CST%>");
	  debug_tree (TYPE_ARRAY_MAX_SIZE (t));
	  error_found = true;
        } 
    }
  else if (TYPE_MAX_VALUE_RAW (t))
    {
      error ("%<TYPE_MAX_VALUE_RAW%> non-NULL");
      debug_tree (TYPE_MAX_VALUE_RAW (t));
      error_found = true;
    }

  if (TYPE_LANG_SLOT_1 (t) && in_lto_p)
    {
      error ("%<TYPE_LANG_SLOT_1 (binfo)%> field is non-NULL");
      debug_tree (TYPE_LANG_SLOT_1 (t));
      error_found = true;
    }

  /* Check various uses of TYPE_VALUES_RAW.  */
  if (TREE_CODE (t) == ENUMERAL_TYPE)
    for (tree l = TYPE_VALUES (t); l; l = TREE_CHAIN (l))
      {
	tree value = TREE_VALUE (l);
	tree name = TREE_PURPOSE (l);

	/* C FE porduce INTEGER_CST of INTEGER_TYPE, while C++ FE uses
 	   CONST_DECL of ENUMERAL TYPE.  */
	if (TREE_CODE (value) != INTEGER_CST && TREE_CODE (value) != CONST_DECL)
	  {
	    error ("enum value is not %<CONST_DECL%> or %<INTEGER_CST%>");
	    debug_tree (value);
	    debug_tree (name);
	    error_found = true;
	  }
	if (TREE_CODE (TREE_TYPE (value)) != INTEGER_TYPE
	    && !useless_type_conversion_p (const_cast <tree> (t), TREE_TYPE (value)))
	  {
	    error ("enum value type is not %<INTEGER_TYPE%> nor convertible "
		   "to the enum");
	    debug_tree (value);
	    debug_tree (name);
	    error_found = true;
	  }
	if (TREE_CODE (name) != IDENTIFIER_NODE)
	  {
	    error ("enum value name is not %<IDENTIFIER_NODE%>");
	    debug_tree (value);
	    debug_tree (name);
	    error_found = true;
	  }
      }
  else if (TREE_CODE (t) == ARRAY_TYPE)
    {
      if (TYPE_DOMAIN (t) && TREE_CODE (TYPE_DOMAIN (t)) != INTEGER_TYPE)
	{
	  error ("array %<TYPE_DOMAIN%> is not integer type");
	  debug_tree (TYPE_DOMAIN (t));
	  error_found = true;
	}
    }
  else if (RECORD_OR_UNION_TYPE_P (t))
    {
      if (TYPE_FIELDS (t) && !COMPLETE_TYPE_P (t) && in_lto_p)
	{
	  error ("%<TYPE_FIELDS%> defined in incomplete type");
	  error_found = true;
	}
      for (tree fld = TYPE_FIELDS (t); fld; fld = TREE_CHAIN (fld))
	{
	  /* TODO: verify properties of decls.  */
	  if (TREE_CODE (fld) == FIELD_DECL)
	    ;
	  else if (TREE_CODE (fld) == TYPE_DECL)
	    ;
	  else if (TREE_CODE (fld) == CONST_DECL)
	    ;
	  else if (VAR_P (fld))
	    ;
	  else if (TREE_CODE (fld) == TEMPLATE_DECL)
	    ;
	  else if (TREE_CODE (fld) == USING_DECL)
	    ;
	  else if (TREE_CODE (fld) == FUNCTION_DECL)
	    ;
	  else
	    {
	      error ("wrong tree in %<TYPE_FIELDS%> list");
	      debug_tree (fld);
	      error_found = true;
	    }
	}
    }
  else if (TREE_CODE (t) == INTEGER_TYPE
	   || TREE_CODE (t) == BOOLEAN_TYPE
	   || TREE_CODE (t) == OFFSET_TYPE
	   || TREE_CODE (t) == REFERENCE_TYPE
	   || TREE_CODE (t) == NULLPTR_TYPE
	   || TREE_CODE (t) == POINTER_TYPE)
    {
      if (TYPE_CACHED_VALUES_P (t) != (TYPE_CACHED_VALUES (t) != NULL))
	{
	  error ("%<TYPE_CACHED_VALUES_P%> is %i while %<TYPE_CACHED_VALUES%> "
		 "is %p",
		 TYPE_CACHED_VALUES_P (t), (void *)TYPE_CACHED_VALUES (t));
	  error_found = true;
	}
      else if (TYPE_CACHED_VALUES_P (t) && TREE_CODE (TYPE_CACHED_VALUES (t)) != TREE_VEC)
	{
	  error ("%<TYPE_CACHED_VALUES%> is not %<TREE_VEC%>");
	  debug_tree (TYPE_CACHED_VALUES (t));
	  error_found = true;
	}
      /* Verify just enough of cache to ensure that no one copied it to new type.
 	 All copying should go by copy_node that should clear it.  */
      else if (TYPE_CACHED_VALUES_P (t))
	{
	  int i;
	  for (i = 0; i < TREE_VEC_LENGTH (TYPE_CACHED_VALUES (t)); i++)
	    if (TREE_VEC_ELT (TYPE_CACHED_VALUES (t), i)
		&& TREE_TYPE (TREE_VEC_ELT (TYPE_CACHED_VALUES (t), i)) != t)
	      {
		error ("wrong %<TYPE_CACHED_VALUES%> entry");
		debug_tree (TREE_VEC_ELT (TYPE_CACHED_VALUES (t), i));
		error_found = true;
		break;
	      }
	}
    }
  else if (TREE_CODE (t) == FUNCTION_TYPE || TREE_CODE (t) == METHOD_TYPE)
    for (tree l = TYPE_ARG_TYPES (t); l; l = TREE_CHAIN (l))
      {
	/* C++ FE uses TREE_PURPOSE to store initial values.  */
	if (TREE_PURPOSE (l) && in_lto_p)
	  {
	    error ("%<TREE_PURPOSE%> is non-NULL in %<TYPE_ARG_TYPES%> list");
	    debug_tree (l);
	    error_found = true;
	  }
	if (!TYPE_P (TREE_VALUE (l)))
	  {
	    error ("wrong entry in %<TYPE_ARG_TYPES%> list");
	    debug_tree (l);
	    error_found = true;
	  }
      }
  else if (!is_lang_specific (t) && TYPE_VALUES_RAW (t))
    {
      error ("%<TYPE_VALUES_RAW%> field is non-NULL");
      debug_tree (TYPE_VALUES_RAW (t));
      error_found = true;
    }
  if (TREE_CODE (t) != INTEGER_TYPE
      && TREE_CODE (t) != BOOLEAN_TYPE
      && TREE_CODE (t) != OFFSET_TYPE
      && TREE_CODE (t) != REFERENCE_TYPE
      && TREE_CODE (t) != NULLPTR_TYPE
      && TREE_CODE (t) != POINTER_TYPE
      && TYPE_CACHED_VALUES_P (t))
    {
      error ("%<TYPE_CACHED_VALUES_P%> is set while it should not be");
      error_found = true;
    }
  
  /* ipa-devirt makes an assumption that TYPE_METHOD_BASETYPE is always
     TYPE_MAIN_VARIANT and it would be odd to add methods only to variatns
     of a type. */
  if (TREE_CODE (t) == METHOD_TYPE
      && TYPE_MAIN_VARIANT (TYPE_METHOD_BASETYPE (t)) != TYPE_METHOD_BASETYPE (t))
    {
	error ("%<TYPE_METHOD_BASETYPE%> is not main variant");
	error_found = true;
    }

  if (error_found)
    {
      debug_tree (const_cast <tree> (t));
      internal_error ("%qs failed", __func__);
    }
}


/* Return 1 if ARG interpreted as signed in its precision is known to be
   always positive or 2 if ARG is known to be always negative, or 3 if
   ARG may be positive or negative.  */

int
get_range_pos_neg (tree arg)
{
  if (arg == error_mark_node)
    return 3;

  int prec = TYPE_PRECISION (TREE_TYPE (arg));
  int cnt = 0;
  if (TREE_CODE (arg) == INTEGER_CST)
    {
      wide_int w = wi::sext (wi::to_wide (arg), prec);
      if (wi::neg_p (w))
	return 2;
      else
	return 1;
    }
  while (CONVERT_EXPR_P (arg)
	 && INTEGRAL_TYPE_P (TREE_TYPE (TREE_OPERAND (arg, 0)))
	 && TYPE_PRECISION (TREE_TYPE (TREE_OPERAND (arg, 0))) <= prec)
    {
      arg = TREE_OPERAND (arg, 0);
      /* Narrower value zero extended into wider type
	 will always result in positive values.  */
      if (TYPE_UNSIGNED (TREE_TYPE (arg))
	  && TYPE_PRECISION (TREE_TYPE (arg)) < prec)
	return 1;
      prec = TYPE_PRECISION (TREE_TYPE (arg));
      if (++cnt > 30)
	return 3;
    }

  if (TREE_CODE (arg) != SSA_NAME)
    return 3;
  wide_int arg_min, arg_max;
  while (get_range_info (arg, &arg_min, &arg_max) != VR_RANGE)
    {
      gimple *g = SSA_NAME_DEF_STMT (arg);
      if (is_gimple_assign (g)
	  && CONVERT_EXPR_CODE_P (gimple_assign_rhs_code (g)))
	{
	  tree t = gimple_assign_rhs1 (g);
	  if (INTEGRAL_TYPE_P (TREE_TYPE (t))
	      && TYPE_PRECISION (TREE_TYPE (t)) <= prec)
	    {
	      if (TYPE_UNSIGNED (TREE_TYPE (t))
		  && TYPE_PRECISION (TREE_TYPE (t)) < prec)
		return 1;
	      prec = TYPE_PRECISION (TREE_TYPE (t));
	      arg = t;
	      if (++cnt > 30)
		return 3;
	      continue;
	    }
	}
      return 3;
    }
  if (TYPE_UNSIGNED (TREE_TYPE (arg)))
    {
      /* For unsigned values, the "positive" range comes
	 below the "negative" range.  */
      if (!wi::neg_p (wi::sext (arg_max, prec), SIGNED))
	return 1;
      if (wi::neg_p (wi::sext (arg_min, prec), SIGNED))
	return 2;
    }
  else
    {
      if (!wi::neg_p (wi::sext (arg_min, prec), SIGNED))
	return 1;
      if (wi::neg_p (wi::sext (arg_max, prec), SIGNED))
	return 2;
    }
  return 3;
}




/* Return true if ARG is marked with the nonnull attribute in the
   current function signature.  */

bool
nonnull_arg_p (const_tree arg)
{
  tree t, attrs, fntype;
  unsigned HOST_WIDE_INT arg_num;

  gcc_assert (TREE_CODE (arg) == PARM_DECL
	      && (POINTER_TYPE_P (TREE_TYPE (arg))
		  || TREE_CODE (TREE_TYPE (arg)) == OFFSET_TYPE));

  /* The static chain decl is always non null.  */
  if (arg == cfun->static_chain_decl)
    return true;

  /* THIS argument of method is always non-NULL.  */
  if (TREE_CODE (TREE_TYPE (cfun->decl)) == METHOD_TYPE
      && arg == DECL_ARGUMENTS (cfun->decl)
      && flag_delete_null_pointer_checks)
    return true;

  /* Values passed by reference are always non-NULL.  */
  if (TREE_CODE (TREE_TYPE (arg)) == REFERENCE_TYPE
      && flag_delete_null_pointer_checks)
    return true;

  fntype = TREE_TYPE (cfun->decl);
  for (attrs = TYPE_ATTRIBUTES (fntype); attrs; attrs = TREE_CHAIN (attrs))
    {
      attrs = lookup_attribute ("nonnull", attrs);

      /* If "nonnull" wasn't specified, we know nothing about the argument.  */
      if (attrs == NULL_TREE)
	return false;

      /* If "nonnull" applies to all the arguments, then ARG is non-null.  */
      if (TREE_VALUE (attrs) == NULL_TREE)
	return true;

      /* Get the position number for ARG in the function signature.  */
      for (arg_num = 1, t = DECL_ARGUMENTS (cfun->decl);
	   t;
	   t = DECL_CHAIN (t), arg_num++)
	{
	  if (t == arg)
	    break;
	}

      gcc_assert (t == arg);

      /* Now see if ARG_NUM is mentioned in the nonnull list.  */
      for (t = TREE_VALUE (attrs); t; t = TREE_CHAIN (t))
	{
	  if (compare_tree_int (TREE_VALUE (t), arg_num) == 0)
	    return true;
	}
    }

  return false;
}

/* Combine LOC and BLOCK to a combined adhoc loc, retaining any range
   information.  */

location_t
set_block (location_t loc, tree block)
{
  location_t pure_loc = get_pure_location (loc);
  source_range src_range = get_range_from_loc (line_table, loc);
  return COMBINE_LOCATION_DATA (line_table, pure_loc, src_range, block);
}

location_t
set_source_range (tree expr, location_t start, location_t finish)
{
  source_range src_range;
  src_range.m_start = start;
  src_range.m_finish = finish;
  return set_source_range (expr, src_range);
}

location_t
set_source_range (tree expr, source_range src_range)
{
  if (!EXPR_P (expr))
    return UNKNOWN_LOCATION;

  location_t pure_loc = get_pure_location (EXPR_LOCATION (expr));
  location_t adhoc = COMBINE_LOCATION_DATA (line_table,
					    pure_loc,
					    src_range,
					    NULL);
  SET_EXPR_LOCATION (expr, adhoc);
  return adhoc;
}

/* Return EXPR, potentially wrapped with a node expression LOC,
   if !CAN_HAVE_LOCATION_P (expr).

   NON_LVALUE_EXPR is used for wrapping constants, apart from STRING_CST.
   VIEW_CONVERT_EXPR is used for wrapping non-constants and STRING_CST.

   Wrapper nodes can be identified using location_wrapper_p.  */

tree
maybe_wrap_with_location (tree expr, location_t loc)
{
  if (expr == NULL)
    return NULL;
  if (loc == UNKNOWN_LOCATION)
    return expr;
  if (CAN_HAVE_LOCATION_P (expr))
    return expr;
  /* We should only be adding wrappers for constants and for decls,
     or for some exceptional tree nodes (e.g. BASELINK in the C++ FE).  */
  gcc_assert (CONSTANT_CLASS_P (expr)
	      || DECL_P (expr)
	      || EXCEPTIONAL_CLASS_P (expr));

  /* For now, don't add wrappers to exceptional tree nodes, to minimize
     any impact of the wrapper nodes.  */
  if (EXCEPTIONAL_CLASS_P (expr))
    return expr;

  /* Compiler-generated temporary variables don't need a wrapper.  */
  if (DECL_P (expr) && DECL_ARTIFICIAL (expr) && DECL_IGNORED_P (expr))
    return expr;

  /* If any auto_suppress_location_wrappers are active, don't create
     wrappers.  */
  if (suppress_location_wrappers > 0)
    return expr;

  tree_code code
    = (((CONSTANT_CLASS_P (expr) && TREE_CODE (expr) != STRING_CST)
	|| (TREE_CODE (expr) == CONST_DECL && !TREE_STATIC (expr)))
       ? NON_LVALUE_EXPR : VIEW_CONVERT_EXPR);
  tree wrapper = build1_loc (loc, code, TREE_TYPE (expr), expr);
  /* Mark this node as being a wrapper.  */
  EXPR_LOCATION_WRAPPER_P (wrapper) = 1;
  return wrapper;
}

int suppress_location_wrappers;

/* Return the name of combined function FN, for debugging purposes.  */

const char *
combined_fn_name (combined_fn fn)
{
  if (builtin_fn_p (fn))
    {
      tree fndecl = builtin_decl_explicit (as_builtin_fn (fn));
      return IDENTIFIER_POINTER (DECL_NAME (fndecl));
    }
  else
    return internal_fn_name (as_internal_fn (fn));
}

/* Return a bitmap with a bit set corresponding to each argument in
   a function call type FNTYPE declared with attribute nonnull,
   or null if none of the function's argument are nonnull.  The caller
   must free the bitmap.  */

bitmap
get_nonnull_args (const_tree fntype)
{
  if (fntype == NULL_TREE)
    return NULL;

  bitmap argmap = NULL;
  if (TREE_CODE (fntype) == METHOD_TYPE)
    {
      /* The this pointer in C++ non-static member functions is
	 implicitly nonnull whether or not it's declared as such.  */
      argmap = BITMAP_ALLOC (NULL);
      bitmap_set_bit (argmap, 0);
    }

  tree attrs = TYPE_ATTRIBUTES (fntype);
  if (!attrs)
    return argmap;

  /* A function declaration can specify multiple attribute nonnull,
     each with zero or more arguments.  The loop below creates a bitmap
     representing a union of all the arguments.  An empty (but non-null)
     bitmap means that all arguments have been declaraed nonnull.  */
  for ( ; attrs; attrs = TREE_CHAIN (attrs))
    {
      attrs = lookup_attribute ("nonnull", attrs);
      if (!attrs)
	break;

      if (!argmap)
	argmap = BITMAP_ALLOC (NULL);

      if (!TREE_VALUE (attrs))
	{
	  /* Clear the bitmap in case a previous attribute nonnull
	     set it and this one overrides it for all arguments.  */
	  bitmap_clear (argmap);
	  return argmap;
	}

      /* Iterate over the indices of the format arguments declared nonnull
	 and set a bit for each.  */
      for (tree idx = TREE_VALUE (attrs); idx; idx = TREE_CHAIN (idx))
	{
	  unsigned int val = TREE_INT_CST_LOW (TREE_VALUE (idx)) - 1;
	  bitmap_set_bit (argmap, val);
	}
    }

  return argmap;
}

/* Returns true if TYPE is a type where it and all of its subobjects
   (recursively) are of structure, union, or array type.  */

bool
is_empty_type (const_tree type)
{
  if (RECORD_OR_UNION_TYPE_P (type))
    {
      for (tree field = TYPE_FIELDS (type); field; field = DECL_CHAIN (field))
	if (TREE_CODE (field) == FIELD_DECL
	    && !DECL_PADDING_P (field)
	    && !is_empty_type (TREE_TYPE (field)))
	  return false;
      return true;
    }
  else if (TREE_CODE (type) == ARRAY_TYPE)
    return (integer_minus_onep (array_type_nelts (type))
	    || TYPE_DOMAIN (type) == NULL_TREE
	    || is_empty_type (TREE_TYPE (type)));
  return false;
}

/* Implement TARGET_EMPTY_RECORD_P.  Return true if TYPE is an empty type
   that shouldn't be passed via stack.  */

bool
default_is_empty_record (const_tree type)
{
  if (!abi_version_at_least (12))
    return false;

  if (type == error_mark_node)
    return false;

  if (TREE_ADDRESSABLE (type))
    return false;

  return is_empty_type (TYPE_MAIN_VARIANT (type));
}

/* Determine whether TYPE is a structure with a flexible array member,
   or a union containing such a structure (possibly recursively).  */

bool
flexible_array_type_p (const_tree type)
{
  tree x, last;
  switch (TREE_CODE (type))
    {
    case RECORD_TYPE:
      last = NULL_TREE;
      for (x = TYPE_FIELDS (type); x != NULL_TREE; x = DECL_CHAIN (x))
	if (TREE_CODE (x) == FIELD_DECL)
	  last = x;
      if (last == NULL_TREE)
	return false;
      if (TREE_CODE (TREE_TYPE (last)) == ARRAY_TYPE
	  && TYPE_SIZE (TREE_TYPE (last)) == NULL_TREE
	  && TYPE_DOMAIN (TREE_TYPE (last)) != NULL_TREE
	  && TYPE_MAX_VALUE (TYPE_DOMAIN (TREE_TYPE (last))) == NULL_TREE)
	return true;
      return false;
    case UNION_TYPE:
      for (x = TYPE_FIELDS (type); x != NULL_TREE; x = DECL_CHAIN (x))
	{
	  if (TREE_CODE (x) == FIELD_DECL
	      && flexible_array_type_p (TREE_TYPE (x)))
	    return true;
	}
      return false;
    default:
      return false;
  }
}

/* Like int_size_in_bytes, but handle empty records specially.  */

HOST_WIDE_INT
arg_int_size_in_bytes (const_tree type)
{
  return TYPE_EMPTY_P (type) ? 0 : int_size_in_bytes (type);
}

/* Like size_in_bytes, but handle empty records specially.  */

tree
arg_size_in_bytes (const_tree type)
{
  return TYPE_EMPTY_P (type) ? size_zero_node : size_in_bytes (type);
}

/* Return true if an expression with CODE has to have the same result type as
   its first operand.  */

bool
expr_type_first_operand_type_p (tree_code code)
{
  switch (code)
    {
    case NEGATE_EXPR:
    case ABS_EXPR:
    case BIT_NOT_EXPR:
    case PAREN_EXPR:
    case CONJ_EXPR:

    case PLUS_EXPR:
    case MINUS_EXPR:
    case MULT_EXPR:
    case TRUNC_DIV_EXPR:
    case CEIL_DIV_EXPR:
    case FLOOR_DIV_EXPR:
    case ROUND_DIV_EXPR:
    case TRUNC_MOD_EXPR:
    case CEIL_MOD_EXPR:
    case FLOOR_MOD_EXPR:
    case ROUND_MOD_EXPR:
    case RDIV_EXPR:
    case EXACT_DIV_EXPR:
    case MIN_EXPR:
    case MAX_EXPR:
    case BIT_IOR_EXPR:
    case BIT_XOR_EXPR:
    case BIT_AND_EXPR:

    case LSHIFT_EXPR:
    case RSHIFT_EXPR:
    case LROTATE_EXPR:
    case RROTATE_EXPR:
      return true;

    default:
      return false;
    }
}

/* Return a typenode for the "standard" C type with a given name.  */
tree
get_typenode_from_name (const char *name)
{
  if (name == NULL || *name == '\0')
    return NULL_TREE;

  if (strcmp (name, "char") == 0)
    return char_type_node;
  if (strcmp (name, "unsigned char") == 0)
    return unsigned_char_type_node;
  if (strcmp (name, "signed char") == 0)
    return signed_char_type_node;

  if (strcmp (name, "short int") == 0)
    return short_integer_type_node;
  if (strcmp (name, "short unsigned int") == 0)
    return short_unsigned_type_node;

  if (strcmp (name, "int") == 0)
    return integer_type_node;
  if (strcmp (name, "unsigned int") == 0)
    return unsigned_type_node;

  if (strcmp (name, "long int") == 0)
    return long_integer_type_node;
  if (strcmp (name, "long unsigned int") == 0)
    return long_unsigned_type_node;

  if (strcmp (name, "long long int") == 0)
    return long_long_integer_type_node;
  if (strcmp (name, "long long unsigned int") == 0)
    return long_long_unsigned_type_node;

  gcc_unreachable ();
}

/* List of pointer types used to declare builtins before we have seen their
   real declaration.

   Keep the size up to date in tree.h !  */
const builtin_structptr_type builtin_structptr_types[6] = 
{
  { fileptr_type_node, ptr_type_node, "FILE" },
  { const_tm_ptr_type_node, const_ptr_type_node, "tm" },
  { fenv_t_ptr_type_node, ptr_type_node, "fenv_t" },
  { const_fenv_t_ptr_type_node, const_ptr_type_node, "fenv_t" },
  { fexcept_t_ptr_type_node, ptr_type_node, "fexcept_t" },
  { const_fexcept_t_ptr_type_node, const_ptr_type_node, "fexcept_t" }
};

/* Return the maximum object size.  */

tree
max_object_size (void)
{
  /* To do: Make this a configurable parameter.  */
  return TYPE_MAX_VALUE (ptrdiff_type_node);
}

/* A wrapper around TARGET_VERIFY_TYPE_CONTEXT that makes the silent_p
   parameter default to false and that weeds out error_mark_node.  */

bool
verify_type_context (location_t loc, type_context_kind context,
		     const_tree type, bool silent_p)
{
  if (type == error_mark_node)
    return true;

  gcc_assert (TYPE_P (type));
  return (!targetm.verify_type_context
	  || targetm.verify_type_context (loc, context, type, silent_p));
}

/* Return that NEW_ASM and DELETE_ASM name a valid pair of new and
   delete operators.  */

bool
valid_new_delete_pair_p (tree new_asm, tree delete_asm)
{
  const char *new_name = IDENTIFIER_POINTER (new_asm);
  const char *delete_name = IDENTIFIER_POINTER (delete_asm);
  unsigned int new_len = IDENTIFIER_LENGTH (new_asm);
  unsigned int delete_len = IDENTIFIER_LENGTH (delete_asm);

  if (new_len < 5 || delete_len < 6)
    return false;
  if (new_name[0] == '_')
    ++new_name, --new_len;
  if (new_name[0] == '_')
    ++new_name, --new_len;
  if (delete_name[0] == '_')
    ++delete_name, --delete_len;
  if (delete_name[0] == '_')
    ++delete_name, --delete_len;
  if (new_len < 4 || delete_len < 5)
    return false;
  /* *_len is now just the length after initial underscores.  */
  if (new_name[0] != 'Z' || new_name[1] != 'n')
    return false;
  if (delete_name[0] != 'Z' || delete_name[1] != 'd')
    return false;
  /* _Znw must match _Zdl, _Zna must match _Zda.  */
  if ((new_name[2] != 'w' || delete_name[2] != 'l')
      && (new_name[2] != 'a' || delete_name[2] != 'a'))
    return false;
  /* 'j', 'm' and 'y' correspond to size_t.  */
  if (new_name[3] != 'j' && new_name[3] != 'm' && new_name[3] != 'y')
    return false;
  if (delete_name[3] != 'P' || delete_name[4] != 'v')
    return false;
  if (new_len == 4
      || (new_len == 18 && !memcmp (new_name + 4, "RKSt9nothrow_t", 14)))
    {
      /* _ZnXY or _ZnXYRKSt9nothrow_t matches
	 _ZdXPv, _ZdXPvY and _ZdXPvRKSt9nothrow_t.  */
      if (delete_len == 5)
	return true;
      if (delete_len == 6 && delete_name[5] == new_name[3])
	return true;
      if (delete_len == 19 && !memcmp (delete_name + 5, "RKSt9nothrow_t", 14))
	return true;
    }
  else if ((new_len == 19 && !memcmp (new_name + 4, "St11align_val_t", 15))
	   || (new_len == 33
	       && !memcmp (new_name + 4, "St11align_val_tRKSt9nothrow_t", 29)))
    {
      /* _ZnXYSt11align_val_t or _ZnXYSt11align_val_tRKSt9nothrow_t matches
	 _ZdXPvSt11align_val_t or _ZdXPvYSt11align_val_t or  or
	 _ZdXPvSt11align_val_tRKSt9nothrow_t.  */
      if (delete_len == 20 && !memcmp (delete_name + 5, "St11align_val_t", 15))
	return true;
      if (delete_len == 21
	  && delete_name[5] == new_name[3]
	  && !memcmp (delete_name + 6, "St11align_val_t", 15))
	return true;
      if (delete_len == 34
	  && !memcmp (delete_name + 5, "St11align_val_tRKSt9nothrow_t", 29))
	return true;
    }
  return false;
}

#if CHECKING_P

namespace selftest {

/* Selftests for tree.  */

/* Verify that integer constants are sane.  */

static void
test_integer_constants ()
{
  ASSERT_TRUE (integer_type_node != NULL);
  ASSERT_TRUE (build_int_cst (integer_type_node, 0) != NULL);

  tree type = integer_type_node;

  tree zero = build_zero_cst (type);
  ASSERT_EQ (INTEGER_CST, TREE_CODE (zero));
  ASSERT_EQ (type, TREE_TYPE (zero));

  tree one = build_int_cst (type, 1);
  ASSERT_EQ (INTEGER_CST, TREE_CODE (one));
  ASSERT_EQ (type, TREE_TYPE (zero));
}

/* Verify identifiers.  */

static void
test_identifiers ()
{
  tree identifier = get_identifier ("foo");
  ASSERT_EQ (3, IDENTIFIER_LENGTH (identifier));
  ASSERT_STREQ ("foo", IDENTIFIER_POINTER (identifier));
}

/* Verify LABEL_DECL.  */

static void
test_labels ()
{
  tree identifier = get_identifier ("err");
  tree label_decl = build_decl (UNKNOWN_LOCATION, LABEL_DECL,
				identifier, void_type_node);
  ASSERT_EQ (-1, LABEL_DECL_UID (label_decl));
  ASSERT_FALSE (FORCED_LABEL (label_decl));
}

/* Return a new VECTOR_CST node whose type is TYPE and whose values
   are given by VALS.  */

static tree
build_vector (tree type, vec<tree> vals MEM_STAT_DECL)
{
  gcc_assert (known_eq (vals.length (), TYPE_VECTOR_SUBPARTS (type)));
  tree_vector_builder builder (type, vals.length (), 1);
  builder.splice (vals);
  return builder.build ();
}

/* Check that VECTOR_CST ACTUAL contains the elements in EXPECTED.  */

static void
check_vector_cst (vec<tree> expected, tree actual)
{
  ASSERT_KNOWN_EQ (expected.length (),
		   TYPE_VECTOR_SUBPARTS (TREE_TYPE (actual)));
  for (unsigned int i = 0; i < expected.length (); ++i)
    ASSERT_EQ (wi::to_wide (expected[i]),
	       wi::to_wide (vector_cst_elt (actual, i)));
}

/* Check that VECTOR_CST ACTUAL contains NPATTERNS duplicated elements,
   and that its elements match EXPECTED.  */

static void
check_vector_cst_duplicate (vec<tree> expected, tree actual,
			    unsigned int npatterns)
{
  ASSERT_EQ (npatterns, VECTOR_CST_NPATTERNS (actual));
  ASSERT_EQ (1, VECTOR_CST_NELTS_PER_PATTERN (actual));
  ASSERT_EQ (npatterns, vector_cst_encoded_nelts (actual));
  ASSERT_TRUE (VECTOR_CST_DUPLICATE_P (actual));
  ASSERT_FALSE (VECTOR_CST_STEPPED_P (actual));
  check_vector_cst (expected, actual);
}

/* Check that VECTOR_CST ACTUAL contains NPATTERNS foreground elements
   and NPATTERNS background elements, and that its elements match
   EXPECTED.  */

static void
check_vector_cst_fill (vec<tree> expected, tree actual,
		       unsigned int npatterns)
{
  ASSERT_EQ (npatterns, VECTOR_CST_NPATTERNS (actual));
  ASSERT_EQ (2, VECTOR_CST_NELTS_PER_PATTERN (actual));
  ASSERT_EQ (2 * npatterns, vector_cst_encoded_nelts (actual));
  ASSERT_FALSE (VECTOR_CST_DUPLICATE_P (actual));
  ASSERT_FALSE (VECTOR_CST_STEPPED_P (actual));
  check_vector_cst (expected, actual);
}

/* Check that VECTOR_CST ACTUAL contains NPATTERNS stepped patterns,
   and that its elements match EXPECTED.  */

static void
check_vector_cst_stepped (vec<tree> expected, tree actual,
			  unsigned int npatterns)
{
  ASSERT_EQ (npatterns, VECTOR_CST_NPATTERNS (actual));
  ASSERT_EQ (3, VECTOR_CST_NELTS_PER_PATTERN (actual));
  ASSERT_EQ (3 * npatterns, vector_cst_encoded_nelts (actual));
  ASSERT_FALSE (VECTOR_CST_DUPLICATE_P (actual));
  ASSERT_TRUE (VECTOR_CST_STEPPED_P (actual));
  check_vector_cst (expected, actual);
}

/* Test the creation of VECTOR_CSTs.  */

static void
test_vector_cst_patterns (ALONE_CXX_MEM_STAT_INFO)
{
  auto_vec<tree, 8> elements (8);
  elements.quick_grow (8);
  tree element_type = build_nonstandard_integer_type (16, true);
  tree vector_type = build_vector_type (element_type, 8);

  /* Test a simple linear series with a base of 0 and a step of 1:
     { 0, 1, 2, 3, 4, 5, 6, 7 }.  */
  for (unsigned int i = 0; i < 8; ++i)
    elements[i] = build_int_cst (element_type, i);
  tree vector = build_vector (vector_type, elements PASS_MEM_STAT);
  check_vector_cst_stepped (elements, vector, 1);

  /* Try the same with the first element replaced by 100:
     { 100, 1, 2, 3, 4, 5, 6, 7 }.  */
  elements[0] = build_int_cst (element_type, 100);
  vector = build_vector (vector_type, elements PASS_MEM_STAT);
  check_vector_cst_stepped (elements, vector, 1);

  /* Try a series that wraps around.
     { 100, 65531, 65532, 65533, 65534, 65535, 0, 1 }.  */
  for (unsigned int i = 1; i < 8; ++i)
    elements[i] = build_int_cst (element_type, (65530 + i) & 0xffff);
  vector = build_vector (vector_type, elements PASS_MEM_STAT);
  check_vector_cst_stepped (elements, vector, 1);

  /* Try a downward series:
     { 100, 79, 78, 77, 76, 75, 75, 73 }.  */
  for (unsigned int i = 1; i < 8; ++i)
    elements[i] = build_int_cst (element_type, 80 - i);
  vector = build_vector (vector_type, elements PASS_MEM_STAT);
  check_vector_cst_stepped (elements, vector, 1);

  /* Try two interleaved series with different bases and steps:
     { 100, 53, 66, 206, 62, 212, 58, 218 }.  */
  elements[1] = build_int_cst (element_type, 53);
  for (unsigned int i = 2; i < 8; i += 2)
    {
      elements[i] = build_int_cst (element_type, 70 - i * 2);
      elements[i + 1] = build_int_cst (element_type, 200 + i * 3);
    }
  vector = build_vector (vector_type, elements PASS_MEM_STAT);
  check_vector_cst_stepped (elements, vector, 2);

  /* Try a duplicated value:
     { 100, 100, 100, 100, 100, 100, 100, 100 }.  */
  for (unsigned int i = 1; i < 8; ++i)
    elements[i] = elements[0];
  vector = build_vector (vector_type, elements PASS_MEM_STAT);
  check_vector_cst_duplicate (elements, vector, 1);

  /* Try an interleaved duplicated value:
     { 100, 55, 100, 55, 100, 55, 100, 55 }.  */
  elements[1] = build_int_cst (element_type, 55);
  for (unsigned int i = 2; i < 8; ++i)
    elements[i] = elements[i - 2];
  vector = build_vector (vector_type, elements PASS_MEM_STAT);
  check_vector_cst_duplicate (elements, vector, 2);

  /* Try a duplicated value with 2 exceptions
     { 41, 97, 100, 55, 100, 55, 100, 55 }.  */
  elements[0] = build_int_cst (element_type, 41);
  elements[1] = build_int_cst (element_type, 97);
  vector = build_vector (vector_type, elements PASS_MEM_STAT);
  check_vector_cst_fill (elements, vector, 2);

  /* Try with and without a step
     { 41, 97, 100, 21, 100, 35, 100, 49 }.  */
  for (unsigned int i = 3; i < 8; i += 2)
    elements[i] = build_int_cst (element_type, i * 7);
  vector = build_vector (vector_type, elements PASS_MEM_STAT);
  check_vector_cst_stepped (elements, vector, 2);

  /* Try a fully-general constant:
     { 41, 97, 100, 21, 100, 9990, 100, 49 }.  */
  elements[5] = build_int_cst (element_type, 9990);
  vector = build_vector (vector_type, elements PASS_MEM_STAT);
  check_vector_cst_fill (elements, vector, 4);
}

/* Verify that STRIP_NOPS (NODE) is EXPECTED.
   Helper function for test_location_wrappers, to deal with STRIP_NOPS
   modifying its argument in-place.  */

static void
check_strip_nops (tree node, tree expected)
{
  STRIP_NOPS (node);
  ASSERT_EQ (expected, node);
}

/* Verify location wrappers.  */

static void
test_location_wrappers ()
{
  location_t loc = BUILTINS_LOCATION;

  ASSERT_EQ (NULL_TREE, maybe_wrap_with_location (NULL_TREE, loc));

  /* Wrapping a constant.  */
  tree int_cst = build_int_cst (integer_type_node, 42);
  ASSERT_FALSE (CAN_HAVE_LOCATION_P (int_cst));
  ASSERT_FALSE (location_wrapper_p (int_cst));

  tree wrapped_int_cst = maybe_wrap_with_location (int_cst, loc);
  ASSERT_TRUE (location_wrapper_p (wrapped_int_cst));
  ASSERT_EQ (loc, EXPR_LOCATION (wrapped_int_cst));
  ASSERT_EQ (int_cst, tree_strip_any_location_wrapper (wrapped_int_cst));

  /* We shouldn't add wrapper nodes for UNKNOWN_LOCATION.  */
  ASSERT_EQ (int_cst, maybe_wrap_with_location (int_cst, UNKNOWN_LOCATION));

  /* We shouldn't add wrapper nodes for nodes that CAN_HAVE_LOCATION_P.  */
  tree cast = build1 (NOP_EXPR, char_type_node, int_cst);
  ASSERT_TRUE (CAN_HAVE_LOCATION_P (cast));
  ASSERT_EQ (cast, maybe_wrap_with_location (cast, loc));

  /* Wrapping a STRING_CST.  */
  tree string_cst = build_string (4, "foo");
  ASSERT_FALSE (CAN_HAVE_LOCATION_P (string_cst));
  ASSERT_FALSE (location_wrapper_p (string_cst));

  tree wrapped_string_cst = maybe_wrap_with_location (string_cst, loc);
  ASSERT_TRUE (location_wrapper_p (wrapped_string_cst));
  ASSERT_EQ (VIEW_CONVERT_EXPR, TREE_CODE (wrapped_string_cst));
  ASSERT_EQ (loc, EXPR_LOCATION (wrapped_string_cst));
  ASSERT_EQ (string_cst, tree_strip_any_location_wrapper (wrapped_string_cst));


  /* Wrapping a variable.  */
  tree int_var = build_decl (UNKNOWN_LOCATION, VAR_DECL,
			     get_identifier ("some_int_var"),
			     integer_type_node);
  ASSERT_FALSE (CAN_HAVE_LOCATION_P (int_var));
  ASSERT_FALSE (location_wrapper_p (int_var));

  tree wrapped_int_var = maybe_wrap_with_location (int_var, loc);
  ASSERT_TRUE (location_wrapper_p (wrapped_int_var));
  ASSERT_EQ (loc, EXPR_LOCATION (wrapped_int_var));
  ASSERT_EQ (int_var, tree_strip_any_location_wrapper (wrapped_int_var));

  /* Verify that "reinterpret_cast<int>(some_int_var)" is not a location
     wrapper.  */
  tree r_cast = build1 (NON_LVALUE_EXPR, integer_type_node, int_var);
  ASSERT_FALSE (location_wrapper_p (r_cast));
  ASSERT_EQ (r_cast, tree_strip_any_location_wrapper (r_cast));

  /* Verify that STRIP_NOPS removes wrappers.  */
  check_strip_nops (wrapped_int_cst, int_cst);
  check_strip_nops (wrapped_string_cst, string_cst);
  check_strip_nops (wrapped_int_var, int_var);
}

/* Test various tree predicates.  Verify that location wrappers don't
   affect the results.  */

static void
test_predicates ()
{
  /* Build various constants and wrappers around them.  */

  location_t loc = BUILTINS_LOCATION;

  tree i_0 = build_int_cst (integer_type_node, 0);
  tree wr_i_0 = maybe_wrap_with_location (i_0, loc);

  tree i_1 = build_int_cst (integer_type_node, 1);
  tree wr_i_1 = maybe_wrap_with_location (i_1, loc);

  tree i_m1 = build_int_cst (integer_type_node, -1);
  tree wr_i_m1 = maybe_wrap_with_location (i_m1, loc);

  tree f_0 = build_real_from_int_cst (float_type_node, i_0);
  tree wr_f_0 = maybe_wrap_with_location (f_0, loc);
  tree f_1 = build_real_from_int_cst (float_type_node, i_1);
  tree wr_f_1 = maybe_wrap_with_location (f_1, loc);
  tree f_m1 = build_real_from_int_cst (float_type_node, i_m1);
  tree wr_f_m1 = maybe_wrap_with_location (f_m1, loc);

  tree c_i_0 = build_complex (NULL_TREE, i_0, i_0);
  tree c_i_1 = build_complex (NULL_TREE, i_1, i_0);
  tree c_i_m1 = build_complex (NULL_TREE, i_m1, i_0);

  tree c_f_0 = build_complex (NULL_TREE, f_0, f_0);
  tree c_f_1 = build_complex (NULL_TREE, f_1, f_0);
  tree c_f_m1 = build_complex (NULL_TREE, f_m1, f_0);

  /* TODO: vector constants.  */

  /* Test integer_onep.  */
  ASSERT_FALSE (integer_onep (i_0));
  ASSERT_FALSE (integer_onep (wr_i_0));
  ASSERT_TRUE (integer_onep (i_1));
  ASSERT_TRUE (integer_onep (wr_i_1));
  ASSERT_FALSE (integer_onep (i_m1));
  ASSERT_FALSE (integer_onep (wr_i_m1));
  ASSERT_FALSE (integer_onep (f_0));
  ASSERT_FALSE (integer_onep (wr_f_0));
  ASSERT_FALSE (integer_onep (f_1));
  ASSERT_FALSE (integer_onep (wr_f_1));
  ASSERT_FALSE (integer_onep (f_m1));
  ASSERT_FALSE (integer_onep (wr_f_m1));
  ASSERT_FALSE (integer_onep (c_i_0));
  ASSERT_TRUE (integer_onep (c_i_1));
  ASSERT_FALSE (integer_onep (c_i_m1));
  ASSERT_FALSE (integer_onep (c_f_0));
  ASSERT_FALSE (integer_onep (c_f_1));
  ASSERT_FALSE (integer_onep (c_f_m1));

  /* Test integer_zerop.  */
  ASSERT_TRUE (integer_zerop (i_0));
  ASSERT_TRUE (integer_zerop (wr_i_0));
  ASSERT_FALSE (integer_zerop (i_1));
  ASSERT_FALSE (integer_zerop (wr_i_1));
  ASSERT_FALSE (integer_zerop (i_m1));
  ASSERT_FALSE (integer_zerop (wr_i_m1));
  ASSERT_FALSE (integer_zerop (f_0));
  ASSERT_FALSE (integer_zerop (wr_f_0));
  ASSERT_FALSE (integer_zerop (f_1));
  ASSERT_FALSE (integer_zerop (wr_f_1));
  ASSERT_FALSE (integer_zerop (f_m1));
  ASSERT_FALSE (integer_zerop (wr_f_m1));
  ASSERT_TRUE (integer_zerop (c_i_0));
  ASSERT_FALSE (integer_zerop (c_i_1));
  ASSERT_FALSE (integer_zerop (c_i_m1));
  ASSERT_FALSE (integer_zerop (c_f_0));
  ASSERT_FALSE (integer_zerop (c_f_1));
  ASSERT_FALSE (integer_zerop (c_f_m1));

  /* Test integer_all_onesp.  */
  ASSERT_FALSE (integer_all_onesp (i_0));
  ASSERT_FALSE (integer_all_onesp (wr_i_0));
  ASSERT_FALSE (integer_all_onesp (i_1));
  ASSERT_FALSE (integer_all_onesp (wr_i_1));
  ASSERT_TRUE (integer_all_onesp (i_m1));
  ASSERT_TRUE (integer_all_onesp (wr_i_m1));
  ASSERT_FALSE (integer_all_onesp (f_0));
  ASSERT_FALSE (integer_all_onesp (wr_f_0));
  ASSERT_FALSE (integer_all_onesp (f_1));
  ASSERT_FALSE (integer_all_onesp (wr_f_1));
  ASSERT_FALSE (integer_all_onesp (f_m1));
  ASSERT_FALSE (integer_all_onesp (wr_f_m1));
  ASSERT_FALSE (integer_all_onesp (c_i_0));
  ASSERT_FALSE (integer_all_onesp (c_i_1));
  ASSERT_FALSE (integer_all_onesp (c_i_m1));
  ASSERT_FALSE (integer_all_onesp (c_f_0));
  ASSERT_FALSE (integer_all_onesp (c_f_1));
  ASSERT_FALSE (integer_all_onesp (c_f_m1));

  /* Test integer_minus_onep.  */
  ASSERT_FALSE (integer_minus_onep (i_0));
  ASSERT_FALSE (integer_minus_onep (wr_i_0));
  ASSERT_FALSE (integer_minus_onep (i_1));
  ASSERT_FALSE (integer_minus_onep (wr_i_1));
  ASSERT_TRUE (integer_minus_onep (i_m1));
  ASSERT_TRUE (integer_minus_onep (wr_i_m1));
  ASSERT_FALSE (integer_minus_onep (f_0));
  ASSERT_FALSE (integer_minus_onep (wr_f_0));
  ASSERT_FALSE (integer_minus_onep (f_1));
  ASSERT_FALSE (integer_minus_onep (wr_f_1));
  ASSERT_FALSE (integer_minus_onep (f_m1));
  ASSERT_FALSE (integer_minus_onep (wr_f_m1));
  ASSERT_FALSE (integer_minus_onep (c_i_0));
  ASSERT_FALSE (integer_minus_onep (c_i_1));
  ASSERT_TRUE (integer_minus_onep (c_i_m1));
  ASSERT_FALSE (integer_minus_onep (c_f_0));
  ASSERT_FALSE (integer_minus_onep (c_f_1));
  ASSERT_FALSE (integer_minus_onep (c_f_m1));

  /* Test integer_each_onep.  */
  ASSERT_FALSE (integer_each_onep (i_0));
  ASSERT_FALSE (integer_each_onep (wr_i_0));
  ASSERT_TRUE (integer_each_onep (i_1));
  ASSERT_TRUE (integer_each_onep (wr_i_1));
  ASSERT_FALSE (integer_each_onep (i_m1));
  ASSERT_FALSE (integer_each_onep (wr_i_m1));
  ASSERT_FALSE (integer_each_onep (f_0));
  ASSERT_FALSE (integer_each_onep (wr_f_0));
  ASSERT_FALSE (integer_each_onep (f_1));
  ASSERT_FALSE (integer_each_onep (wr_f_1));
  ASSERT_FALSE (integer_each_onep (f_m1));
  ASSERT_FALSE (integer_each_onep (wr_f_m1));
  ASSERT_FALSE (integer_each_onep (c_i_0));
  ASSERT_FALSE (integer_each_onep (c_i_1));
  ASSERT_FALSE (integer_each_onep (c_i_m1));
  ASSERT_FALSE (integer_each_onep (c_f_0));
  ASSERT_FALSE (integer_each_onep (c_f_1));
  ASSERT_FALSE (integer_each_onep (c_f_m1));

  /* Test integer_truep.  */
  ASSERT_FALSE (integer_truep (i_0));
  ASSERT_FALSE (integer_truep (wr_i_0));
  ASSERT_TRUE (integer_truep (i_1));
  ASSERT_TRUE (integer_truep (wr_i_1));
  ASSERT_FALSE (integer_truep (i_m1));
  ASSERT_FALSE (integer_truep (wr_i_m1));
  ASSERT_FALSE (integer_truep (f_0));
  ASSERT_FALSE (integer_truep (wr_f_0));
  ASSERT_FALSE (integer_truep (f_1));
  ASSERT_FALSE (integer_truep (wr_f_1));
  ASSERT_FALSE (integer_truep (f_m1));
  ASSERT_FALSE (integer_truep (wr_f_m1));
  ASSERT_FALSE (integer_truep (c_i_0));
  ASSERT_TRUE (integer_truep (c_i_1));
  ASSERT_FALSE (integer_truep (c_i_m1));
  ASSERT_FALSE (integer_truep (c_f_0));
  ASSERT_FALSE (integer_truep (c_f_1));
  ASSERT_FALSE (integer_truep (c_f_m1));

  /* Test integer_nonzerop.  */
  ASSERT_FALSE (integer_nonzerop (i_0));
  ASSERT_FALSE (integer_nonzerop (wr_i_0));
  ASSERT_TRUE (integer_nonzerop (i_1));
  ASSERT_TRUE (integer_nonzerop (wr_i_1));
  ASSERT_TRUE (integer_nonzerop (i_m1));
  ASSERT_TRUE (integer_nonzerop (wr_i_m1));
  ASSERT_FALSE (integer_nonzerop (f_0));
  ASSERT_FALSE (integer_nonzerop (wr_f_0));
  ASSERT_FALSE (integer_nonzerop (f_1));
  ASSERT_FALSE (integer_nonzerop (wr_f_1));
  ASSERT_FALSE (integer_nonzerop (f_m1));
  ASSERT_FALSE (integer_nonzerop (wr_f_m1));
  ASSERT_FALSE (integer_nonzerop (c_i_0));
  ASSERT_TRUE (integer_nonzerop (c_i_1));
  ASSERT_TRUE (integer_nonzerop (c_i_m1));
  ASSERT_FALSE (integer_nonzerop (c_f_0));
  ASSERT_FALSE (integer_nonzerop (c_f_1));
  ASSERT_FALSE (integer_nonzerop (c_f_m1));

  /* Test real_zerop.  */
  ASSERT_FALSE (real_zerop (i_0));
  ASSERT_FALSE (real_zerop (wr_i_0));
  ASSERT_FALSE (real_zerop (i_1));
  ASSERT_FALSE (real_zerop (wr_i_1));
  ASSERT_FALSE (real_zerop (i_m1));
  ASSERT_FALSE (real_zerop (wr_i_m1));
  ASSERT_TRUE (real_zerop (f_0));
  ASSERT_TRUE (real_zerop (wr_f_0));
  ASSERT_FALSE (real_zerop (f_1));
  ASSERT_FALSE (real_zerop (wr_f_1));
  ASSERT_FALSE (real_zerop (f_m1));
  ASSERT_FALSE (real_zerop (wr_f_m1));
  ASSERT_FALSE (real_zerop (c_i_0));
  ASSERT_FALSE (real_zerop (c_i_1));
  ASSERT_FALSE (real_zerop (c_i_m1));
  ASSERT_TRUE (real_zerop (c_f_0));
  ASSERT_FALSE (real_zerop (c_f_1));
  ASSERT_FALSE (real_zerop (c_f_m1));

  /* Test real_onep.  */
  ASSERT_FALSE (real_onep (i_0));
  ASSERT_FALSE (real_onep (wr_i_0));
  ASSERT_FALSE (real_onep (i_1));
  ASSERT_FALSE (real_onep (wr_i_1));
  ASSERT_FALSE (real_onep (i_m1));
  ASSERT_FALSE (real_onep (wr_i_m1));
  ASSERT_FALSE (real_onep (f_0));
  ASSERT_FALSE (real_onep (wr_f_0));
  ASSERT_TRUE (real_onep (f_1));
  ASSERT_TRUE (real_onep (wr_f_1));
  ASSERT_FALSE (real_onep (f_m1));
  ASSERT_FALSE (real_onep (wr_f_m1));
  ASSERT_FALSE (real_onep (c_i_0));
  ASSERT_FALSE (real_onep (c_i_1));
  ASSERT_FALSE (real_onep (c_i_m1));
  ASSERT_FALSE (real_onep (c_f_0));
  ASSERT_TRUE (real_onep (c_f_1));
  ASSERT_FALSE (real_onep (c_f_m1));

  /* Test real_minus_onep.  */
  ASSERT_FALSE (real_minus_onep (i_0));
  ASSERT_FALSE (real_minus_onep (wr_i_0));
  ASSERT_FALSE (real_minus_onep (i_1));
  ASSERT_FALSE (real_minus_onep (wr_i_1));
  ASSERT_FALSE (real_minus_onep (i_m1));
  ASSERT_FALSE (real_minus_onep (wr_i_m1));
  ASSERT_FALSE (real_minus_onep (f_0));
  ASSERT_FALSE (real_minus_onep (wr_f_0));
  ASSERT_FALSE (real_minus_onep (f_1));
  ASSERT_FALSE (real_minus_onep (wr_f_1));
  ASSERT_TRUE (real_minus_onep (f_m1));
  ASSERT_TRUE (real_minus_onep (wr_f_m1));
  ASSERT_FALSE (real_minus_onep (c_i_0));
  ASSERT_FALSE (real_minus_onep (c_i_1));
  ASSERT_FALSE (real_minus_onep (c_i_m1));
  ASSERT_FALSE (real_minus_onep (c_f_0));
  ASSERT_FALSE (real_minus_onep (c_f_1));
  ASSERT_TRUE (real_minus_onep (c_f_m1));

  /* Test zerop.  */
  ASSERT_TRUE (zerop (i_0));
  ASSERT_TRUE (zerop (wr_i_0));
  ASSERT_FALSE (zerop (i_1));
  ASSERT_FALSE (zerop (wr_i_1));
  ASSERT_FALSE (zerop (i_m1));
  ASSERT_FALSE (zerop (wr_i_m1));
  ASSERT_TRUE (zerop (f_0));
  ASSERT_TRUE (zerop (wr_f_0));
  ASSERT_FALSE (zerop (f_1));
  ASSERT_FALSE (zerop (wr_f_1));
  ASSERT_FALSE (zerop (f_m1));
  ASSERT_FALSE (zerop (wr_f_m1));
  ASSERT_TRUE (zerop (c_i_0));
  ASSERT_FALSE (zerop (c_i_1));
  ASSERT_FALSE (zerop (c_i_m1));
  ASSERT_TRUE (zerop (c_f_0));
  ASSERT_FALSE (zerop (c_f_1));
  ASSERT_FALSE (zerop (c_f_m1));

  /* Test tree_expr_nonnegative_p.  */
  ASSERT_TRUE (tree_expr_nonnegative_p (i_0));
  ASSERT_TRUE (tree_expr_nonnegative_p (wr_i_0));
  ASSERT_TRUE (tree_expr_nonnegative_p (i_1));
  ASSERT_TRUE (tree_expr_nonnegative_p (wr_i_1));
  ASSERT_FALSE (tree_expr_nonnegative_p (i_m1));
  ASSERT_FALSE (tree_expr_nonnegative_p (wr_i_m1));
  ASSERT_TRUE (tree_expr_nonnegative_p (f_0));
  ASSERT_TRUE (tree_expr_nonnegative_p (wr_f_0));
  ASSERT_TRUE (tree_expr_nonnegative_p (f_1));
  ASSERT_TRUE (tree_expr_nonnegative_p (wr_f_1));
  ASSERT_FALSE (tree_expr_nonnegative_p (f_m1));
  ASSERT_FALSE (tree_expr_nonnegative_p (wr_f_m1));
  ASSERT_FALSE (tree_expr_nonnegative_p (c_i_0));
  ASSERT_FALSE (tree_expr_nonnegative_p (c_i_1));
  ASSERT_FALSE (tree_expr_nonnegative_p (c_i_m1));
  ASSERT_FALSE (tree_expr_nonnegative_p (c_f_0));
  ASSERT_FALSE (tree_expr_nonnegative_p (c_f_1));
  ASSERT_FALSE (tree_expr_nonnegative_p (c_f_m1));

  /* Test tree_expr_nonzero_p.  */
  ASSERT_FALSE (tree_expr_nonzero_p (i_0));
  ASSERT_FALSE (tree_expr_nonzero_p (wr_i_0));
  ASSERT_TRUE (tree_expr_nonzero_p (i_1));
  ASSERT_TRUE (tree_expr_nonzero_p (wr_i_1));
  ASSERT_TRUE (tree_expr_nonzero_p (i_m1));
  ASSERT_TRUE (tree_expr_nonzero_p (wr_i_m1));

  /* Test integer_valued_real_p.  */
  ASSERT_FALSE (integer_valued_real_p (i_0));
  ASSERT_TRUE (integer_valued_real_p (f_0));
  ASSERT_TRUE (integer_valued_real_p (wr_f_0));
  ASSERT_TRUE (integer_valued_real_p (f_1));
  ASSERT_TRUE (integer_valued_real_p (wr_f_1));

  /* Test integer_pow2p.  */
  ASSERT_FALSE (integer_pow2p (i_0));
  ASSERT_TRUE (integer_pow2p (i_1));
  ASSERT_TRUE (integer_pow2p (wr_i_1));

  /* Test uniform_integer_cst_p.  */
  ASSERT_TRUE (uniform_integer_cst_p (i_0));
  ASSERT_TRUE (uniform_integer_cst_p (wr_i_0));
  ASSERT_TRUE (uniform_integer_cst_p (i_1));
  ASSERT_TRUE (uniform_integer_cst_p (wr_i_1));
  ASSERT_TRUE (uniform_integer_cst_p (i_m1));
  ASSERT_TRUE (uniform_integer_cst_p (wr_i_m1));
  ASSERT_FALSE (uniform_integer_cst_p (f_0));
  ASSERT_FALSE (uniform_integer_cst_p (wr_f_0));
  ASSERT_FALSE (uniform_integer_cst_p (f_1));
  ASSERT_FALSE (uniform_integer_cst_p (wr_f_1));
  ASSERT_FALSE (uniform_integer_cst_p (f_m1));
  ASSERT_FALSE (uniform_integer_cst_p (wr_f_m1));
  ASSERT_FALSE (uniform_integer_cst_p (c_i_0));
  ASSERT_FALSE (uniform_integer_cst_p (c_i_1));
  ASSERT_FALSE (uniform_integer_cst_p (c_i_m1));
  ASSERT_FALSE (uniform_integer_cst_p (c_f_0));
  ASSERT_FALSE (uniform_integer_cst_p (c_f_1));
  ASSERT_FALSE (uniform_integer_cst_p (c_f_m1));
}

/* Check that string escaping works correctly.  */

static void
test_escaped_strings (void)
{
  int saved_cutoff;
  escaped_string msg;

  msg.escape (NULL);
  /* ASSERT_STREQ does not accept NULL as a valid test
     result, so we have to use ASSERT_EQ instead.  */
  ASSERT_EQ (NULL, (const char *) msg);

  msg.escape ("");
  ASSERT_STREQ ("", (const char *) msg);

  msg.escape ("foobar");
  ASSERT_STREQ ("foobar", (const char *) msg);

  /* Ensure that we have -fmessage-length set to 0.  */
  saved_cutoff = pp_line_cutoff (global_dc->printer);
  pp_line_cutoff (global_dc->printer) = 0;

  msg.escape ("foo\nbar");
  ASSERT_STREQ ("foo\\nbar", (const char *) msg);

  msg.escape ("\a\b\f\n\r\t\v");
  ASSERT_STREQ ("\\a\\b\\f\\n\\r\\t\\v", (const char *) msg);

  /* Now repeat the tests with -fmessage-length set to 5.  */
  pp_line_cutoff (global_dc->printer) = 5;

  /* Note that the newline is not translated into an escape.  */
  msg.escape ("foo\nbar");
  ASSERT_STREQ ("foo\nbar", (const char *) msg);

  msg.escape ("\a\b\f\n\r\t\v");
  ASSERT_STREQ ("\\a\\b\\f\n\\r\\t\\v", (const char *) msg);

  /* Restore the original message length setting.  */
  pp_line_cutoff (global_dc->printer) = saved_cutoff;
}

/* Run all of the selftests within this file.  */

void
tree_c_tests ()
{
  test_integer_constants ();
  test_identifiers ();
  test_labels ();
  test_vector_cst_patterns ();
  test_location_wrappers ();
  test_predicates ();
  test_escaped_strings ();
}

} // namespace selftest

#endif /* CHECKING_P */

#include "gt-tree.h"<|MERGE_RESOLUTION|>--- conflicted
+++ resolved
@@ -1760,10 +1760,6 @@
   return build_poly_int_cst (type, value);
 }
 
-<<<<<<< HEAD
-tree
-cache_integer_cst (tree t, bool replace)
-=======
 /* Insert INTEGER_CST T into a cache of integer constants.  And return
    the cached constant (which may or may not be T).  If MIGHT_DUPLICATE
    is false, and T falls into the type's 'smaller values' range, there
@@ -1773,7 +1769,6 @@
 
 tree
 cache_integer_cst (tree t, bool might_duplicate ATTRIBUTE_UNUSED)
->>>>>>> d579e2e7
 {
   tree type = TREE_TYPE (t);
   int ix = -1;
@@ -1869,11 +1864,7 @@
 
       if (tree r = TREE_VEC_ELT (TYPE_CACHED_VALUES (type), ix))
 	{
-<<<<<<< HEAD
-	  gcc_assert (replace);
-=======
 	  gcc_checking_assert (might_duplicate);
->>>>>>> d579e2e7
 	  t = r;
 	}
       else
@@ -1883,15 +1874,6 @@
     {
       /* Use the cache of larger shared ints.  */
       tree *slot = int_cst_hash_table->find_slot (t, INSERT);
-<<<<<<< HEAD
-      /* If there is already an entry for the number verify it's the
-         same.  */
-      if (tree r = *slot)
-	{
-	  gcc_assert (wi::to_wide (tree (r)) == wi::to_wide (t));
-	  if (replace)
-	    t = r;
-=======
       if (tree r = *slot)
 	{
 	  /* If there is already an entry for the number verify it's the
@@ -1899,7 +1881,6 @@
 	  gcc_checking_assert (wi::to_wide (tree (r)) == wi::to_wide (t));
 	  /* And return the cached value.  */
 	  t = r;
->>>>>>> d579e2e7
 	}
       else
 	/* Otherwise insert this one into the hash table.  */
