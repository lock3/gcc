--- conflicted
+++ resolved
@@ -4871,11 +4871,7 @@
 
       TYPE_ATTRIBUTES (ntype) = attribute;
 
-<<<<<<< HEAD
-      hashval_t hash = type_hash_default (ntype);
-=======
       hashval_t hash = type_hash_canon_hash (ntype);
->>>>>>> 4d0e904f
       ntype = type_hash_canon (hash, ntype);
 
       /* If the target-dependent attributes make NTYPE different from
@@ -6990,11 +6986,7 @@
    speed, rather than maximum entropy.  */
 
 hashval_t
-<<<<<<< HEAD
-type_hash_default (tree type)
-=======
 type_hash_canon_hash (tree type)
->>>>>>> 4d0e904f
 {
   inchash::hash hstate;
 
@@ -7006,7 +6998,6 @@
   for (tree t = TYPE_ATTRIBUTES (type); t; t = TREE_CHAIN (t))
     /* Just the identifier is adequate to distinguish.  */
     hstate.add_object (IDENTIFIER_HASH_VALUE (get_attribute_name (t)));
-<<<<<<< HEAD
 
   switch (TREE_CODE (type))
     {
@@ -7035,36 +7026,6 @@
       }
       break;
 
-=======
-
-  switch (TREE_CODE (type))
-    {
-    case METHOD_TYPE:
-      hstate.add_object (TYPE_HASH (TYPE_METHOD_BASETYPE (type)));
-      /* FALLTHROUGH. */
-    case FUNCTION_TYPE:
-      for (tree t = TYPE_ARG_TYPES (type); t; t = TREE_CHAIN (t))
-	if (TREE_VALUE (t) != error_mark_node)
-	  hstate.add_object (TYPE_HASH (TREE_VALUE (t)));
-      break;
-
-    case OFFSET_TYPE:
-      hstate.add_object (TYPE_HASH (TYPE_OFFSET_BASETYPE (type)));
-      break;
-
-    case ARRAY_TYPE:
-      {
-	if (TYPE_DOMAIN (type))
-	  hstate.add_object (TYPE_HASH (TYPE_DOMAIN (type)));
-	if (!AGGREGATE_TYPE_P (TREE_TYPE (type)))
-	  {
-	    unsigned typeless = TYPE_TYPELESS_STORAGE (type);
-	    hstate.add_object (typeless);
-	  }
-      }
-      break;
-
->>>>>>> 4d0e904f
     case INTEGER_TYPE:
       {
 	tree t = TYPE_MAX_VALUE (type);
@@ -8366,11 +8327,7 @@
       return itype;
     }
 
-<<<<<<< HEAD
-  hashval_t hash = type_hash_default (itype);
-=======
   hashval_t hash = type_hash_canon_hash (itype);
->>>>>>> 4d0e904f
   itype = type_hash_canon (hash, itype);
 
   return itype;
@@ -8479,11 +8436,7 @@
 
   if (shared)
     {
-<<<<<<< HEAD
-      hashval_t hash = type_hash_default (t);
-=======
       hashval_t hash = type_hash_canon_hash (t);
->>>>>>> 4d0e904f
       t = type_hash_canon (hash, t);
     }
 
@@ -8641,11 +8594,7 @@
   TYPE_ARG_TYPES (t) = arg_types;
 
   /* If we already have such a type, use the old one.  */
-<<<<<<< HEAD
-  hashval_t hash = type_hash_default (t);
-=======
   hashval_t hash = type_hash_canon_hash (t);
->>>>>>> 4d0e904f
   t = type_hash_canon (hash, t);
 
   /* Set up the canonical type. */
@@ -8799,11 +8748,7 @@
   TYPE_ARG_TYPES (t) = argtypes;
 
   /* If we already have such a type, use the old one.  */
-<<<<<<< HEAD
-  hashval_t hash = type_hash_default (t);
-=======
   hashval_t hash = type_hash_canon_hash (t);
->>>>>>> 4d0e904f
   t = type_hash_canon (hash, t);
 
   /* Set up the canonical type. */
@@ -8860,11 +8805,7 @@
   TREE_TYPE (t) = type;
 
   /* If we already have such a type, use the old one.  */
-<<<<<<< HEAD
-  hashval_t hash = type_hash_default (t);
-=======
   hashval_t hash = type_hash_canon_hash (t);
->>>>>>> 4d0e904f
   t = type_hash_canon (hash, t);
 
   if (!COMPLETE_TYPE_P (t))
@@ -8907,11 +8848,7 @@
   TREE_TYPE (t) = TYPE_MAIN_VARIANT (component_type);
 
   /* If we already have such a type, use the old one.  */
-<<<<<<< HEAD
-  hashval_t hash = type_hash_default (t);
-=======
   hashval_t hash = type_hash_canon_hash (t);
->>>>>>> 4d0e904f
   t = type_hash_canon (hash, t);
 
   if (!COMPLETE_TYPE_P (t))
@@ -10190,11 +10127,7 @@
 
   layout_type (t);
 
-<<<<<<< HEAD
-  hashval_t hash = type_hash_default (t);
-=======
   hashval_t hash = type_hash_canon_hash (t);
->>>>>>> 4d0e904f
   t = type_hash_canon (hash, t);
 
   /* We have built a main variant, based on the main variant of the
