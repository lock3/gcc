# configure.ac for GCC
# Process this file with autoconf to generate a configuration script.

# Copyright (C) 1997-2021 Free Software Foundation, Inc.

#This file is part of GCC.

#GCC is free software; you can redistribute it and/or modify it under
#the terms of the GNU General Public License as published by the Free
#Software Foundation; either version 3, or (at your option) any later
#version.

#GCC is distributed in the hope that it will be useful, but WITHOUT
#ANY WARRANTY; without even the implied warranty of MERCHANTABILITY or
#FITNESS FOR A PARTICULAR PURPOSE.  See the GNU General Public License
#for more details.

#You should have received a copy of the GNU General Public License
#along with GCC; see the file COPYING3.  If not see
#<http://www.gnu.org/licenses/>.

# --------------------------------
# Initialization and sanity checks
# --------------------------------

AC_INIT
AC_CONFIG_SRCDIR(tree.c)
AC_CONFIG_HEADER(auto-host.h:config.in)

gcc_version=`cat $srcdir/BASE-VER`

# Determine the host, build, and target systems
AC_CANONICAL_BUILD
AC_CANONICAL_HOST
AC_CANONICAL_TARGET

# Determine the noncanonical host name, for Ada.
ACX_NONCANONICAL_HOST

# Determine the noncanonical target name, for directory use.
ACX_NONCANONICAL_TARGET

# Used for constructing correct paths for offload compilers.
real_target_noncanonical=${target_noncanonical}
accel_dir_suffix=

# Determine the target- and build-specific subdirectories
GCC_TOPLEV_SUBDIRS

# Set program_transform_name
AC_ARG_PROGRAM

# Check for bogus environment variables.
# Test if LIBRARY_PATH contains the notation for the current directory
# since this would lead to problems installing/building glibc.
# LIBRARY_PATH contains the current directory if one of the following
# is true:
# - one of the terminals (":" and ";") is the first or last sign
# - two terminals occur directly after each other
# - the path contains an element with a dot in it
AC_MSG_CHECKING(LIBRARY_PATH variable)
changequote(,)dnl
case ${LIBRARY_PATH} in
  [:\;]* | *[:\;] | *[:\;][:\;]* |  *[:\;]. | .[:\;]*| . | *[:\;].[:\;]* )
    library_path_setting="contains current directory"
    ;;
  *)
    library_path_setting="ok"
    ;;
esac
changequote([,])dnl
AC_MSG_RESULT($library_path_setting)
if test "$library_path_setting" != "ok"; then
AC_MSG_ERROR([
*** LIBRARY_PATH shouldn't contain the current directory when
*** building gcc. Please change the environment variable
*** and run configure again.])
fi

# Test if GCC_EXEC_PREFIX contains the notation for the current directory
# since this would lead to problems installing/building glibc.
# GCC_EXEC_PREFIX contains the current directory if one of the following
# is true:
# - one of the terminals (":" and ";") is the first or last sign
# - two terminals occur directly after each other
# - the path contains an element with a dot in it
AC_MSG_CHECKING(GCC_EXEC_PREFIX variable)
changequote(,)dnl
case ${GCC_EXEC_PREFIX} in
  [:\;]* | *[:\;] | *[:\;][:\;]* |  *[:\;]. | .[:\;]*| . | *[:\;].[:\;]* )
    gcc_exec_prefix_setting="contains current directory"
    ;;
  *)
    gcc_exec_prefix_setting="ok"
    ;;
esac
changequote([,])dnl
AC_MSG_RESULT($gcc_exec_prefix_setting)
if test "$gcc_exec_prefix_setting" != "ok"; then
AC_MSG_ERROR([
*** GCC_EXEC_PREFIX shouldn't contain the current directory when
*** building gcc. Please change the environment variable
*** and run configure again.])
fi

# -----------
# Directories
# -----------

# Specify the local prefix
local_prefix=
AC_ARG_WITH(local-prefix,
[AS_HELP_STRING([--with-local-prefix=DIR],
		[specifies directory to put local include])],
[case "${withval}" in
yes)	AC_MSG_ERROR(bad value ${withval} given for local include directory prefix) ;;
no)	;;
*)	local_prefix=$with_local_prefix ;;
esac])

# Default local prefix if it is empty
if test x$local_prefix = x; then
	local_prefix=/usr/local
fi

AC_ARG_WITH([native-system-header-dir],
  [  --with-native-system-header-dir=dir
                          use dir as the directory to look for standard
                          system header files in.  Defaults to /usr/include.],
[
 case ${with_native_system_header_dir} in
 yes|no) AC_MSG_ERROR([bad value ${withval} given for --with-native-system-header-dir]) ;;
 /* | [[A-Za-z]]:[[\\/]]*) ;;
 *) AC_MSG_ERROR([--with-native-system-header-dir argument ${withval} must be an absolute directory]) ;;
 esac
 configured_native_system_header_dir="${withval}"
], [configured_native_system_header_dir=])

AC_ARG_WITH(build-sysroot, 
  [AS_HELP_STRING([--with-build-sysroot=sysroot],
                  [use sysroot as the system root during the build])],
  [if test x"$withval" != x ; then
     SYSROOT_CFLAGS_FOR_TARGET="--sysroot=$withval"
   fi],
  [SYSROOT_CFLAGS_FOR_TARGET=])
AC_SUBST(SYSROOT_CFLAGS_FOR_TARGET)

if test "x$prefix" = xNONE; then
 test_prefix=/usr/local
else
 test_prefix=$prefix
fi
if test "x$exec_prefix" = xNONE; then
 test_exec_prefix=$test_prefix
else
 test_exec_prefix=$exec_prefix
fi

AC_ARG_WITH(sysroot,
[AS_HELP_STRING([[--with-sysroot[=DIR]]],
		[search for usr/lib, usr/include, et al, within DIR])],
[
 case ${with_sysroot} in
 /) ;;
 */) with_sysroot=`echo $with_sysroot | sed 's,/$,,'` ;;
 esac
 case ${with_sysroot} in
 yes) TARGET_SYSTEM_ROOT='${exec_prefix}/${target_noncanonical}/sys-root' ;;
 *) TARGET_SYSTEM_ROOT=$with_sysroot ;;
 esac
   
 TARGET_SYSTEM_ROOT_DEFINE='-DTARGET_SYSTEM_ROOT=\"$(TARGET_SYSTEM_ROOT)\"'
 CROSS_SYSTEM_HEADER_DIR='$(TARGET_SYSTEM_ROOT)$${sysroot_headers_suffix}$(NATIVE_SYSTEM_HEADER_DIR)'
	
 case ${TARGET_SYSTEM_ROOT} in
 "${test_prefix}"|"${test_prefix}/"*|\
 "${test_exec_prefix}"|"${test_exec_prefix}/"*|\
 '${prefix}'|'${prefix}/'*|\
 '${exec_prefix}'|'${exec_prefix}/'*)
   t="$TARGET_SYSTEM_ROOT_DEFINE -DTARGET_SYSTEM_ROOT_RELOCATABLE"
   TARGET_SYSTEM_ROOT_DEFINE="$t"
   ;;
 esac
], [
 TARGET_SYSTEM_ROOT=
 TARGET_SYSTEM_ROOT_DEFINE=
 CROSS_SYSTEM_HEADER_DIR='$(gcc_tooldir)/sys-include'
])
AC_SUBST(TARGET_SYSTEM_ROOT)
AC_SUBST(TARGET_SYSTEM_ROOT_DEFINE)
AC_SUBST(CROSS_SYSTEM_HEADER_DIR)

# Don't set gcc_gxx_include_dir to gxx_include_dir since that's only
# passed in by the toplevel make and thus we'd get different behavior
# depending on where we built the sources.
gcc_gxx_include_dir=
# Specify the g++ header file directory
AC_ARG_WITH(gxx-include-dir,
[AS_HELP_STRING([--with-gxx-include-dir=DIR],
                [specifies directory to put g++ header files])],
[case "${withval}" in
yes)	AC_MSG_ERROR(bad value ${withval} given for g++ include directory) ;;
no)	;;
*)	gcc_gxx_include_dir=$with_gxx_include_dir ;;
esac])

# If both --with-sysroot and --with-gxx-include-dir are passed, we interpolate
# the former in the latter and, upon success, compute gcc_gxx_include_dir as
# relative to the sysroot.
gcc_gxx_include_dir_add_sysroot=0

# This logic must match libstdc++-v3/acinclude.m4:GLIBCXX_EXPORT_INSTALL_INFO.
if test x${gcc_gxx_include_dir} = x; then
  if test x${enable_version_specific_runtime_libs} = xyes; then
    gcc_gxx_include_dir='${libsubdir}/include/c++'
  else
    libstdcxx_incdir='include/c++/$(version)'
    if test x$host != x$target; then
       libstdcxx_incdir="$target_alias/$libstdcxx_incdir"
    fi
    gcc_gxx_include_dir="\$(libsubdir)/\$(libsubdir_to_prefix)$libstdcxx_incdir"
  fi
elif test "${with_sysroot+set}" = set; then
  gcc_gxx_without_sysroot=`expr "${gcc_gxx_include_dir}" : "${with_sysroot}"'\(.*\)'`
  if test "${gcc_gxx_without_sysroot}"; then
    gcc_gxx_include_dir="${gcc_gxx_without_sysroot}"
    gcc_gxx_include_dir_add_sysroot=1
  fi
fi

# Configuration for an alternate set of C++ headers.
gcc_gxx_libcxx_include_dir=
# Specify the alternate g++ header file directory
AC_ARG_WITH(gxx-libcxx-include-dir,
[AS_HELP_STRING([--with-gxx-libcxx-include-dir=DIR],
                [specifies directory to find libc++ header files])],
[case "${withval}" in
yes)	AC_MSG_ERROR(bad value ${withval} given for libc++ include directory) ;;
no)	;;
*)	gcc_gxx_libcxx_include_dir=$with_gxx_libcxx_include_dir ;;
esac])

# If both --with-sysroot and --with-gxx-libcxx-include-dir are passed, we
# check to see if the latter starts with the former and, upon success, compute
# gcc_gxx_libcxx_include_dir as relative to the sysroot.
gcc_gxx_libcxx_include_dir_add_sysroot=0

if test x${gcc_gxx_libcxx_include_dir} != x; then
  AC_DEFINE(ENABLE_STDLIB_OPTION, 1,
            [Define if the -stdlib= option should be enabled.])
else
  AC_DEFINE(ENABLE_STDLIB_OPTION, 0)
fi
# ??? This logic must match libstdc++-v3/acinclude.m4:GLIBCXX_EXPORT_INSTALL_INFO.
if test x${gcc_gxx_libcxx_include_dir} = x; then
  if test x${enable_version_specific_runtime_libs} = xyes; then
    gcc_gxx_libcxx_include_dir='${libsubdir}/libc++_include/c++/v1'
  else
    libcxx_incdir='libc++_include/c++/$(version)/v1'
    if test x$host != x$target; then
       libcxx_incdir="$target_alias/$libcxx_incdir"
    fi
    gcc_gxx_libcxx_include_dir="\$(libsubdir)/\$(libsubdir_to_prefix)$libcxx_incdir"
  fi
elif test "${with_sysroot+set}" = set; then
  gcc_gxx_libcxx_without_sysroot=`expr "${gcc_gxx_libcxx_include_dir}" : "${with_sysroot}"'\(.*\)'`
  if test "${gcc_gxx_libcxx_without_sysroot}"; then
    gcc_gxx_libcxx_include_dir="${gcc_gxx_libcxx_without_sysroot}"
    gcc_gxx_libcxx_include_dir_add_sysroot=1
  fi
fi

AC_ARG_WITH(cpp_install_dir,
[AC_HELP_STRING([--with-cpp-install-dir=DIR],
                [install the user visible C preprocessor in DIR
                 (relative to PREFIX) as well as PREFIX/bin])],
[if test x$withval = xyes; then
  AC_MSG_ERROR([option --with-cpp-install-dir requires an argument])
elif test x$withval != xno; then
  cpp_install_dir=$withval
fi])

# We would like to our source tree to be readonly.  However when releases or
# pre-releases are generated, the flex/bison generated files as well as the 
# various formats of manuals need to be included along with the rest of the
# sources.  Therefore we have --enable-generated-files-in-srcdir to do 
# just that.

AC_MSG_CHECKING([whether to place generated files in the source directory])
  dnl generated-files-in-srcdir is disabled by default
  AC_ARG_ENABLE(generated-files-in-srcdir, 
    [AS_HELP_STRING([--enable-generated-files-in-srcdir],
		    [put copies of generated files in source dir
		     intended for creating source tarballs for users
		     without texinfo bison or flex])],
      generated_files_in_srcdir=$enableval,
      generated_files_in_srcdir=no)

AC_MSG_RESULT($generated_files_in_srcdir)

if test "$generated_files_in_srcdir" = "yes"; then
  GENINSRC=''
else
  GENINSRC='#'
fi
AC_SUBST(GENINSRC)

# -------------------
# Find default linker
# -------------------

# With GNU ld
AC_ARG_WITH(gnu-ld,
[AS_HELP_STRING([--with-gnu-ld], [arrange to work with GNU ld])],
gnu_ld_flag="$with_gnu_ld",
gnu_ld_flag=no)

case $target in
    *darwin*) ld64_flag=yes;; # Darwin can only use a ld64-compatible linker.
    *) ld64_flag=no;;
esac

# With pre-defined ld
AC_ARG_WITH(ld,
[AS_HELP_STRING([--with-ld], [arrange to use the specified ld (full pathname)])],
DEFAULT_LINKER="$with_ld")
if test x"${DEFAULT_LINKER+set}" = x"set"; then
  if test ! -x "$DEFAULT_LINKER"; then
    AC_MSG_ERROR([cannot execute: $DEFAULT_LINKER: check --with-ld or env. var. DEFAULT_LINKER])
  elif $DEFAULT_LINKER -v < /dev/null 2>&1 | grep GNU > /dev/null; then
    gnu_ld_flag=yes
  elif $DEFAULT_LINKER -v < /dev/null 2>&1 | grep ld64- > /dev/null; then
    ld64_flag=yes
  fi
  AC_DEFINE_UNQUOTED(DEFAULT_LINKER,"$DEFAULT_LINKER",
	[Define to enable the use of a default linker.])
fi

AC_MSG_CHECKING([whether a default linker was specified])
if test x"${DEFAULT_LINKER+set}" = x"set"; then
  if test x"$gnu_ld_flag" = x"no"; then
    AC_MSG_RESULT([yes ($DEFAULT_LINKER)])
  else
    AC_MSG_RESULT([yes ($DEFAULT_LINKER - GNU ld)])
  fi
else
  AC_MSG_RESULT(no)
fi

# With demangler in GNU ld
AC_ARG_WITH(demangler-in-ld,
[AS_HELP_STRING([--with-demangler-in-ld], [try to use demangler in GNU ld])],
demangler_in_ld="$with_demangler_in_ld",
demangler_in_ld=yes)

# ----------------------
# Find default assembler
# ----------------------

# With GNU as
AC_ARG_WITH(gnu-as,
[AS_HELP_STRING([--with-gnu-as], [arrange to work with GNU as])],
gas_flag="$with_gnu_as",
gas_flag=no)

AC_ARG_WITH(as,
[AS_HELP_STRING([--with-as], [arrange to use the specified as (full pathname)])],
DEFAULT_ASSEMBLER="$with_as")
if test x"${DEFAULT_ASSEMBLER+set}" = x"set"; then
  if test ! -x "$DEFAULT_ASSEMBLER"; then
    AC_MSG_ERROR([cannot execute: $DEFAULT_ASSEMBLER: check --with-as or env. var. DEFAULT_ASSEMBLER])
  elif $DEFAULT_ASSEMBLER -v < /dev/null 2>&1 | grep GNU > /dev/null; then
    gas_flag=yes
  fi
  AC_DEFINE_UNQUOTED(DEFAULT_ASSEMBLER,"$DEFAULT_ASSEMBLER",
	[Define to enable the use of a default assembler.])
fi

AC_MSG_CHECKING([whether a default assembler was specified])
if test x"${DEFAULT_ASSEMBLER+set}" = x"set"; then
  if test x"$gas_flag" = x"no"; then
    AC_MSG_RESULT([yes ($DEFAULT_ASSEMBLER)])
  else
    AC_MSG_RESULT([yes ($DEFAULT_ASSEMBLER - GNU as)])
  fi
else
  AC_MSG_RESULT(no)
fi

# ---------------
# Find C compiler
# ---------------

# If a non-executable a.out is present (e.g. created by GNU as above even if
# invoked with -v only), the IRIX 6 native ld just overwrites the existing
# file, even when creating an executable, so an execution test fails.
# Remove possible default executable files to avoid this.
#
# FIXME: This really belongs into AC_PROG_CC and can be removed once
# Autoconf includes it.
rm -f a.out a.exe b.out

# Find the native compiler
AC_PROG_CC
AC_PROG_CXX
ACX_PROG_GNAT([-I"$srcdir"/ada/libgnat])

# Do configure tests with the C++ compiler, since that's what we build with.
AC_LANG(C++)

# Remove the -O2: for historical reasons, unless bootstrapping we prefer
# optimizations to be activated explicitly by the toplevel.
case "$CC" in
  */prev-gcc/xgcc*) ;;
  *) CFLAGS=`echo "$CFLAGS " | sed -e "s/-Ofast[[ 	]]//" -e "s/-O[[gs]][[ 	]]//" -e "s/-O[[0-9]]*[[ 	]]//" `
     CXXFLAGS=`echo "$CXXFLAGS " | sed -e "s/-Ofast[[ 	]]//" -e "s/-O[[gs]][[ 	]]//" -e "s/-O[[0-9]]*[[ 	]]//" ` ;;
esac
AC_SUBST(CFLAGS)
AC_SUBST(CXXFLAGS)

# Determine PICFLAG for target gnatlib.
GCC_PICFLAG_FOR_TARGET
AC_SUBST(PICFLAG_FOR_TARGET)

# -------------------------
# Check C compiler features
# -------------------------

AC_USE_SYSTEM_EXTENSIONS

AC_PROG_CPP
AC_C_INLINE

AC_SYS_LARGEFILE

# sizeof(char) is 1 by definition.
AC_CHECK_SIZEOF(void *)
AC_CHECK_SIZEOF(short)
AC_CHECK_SIZEOF(int)
AC_CHECK_SIZEOF(long)
AC_CHECK_TYPES([long long], [AC_CHECK_SIZEOF(long long)])
GCC_STDINT_TYPES
if test x"$ac_cv_c_uint64_t" = x"no" -o x"$ac_cv_c_int64_t" = x"no"; then
  AC_MSG_ERROR([uint64_t or int64_t not found])
fi

# check what underlying integer type int64_t uses
AC_CACHE_CHECK(for int64_t underlying type, ac_cv_int64_t_type, [
AC_COMPILE_IFELSE([AC_LANG_PROGRAM([[
#ifdef HAVE_STDINT_H
#include <stdint.h>
#endif
template <typename T> struct X { };
template <>
struct X<long> { typedef long t; };
]], [[X<int64_t>::t x;]])],[ac_cv_int64_t_type=long],[ac_cv_int64_t_type="long long"])])
if test "$ac_cv_int64_t_type" = "long"; then
  AC_DEFINE(INT64_T_IS_LONG, 1,
  [Define if int64_t uses long as underlying type.])
else
AC_COMPILE_IFELSE([AC_LANG_PROGRAM([[
#ifdef HAVE_STDINT_H
#include <stdint.h>
#endif
template <typename T> struct X { };
template <>
struct X<long long> { typedef long long t; };
]], [[X<int64_t>::t x;]])],[],[AC_MSG_ERROR([error verifying int64_t uses long long])])
fi

AC_CACHE_CHECK(for std::swap in <utility>, ac_cv_std_swap_in_utility, [
AC_COMPILE_IFELSE([AC_LANG_PROGRAM([[
#include <utility>
]], [[int a, b; std::swap(a,b);]])],[ac_cv_std_swap_in_utility=yes],[ac_cv_std_swap_in_utility=no])])
if test $ac_cv_std_swap_in_utility = yes; then
  AC_DEFINE(HAVE_SWAP_IN_UTILITY, 1,
  [Define if <utility> defines std::swap.])
fi

# Check whether compiler is affected by placement new aliasing bug (PR 29286).
# If the host compiler is affected by the bug, and we build with optimization
# enabled (which happens e.g. when cross-compiling), the pool allocator may
# get miscompiled.  Use -fno-strict-aliasing to work around this problem.
# Since there is no reliable feature check for the presence of this bug,
# we simply use a GCC version number check.  (This should never trigger for
# stages 2 or 3 of a native bootstrap.)
aliasing_flags=
if test "$GCC" = yes; then
  saved_CXXFLAGS="$CXXFLAGS"

  # The following test compilation will succeed if and only if $CXX accepts
  # -fno-strict-aliasing *and* is older than GCC 4.3.
  CXXFLAGS="$CXXFLAGS -fno-strict-aliasing"
  AC_MSG_CHECKING([whether $CXX is affected by placement new aliasing bug])
  AC_COMPILE_IFELSE([AC_LANG_SOURCE([
#if (__GNUC__ > 4) || (__GNUC__ == 4 && __GNUC_MINOR__ >= 3)
#error compiler not affected by placement new aliasing bug
#endif
])],
    [AC_MSG_RESULT([yes]); aliasing_flags='-fno-strict-aliasing'],
    [AC_MSG_RESULT([no])])

  CXXFLAGS="$saved_CXXFLAGS"
fi
AC_SUBST(aliasing_flags)



# ---------------------
# Warnings and checking
# ---------------------

# Check $CC warning features (if it's GCC).
# We want to use -pedantic, but we don't want warnings about
# * 'long long'
# * variadic macros
# * overlong strings
# * C++11 narrowing conversions in { }
# So, we only use -pedantic if we can disable those warnings.

# In stage 1, disable -Wformat warnings from old GCCs about new % codes
AC_ARG_ENABLE(build-format-warnings,
  AS_HELP_STRING([--disable-build-format-warnings],[don't use -Wformat while building GCC]),
  [],[enable_build_format_warnings=yes])
AS_IF([test $enable_build_format_warnings = no],
      [wf_opt=-Wno-format],[wf_opt=])
ACX_PROG_CXX_WARNING_OPTS(
	m4_quote(m4_do([-W -Wall -Wno-narrowing -Wwrite-strings ],
		       [-Wcast-qual -Wno-error=format-diag $wf_opt])),
		       [loose_warn])
ACX_PROG_CC_WARNING_OPTS(
	m4_quote(m4_do([-Wstrict-prototypes -Wmissing-prototypes ],
	 	       [-Wno-error=format-diag])), [c_loose_warn])
ACX_PROG_CXX_WARNING_OPTS(
	m4_quote(m4_do([-Wmissing-format-attribute ],
		       [-Woverloaded-virtual])), [strict_warn])
ACX_PROG_CC_WARNING_OPTS(
	m4_quote(m4_do([-Wold-style-definition -Wc++-compat])), [c_strict_warn])
ACX_PROG_CXX_WARNING_ALMOST_PEDANTIC(
	m4_quote(m4_do([-Wno-long-long -Wno-variadic-macros ], 
		       [-Wno-overlength-strings])), [strict_warn])
ACX_PROG_CXX_WARNINGS_ARE_ERRORS([manual], [strict_warn])

# The above macros do nothing if the compiler is not GCC.  However, the
# Makefile has more goo to add other flags, so these variables are used
# to enable warnings only for GCC.
warn_cflags=
warn_cxxflags=
if test "x$GCC" = "xyes"; then
  warn_cflags='$(GCC_WARN_CFLAGS)'
  warn_cxxflags='$(GCC_WARN_CXXFLAGS)'
fi
AC_SUBST(warn_cflags)
AC_SUBST(warn_cxxflags)

# Disable exceptions and RTTI if building with g++
ACX_PROG_CC_WARNING_OPTS(
	m4_quote(m4_do([-fno-exceptions -fno-rtti -fasynchronous-unwind-tables])),
		       [noexception_flags])
	
# Enable expensive internal checks
is_release=
if test x"`cat $srcdir/DEV-PHASE`" != xexperimental; then
  is_release=yes
fi

AC_ARG_ENABLE(checking,
[AS_HELP_STRING([[--enable-checking[=LIST]]],
		[enable expensive run-time checks.  With LIST,
		 enable only specific categories of checks.
		 Categories are: yes,no,all,none,release.
		 Flags are: assert,df,extra,fold,gc,gcac,gimple,misc,
		 rtlflag,rtl,runtime,tree,valgrind,types])],
[ac_checking_flags="${enableval}"],[
# Determine the default checks.
if test x$is_release = x ; then
  ac_checking_flags=yes,extra
else
  ac_checking_flags=release
fi])
IFS="${IFS= 	}"; ac_save_IFS="$IFS"; IFS="$IFS,"
for check in release $ac_checking_flags
do
	case $check in
	# these set all the flags to specific states
	yes)		ac_assert_checking=1 ; ac_checking=1 ; ac_df_checking= ;
			ac_fold_checking= ; ac_gc_checking=1 ; ac_extra_checking= ;
			ac_gc_always_collect= ; ac_gimple_checking=1 ; ac_rtl_checking= ;
			ac_rtlflag_checking=1 ; ac_runtime_checking=1 ;
			ac_tree_checking=1 ; ac_valgrind_checking= ;
			ac_types_checking=1 ;;
	no|none)	ac_assert_checking= ; ac_checking= ; ac_df_checking= ;
			ac_fold_checking= ; ac_gc_checking= ; ac_extra_checking= ;
			ac_gc_always_collect= ; ac_gimple_checking= ; ac_rtl_checking= ;
			ac_rtlflag_checking= ; ac_runtime_checking= ;
			ac_tree_checking= ; ac_valgrind_checking= ;
			ac_types_checking= ;;
	all)		ac_assert_checking=1 ; ac_checking=1 ; ac_df_checking=1 ;
			ac_fold_checking=1 ; ac_gc_checking=1 ; ac_extra_checking=1 ;
			ac_gc_always_collect=1 ; ac_gimple_checking=1 ; ac_rtl_checking=1 ;
			ac_rtlflag_checking=1 ; ac_runtime_checking=1 ;
			ac_tree_checking=1 ; ac_valgrind_checking= ;
			ac_types_checking=1 ;;
	release)	ac_assert_checking=1 ; ac_checking= ; ac_df_checking= ;
			ac_fold_checking= ; ac_gc_checking= ; ac_extra_checking= ;
			ac_gc_always_collect= ; ac_gimple_checking= ; ac_rtl_checking= ;
			ac_rtlflag_checking= ; ac_runtime_checking=1 ;
			ac_tree_checking= ; ac_valgrind_checking= ;
			ac_types_checking= ;;
	# these enable particular checks
	assert) 	ac_assert_checking=1 ;;
	df)		ac_df_checking=1 ;;
	extra)		ac_extra_checking=1 ;;
	fold)		ac_fold_checking=1 ;;
	gc)		ac_gc_checking=1 ;;
	gcac)		ac_gc_always_collect=1 ;;
	gimple)		ac_gimple_checking=1 ;;
	misc)		ac_checking=1 ;;
	rtl)		ac_rtl_checking=1 ;;
	rtlflag)	ac_rtlflag_checking=1 ;;
	runtime)	ac_runtime_checking=1 ;;
	tree)		ac_tree_checking=1 ;;
	types)		ac_types_checking=1 ;;
	valgrind)	ac_valgrind_checking=1 ;;
	*)	AC_MSG_ERROR(unknown check category $check) ;;
	esac
done
IFS="$ac_save_IFS"

nocommon_flag=""
if test x$ac_checking != x ; then
  AC_DEFINE(CHECKING_P, 1,
[Define to 0/1 if you want more run-time sanity checks.  This one gets a grab
bag of miscellaneous but relatively cheap checks.])
  nocommon_flag=-fno-common
else
  AC_DEFINE(CHECKING_P, 0)
fi
AC_SUBST(nocommon_flag)
if test x$ac_extra_checking != x ; then
  AC_DEFINE(ENABLE_EXTRA_CHECKING, 1,
[Define to 0/1 if you want extra run-time checking that might affect code
generation.])
else
  AC_DEFINE(ENABLE_EXTRA_CHECKING, 0)
fi
if test x$ac_df_checking != x ; then
  AC_DEFINE(ENABLE_DF_CHECKING, 1,
[Define if you want more run-time sanity checks for dataflow.])
fi
if test x$ac_assert_checking != x ; then
  AC_DEFINE(ENABLE_ASSERT_CHECKING, 1,
[Define if you want assertions enabled.  This is a cheap check.])
fi
if test x$ac_gimple_checking != x ; then
  AC_DEFINE(ENABLE_GIMPLE_CHECKING, 1,
[Define if you want operations on GIMPLE (the basic data structure of
the high-level optimizers) to be checked for dynamic type safety at
runtime.  This is moderately expensive.])
fi
GCC_TARGET_TEMPLATE(ENABLE_RUNTIME_CHECKING)
if test x$ac_runtime_checking != x ; then
  AC_DEFINE(ENABLE_RUNTIME_CHECKING, 1,
[Define if you want runtime assertions enabled.  This is a cheap check.])
fi
if test x$ac_tree_checking != x ; then
  AC_DEFINE(ENABLE_TREE_CHECKING, 1,
[Define if you want all operations on trees (the basic data
   structure of the front ends) to be checked for dynamic type safety
   at runtime.  This is moderately expensive.
   ])
  TREECHECKING=yes
fi
if test x$ac_types_checking != x ; then
  AC_DEFINE(ENABLE_TYPES_CHECKING, 1,
[Define if you want all gimple types to be verified after gimplifiation.
   This is cheap.
   ])
fi
AC_SUBST(TREECHECKING)
if test x$ac_rtl_checking != x ; then
  AC_DEFINE(ENABLE_RTL_CHECKING, 1,
[Define if you want all operations on RTL (the basic data structure
   of the optimizer and back end) to be checked for dynamic type safety
   at runtime.  This is quite expensive.])
fi
if test x$ac_rtlflag_checking != x ; then
  AC_DEFINE(ENABLE_RTL_FLAG_CHECKING, 1,
[Define if you want RTL flag accesses to be checked against the RTL
   codes that are supported for each access macro.  This is relatively
   cheap.])
fi
if test x$ac_gc_checking != x ; then
  AC_DEFINE(ENABLE_GC_CHECKING, 1,
[Define if you want the garbage collector to do object poisoning and
   other memory allocation checks.  This is quite expensive.])
fi
if test x$ac_gc_always_collect != x ; then
  AC_DEFINE(ENABLE_GC_ALWAYS_COLLECT, 1,
[Define if you want the garbage collector to operate in maximally
   paranoid mode, validating the entire heap and collecting garbage at
   every opportunity.  This is extremely expensive.])
fi
if test x$ac_fold_checking != x ; then
  AC_DEFINE(ENABLE_FOLD_CHECKING, 1,
[Define if you want fold checked that it never destructs its argument.
   This is quite expensive.])
fi
valgrind_path_defines=
valgrind_command=

dnl # This check AC_REQUIREs various stuff, so it *must not* be inside
dnl # an if statement.  This was the source of very frustrating bugs
dnl # in converting to autoconf 2.5x!
AC_CHECK_HEADER(valgrind.h, have_valgrind_h=yes, have_valgrind_h=no)

# It is certainly possible that there's valgrind but no valgrind.h.
# GCC relies on making annotations so we must have both.
AC_MSG_CHECKING(for VALGRIND_DISCARD in <valgrind/memcheck.h>)
AC_PREPROC_IFELSE([AC_LANG_SOURCE(
  [[#include <valgrind/memcheck.h>
#ifndef VALGRIND_DISCARD
#error VALGRIND_DISCARD not defined
#endif]])],
  [gcc_cv_header_valgrind_memcheck_h=yes],
  [gcc_cv_header_valgrind_memcheck_h=no])
AC_MSG_RESULT($gcc_cv_header_valgrind_memcheck_h)
AC_MSG_CHECKING(for VALGRIND_DISCARD in <memcheck.h>)
AC_PREPROC_IFELSE([AC_LANG_SOURCE(
  [[#include <memcheck.h>
#ifndef VALGRIND_DISCARD
#error VALGRIND_DISCARD not defined
#endif]])],
  [gcc_cv_header_memcheck_h=yes],
  [gcc_cv_header_memcheck_h=no])
AC_MSG_RESULT($gcc_cv_header_memcheck_h)
if test $gcc_cv_header_valgrind_memcheck_h = yes; then
  AC_DEFINE(HAVE_VALGRIND_MEMCHECK_H, 1,
	[Define if valgrind's valgrind/memcheck.h header is installed.])
fi
if test $gcc_cv_header_memcheck_h = yes; then
  AC_DEFINE(HAVE_MEMCHECK_H, 1,
	[Define if valgrind's memcheck.h header is installed.])
fi

if test x$ac_valgrind_checking != x ; then
  AM_PATH_PROG_WITH_TEST(valgrind_path, valgrind,
	[$ac_dir/$ac_word --version | grep valgrind- >/dev/null 2>&1])
  if test "x$valgrind_path" = "x" \
    || (test $have_valgrind_h = no \
	&& test $gcc_cv_header_memcheck_h = no \
	&& test $gcc_cv_header_valgrind_memcheck_h = no); then
	AC_MSG_ERROR([*** Can't find both valgrind and valgrind/memcheck.h, memcheck.h or valgrind.h])
  fi
  valgrind_path_defines=-DVALGRIND_PATH='\"'$valgrind_path'\"'
  valgrind_command="$valgrind_path -q"
  AC_DEFINE(ENABLE_VALGRIND_CHECKING, 1,
[Define if you want to run subprograms and generated programs
   through valgrind (a memory checker).  This is extremely expensive.])
fi
AC_SUBST(valgrind_path_defines)
AC_SUBST(valgrind_command)

# Enable code coverage collection
AC_ARG_ENABLE(coverage,
[AS_HELP_STRING([[--enable-coverage[=LEVEL]]],
		[enable compiler's code coverage collection.
		 Use to measure compiler performance and locate
		 unused parts of the compiler. With LEVEL, specify
		 optimization. Values are opt, noopt,
		 default is noopt])],
[case "${enableval}" in
  yes|noopt)
    coverage_flags="-fprofile-arcs -ftest-coverage -frandom-seed=\$@ -O0 -fkeep-static-functions"
    ;;
  opt)
    coverage_flags="-fprofile-arcs -ftest-coverage -frandom-seed=\$@ -O2 -fkeep-static-functions"
    ;;
  no)
    # a.k.a. --disable-coverage
    coverage_flags=""
    ;;
  *)
    AC_MSG_ERROR(unknown coverage setting $enableval)
    ;;
esac],
[coverage_flags=""])
AC_SUBST(coverage_flags)

AC_ARG_ENABLE(gather-detailed-mem-stats, 
[AS_HELP_STRING([--enable-gather-detailed-mem-stats],
		[enable detailed memory allocation stats gathering])], [],
[enable_gather_detailed_mem_stats=no])
gather_stats=`if test $enable_gather_detailed_mem_stats != no; then echo 1; else echo 0; fi`
AC_DEFINE_UNQUOTED(GATHER_STATISTICS, $gather_stats,
[Define to enable detailed memory allocation stats gathering.])

AC_ARG_ENABLE(valgrind-annotations,
[AS_HELP_STRING([--enable-valgrind-annotations],
		[enable valgrind runtime interaction])], [],
[enable_valgrind_annotations=no])
if test x$enable_valgrind_annotations != xno \
    || test x$ac_valgrind_checking != x; then
  if (test $have_valgrind_h = no \
      && test $gcc_cv_header_memcheck_h = no \
      && test $gcc_cv_header_valgrind_memcheck_h = no); then
    AC_MSG_ERROR([*** Can't find valgrind/memcheck.h, memcheck.h or valgrind.h])
  fi
  AC_DEFINE(ENABLE_VALGRIND_ANNOTATIONS, 1,
[Define to get calls to the valgrind runtime enabled.])
fi

# -------------------------------
# Miscenalleous configure options
# -------------------------------

# With stabs
AC_ARG_WITH(stabs,
[AS_HELP_STRING([--with-stabs],
		[arrange to use stabs instead of host debug format])],
stabs="$with_stabs",
stabs=no)

# Determine whether or not multilibs are enabled.
AC_ARG_ENABLE(multilib,
[AS_HELP_STRING([--enable-multilib],
		[enable library support for multiple ABIs])],
[], [enable_multilib=yes])
AC_SUBST(enable_multilib)

# Determine whether or not multiarch is enabled.
AC_ARG_ENABLE(multiarch,
[AS_HELP_STRING([--enable-multiarch],
		[enable support for multiarch paths])],
[case "${enableval}" in
yes|no|auto) enable_multiarch=$enableval;;
*) AC_MSG_ERROR(bad value ${enableval} given for --enable-multiarch option) ;;
esac], [enable_multiarch=auto])
if test x${enable_multiarch} = xauto; then
  if test x${with_native_system_header_dir} != x; then
    ma_msg_suffix=", disabled auto check (configured with --native-system-header-dir)"
    enable_multiarch=no
  fi
  if test x$host != x$target && test "x$with_sysroot" = x; then
    ma_msg_suffix=", disabled auto check (cross build configured without --with-sysroot)"
    enable_multiarch=no
  fi
fi
AC_MSG_CHECKING(for multiarch configuration)
AC_SUBST(enable_multiarch)
AC_MSG_RESULT($enable_multiarch$ma_msg_suffix)

# needed for setting the multiarch name for soft-float/hard-float ABIs
AC_SUBST(with_cpu)
AC_SUBST(with_float)

# default stack clash protection guard size as power of twos in bytes.
# Please keep these in sync with params.def.
stk_clash_min=12
stk_clash_max=30

# Keep the default value when the option is not used to 0, this allows us to
# distinguish between the cases where the user specifially set a value via
# configure and when the normal default value is used.
AC_ARG_WITH(stack-clash-protection-guard-size,
[AS_HELP_STRING([--with-stack-clash-protection-guard-size=size],
[Set the default stack clash protection guard size for specific targets as a power of two in bytes.])],
[DEFAULT_STK_CLASH_GUARD_SIZE="$with_stack_clash_protection_guard_size"], [DEFAULT_STK_CLASH_GUARD_SIZE=0])
if test $DEFAULT_STK_CLASH_GUARD_SIZE -ne 0 \
     && (test $DEFAULT_STK_CLASH_GUARD_SIZE -lt $stk_clash_min \
	 || test $DEFAULT_STK_CLASH_GUARD_SIZE -gt $stk_clash_max); then
  AC_MSG_ERROR(m4_normalize([
		Invalid value $DEFAULT_STK_CLASH_GUARD_SIZE for --with-stack-clash-protection-guard-size. \
		Must be between $stk_clash_min and $stk_clash_max.]))
fi

AC_DEFINE_UNQUOTED(DEFAULT_STK_CLASH_GUARD_SIZE, $DEFAULT_STK_CLASH_GUARD_SIZE,
	[Define to larger than zero set the default stack clash protector size.])

# Enable __cxa_atexit for C++.
AC_ARG_ENABLE(__cxa_atexit,
[AS_HELP_STRING([--enable-__cxa_atexit], [enable __cxa_atexit for C++])],
[], [])

# Enable C extension for decimal float if target supports it.
GCC_AC_ENABLE_DECIMAL_FLOAT([$target])

dfp=`if test $enable_decimal_float != no; then echo 1; else echo 0; fi`
AC_DEFINE_UNQUOTED(ENABLE_DECIMAL_FLOAT, $dfp,
[Define to 1 to enable decimal float extension to C.])

# Use default_decimal_float for dependency.
enable_decimal_float=$default_decimal_float

bid=`if test $enable_decimal_float = bid; then echo 1; else echo 0; fi`
AC_DEFINE_UNQUOTED(ENABLE_DECIMAL_BID_FORMAT, $bid,
[Define to 1 to specify that we are using the BID decimal floating
point format instead of DPD])

# Enable C extension for fixed-point arithmetic.
AC_ARG_ENABLE(fixed-point,
[AS_HELP_STRING([--enable-fixed-point],
		[enable fixed-point arithmetic extension to C])],
[],
[
  case $target in
    arm*)
      enable_fixed_point=yes
      ;;

    mips*-*-*)
      enable_fixed_point=yes
      ;;
    *)
      AC_MSG_WARN([fixed-point is not supported for this target, ignored])
      enable_fixed_point=no
      ;;
  esac
])
AC_SUBST(enable_fixed_point)

fixedpoint=`if test $enable_fixed_point = yes; then echo 1; else echo 0; fi`
AC_DEFINE_UNQUOTED(ENABLE_FIXED_POINT, $fixedpoint,
[Define to 1 to enable fixed-point arithmetic extension to C.])

# Enable threads
# Pass with no value to take the default
# Pass with a value to specify a thread package
AC_ARG_ENABLE(threads,
[AS_HELP_STRING([[--enable-threads[=LIB]]],
		[enable thread usage for target GCC,
		 using LIB thread package])],,
[enable_threads=''])

AC_ARG_ENABLE(tls,
[AS_HELP_STRING([--enable-tls],
		[enable or disable generation of tls code
                 overriding the assembler check for tls support])],
[
  case $enable_tls in
    yes | no) ;;
    *) AC_MSG_ERROR(['$enable_tls' is an invalid value for --enable-tls.
Valid choices are 'yes' and 'no'.]) ;;
  esac
], [enable_tls=''])

AC_ARG_ENABLE(vtable-verify,
[AS_HELP_STRING([--enable-vtable-verify],
		[enable vtable verification feature])],,
[enable_vtable_verify=no])
vtable_verify=`if test x$enable_vtable_verify = xyes; then echo 1; else echo 0; fi`
AC_DEFINE_UNQUOTED(ENABLE_VTABLE_VERIFY, $vtable_verify,
[Define 0/1 if vtable verification feature is enabled.])

AC_ARG_ENABLE(analyzer,
[AS_HELP_STRING([--disable-analyzer],
		[disable -fanalyzer static analyzer])],
if test x$enable_analyzer = xno; then
	analyzer=0
else
	analyzer=1
fi,
analyzer=1)
AC_DEFINE_UNQUOTED(ENABLE_ANALYZER, $analyzer,
[Define 0/1 if static analyzer feature is enabled.])

AC_ARG_ENABLE(objc-gc,
[AS_HELP_STRING([--enable-objc-gc],
		[enable the use of Boehm's garbage collector with
		 the GNU Objective-C runtime])],
if test x$enable_objc_gc = xno; then
	objc_boehm_gc=''
else
	objc_boehm_gc=1
fi,
objc_boehm_gc='')

AC_ARG_WITH(dwarf2,
[AS_HELP_STRING([--with-dwarf2], [force the default debug format to be DWARF 2])],
dwarf2="$with_dwarf2",
dwarf2=no)

AC_ARG_ENABLE(shared,
[AS_HELP_STRING([--disable-shared], [don't provide a shared libgcc])],
[
  case $enable_shared in
  yes | no) ;;
  *)
    enable_shared=no
    IFS="${IFS= 	}"; ac_save_ifs="$IFS"; IFS="${IFS}:,"
    for pkg in $enableval; do
      if test "X$pkg" = "Xgcc" || test "X$pkg" = "Xlibgcc"; then
        enable_shared=yes
      fi
    done
    IFS="$ac_save_ifs"
    ;;
  esac
], [enable_shared=yes])
AC_SUBST(enable_shared)

AC_ARG_ENABLE(gcov,
[  --disable-gcov          don't provide libgcov and related host tools],
[], [enable_gcov=yes])
AC_SUBST(enable_gcov)

AC_ARG_WITH(specs,
  [AS_HELP_STRING([--with-specs=SPECS],
                  [add SPECS to driver command-line processing])],
  [CONFIGURE_SPECS=$withval],
  [CONFIGURE_SPECS=]
)
AC_SUBST(CONFIGURE_SPECS)

ACX_PKGVERSION([GCC])
# ACX_BUGURL([https://gcc.gnu.org/bugs/])
# '\#' needed to escape hash to Make
ACX_BUGURL([https://gcc.gnu.org/wiki/cxx-modules\#Bugs])

# Allow overriding the default URL for documentation
AC_ARG_WITH(documentation-root-url,
    AS_HELP_STRING([--with-documentation-root-url=URL],
                   [Root for documentation URLs]),
    [case "$withval" in
      yes) AC_MSG_ERROR([documentation root URL not specified]) ;;
      no)  AC_MSG_ERROR([documentation root URL not specified]) ;;
      */)  DOCUMENTATION_ROOT_URL="$withval" ;;
      *)   AC_MSG_ERROR([documentation root URL does not end with /]) ;;
     esac],
     DOCUMENTATION_ROOT_URL="https://gcc.gnu.org/onlinedocs/"
)
AC_DEFINE_UNQUOTED(DOCUMENTATION_ROOT_URL,"$DOCUMENTATION_ROOT_URL",
	[Define to the root for documentation URLs.])

# Allow overriding the default URL for GCC changes
AC_ARG_WITH(changes-root-url,
    AS_HELP_STRING([--with-changes-root-url=URL],
                   [Root for GCC changes URLs]),
    [case "$withval" in
      yes) AC_MSG_ERROR([changes root URL not specified]) ;;
      no)  AC_MSG_ERROR([changes root URL not specified]) ;;
      */)  CHANGES_ROOT_URL="$withval" ;;
      *)   AC_MSG_ERROR([changes root URL does not end with /]) ;;
     esac],
     CHANGES_ROOT_URL="https://gcc.gnu.org/"
)
AC_DEFINE_UNQUOTED(CHANGES_ROOT_URL,"$CHANGES_ROOT_URL",
	[Define to the root for URLs about GCC changes.])

# Sanity check enable_languages in case someone does not run the toplevel
# configure # script.
AC_ARG_ENABLE(languages,
[AS_HELP_STRING([--enable-languages=LIST], [specify which front-ends to build])],
[case ,${enable_languages}, in
       ,,|,yes,)
		# go safe -- we cannot be much sure without the toplevel
		# configure's
		# analysis of which target libs are present and usable
		enable_languages=c
		;;
	 *,all,*)
		AC_MSG_ERROR([only the toplevel supports --enable-languages=all])
		;;
	*,c,*)
		;;
        *)
		enable_languages=c,${enable_languages}
		;;
esac],
[enable_languages=c])

# If top-level libada has been disabled, then wire in install-gnatlib
# invocation with `make install', so that one can build and install
# the library manually with `make -C gcc all gnatlib gnattools install'.
if test x"$enable_libada" = xno; then
  gnat_install_lib=gnat-install-lib
else
  gnat_install_lib=
fi
AC_SUBST(gnat_install_lib)

if test x"$enable_as_accelerator_for" != x; then
  AC_DEFINE(ACCEL_COMPILER, 1,
    [Define if this compiler should be built as the offload target compiler.])
  enable_as_accelerator=yes
  case "${target}" in
    *-intelmicemul-*)
      # In this case we expect offload compiler to be built as native, so we
      # need to rename the driver to avoid clashes with host's drivers.
      program_transform_name="s&^&${target}-&" ;;
  esac
  sedscript="s#${target_noncanonical}#${enable_as_accelerator_for}-accel-${target_noncanonical}#"
  program_transform_name=`echo $program_transform_name | sed $sedscript`
  accel_dir_suffix=/accel/${target_noncanonical}
  real_target_noncanonical=${enable_as_accelerator_for}
fi
AC_SUBST(enable_as_accelerator)
AC_SUBST(real_target_noncanonical)
AC_SUBST(accel_dir_suffix)

for tgt in `echo $enable_offload_targets | sed 's/,/ /g'`; do
  tgt=`echo $tgt | sed 's/=.*//'`

  enable_offloading=1
  case "$tgt" in
    *-intelmic-* | *-intelmicemul-*)
  	omp_device_property=omp-device-properties-i386
  	omp_device_property_tmake_file="${omp_device_property_tmake_file} \$(srcdir)/config/i386/t-omp-device"
  	;;
    amdgcn*)
  	omp_device_property=omp-device-properties-gcn
  	omp_device_property_tmake_file="${omp_device_property_tmake_file} \$(srcdir)/config/gcn/t-omp-device"
  	;;
    nvptx*)
  	omp_device_property=omp-device-properties-nvptx
  	omp_device_property_tmake_file="${omp_device_property_tmake_file} \$(srcdir)/config/nvptx/t-omp-device"
  	;;
    *)
  	AC_MSG_ERROR([unknown offload target specified])
  	;;
  esac
  omp_device_properties="${omp_device_properties} ${tgt}=${omp_device_property}"
  omp_device_property_deps="${omp_device_property_deps} ${omp_device_property}"

  if test x"$offload_targets" = x; then
    offload_targets=$tgt
  else
    offload_targets="$offload_targets,$tgt"
  fi
done
AC_SUBST(omp_device_properties)
AC_SUBST(omp_device_property_deps)

AC_DEFINE_UNQUOTED(OFFLOAD_TARGETS, "$offload_targets",
  [Define to offload targets, separated by commas.])
if test x"$enable_offloading" != x; then
  AC_DEFINE(ENABLE_OFFLOADING, 1,
    [Define this to enable support for offloading.])
else
  AC_DEFINE(ENABLE_OFFLOADING, 0,
    [Define this to enable support for offloading.])
fi

AC_ARG_WITH(multilib-list,
[AS_HELP_STRING([--with-multilib-list], [select multilibs (AArch64, SH and x86-64 only)])],
:,
with_multilib_list=default)

AC_ARG_WITH(multilib-generator,
[AS_HELP_STRING([--with-multilib-generator], [Multi-libs configuration string (RISC-V only)])],
:,
with_multilib_generator=default)

# -------------------------
# Checks for other programs
# -------------------------

AC_PROG_MAKE_SET

# Find some useful tools
AC_PROG_AWK
# We need awk to create options.c and options.h.
# Bail out if it's missing.
case ${AWK} in
  "") AC_MSG_ERROR([can't build without awk, bailing out]) ;;
esac

gcc_AC_PROG_LN_S
ACX_PROG_LN($LN_S)
AC_PROG_RANLIB
ranlib_flags=""
AC_SUBST(ranlib_flags)
     
gcc_AC_PROG_INSTALL

# See if cmp has --ignore-initial.
gcc_AC_PROG_CMP_IGNORE_INITIAL

# See if we have the mktemp command.
AC_CHECK_PROG(have_mktemp_command, mktemp, yes, no)

# See if makeinfo has been installed and is modern enough
# that we can use it.
ACX_CHECK_PROG_VER(MAKEINFO, makeinfo, --version,
  [GNU texinfo.* \([0-9][0-9.]*\)],
  [4.[7-9]*|4.[1-9][0-9]*|[5-9]*|[1-9][0-9]*])
if test $gcc_cv_prog_makeinfo_modern = no; then
  AC_MSG_WARN([
*** Makeinfo is missing or too old.
*** Info documentation will not be built.])
  BUILD_INFO=
else
  BUILD_INFO=info
fi
AC_SUBST(BUILD_INFO)

# Is pod2man recent enough to regenerate manpages?
AC_MSG_CHECKING([for recent Pod::Man])
if (perl -e 'use 1.10 Pod::Man') >/dev/null 2>&1; then
  AC_MSG_RESULT(yes)
  GENERATED_MANPAGES=generated-manpages
else
  AC_MSG_RESULT(no)
  GENERATED_MANPAGES=
fi
AC_SUBST(GENERATED_MANPAGES)

MISSING="${CONFIG_SHELL-/bin/sh} $ac_aux_dir/missing"

# How about lex?
dnl Don't use AC_PROG_LEX; we insist on flex.
dnl LEXLIB is not useful in gcc.
AC_CHECK_PROGS([FLEX], flex, [$MISSING flex])

# Bison?
AC_CHECK_PROGS([BISON], bison, [$MISSING bison])

# Binutils are not build modules, unlike bison/flex/makeinfo.  So we
# check for build == host before using them.

# NM
if test x${build} = x${host} && test -f $srcdir/../binutils/nm.c \
  && test -d ../binutils ; then
  NM='${objdir}/../binutils/nm-new'
else
  AC_CHECK_PROG(NM, nm, nm, ${CONFIG_SHELL-/bin/sh} ${srcdir}/../missing nm)
fi

# AR
if test x${build} = x${host} && test -f $srcdir/../binutils/ar.c \
  && test -d ../binutils ; then
  AR='${objdir}/../binutils/ar'
else
  AC_CHECK_PROG(AR, ar, ar, ${CONFIG_SHELL-/bin/sh} ${srcdir}/../missing ar)
fi

# The jit documentation looks better if built with sphinx, but can be
# built with texinfo if sphinx is not available.
# Set "doc_build_sys" to "sphinx" or "texinfo" accordingly.
AC_CHECK_PROG(doc_build_sys, sphinx-build, sphinx, texinfo)

# --------------------
# Checks for C headers
# --------------------

# Need to reject headers which give warnings, so that the -Werror bootstrap
# works later. *sigh*  This needs to come before all header checks.
AC_PROG_CPP_WERROR

AC_HEADER_STDC
AC_HEADER_TIME
ACX_HEADER_STRING
AC_HEADER_SYS_WAIT
AC_HEADER_TIOCGWINSZ
AC_CHECK_HEADERS(limits.h stddef.h string.h strings.h stdlib.h time.h iconv.h \
		 fcntl.h ftw.h unistd.h sys/file.h sys/time.h sys/mman.h \
		 sys/resource.h sys/param.h sys/times.h sys/stat.h \
		 direct.h malloc.h langinfo.h ldfcn.h locale.h wchar.h)

# Check for thread headers.
AC_CHECK_HEADER(thread.h, [have_thread_h=yes], [have_thread_h=])
AC_CHECK_HEADER(pthread.h, [have_pthread_h=yes], [have_pthread_h=])

# These tests can't be done till we know if we have limits.h.
gcc_AC_C_CHAR_BIT
AC_C_BIGENDIAN

# ----------------------
# Checks for C++ headers
# ----------------------

dnl Autoconf will give an error in the configure script if there is no
dnl C++ preprocessor.  Hack to prevent that.
m4_pushdef([AC_MSG_ERROR], m4_defn([AC_MSG_WARN]))[]dnl
AC_PROG_CXXCPP
m4_popdef([AC_MSG_ERROR])[]dnl

AC_CHECK_HEADERS(unordered_map)
AC_CHECK_HEADERS(tr1/unordered_map)
AC_CHECK_HEADERS(ext/hash_map)

# --------
# Dependency checking.
# --------

ZW_CREATE_DEPDIR
AC_CONFIG_COMMANDS([gccdepdir],[
  ${CONFIG_SHELL-/bin/sh} $ac_aux_dir/mkinstalldirs build/$DEPDIR
  for lang in $subdirs c-family common analyzer rtl-ssa
  do
      ${CONFIG_SHELL-/bin/sh} $ac_aux_dir/mkinstalldirs $lang/$DEPDIR
  done], [subdirs="$subdirs" ac_aux_dir=$ac_aux_dir DEPDIR=$DEPDIR])

ZW_PROG_COMPILER_DEPENDENCIES([CXX])

# --------
# UNSORTED
# --------


# These libraries may be used by collect2.
# We may need a special search path to get them linked.
AC_CACHE_CHECK(for collect2 libraries, gcc_cv_collect2_libs,
[save_LIBS="$LIBS"
for libs in '' -lld -lmld \
		'-L/usr/lib/cmplrs/cc2.11 -lmld' \
		'-L/usr/lib/cmplrs/cc3.11 -lmld'
do
	LIBS="$libs"
	AC_TRY_LINK_FUNC(ldopen,
		[gcc_cv_collect2_libs="$libs"; break])
done
LIBS="$save_LIBS"
test -z "$gcc_cv_collect2_libs" && gcc_cv_collect2_libs='none required'])
case $gcc_cv_collect2_libs in
	"none required")	;;
	*)	COLLECT2_LIBS=$gcc_cv_collect2_libs ;;
esac
AC_SUBST(COLLECT2_LIBS)

# When building Ada code on Alpha, we need exc_resume which is usually in
# -lexc.  So test for it.
save_LIBS="$LIBS"
LIBS=
AC_SEARCH_LIBS(exc_resume, exc)
GNAT_LIBEXC="$LIBS"
LIBS="$save_LIBS"
AC_SUBST(GNAT_LIBEXC)

# To support -mcpu=native on Solaris/SPARC, we need libkstat.
save_LIBS="$LIBS"
LIBS=
AC_SEARCH_LIBS(kstat_open, kstat)
EXTRA_GCC_LIBS="$LIBS"
LIBS="$save_LIBS"
AC_SUBST(EXTRA_GCC_LIBS)

# Solaris needs libsocket and libnsl for socket functions before 11.4.
# C++ needs those for libcody.
save_LIBS="$LIBS"
LIBS=
AX_LIB_SOCKET_NSL
NETLIBS="$LIBS"
LIBS="$save_LIBS"
AC_SUBST(NETLIBS)

# Some systems put ldexp and frexp in libm instead of libc; assume
# they're both in the same place.  jcf-dump needs them.
save_LIBS="$LIBS"
LIBS=
AC_SEARCH_LIBS(ldexp, m)
LDEXP_LIB="$LIBS"
LIBS="$save_LIBS"
AC_SUBST(LDEXP_LIB)

# Some systems need dlopen
save_LIBS="$LIBS"
LIBS=
AC_SEARCH_LIBS(dlopen, dl)
DL_LIB="$LIBS"
LIBS="$save_LIBS"
AC_SUBST(DL_LIB)

# Use <inttypes.h> only if it exists,
# doesn't clash with <sys/types.h>, declares intmax_t and defines
# PRId64
AC_MSG_CHECKING(for inttypes.h)
AC_CACHE_VAL(gcc_cv_header_inttypes_h,
[AC_COMPILE_IFELSE([AC_LANG_PROGRAM(
[[#define __STDC_FORMAT_MACROS
#include <sys/types.h>
#include <inttypes.h>]],
  [[intmax_t i = -1;
#ifndef PRId64
choke me
#endif]])],
  [gcc_cv_header_inttypes_h=yes],
  [gcc_cv_header_inttypes_h=no])])
AC_MSG_RESULT($gcc_cv_header_inttypes_h)
if test $gcc_cv_header_inttypes_h = yes; then
  AC_DEFINE(HAVE_INTTYPES_H, 1,
	[Define if you have a working <inttypes.h> header file.])
fi

# Look for the ZSTD package.
ZSTD_INCLUDE=
ZSTD_LIB=
AC_SUBST(ZSTD_INCLUDE)
AC_SUBST(ZSTD_LIB)
ZSTD_CPPFLAGS=
ZSTD_LDFLAGS=
AC_SUBST(ZSTD_CPPFLAGS)
AC_SUBST(ZSTD_LDFLAGS)
AC_ARG_WITH(zstd,
	[AS_HELP_STRING([--with-zstd=PATH],
		[specify prefix directory for installed zstd library.
		 Equivalent to --with-zstd-include=PATH/include
		 plus --with-zstd-lib=PATH/lib])])
AC_ARG_WITH(zstd-include,
	[AS_HELP_STRING([--with-zstd-include=PATH],
		[specify directory for installed zstd include files])])
AC_ARG_WITH(zstd-lib,
	[AS_HELP_STRING([--with-zstd-lib=PATH],
		[specify directory for the installed zstd library])])
case "x$with_zstd" in
  x) ;;
  xno)
    ZSTD_INCLUDE=
    ZSTD_LIB=
    ;;
  *) ZSTD_INCLUDE=$with_zstd/include
     ZSTD_LIB=$with_zstd/lib
     ;;
esac

if test "x$with_zstd" != xno; then
if test "x$with_zstd_include" != x; then
  ZSTD_INCLUDE=$with_zstd_include
fi
if test "x$with_zstd_lib" != x; then
  ZSTD_LIB=$with_zstd_lib
fi
if test "x$ZSTD_INCLUDE" != x \
   && test "x$ZSTD_INCLUDE" != xno; then
  ZSTD_CPPFLAGS=-I$ZSTD_INCLUDE
fi
if test "x$ZSTD_LIB" != x \
   && test "x$ZSTD_LIB" != xno; then
  ZSTD_LDFLAGS=-L$ZSTD_LIB
fi

CXXFLAGS="$CXXFLAGS $ZSTD_CPPFLAGS"
LDFLAGS="$LDFLAGS $ZSTD_LDFLAGS"

AC_MSG_CHECKING(for zstd.h)
AC_CACHE_VAL(gcc_cv_header_zstd_h,
# We require version 1.3.0 or later.  This is the first version that has
# ZSTD_getFrameContentSize.
[AC_COMPILE_IFELSE([AC_LANG_PROGRAM(
[[#include <zstd.h>
#if ZSTD_VERSION_NUMBER < 10300
#error "need zstd 1.3.0 or better"
#endif]])],
  [gcc_cv_header_zstd_h=yes],
  [gcc_cv_header_zstd_h=no])])
AC_MSG_RESULT($gcc_cv_header_zstd_h)
if test $gcc_cv_header_zstd_h = yes; then
  AC_DEFINE(HAVE_ZSTD_H, 1,
	[Define if you have a working <zstd.h> header file.])
elif test "x$with_zstd" != x; then
    as_fn_error $? "Unable to find zstd.h.  See config.log for details." "$LINENO" 5
fi

# LTO can use zstd compression algorithm
save_LIBS="$LIBS"
LIBS=
AC_SEARCH_LIBS(ZSTD_compress, zstd)
ZSTD_LIB="$LIBS"
LIBS="$save_LIBS"
AC_SUBST(ZSTD_LIB)
fi

dnl Disabled until we have a complete test for buggy enum bitfields.
dnl gcc_AC_C_ENUM_BF_UNSIGNED

define(gcc_UNLOCKED_FUNCS, clearerr_unlocked feof_unlocked dnl
  ferror_unlocked fflush_unlocked fgetc_unlocked fgets_unlocked dnl
  fileno_unlocked fprintf_unlocked fputc_unlocked fputs_unlocked dnl
  fread_unlocked fwrite_unlocked getchar_unlocked getc_unlocked dnl
  putchar_unlocked putc_unlocked)
AC_CHECK_FUNCS(times clock kill getrlimit setrlimit atoq \
	popen sysconf strsignal getrusage nl_langinfo \
<<<<<<< HEAD
	gettimeofday mbstowcs wcswidth mmap memrchr posix_fallocate setlocale \
	gcc_UNLOCKED_FUNCS madvise mallinfo execv mallinfo2 fstatat)
=======
	gettimeofday mbstowcs wcswidth mmap posix_fallocate setlocale \
	gcc_UNLOCKED_FUNCS madvise mallinfo mallinfo2 fstatat)
>>>>>>> d579e2e7

if test x$ac_cv_func_mbstowcs = xyes; then
  AC_CACHE_CHECK(whether mbstowcs works, gcc_cv_func_mbstowcs_works,
[    AC_RUN_IFELSE([AC_LANG_SOURCE([[#include <stdlib.h>
int main()
{
  mbstowcs(0, "", 0);
  return 0;
}]])],
    [gcc_cv_func_mbstowcs_works=yes],
    [gcc_cv_func_mbstowcs_works=no],
    [gcc_cv_func_mbstowcs_works=yes])])
  if test x$gcc_cv_func_mbstowcs_works = xyes; then
    AC_DEFINE(HAVE_WORKING_MBSTOWCS, 1,
  [Define this macro if mbstowcs does not crash when its
   first argument is NULL.])
  fi
fi

AC_CHECK_TYPE(ssize_t, int)
AC_CHECK_TYPE(caddr_t, char *)
AC_CHECK_TYPE(sighander_t,
  AC_DEFINE(HAVE_SIGHANDLER_T, 1,
    [Define if <sys/signal.h> defines sighandler_t]),
    ,signal.h)

GCC_AC_FUNC_MMAP_BLACKLIST

case "${host}" in
*-*-*vms*)
  # Under VMS, vfork works very differently than on Unix. The standard test 
  # won't work, and it isn't easily adaptable. It makes more sense to
  # just force it.
  ac_cv_func_vfork_works=yes
  ;;
esac
AC_FUNC_FORK

AM_ICONV

# Until we have in-tree GNU iconv:
LIBICONV_DEP=
if test -f "$LTLIBICONV"; then
  LIBICONV_DEP=$LTLIBICONV
fi
AC_SUBST(LIBICONV_DEP)

AM_LC_MESSAGES

AM_LANGINFO_CODESET

# We will need to find libiberty.h and ansidecl.h
saved_CFLAGS="$CFLAGS"
CFLAGS="$CFLAGS -I${srcdir} -I${srcdir}/../include $GMPINC"
saved_CXXFLAGS="$CXXFLAGS"
CXXFLAGS="$CXXFLAGS -I${srcdir} -I${srcdir}/../include $GMPINC"

# gcc_AC_CHECK_DECLS doesn't support overloaded functions, so use the
# normal autoconf function for these.  But force definition of
# HAVE_DECL_BASENAME like gcc_AC_CHECK_DECLS does, to suppress the bizarre
# basename handling in libiberty.h.
AC_CHECK_DECLS([basename(const char*), strstr(const char*,const char*)], , ,[
#undef HAVE_DECL_BASENAME
#define HAVE_DECL_BASENAME 1
#include "ansidecl.h"
#include "system.h"])

gcc_AC_CHECK_DECLS(getenv atol atoll asprintf sbrk abort atof getcwd getwd \
	madvise stpcpy strnlen strsignal strverscmp \
	strtol strtoul strtoll strtoull setenv unsetenv \
	errno snprintf vsnprintf vasprintf malloc realloc calloc \
	free getopt clock getpagesize ffs gcc_UNLOCKED_FUNCS, , ,[
#include "ansidecl.h"
#include "system.h"])

gcc_AC_CHECK_DECLS(getrlimit setrlimit getrusage, , ,[
#include "ansidecl.h"
#include "system.h"
#ifdef HAVE_SYS_RESOURCE_H
#include <sys/resource.h>
#endif
])

gcc_AC_CHECK_DECLS(mallinfo mallinfo2, , ,[
#include "ansidecl.h"
#include "system.h"
#ifdef HAVE_MALLOC_H
#include <malloc.h>
#endif
])

AC_COMPILE_IFELSE([AC_LANG_PROGRAM([[
#include "ansidecl.h"
#include "system.h"
#ifdef HAVE_SYS_RESOURCE_H
#include <sys/resource.h>
#endif
]], [[rlim_t l = 0;]])],[],[AC_DEFINE([rlim_t],[long],
[Define to `long' if <sys/resource.h> doesn't define.])])

# On AIX 5.2, <ldfcn.h> conflicts with <fcntl.h>, as both define incompatible
# FREAD and FWRITE macros.  Fortunately, for GCC's single usage of ldgetname
# in collect2.c, <fcntl.h> isn't visible, but the configure test below needs
# to undef these macros to get the correct value for HAVE_DECL_LDGETNAME.
gcc_AC_CHECK_DECLS(ldgetname, , ,[
#include "ansidecl.h"
#include "system.h"
#ifdef HAVE_LDFCN_H
#undef FREAD
#undef FWRITE
#include <ldfcn.h>
#endif
])

gcc_AC_CHECK_DECLS(times, , ,[
#include "ansidecl.h"
#include "system.h"
#ifdef HAVE_SYS_TIMES_H
#include <sys/times.h>
#endif
])

gcc_AC_CHECK_DECLS(sigaltstack, , ,[
#include "ansidecl.h"
#include "system.h"
#include <signal.h>
])

# More time-related stuff.
AC_CACHE_CHECK(for struct tms, ac_cv_struct_tms, [
AC_COMPILE_IFELSE([AC_LANG_PROGRAM([[
#include "ansidecl.h"
#include "system.h"
#ifdef HAVE_SYS_TIMES_H
#include <sys/times.h>
#endif
]], [[struct tms tms;]])],[ac_cv_struct_tms=yes],[ac_cv_struct_tms=no])])
if test $ac_cv_struct_tms = yes; then
  AC_DEFINE(HAVE_STRUCT_TMS, 1,
  [Define if <sys/times.h> defines struct tms.])
fi

# use gcc_cv_* here because this doesn't match the behavior of AC_CHECK_TYPE.
# revisit after autoconf 2.50.
AC_CACHE_CHECK(for clock_t, gcc_cv_type_clock_t, [
AC_COMPILE_IFELSE([AC_LANG_PROGRAM([[
#include "ansidecl.h"
#include "system.h"
]], [[clock_t x;]])],[gcc_cv_type_clock_t=yes],[gcc_cv_type_clock_t=no])])
if test $gcc_cv_type_clock_t = yes; then
  AC_DEFINE(HAVE_CLOCK_T, 1,
  [Define if <time.h> defines clock_t.])
fi

# Check if F_SETLKW is supported by fcntl.
AC_CACHE_CHECK(for F_SETLKW, ac_cv_f_setlkw, [
AC_COMPILE_IFELSE([AC_LANG_PROGRAM([[
#include <fcntl.h>]], [[
struct flock fl;
fl.l_whence = 0;
fl.l_start = 0;
fl.l_len = 0;
fl.l_pid = 0;
return fcntl (1, F_SETLKW, &fl);]])],
[ac_cv_f_setlkw=yes],[ac_cv_f_setlkw=no])])
if test $ac_cv_f_setlkw = yes; then
  AC_DEFINE(HOST_HAS_F_SETLKW, 1,
  [Define if F_SETLKW supported by fcntl.])
fi

# Check if O_CLOEXEC is defined by fcntl
AC_CACHE_CHECK(for O_CLOEXEC, ac_cv_o_cloexec, [
AC_COMPILE_IFELSE([AC_LANG_PROGRAM([[
#include <fcntl.h>]], [[
return open ("/dev/null", O_RDONLY | O_CLOEXEC);]])],
[ac_cv_o_cloexec=yes],[ac_cv_o_cloexec=no])])
if test $ac_cv_o_cloexec = yes; then
  AC_DEFINE(HOST_HAS_O_CLOEXEC, 1,
  [Define if O_CLOEXEC supported by fcntl.])
fi

# C++ Modules would like some networking features to provide the mapping
# server.  You can still use modules without them though.
# The following network-related checks could probably do with some
# Windows and other non-linux defenses and checking.

# Local socket connectivity wants AF_UNIX networking
# Check for AF_UNIX networking
AC_CACHE_CHECK(for AF_UNIX, ac_cv_af_unix, [
AC_COMPILE_IFELSE([AC_LANG_PROGRAM([[
#include <sys/types.h>
#include <sys/socket.h>
#include <sys/un.h>
#include <netinet/in.h>]],[[
sockaddr_un un;
un.sun_family = AF_UNSPEC;
int fd = socket (AF_UNIX, SOCK_STREAM, 0);
connect (fd, (sockaddr *)&un, sizeof (un));]])],
[ac_cv_af_unix=yes],
[ac_cv_af_unix=no])])
if test $ac_cv_af_unix = yes; then
  AC_DEFINE(HAVE_AF_UNIX, 1,
  [Define if AF_UNIX supported.])
fi

# Remote socket connectivity wants AF_INET6 networking
# Check for AF_INET6 networking
AC_CACHE_CHECK(for AF_INET6, ac_cv_af_inet6, [
AC_COMPILE_IFELSE([AC_LANG_PROGRAM([[
#include <sys/types.h>
#include <sys/socket.h>
#include <netinet/in.h>
#include <netdb.h>]],[[
sockaddr_in6 in6;
in6.sin6_family = AF_UNSPEC;
struct addrinfo *addrs = 0;
struct addrinfo hints;
hints.ai_flags = 0;
hints.ai_family = AF_INET6;
hints.ai_socktype = SOCK_STREAM;
hints.ai_protocol = 0;
hints.ai_canonname = 0;
hints.ai_addr = 0;
hints.ai_next = 0;
int e = getaddrinfo ("localhost", 0, &hints, &addrs);
const char *str = gai_strerror (e);
freeaddrinfo (addrs);
int fd = socket (AF_INET6, SOCK_STREAM, 0);
connect (fd, (sockaddr *)&in6, sizeof (in6));]])],
[ac_cv_af_inet6=yes],
[ac_cv_af_inet6=no])])
if test $ac_cv_af_inet6 = yes; then
  AC_DEFINE(HAVE_AF_INET6, 1,
  [Define if AF_INET6 supported.])
fi

<<<<<<< HEAD
# Efficient server response wants epoll
# Check for epoll_create, epoll_ctl, epoll_pwait
AC_CACHE_CHECK(for epoll, ac_cv_epoll, [
AC_COMPILE_IFELSE([AC_LANG_PROGRAM([[
#include <sys/epoll.h>]],[[
int fd = epoll_create (1);
epoll_event ev;
ev.events = EPOLLIN;
ev.data.fd = 0;
epoll_ctl (fd, EPOLL_CTL_ADD, 0, &ev);
epoll_pwait (fd, 0, 0, -1, 0);]])],
[ac_cv_epoll=yes],
[ac_cv_epoll=no])])
if test $ac_cv_epoll = yes; then
  AC_DEFINE(HAVE_EPOLL, 1,
  [Define if epoll_create, epoll_ctl, epoll_pwait provided.])
fi

# If we can't use epoll, try pselect.
# Check for pselect
AC_CACHE_CHECK(for pselect, ac_cv_pselect, [
AC_COMPILE_IFELSE([AC_LANG_PROGRAM([[
#include <sys/select.h>]],[[
pselect (0, 0, 0, 0, 0, 0);]])],
[ac_cv_pselect=yes],
[ac_cv_pselect=no])])
if test $ac_cv_pselect = yes; then
  AC_DEFINE(HAVE_PSELECT, 1,
  [Define if pselect provided.])
fi

# And failing that, use good old select.
# If we can't even use this, the server is serialized.
# Check for select
AC_CACHE_CHECK(for select, ac_cv_select, [
AC_COMPILE_IFELSE([AC_LANG_PROGRAM([[
#include <sys/select.h>]],[[
select (0, 0, 0, 0, 0);]])],
[ac_cv_select=yes],
[ac_cv_select=no])])
if test $ac_cv_select = yes; then
  AC_DEFINE(HAVE_SELECT, 1,
  [Define if select provided.])
fi

# Avoid some fnctl calls by using accept4, when available.
# Check for accept4
AC_CACHE_CHECK(for accept4, ac_cv_accept4, [
AC_COMPILE_IFELSE([AC_LANG_PROGRAM([[
#include <sys/socket.h>]],[[
int err = accept4 (1, 0, 0, SOCK_NONBLOCK);]])],
[ac_cv_accept4=yes],
[ac_cv_accept4=no])])
if test $ac_cv_accept4 = yes; then
  AC_DEFINE(HAVE_ACCEPT4, 1,
  [Define if accept4 provided.])
fi

# For better server messages, look for a way to stringize network addresses
# Check for inet_ntop
AC_CACHE_CHECK(for inet_ntop, ac_cv_inet_ntop, [
AC_COMPILE_IFELSE([AC_LANG_PROGRAM([[
#include <arpa/inet.h>
#include <netinet/in.h>]],[[
sockaddr_in6 in6;
char buf[INET6_ADDRSTRLEN];
const char *str = inet_ntop (AF_INET6, &in6, buf, sizeof (buf));]])],
[ac_cv_inet_ntop=yes],
[ac_cv_inet_ntop=no])])
if test $ac_cv_inet_ntop = yes; then
  AC_DEFINE(HAVE_INET_NTOP, 1,
  [Define if inet_ntop provided.])
fi

=======
>>>>>>> d579e2e7
# Restore CFLAGS, CXXFLAGS from before the gcc_AC_NEED_DECLARATIONS tests.
CFLAGS="$saved_CFLAGS"
CXXFLAGS="$saved_CXXFLAGS"

# mkdir takes a single argument on some systems. 
gcc_AC_FUNC_MKDIR_TAKES_ONE_ARG

# File extensions
manext='.1'
objext='.o'
AC_SUBST(manext)
AC_SUBST(objext)

# With Setjmp/Longjmp based exception handling.
AC_ARG_ENABLE(sjlj-exceptions,
[AS_HELP_STRING([--enable-sjlj-exceptions],
                [arrange to use setjmp/longjmp exception handling])],
[case $target in
  *-*-hpux10*)
    if test $enableval != yes; then
      AC_MSG_WARN([dwarf2 exceptions not supported, sjlj exceptions forced])
      enableval=yes
    fi
    ;;
esac
force_sjlj_exceptions=yes],
[case $target in
  *-*-hpux10*)
    force_sjlj_exceptions=yes
    enableval=yes
    ;;
  lm32*-*-*)
     force_sjlj_exceptions=yes
     enableval=yes
     ;;
  *)
    force_sjlj_exceptions=no
    ;;
esac])
if test $force_sjlj_exceptions = yes; then
  sjlj=`if test $enableval = yes; then echo 1; else echo 0; fi`
  AC_DEFINE_UNQUOTED(CONFIG_SJLJ_EXCEPTIONS, $sjlj,
    [Define 0/1 to force the choice for exception handling model.])
fi

# --------------------------------------------------------
# Build, host, and target specific configuration fragments
# --------------------------------------------------------

# Collect build-machine-specific information.
. ${srcdir}/config.build || exit 1

# Collect host-machine-specific information.
. ${srcdir}/config.host || exit 1

target_gtfiles=

# Collect target-machine-specific information.
. ${srcdir}/config.gcc || exit 1

extra_objs="${host_extra_objs} ${extra_objs}"
extra_gcc_objs="${host_extra_gcc_objs} ${extra_gcc_objs}"

# Default the target-machine variables that were not explicitly set.
if test x"$tm_file" = x
then tm_file=$cpu_type/$cpu_type.h; fi

if test x"$extra_headers" = x
then extra_headers=; fi

if test x$md_file = x
then md_file=$cpu_type/$cpu_type.md; fi

if test x$out_file = x
then out_file=$cpu_type/$cpu_type.c; fi

if test x"$tmake_file" = x
then tmake_file=$cpu_type/t-$cpu_type
fi

# Support --enable-initfini-array.
if test x$enable_initfini_array != xno; then
  tm_file="${tm_file} initfini-array.h"
fi

if test x"$dwarf2" = xyes
then tm_file="$tm_file tm-dwarf2.h"
fi

# Say what files are being used for the output code and MD file.
echo "Using \`$srcdir/config/$out_file' for machine-specific logic."
echo "Using \`$srcdir/config/$md_file' as machine description file."

# If any of the xm_file variables contain nonexistent files, warn
# about them and drop them.

bx=
for x in $build_xm_file; do
  if    test -f $srcdir/config/$x
  then      bx="$bx $x"
  else      AC_MSG_WARN($srcdir/config/$x does not exist.)
  fi
done
build_xm_file="$bx"

hx=
for x in $host_xm_file; do
  if    test -f $srcdir/config/$x
  then      hx="$hx $x"
  else      AC_MSG_WARN($srcdir/config/$x does not exist.)
  fi
done
host_xm_file="$hx"

tx=
for x in $xm_file; do
  if    test -f $srcdir/config/$x
  then      tx="$tx $x"
  else      AC_MSG_WARN($srcdir/config/$x does not exist.)
  fi
done
xm_file="$tx"

count=a
for f in $tm_file; do
	count=${count}x
done
if test $count = ax; then
	echo "Using \`$srcdir/config/$tm_file' as target machine macro file."
else
	echo "Using the following target machine macro files:"
	for f in $tm_file; do
		echo "	$srcdir/config/$f"
	done
fi

if test x$use_long_long_for_widest_fast_int = xyes; then
	AC_DEFINE(USE_LONG_LONG_FOR_WIDEST_FAST_INT, 1,
[Define to 1 if the 'long long' type is wider than 'long' but still
efficiently supported by the host hardware.])
fi

gnu_ld_bool=`if test x"$gnu_ld" = x"yes"; then echo 1; else echo 0; fi`
AC_DEFINE_UNQUOTED(HAVE_GNU_LD, $gnu_ld_bool, [Define to 1 if using GNU ld.])

gnu_as_bool=`if test x"$gas" = x"yes"; then echo 1; else echo 0; fi`
AC_DEFINE_UNQUOTED(HAVE_GNU_AS, $gnu_as_bool, [Define to 1 if using GNU as.])

count=a
for f in $host_xm_file; do
	count=${count}x
done
if test $count = a; then
	:
elif test $count = ax; then
	echo "Using \`$srcdir/config/$host_xm_file' as host machine macro file."
else
	echo "Using the following host machine macro files:"
	for f in $host_xm_file; do
		echo "	$srcdir/config/$f"
	done
fi
echo "Using ${out_host_hook_obj} for host machine hooks."

if test "$host_xm_file" != "$build_xm_file"; then
	count=a
	for f in $build_xm_file; do
		count=${count}x
	done
	if test $count = a; then
		:
	elif test $count = ax; then
		echo "Using \`$srcdir/config/$build_xm_file' as build machine macro file."
	else
		echo "Using the following build machine macro files:"
		for f in $build_xm_file; do
			echo "	$srcdir/config/$f"
		done
	fi
fi

if test -n "$configured_native_system_header_dir"; then
  native_system_header_dir=$configured_native_system_header_dir
fi
NATIVE_SYSTEM_HEADER_DIR="$native_system_header_dir"
AC_SUBST(NATIVE_SYSTEM_HEADER_DIR)

case ${host} in
  powerpc*-*-darwin*)
    AC_CACHE_CHECK([whether mcontext_t fields have underscores],
      gcc_cv_mcontext_underscores,
      AC_COMPILE_IFELSE([AC_LANG_SOURCE([
#include <sys/cdefs.h>
#include <sys/signal.h>
#include <ucontext.h>
int main() { mcontext_t m; if (m->ss.srr0) return 0; return 0; }
])],
	gcc_cv_mcontext_underscores=no, gcc_cv_mcontext_underscores=yes))
      if test $gcc_cv_mcontext_underscores = yes; then
        AC_DEFINE(HAS_MCONTEXT_T_UNDERSCORES,,dnl
          [mcontext_t fields start with __])
      fi
    ;;
esac

# ---------
# Threading
# ---------

# Check if a valid thread package
case ${enable_threads} in
  "" | no)
    # No threads
    target_thread_file='single'
    ;;
  yes)
    # default
    target_thread_file='single'
    ;;
  aix | dce | lynx | mipssde | posix | rtems | \
  single | tpf | vxworks | win32)
    target_thread_file=${enable_threads}
    ;;
  *)
    echo "${enable_threads} is an unknown thread package" 1>&2
    exit 1
    ;;
esac

if test x${thread_file} = x; then
  # No thread file set by target-specific clauses in config.gcc,
  # so use file chosen by default logic above
  thread_file=${target_thread_file}
fi

# --------
# UNSORTED
# --------

use_cxa_atexit=no
if test x$enable___cxa_atexit = xyes || \
   test x$enable___cxa_atexit = x -a x$default_use_cxa_atexit = xyes; then
  if test x$host = x$target; then
    case $host in
      # mingw32 doesn't have __cxa_atexit but uses atexit registration
      # keyed to flag_use_cxa_atexit
      *-*-mingw32*)
	use_cxa_atexit=yes
	;;
      powerpc-ibm-aix*)
	use_cxa_atexit=yes
	;;
      *)
	AC_CHECK_FUNC(__cxa_atexit,[use_cxa_atexit=yes],
	  [echo "__cxa_atexit can't be enabled on this target"])
	;;
    esac
  else
    # We can't check for __cxa_atexit when building a cross, so assume
    # it is available 
    use_cxa_atexit=yes
  fi
  if test x$use_cxa_atexit = xyes; then
    AC_DEFINE(DEFAULT_USE_CXA_ATEXIT, 2,
      [Define if you want to use __cxa_atexit, rather than atexit, to
      register C++ destructors for local statics and global objects.
      This is essential for fully standards-compliant handling of
      destructors, but requires __cxa_atexit in libc.])
  fi
fi

# Look for a file containing extra machine modes.
if test -n "$extra_modes" && test -f $srcdir/config/$extra_modes; then
  extra_modes_file='$(srcdir)'/config/${extra_modes}
  AC_SUBST(extra_modes_file)
  AC_DEFINE_UNQUOTED(EXTRA_MODES_FILE, "config/$extra_modes",
  [Define to the name of a file containing a list of extra machine modes
   for this architecture.])
fi

# Convert extra_options into a form suitable for Makefile use.
extra_opt_files=
all_opt_files=
for f in $extra_options; do
  extra_opt_files="$extra_opt_files \$(srcdir)/config/$f"
  all_opt_files="$all_opt_files $srcdir/config/$f"
done
AC_SUBST(extra_opt_files)

# auto-host.h is the file containing items generated by autoconf and is
# the first file included by config.h.
# If host=build, it is correct to have bconfig include auto-host.h
# as well.  If host!=build, we are in error and need to do more 
# work to find out the build config parameters.
if test x$host = x$build
then
	build_auto=auto-host.h
	HAVE_AUTO_BUILD='# '
else
	# We create a subdir, then run autoconf in the subdir.
	# To prevent recursion we set host and build for the new
	# invocation of configure to the build for this invocation
	# of configure. 
	tempdir=build.$$
	rm -rf $tempdir
	mkdir $tempdir
	cd $tempdir
	case ${srcdir} in
	/* | [A-Za-z]:[\\/]* ) realsrcdir=${srcdir};;
	*) realsrcdir=../${srcdir};;
	esac
	# Clearing GMPINC is necessary to prevent host headers being
	# used by the build compiler.  Defining GENERATOR_FILE stops
	# system.h from including gmp.h.
	CC="${CC_FOR_BUILD}" CFLAGS="${CFLAGS_FOR_BUILD}" \
	CXX="${CXX_FOR_BUILD}" CXXFLAGS="${CXXFLAGS_FOR_BUILD}" \
	LD="${LD_FOR_BUILD}" LDFLAGS="${LDFLAGS_FOR_BUILD}" \
	GMPINC="" CPPFLAGS="${CPPFLAGS} -DGENERATOR_FILE" \
	${realsrcdir}/configure \
		--enable-languages=${enable_languages-all} \
		${enable_obsolete+--enable-obsolete="$enable_obsolete"} \
		${enable_option_checking+--enable-option-checking="$enable_option_checking"} \
		--target=$target_alias --host=$build_alias \
		--build=$build_alias || exit # retaining $tempdir

	# We just finished tests for the build machine, so rename
	# the file auto-build.h in the gcc directory.
	mv auto-host.h ../auto-build.h
	cd ..
	rm -rf $tempdir
	build_auto=auto-build.h
	HAVE_AUTO_BUILD=
fi
AC_SUBST(build_subdir)
AC_SUBST(HAVE_AUTO_BUILD)

tm_file="${tm_file} defaults.h"
tm_p_file="${tm_p_file} tm-preds.h"
tm_d_file="${tm_d_file} defaults.h"
host_xm_file="auto-host.h ansidecl.h ${host_xm_file}"
build_xm_file="${build_auto} ansidecl.h ${build_xm_file}"
# We don't want ansidecl.h in target files, write code there in ISO/GNU C.
# put this back in temporarily.
xm_file="auto-host.h ansidecl.h ${xm_file}"

# --------
# UNSORTED
# --------

changequote(,)dnl
# Compile in configure arguments.
if test -f configargs.h ; then
	# Being re-configured.
	gcc_config_arguments=`grep configuration_arguments configargs.h | sed -e 's/.*"\([^"]*\)".*/\1/'`
	gcc_reconf_arguments=`echo "$gcc_config_arguments" | sed -e 's/^.*\( : (reconfigured) .*$\)/\1/'`
	if [ "$gcc_reconf_arguments" != " : (reconfigured) $TOPLEVEL_CONFIGURE_ARGUMENTS" ]; then
		gcc_config_arguments="$gcc_config_arguments : (reconfigured) $TOPLEVEL_CONFIGURE_ARGUMENTS"
	fi
else
	gcc_config_arguments="$TOPLEVEL_CONFIGURE_ARGUMENTS"
fi

# Double all backslashes and backslash all quotes to turn
# gcc_config_arguments into a C string.
sed -e 's/\\/\\\\/g; s/"/\\"/g' <<EOF >conftest.out
$gcc_config_arguments
EOF
gcc_config_arguments_str=`cat conftest.out`
rm -f conftest.out

cat > configargs.h <<EOF
/* Generated automatically. */
static const char configuration_arguments[] = "$gcc_config_arguments_str";
static const char thread_model[] = "$thread_file";

static const struct {
  const char *name, *value;
} configure_default_options[] = $configure_default_options;
EOF
changequote([,])dnl

changequote(,)dnl
gcc_BASEVER=`cat $srcdir/BASE-VER`
gcc_DEVPHASE=`cat $srcdir/DEV-PHASE`
gcc_DATESTAMP=`cat $srcdir/DATESTAMP`
if test -f $srcdir/REVISION ; then
	gcc_REVISION=`cat $srcdir/REVISION`
else
        gcc_REVISION=""
fi
cat > plugin-version.h <<EOF
#include "configargs.h"

#define GCCPLUGIN_VERSION_MAJOR   `echo $gcc_BASEVER | sed -e 's/^\([0-9]*\).*$/\1/'`
#define GCCPLUGIN_VERSION_MINOR   `echo $gcc_BASEVER | sed -e 's/^[0-9]*\.\([0-9]*\).*$/\1/'`
#define GCCPLUGIN_VERSION_PATCHLEVEL   `echo $gcc_BASEVER | sed -e 's/^[0-9]*\.[0-9]*\.\([0-9]*\)$/\1/'`
#define GCCPLUGIN_VERSION  (GCCPLUGIN_VERSION_MAJOR*1000 + GCCPLUGIN_VERSION_MINOR)

static char basever[] = "$gcc_BASEVER";
static char datestamp[] = "$gcc_DATESTAMP";
static char devphase[] = "$gcc_DEVPHASE";
static char revision[] = "$gcc_REVISION";

/* FIXME plugins: We should make the version information more precise.
   One way to do is to add a checksum. */

static struct plugin_gcc_version gcc_version = {basever, datestamp,
						devphase, revision,
						configuration_arguments};
EOF
changequote([,])dnl

# Determine what GCC version number to use in filesystem paths.
GCC_BASE_VER

# Internationalization
ZW_GNU_GETTEXT_SISTER_DIR

# If LIBINTL contains LIBICONV, then clear LIBICONV so we don't get
# -liconv on the link line twice.
case "$LIBINTL" in *$LIBICONV*)
	LIBICONV= ;;
esac

AC_ARG_ENABLE(secureplt,
[AS_HELP_STRING([--enable-secureplt],
		[enable -msecure-plt by default for PowerPC])],
[], [])

AC_ARG_ENABLE(mingw-wildcard,
[AS_HELP_STRING([--enable-mingw-wildcard],
		[Set whether to expand wildcard on command-line.
		 Default to platform configuration])],
[],[enable_mingw_wildcard=platform])
AS_IF([test x"$enable_mingw_wildcard" != xplatform ],
      [AC_DEFINE_UNQUOTED(MINGW_DOWILDCARD,
		 $(test x"$enable_mingw_wildcard" = xno; echo $?),
		 [Value to set mingw's _dowildcard to.])])

AC_ARG_ENABLE(large-address-aware,
[AS_HELP_STRING([--enable-large-address-aware],
		[Link mingw executables with --large-address-aware])])
AS_IF([test x"$enable_large_address_aware" = xyes],
  [AC_DEFINE([MINGW_DEFAULT_LARGE_ADDR_AWARE], 1,
    [Define if we should link mingw executables with --large-address-aware])])

AC_ARG_ENABLE(leading-mingw64-underscores,
  AS_HELP_STRING([--enable-leading-mingw64-underscores],
                 [enable leading underscores on 64 bit mingw targets]),
  [],[])
AS_IF([ test x"$enable_leading_mingw64_underscores" = xyes ],
  [AC_DEFINE(USE_MINGW64_LEADING_UNDERSCORES, 1,
    [Define if we should use leading underscore on 64 bit mingw targets])])

AC_ARG_ENABLE(cld,
[AS_HELP_STRING([--enable-cld], [enable -mcld by default for 32bit x86])], [],
[enable_cld=no])

AC_ARG_ENABLE(frame-pointer,
[AS_HELP_STRING([--enable-frame-pointer],
		[enable -fno-omit-frame-pointer by default for x86])], [],
[
case $target_os in
linux* | gnu* | darwin[[8912]]* | cygwin* | mingw*)
  # Enable -fomit-frame-pointer by default for these systems with DWARF2.
  enable_frame_pointer=no
  ;;
*)
  enable_frame_pointer=yes
  ;;
esac
])

case $target in
i[[34567]]86-*-* | x86_64-*-*)
	if test "x$enable_cld" = xyes; then
		tm_defines="${tm_defines} USE_IX86_CLD=1"
	fi
	if test "x$enable_frame_pointer" = xyes; then
		tm_defines="${tm_defines} USE_IX86_FRAME_POINTER=1"
	fi
	;;
esac

# Windows32 Registry support for specifying GCC installation paths.
AC_ARG_ENABLE(win32-registry,
[AS_HELP_STRING([--disable-win32-registry],
                [disable lookup of installation paths in the
                 Registry on Windows hosts])
AS_HELP_STRING([--enable-win32-registry], [enable registry lookup (default)])
AS_HELP_STRING([--enable-win32-registry=KEY],
               [use KEY instead of GCC version as the last portion
                of the registry key])],,)

case $host_os in
  win32 | pe | cygwin* | mingw32*)
    if test "x$enable_win32_registry" != xno; then
      AC_SEARCH_LIBS(RegOpenKeyExA, advapi32,, [enable_win32_registry=no])
    fi

    if test "x$enable_win32_registry" != xno; then
      AC_DEFINE(ENABLE_WIN32_REGISTRY, 1,
  [Define to 1 if installation paths should be looked up in the Windows
   Registry. Ignored on non-Windows hosts.])

      if test "x$enable_win32_registry" != xyes \
         && test "x$enable_win32_registry" != x; then
	AC_DEFINE_UNQUOTED(WIN32_REGISTRY_KEY, "$enable_win32_registry",
  [Define to be the last component of the Windows registry key under which
   to look for installation paths.  The full key used will be 
   HKEY_LOCAL_MACHINE/SOFTWARE/Free Software Foundation/{WIN32_REGISTRY_KEY}.
   The default is the GCC version number.])
      fi
    fi
  ;;
esac

# Get an absolute path to the GCC top-level source directory
holddir=`${PWDCMD-pwd}`
cd $srcdir
topdir=`${PWDCMD-pwd}`
cd $holddir

# Conditionalize the makefile for this host machine.
xmake_file=
for f in ${host_xmake_file}
do
	if test -f ${srcdir}/config/$f
	then
		xmake_file="${xmake_file} \$(srcdir)/config/$f"
	fi
done

# Conditionalize the makefile for this target machine.
tmake_file_=
for f in ${tmake_file}
do
	if test -f ${srcdir}/config/$f
	then
		tmake_file_="${tmake_file_} \$(srcdir)/config/$f"
	fi
done
tmake_file="${tmake_file_}${omp_device_property_tmake_file}"

out_object_file=`basename $out_file .c`.o
common_out_object_file=`basename $common_out_file .c`.o

tm_file_list="options.h"
tm_include_list="options.h insn-constants.h"
for f in $tm_file; do
  case $f in
    ./* )
       f=`echo $f | sed 's/^..//'`
       tm_file_list="${tm_file_list} $f"
       tm_include_list="${tm_include_list} $f"
       ;;
    defaults.h )
       tm_file_list="${tm_file_list} \$(srcdir)/$f"
       tm_include_list="${tm_include_list} $f"
       ;;
    * )
       tm_file_list="${tm_file_list} \$(srcdir)/config/$f"
       tm_include_list="${tm_include_list} config/$f"
       ;;
  esac
done

tm_p_file_list=
tm_p_include_list=
for f in $tm_p_file; do
  case $f in
    tm-preds.h )
       tm_p_file_list="${tm_p_file_list} $f"
       tm_p_include_list="${tm_p_include_list} $f"
       ;;
    * )
       tm_p_file_list="${tm_p_file_list} \$(srcdir)/config/$f"
       tm_p_include_list="${tm_p_include_list} config/$f"
  esac
done

tm_d_file_list=
tm_d_include_list="options.h insn-constants.h"
for f in $tm_d_file; do
  case $f in
    defaults.h )
       tm_d_file_list="${tm_d_file_list} \$(srcdir)/$f"
       tm_d_include_list="${tm_d_include_list} $f"
       ;;
    * )
       tm_d_file_list="${tm_d_file_list} \$(srcdir)/config/$f"
       tm_d_include_list="${tm_d_include_list} config/$f"
       ;;
  esac
done

xm_file_list=
xm_include_list=
for f in $xm_file; do
  case $f in
    ansidecl.h )
       xm_file_list="${xm_file_list} \$(srcdir)/../include/$f"
       xm_include_list="${xm_include_list} $f"
       ;;
    auto-host.h )
       xm_file_list="${xm_file_list} $f"
       xm_include_list="${xm_include_list} $f"
       ;;
    * )
       xm_file_list="${xm_file_list} \$(srcdir)/config/$f"
       xm_include_list="${xm_include_list} config/$f"
       ;;
  esac
done

host_xm_file_list=
host_xm_include_list=
for f in $host_xm_file; do
  case $f in
    ansidecl.h )
       host_xm_file_list="${host_xm_file_list} \$(srcdir)/../include/$f"
       host_xm_include_list="${host_xm_include_list} $f"
       ;;
    auto-host.h )
       host_xm_file_list="${host_xm_file_list} $f"
       host_xm_include_list="${host_xm_include_list} $f"
       ;;
    * )
       host_xm_file_list="${host_xm_file_list} \$(srcdir)/config/$f"
       host_xm_include_list="${host_xm_include_list} config/$f"
       ;;
  esac
done

build_xm_file_list=
for f in $build_xm_file; do
  case $f in
    ansidecl.h )
       build_xm_file_list="${build_xm_file_list} \$(srcdir)/../include/$f"
       build_xm_include_list="${build_xm_include_list} $f"
       ;;
    auto-build.h | auto-host.h )
       build_xm_file_list="${build_xm_file_list} $f"
       build_xm_include_list="${build_xm_include_list} $f"
       ;;
    * )
       build_xm_file_list="${build_xm_file_list} \$(srcdir)/config/$f"
       build_xm_include_list="${build_xm_include_list} config/$f"
       ;;
  esac
done

# Define macro CROSS_DIRECTORY_STRUCTURE in compilation if this is a
# cross-compiler which does not use the native headers and libraries.
# Also use all.cross instead of all.internal and adjust SYSTEM_HEADER_DIR.
CROSS=						AC_SUBST(CROSS)
ALL=all.internal				AC_SUBST(ALL)
SYSTEM_HEADER_DIR='$(NATIVE_SYSTEM_HEADER_DIR)'	AC_SUBST(SYSTEM_HEADER_DIR)
BUILD_SYSTEM_HEADER_DIR=$SYSTEM_HEADER_DIR	AC_SUBST(BUILD_SYSTEM_HEADER_DIR)

if test x$host != x$target || test "x$TARGET_SYSTEM_ROOT" != x ||
   test x$build != x$host || test "x$with_build_sysroot" != x; then
  if test "x$with_build_sysroot" != x; then
    BUILD_SYSTEM_HEADER_DIR=$with_build_sysroot'$${sysroot_headers_suffix}$(NATIVE_SYSTEM_HEADER_DIR)'
  else
    BUILD_SYSTEM_HEADER_DIR='$(CROSS_SYSTEM_HEADER_DIR)'
  fi

  if test x$host != x$target
  then
    CROSS="-DCROSS_DIRECTORY_STRUCTURE"
    ALL=all.cross
    SYSTEM_HEADER_DIR=$BUILD_SYSTEM_HEADER_DIR
  elif test "x$TARGET_SYSTEM_ROOT" != x; then
    SYSTEM_HEADER_DIR='$(CROSS_SYSTEM_HEADER_DIR)'
  fi

  if test "x$with_build_sysroot" != "x"; then
    target_header_dir="${with_build_sysroot}${native_system_header_dir}"
  elif test "x$with_sysroot" = x; then
    target_header_dir="${test_exec_prefix}/${target_noncanonical}/sys-include"
  elif test "x$with_sysroot" = xyes; then
    target_header_dir="${test_exec_prefix}/${target_noncanonical}/sys-root${native_system_header_dir}"
  else
    target_header_dir="${with_sysroot}${native_system_header_dir}"
  fi
else
  target_header_dir=${native_system_header_dir}
fi

# If this is a cross-compiler that does not
# have its own set of headers then define
# inhibit_libc

# If this is using newlib, without having the headers available now,
# then define inhibit_libc in LIBGCC2_CFLAGS.
# This prevents libgcc2 from containing any code which requires libc
# support.
: ${inhibit_libc=false}
if { { test x$host != x$target && test "x$with_sysroot" = x ; } ||
       test x$with_newlib = xyes ; } &&
     { test "x$with_headers" = xno || test ! -f "$target_header_dir/stdio.h"; } ; then
       inhibit_libc=true
fi
AC_SUBST(inhibit_libc)

# When building gcc with a cross-compiler, we need to adjust things so
# that the generator programs are still built with the native compiler.
# Also, we cannot run fixincludes.

# These are the normal (build=host) settings:
CC_FOR_BUILD='$(CC)'		AC_SUBST(CC_FOR_BUILD)
CXX_FOR_BUILD='$(CXX)'		AC_SUBST(CXX_FOR_BUILD)
BUILD_CFLAGS='$(ALL_CFLAGS)'	AC_SUBST(BUILD_CFLAGS)
BUILD_CXXFLAGS='$(ALL_CXXFLAGS)' AC_SUBST(BUILD_CXXFLAGS)
BUILD_LDFLAGS='$(LDFLAGS)'	AC_SUBST(BUILD_LDFLAGS)
STMP_FIXINC=stmp-fixinc		AC_SUBST(STMP_FIXINC)

BUILD_NO_PIE_CFLAGS='$(NO_PIE_CFLAGS)' AC_SUBST(BUILD_NO_PIE_CFLAGS)
BUILD_NO_PIE_FLAG='$(NO_PIE_FLAG)' AC_SUBST(BUILD_NO_PIE_FLAG)

# And these apply if build != host, or we are generating coverage data
if test x$build != x$host || test "x$coverage_flags" != x
then
    BUILD_CFLAGS='$(INTERNAL_CFLAGS) $(T_CFLAGS) $(CFLAGS_FOR_BUILD)'
    BUILD_CXXFLAGS='$(INTERNAL_CFLAGS) $(T_CFLAGS) $(CXXFLAGS_FOR_BUILD)'
    BUILD_LDFLAGS='$(LDFLAGS_FOR_BUILD)'

    NO_PIE_CFLAGS_FOR_BUILD=${NO_PIE_CFLAGS_FOR_BUILD-${NO_PIE_CFLAGS}}
    NO_PIE_FLAG_FOR_BUILD=${NO_PIE_FLAG_FOR_BUILD-${NO_PIE_FLAG}}
    BUILD_NO_PIE_CFLAGS='$(NO_PIE_CFLAGS_FOR_BUILD)'
    BUILD_NO_PIE_FLAG='$(NO_PIE_FLAG_FOR_BUILD)'
fi
AC_SUBST(NO_PIE_CFLAGS_FOR_BUILD)
AC_SUBST(NO_PIE_FLAG_FOR_BUILD)

# Expand extra_headers to include complete path.
# This substitutes for lots of t-* files.
extra_headers_list=
# Prepend $(srcdir)/config/${cpu_type}/ to every entry in extra_headers.
for file in ${extra_headers} ; do
  extra_headers_list="${extra_headers_list} \$(srcdir)/config/${cpu_type}/${file}"
done

# If use_gcc_tgmath is set, append ginclude/tgmath.h.
if test x"$use_gcc_tgmath" = xyes
then extra_headers_list="${extra_headers_list} \$(srcdir)/ginclude/tgmath.h"
fi

# Define collect2 in Makefile.
case $host_can_use_collect2 in
  no) collect2= ;;
  *) collect2='collect2$(exeext)' ;;
esac
AC_SUBST([collect2])

# Add a definition of USE_COLLECT2 if system wants one.
case $use_collect2 in
  no) use_collect2= ;;
  "") ;;
  *) 
    host_xm_defines="${host_xm_defines} USE_COLLECT2"
    xm_defines="${xm_defines} USE_COLLECT2"
    case $host_can_use_collect2 in
      no)
        AC_MSG_ERROR([collect2 is required but cannot be built on this system])
        ;;
    esac
    ;;
esac

AC_DEFINE_UNQUOTED(LTOPLUGINSONAME,"${host_lto_plugin_soname}",
[Define to the name of the LTO plugin DSO that must be
  passed to the linker's -plugin=LIB option.])

# ---------------------------
# Assembler & linker features
# ---------------------------

# During stage 2, ld is actually gcc/collect-ld, which is a small script to
# discern between when to use prev-ld/ld-new and when to use ld/ld-new.
# However when ld-new is first executed from the build tree, libtool will
# relink it as .libs/lt-ld-new, so that it can give it an RPATH that refers
# to the build tree.  While doing this we need to use the previous-stage
# linker, or we have an infinite loop.  The presence of a shell script as
# ld/ld-new, and the fact that the script *uses ld itself*, is what confuses
# the gcc/collect-ld script.  So we need to know how libtool works, or
# exec-tool will fail.

m4_defun([_LT_CONFIG_COMMANDS], [])
AC_PROG_LIBTOOL
AC_SUBST(objdir)
AC_SUBST(enable_fast_install)

# Identify the assembler which will work hand-in-glove with the newly
# built GCC, so that we can examine its features.  This is the assembler
# which will be driven by the driver program.
#
# If build != host, and we aren't building gas in-tree, we identify a
# build->target assembler and hope that it will have the same features
# as the host->target assembler we'll be using.
gcc_cv_gas_major_version=
gcc_cv_gas_minor_version=
gcc_cv_as_gas_srcdir=`echo $srcdir | sed -e 's,/gcc$,,'`/gas

m4_pattern_allow([AS_FOR_TARGET])dnl
AS_VAR_SET_IF(gcc_cv_as,, [
if test -x "$DEFAULT_ASSEMBLER"; then
	gcc_cv_as="$DEFAULT_ASSEMBLER"
elif test -f $gcc_cv_as_gas_srcdir/configure.ac \
     && test -f ../gas/Makefile \
     && test x$build = x$host; then
	gcc_cv_as=../gas/as-new$build_exeext
elif test -x as$build_exeext; then
	# Build using assembler in the current directory.
	gcc_cv_as=./as$build_exeext
elif ( set dummy $AS_FOR_TARGET; test -x $[2] ); then
        gcc_cv_as="$AS_FOR_TARGET"
else
        AC_PATH_PROG(gcc_cv_as, $AS_FOR_TARGET)
fi])

ORIGINAL_AS_FOR_TARGET=$gcc_cv_as
AC_SUBST(ORIGINAL_AS_FOR_TARGET)
case "$ORIGINAL_AS_FOR_TARGET" in
  ./as | ./as$build_exeext) ;;
  *) AC_CONFIG_FILES(as:exec-tool.in, [chmod +x as]) ;;
esac 

AC_MSG_CHECKING(what assembler to use)
if test "$gcc_cv_as" = ../gas/as-new$build_exeext; then
  # Single tree build which includes gas.  We want to prefer it
  # over whatever linker top-level may have detected, since
  # we'll use what we're building after installation anyway.
  AC_MSG_RESULT(newly built gas)
  in_tree_gas=yes
  _gcc_COMPUTE_GAS_VERSION
  in_tree_gas_is_elf=no
  if grep 'obj_format = elf' ../gas/Makefile > /dev/null \
     || (grep 'obj_format = multi' ../gas/Makefile \
         && grep 'extra_objects =.* obj-elf' ../gas/Makefile) > /dev/null
  then
    in_tree_gas_is_elf=yes
  fi
else
  AC_MSG_RESULT($gcc_cv_as)
  in_tree_gas=no
fi

default_ld=
AC_ARG_ENABLE(ld,
[[  --enable-ld[=ARG]       build ld [ARG={default,yes,no}]]],
[case "${enableval}" in
 no)
   default_ld=ld.gold
   ;;
 esac])

install_gold_as_default=no
AC_ARG_ENABLE(gold,
[[  --enable-gold[=ARG]     build gold [ARG={default,yes,no}]]],
[case "${enableval}" in
 default)
   install_gold_as_default=yes
   ;;
 yes)
   if test x${default_ld} != x; then
     install_gold_as_default=yes
   fi
   ;;
 no)
   ;;
 *)
   AC_MSG_ERROR([invalid --enable-gold argument])
   ;;
 esac])

# Identify the linker which will work hand-in-glove with the newly
# built GCC, so that we can examine its features.  This is the linker
# which will be driven by the driver program.
#
# If build != host, and we aren't building gas in-tree, we identify a
# build->target linker and hope that it will have the same features
# as the host->target linker we'll be using.
gcc_cv_gld_major_version=
gcc_cv_gld_minor_version=
gcc_cv_ld_gld_srcdir=`echo $srcdir | sed -e 's,/gcc$,,'`/ld
gcc_cv_ld_gold_srcdir=`echo $srcdir | sed -e 's,/gcc$,,'`/gold
gcc_cv_ld_bfd_srcdir=`echo $srcdir | sed -e 's,/gcc$,,'`/bfd

AS_VAR_SET_IF(gcc_cv_ld,, [
if test -x "$DEFAULT_LINKER"; then
	gcc_cv_ld="$DEFAULT_LINKER"
elif test $install_gold_as_default = yes \
     && test -f $gcc_cv_ld_gold_srcdir/configure.ac \
     && test -f ../gold/Makefile \
     && test x$build = x$host; then
	gcc_cv_ld=../gold/ld-new$build_exeext
elif test -f $gcc_cv_ld_gld_srcdir/configure.ac \
     && test -f ../ld/Makefile \
     && test x$build = x$host; then
	gcc_cv_ld=../ld/ld-new$build_exeext
elif test -x collect-ld$build_exeext; then
	# Build using linker in the current directory.
	gcc_cv_ld=./collect-ld$build_exeext
elif ( set dummy $LD_FOR_TARGET; test -x $[2] ); then
        gcc_cv_ld="$LD_FOR_TARGET"
else
        AC_PATH_PROG(gcc_cv_ld, $LD_FOR_TARGET)
fi])

ORIGINAL_PLUGIN_LD_FOR_TARGET=$gcc_cv_ld
PLUGIN_LD_SUFFIX=`basename $gcc_cv_ld | sed -e "s,$target_alias-,,"`
# if the PLUGIN_LD is set ld-new, just have it as ld
# as that is the installed named.
if test x$PLUGIN_LD_SUFFIX = xld-new \
   || test x$PLUGIN_LD_SUFFIX = xcollect-ld ; then
  PLUGIN_LD_SUFFIX=ld
fi
AC_ARG_WITH(plugin-ld,
[AS_HELP_STRING([[--with-plugin-ld=[ARG]]], [specify the plugin linker])],
[if test x"$withval" != x; then
   ORIGINAL_PLUGIN_LD_FOR_TARGET="$withval"
   PLUGIN_LD_SUFFIX="$withval"
 fi])
AC_SUBST(ORIGINAL_PLUGIN_LD_FOR_TARGET)
AC_DEFINE_UNQUOTED(PLUGIN_LD_SUFFIX, "$PLUGIN_LD_SUFFIX", [Specify plugin linker])

# Check to see if we are using gold instead of ld
AC_MSG_CHECKING(whether we are using gold)
ld_is_gold=no
if test x$gcc_cv_ld != x; then
  if $gcc_cv_ld --version 2>/dev/null | sed 1q \
     | grep "GNU gold" > /dev/null; then
    ld_is_gold=yes
  fi
fi
AC_MSG_RESULT($ld_is_gold)

AC_MSG_CHECKING(gold linker with split stack support as non default)
# Check to see if default ld is not gold, but gold is
# available and has support for split stack.  If gcc was configured
# with gold then no checking is done.
# 
if test x$ld_is_gold = xno && which ${gcc_cv_ld}.gold >/dev/null 2>&1; then

# For platforms other than powerpc64*, enable as appropriate.

  gold_non_default=no
  ld_gold=`which ${gcc_cv_ld}.gold`
# Make sure this gold has minimal split stack support
  if $ld_gold --help 2>/dev/null | grep split-stack-adjust-size >/dev/null 2>&1; then
    ld_vers=`$ld_gold --version | sed 1q`
    gold_vers=`echo $ld_vers | sed -n \
          -e 's,^[[^)]]*[[  ]]\([[0-9]][[0-9]]*\.[[0-9]][[0-9]]*[[^)]]*\)) .*$,\1,p'`
    case $target in
# check that the gold version contains the complete split stack support
# on powerpc64 big and little endian
      powerpc64*-*-*)
        case "$gold_vers" in
          2.25.[[1-9]]*|2.2[[6-9]][[.0-9]]*|2.[[3-9]][[.0-9]]*|[[3-9]].[[.0-9]]*) gold_non_default=yes
          ;;
          *) gold_non_default=no
          ;;
        esac
        ;;
    esac
  fi
  if test $gold_non_default = yes; then
    AC_DEFINE(HAVE_GOLD_NON_DEFAULT_SPLIT_STACK, 1,
    	    [Define if the gold linker supports split stack and is available as a non-default])
  fi
fi
AC_MSG_RESULT($gold_non_default)

ORIGINAL_LD_FOR_TARGET=$gcc_cv_ld
AC_SUBST(ORIGINAL_LD_FOR_TARGET)
case "$ORIGINAL_LD_FOR_TARGET" in
  ./collect-ld | ./collect-ld$build_exeext) ;;
  *) AC_CONFIG_FILES(collect-ld:exec-tool.in, [chmod +x collect-ld]) ;;
esac 

AC_MSG_CHECKING(what linker to use)
if test "$gcc_cv_ld" = ../ld/ld-new$build_exeext \
   || test "$gcc_cv_ld" = ../gold/ld-new$build_exeext; then
	# Single tree build which includes ld.  We want to prefer it
	# over whatever linker top-level may have detected, since
	# we'll use what we're building after installation anyway.
	AC_MSG_RESULT(newly built ld)
	in_tree_ld=yes
	in_tree_ld_is_elf=no
	if (grep 'EMUL = .*elf' ../ld/Makefile \
	    || grep 'EMUL = .*linux' ../ld/Makefile \
	    || grep 'EMUL = .*lynx' ../ld/Makefile) > /dev/null; then
	  in_tree_ld_is_elf=yes
	elif test "$ld_is_gold" = yes; then
	  in_tree_ld_is_elf=yes
	fi
	for f in $gcc_cv_ld_bfd_srcdir/configure $gcc_cv_ld_gld_srcdir/configure $gcc_cv_ld_gld_srcdir/configure.ac $gcc_cv_ld_gld_srcdir/Makefile.in
	do
changequote(,)dnl
		gcc_cv_gld_version=`sed -n -e 's/^[ 	]*VERSION=[^0-9A-Za-z_]*\([0-9]*\.[0-9]*.*\)/VERSION=\1/p' < $f`
		if test x$gcc_cv_gld_version != x; then
			break
		fi
	done
	case $gcc_cv_gld_version in
	  VERSION=[0-9]*) ;;
changequote([,])dnl
	  *) AC_MSG_ERROR([[cannot find version of in-tree linker]]) ;;
changequote(,)dnl
	esac
	gcc_cv_gld_major_version=`expr "$gcc_cv_gld_version" : "VERSION=\([0-9]*\)"`
	gcc_cv_gld_minor_version=`expr "$gcc_cv_gld_version" : "VERSION=[0-9]*\.\([0-9]*\)"`
changequote([,])dnl
	ORIGINAL_LD_BFD_FOR_TARGET=../ld/ld-new$build_exeext
	ORIGINAL_LD_GOLD_FOR_TARGET=../gold/ld-new$build_exeext
else
	AC_MSG_RESULT($gcc_cv_ld)
	in_tree_ld=no
	gcc_cvs_ld_program=`dirname $gcc_cv_ld`/`basename $gcc_cv_ld $host_exeext`
	ORIGINAL_LD_BFD_FOR_TARGET=${gcc_cvs_ld_program}.bfd$host_exeext
	ORIGINAL_LD_GOLD_FOR_TARGET=${gcc_cvs_ld_program}.gold$host_exeext
fi

AC_SUBST(ORIGINAL_LD_BFD_FOR_TARGET)
AC_SUBST(ORIGINAL_LD_GOLD_FOR_TARGET)

# Figure out what nm we will be using.
gcc_cv_binutils_srcdir=`echo $srcdir | sed -e 's,/gcc$,,'`/binutils
AS_VAR_SET_IF(gcc_cv_nm,, [
if test -f $gcc_cv_binutils_srcdir/configure.ac \
     && test -f ../binutils/Makefile \
     && test x$build = x$host; then
	gcc_cv_nm=../binutils/nm-new$build_exeext
elif test -x nm$build_exeext; then
	gcc_cv_nm=./nm$build_exeext
elif ( set dummy $NM_FOR_TARGET; test -x $[2] ); then
        gcc_cv_nm="$NM_FOR_TARGET"
else
        AC_PATH_PROG(gcc_cv_nm, $NM_FOR_TARGET)
fi])

AC_MSG_CHECKING(what nm to use)
if test "$gcc_cv_nm" = ../binutils/nm-new$build_exeext; then
	# Single tree build which includes binutils.
	AC_MSG_RESULT(newly built nm)
	in_tree_nm=yes
else
	AC_MSG_RESULT($gcc_cv_nm)
	in_tree_nm=no
fi

ORIGINAL_NM_FOR_TARGET=$gcc_cv_nm
AC_SUBST(ORIGINAL_NM_FOR_TARGET)
case "$ORIGINAL_NM_FOR_TARGET" in
  ./nm | ./nm$build_exeext) ;;
  *) AC_CONFIG_FILES(nm:exec-tool.in, [chmod +x nm]) ;;
esac


# Figure out what objdump we will be using.
AS_VAR_SET_IF(gcc_cv_objdump,, [
if test -f $gcc_cv_binutils_srcdir/configure.ac \
     && test -f ../binutils/Makefile \
     && test x$build = x$host; then
	# Single tree build which includes binutils.
	gcc_cv_objdump=../binutils/objdump$build_exeext
elif test -x objdump$build_exeext; then
	gcc_cv_objdump=./objdump$build_exeext
elif ( set dummy $OBJDUMP_FOR_TARGET; test -x $[2] ); then
        gcc_cv_objdump="$OBJDUMP_FOR_TARGET"
else
        AC_PATH_PROG(gcc_cv_objdump, $OBJDUMP_FOR_TARGET)
fi])

AC_MSG_CHECKING(what objdump to use)
if test "$gcc_cv_objdump" = ../binutils/objdump$build_exeext; then
	# Single tree build which includes binutils.
	AC_MSG_RESULT(newly built objdump)
elif test x$gcc_cv_objdump = x; then
	AC_MSG_RESULT(not found)
else
	AC_MSG_RESULT($gcc_cv_objdump)
fi

# Figure out what readelf we will be using.
AS_VAR_SET_IF(gcc_cv_readelf,, [
if test -f $gcc_cv_binutils_srcdir/configure.ac \
     && test -f ../binutils/Makefile \
     && test x$build = x$host; then
	# Single tree build which includes binutils.
	gcc_cv_readelf=../binutils/readelf$build_exeext
elif test -x readelf$build_exeext; then
	gcc_cv_readelf=./readelf$build_exeext
elif ( set dummy $READELF_FOR_TARGET; test -x $[2] ); then
        gcc_cv_readelf="$READELF_FOR_TARGET"
else
        AC_PATH_PROG(gcc_cv_readelf, $READELF_FOR_TARGET)
fi])

AC_MSG_CHECKING(what readelf to use)
if test "$gcc_cv_readelf" = ../binutils/readelf$build_exeext; then
	# Single tree build which includes binutils.
	AC_MSG_RESULT(newly built readelf)
elif test x$gcc_cv_readelf = x; then
	AC_MSG_RESULT(not found)
else
	AC_MSG_RESULT($gcc_cv_readelf)
fi

# Figure out what otool we will be using.
AS_VAR_SET_IF(gcc_cv_otool,, [
if test -x otool$build_exeext; then
	gcc_cv_otool=./otool$build_exeext
elif ( set dummy $OTOOL_FOR_TARGET; test -x $[2] ); then
        gcc_cv_otool="$OTOOL_FOR_TARGET"
else
        AC_PATH_PROG(gcc_cv_otool, $OTOOL_FOR_TARGET)
fi])

AC_MSG_CHECKING(what otool to use)
if test x$gcc_cv_otool = x; then
	AC_MSG_RESULT(not found)
else
	AC_MSG_RESULT($gcc_cv_otool)
fi

# Figure out what assembler alignment features are present.
gcc_GAS_CHECK_FEATURE([.balign and .p2align], gcc_cv_as_balign_and_p2align,
 [2,6,0],,
[.balign 4
.p2align 2],,
[AC_DEFINE(HAVE_GAS_BALIGN_AND_P2ALIGN, 1,
  [Define if your assembler supports .balign and .p2align.])])

gcc_GAS_CHECK_FEATURE([.p2align with maximum skip], gcc_cv_as_max_skip_p2align,
 [2,8,0],,
 [.p2align 4,,7],,
[AC_DEFINE(HAVE_GAS_MAX_SKIP_P2ALIGN, 1,
  [Define if your assembler supports specifying the maximum number
   of bytes to skip when using the GAS .p2align command.])])

gcc_GAS_CHECK_FEATURE([.literal16], gcc_cv_as_literal16,
 [2,8,0],,
 [.literal16],,
[AC_DEFINE(HAVE_GAS_LITERAL16, 1,
  [Define if your assembler supports .literal16.])])

gcc_GAS_CHECK_FEATURE([working .subsection -1], gcc_cv_as_subsection_m1,
 [elf,2,9,0],,
 [conftest_label1: .word 0
.subsection -1
conftest_label2: .word 0
.previous],
 [if test x$gcc_cv_nm != x; then
    $gcc_cv_nm conftest.o | grep conftest_label1 > conftest.nm1
    $gcc_cv_nm conftest.o | grep conftest_label2 | sed -e 's/label2/label1/' > conftest.nm2
    if cmp conftest.nm1 conftest.nm2 > /dev/null 2>&1
    then :
    else gcc_cv_as_subsection_m1=yes
    fi
    rm -f conftest.nm1 conftest.nm2
  fi],
 [AC_DEFINE(HAVE_GAS_SUBSECTION_ORDERING, 1,
  [Define if your assembler supports .subsection and .subsection -1 starts
   emitting at the beginning of your section.])])

gcc_GAS_CHECK_FEATURE([.weak], gcc_cv_as_weak,
 [2,2,0],,
 [	.weak foobar],,
[AC_DEFINE(HAVE_GAS_WEAK, 1, [Define if your assembler supports .weak.])])

gcc_GAS_CHECK_FEATURE([.weakref], gcc_cv_as_weakref,
 [2,17,0],,
 [	.weakref foobar, barfnot],,
[AC_DEFINE(HAVE_GAS_WEAKREF, 1, [Define if your assembler supports .weakref.])])

gcc_GAS_CHECK_FEATURE([.nsubspa comdat], gcc_cv_as_nsubspa_comdat,
 [2,15,91],,
 [	.SPACE $TEXT$
	.NSUBSPA $CODE$,COMDAT],,
[AC_DEFINE(HAVE_GAS_NSUBSPA_COMDAT, 1, [Define if your assembler supports .nsubspa comdat option.])])

# .hidden needs to be supported in both the assembler and the linker,
# because GNU LD versions before 2.12.1 have buggy support for STV_HIDDEN.
# This is irritatingly difficult to feature test for; we have to check the
# date string after the version number.  If we've got an in-tree
# ld, we don't know its patchlevel version, so we set the baseline at 2.13
# to be safe.
# The gcc_GAS_CHECK_FEATURE call just sets a cache variable.
case "${target}" in
  *-*-aix*)
    conftest_s='	.globl foobar,hidden'
    ;;
  *)
    conftest_s='	.hidden foobar
foobar:'
    ;;
esac
gcc_GAS_CHECK_FEATURE([.hidden], gcc_cv_as_hidden,
 [elf,2,13,0],, [$conftest_s])
case "${target}" in
  *-*-darwin*)
    # Darwin as has some visibility support, though with a different syntax.
    gcc_cv_as_hidden=yes
    ;;
esac

# gnu_indirect_function type is an extension proposed at
# http://groups.google/com/group/generic-abi/files. It allows dynamic runtime
# selection of function implementation
AC_ARG_ENABLE(gnu-indirect-function,
 [AS_HELP_STRING([--enable-gnu-indirect-function],
                 [enable the use of the @gnu_indirect_function to glibc systems])],
 [case $enable_gnu_indirect_function in
    yes | no) ;;
    *) AC_MSG_ERROR(['$enable_gnu_indirect_function' is an invalid value for --enable-gnu-indirect-function.
Valid choices are 'yes' and 'no'.]) ;;
  esac],
 [enable_gnu_indirect_function="$default_gnu_indirect_function"])

case "${target}" in
  riscv*-*-linux*)
    AC_MSG_CHECKING(linker ifunc IRELATIVE support)
    cat > conftest.s <<EOF
	.text
	.type	foo_resolver, @function
foo_resolver:
	ret
	.size	foo_resolver, .-foo_resolver

	.globl	foo
	.type	foo, %gnu_indirect_function
	.set	foo, foo_resolver

	.globl	bar
	.type	bar, @function
bar:
	call	foo
	ret
	.size	bar, .-bar
EOF
    if test x$gcc_cv_as != x \
       && test x$gcc_cv_ld != x \
       && test x$gcc_cv_readelf != x \
       && $gcc_cv_as -o conftest.o conftest.s > /dev/null 2>&1 \
       && $gcc_cv_ld -o conftest conftest.o > /dev/null 2>&1 \
       && $gcc_cv_readelf --relocs --wide conftest \
	  | grep R_RISCV_IRELATIVE > /dev/null 2>&1; then
      enable_gnu_indirect_function=yes
    fi
    rm -f conftest conftest.o conftest.s
    AC_MSG_RESULT($enable_gnu_indirect_function)
    ;;
esac

gif=`if test x$enable_gnu_indirect_function = xyes; then echo 1; else echo 0; fi`
AC_DEFINE_UNQUOTED(HAVE_GNU_INDIRECT_FUNCTION, $gif,
[Define if your system supports gnu indirect functions.])


changequote(,)dnl
if test $in_tree_ld != yes ; then
  ld_ver=`$gcc_cv_ld --version 2>/dev/null | sed 1q`
  if echo "$ld_ver" | grep GNU > /dev/null; then
    if test x"$ld_is_gold" = xyes; then
      # GNU gold --version looks like this:
      #
      # GNU gold (GNU Binutils 2.21.51.20110225) 1.11
      #
      # We extract the binutils version which is more familiar and specific
      # than the gold version.
      ld_vers=`echo $ld_ver | sed -n \
	  -e 's,^[^)]*[	 ]\([0-9][0-9]*\.[0-9][0-9]*[^)]*\)) .*$,\1,p'`
    else
      # GNU ld --version looks like this:
      #
      # GNU ld (GNU Binutils) 2.21.51.20110225
      ld_vers=`echo $ld_ver | sed -n \
	  -e 's,^.*[	 ]\([0-9][0-9]*\.[0-9][0-9]*.*\)$,\1,p'`
    fi
    ld_date=`echo $ld_ver | sed -n 's,^.*\([2-9][0-9][0-9][0-9]\)\(-*\)\([01][0-9]\)\2\([0-3][0-9]\).*$,\1\3\4,p'`
    ld_vers_major=`expr "$ld_vers" : '\([0-9]*\)'`
    ld_vers_minor=`expr "$ld_vers" : '[0-9]*\.\([0-9]*\)'`
    ld_vers_patch=`expr "$ld_vers" : '[0-9]*\.[0-9]*\.\([0-9]*\)'`
  else
    case "${target}" in
      *-*-solaris2*)
	# Solaris 2 ld -V output looks like this for a regular version:
	#
	# ld: Software Generation Utilities - Solaris Link Editors: 5.11-1.1699
	#
	# but test versions add stuff at the end:
	#
	# ld: Software Generation Utilities - Solaris Link Editors: 5.11-1.1701:onnv-ab196087-6931056-03/25/10
	#
	# ld and ld.so.1 are guaranteed to be updated in lockstep, so ld version
	# numbers can be used in ld.so.1 feature checks even if a different
	# linker is configured.
	ld_ver=`$gcc_cv_ld -V 2>&1`
	if echo "$ld_ver" | grep 'Solaris Link Editors' > /dev/null; then
	  ld_vers=`echo $ld_ver | sed -n \
	    -e 's,^.*: 5\.[0-9][0-9]*-\([0-9]\.[0-9][0-9]*\).*$,\1,p'`
	  ld_vers_major=`expr "$ld_vers" : '\([0-9]*\)'`
	  ld_vers_minor=`expr "$ld_vers" : '[0-9]*\.\([0-9]*\)'`
	fi
	;;
    esac
  fi
fi
changequote([,])dnl

AC_CACHE_CHECK(linker for .hidden support, gcc_cv_ld_hidden,
[[if test $in_tree_ld = yes ; then
  gcc_cv_ld_hidden=no
  if test "$gcc_cv_gld_major_version" -eq 2 -a "$gcc_cv_gld_minor_version" -ge 13 -o "$gcc_cv_gld_major_version" -gt 2 \
     && test $in_tree_ld_is_elf = yes; then
     gcc_cv_ld_hidden=yes
  fi
else
  gcc_cv_ld_hidden=yes
  if test x"$ld_is_gold" = xyes; then
    :
  elif echo "$ld_ver" | grep GNU > /dev/null; then
    if test 0"$ld_date" -lt 20020404; then
      if test -n "$ld_date"; then
	# If there was date string, but was earlier than 2002-04-04, fail
	gcc_cv_ld_hidden=no
      elif test -z "$ld_vers"; then
	# If there was no date string nor ld version number, something is wrong
	gcc_cv_ld_hidden=no
      else
	test -z "$ld_vers_patch" && ld_vers_patch=0
	if test "$ld_vers_major" -lt 2; then
	  gcc_cv_ld_hidden=no
	elif test "$ld_vers_major" -eq 2 -a "$ld_vers_minor" -lt 12; then
	  gcc_cv_ld_hidden="no"
	elif test "$ld_vers_major" -eq 2 -a "$ld_vers_minor" -eq 12 -a "$ld_vers_patch" -eq 0; then
	  gcc_cv_ld_hidden=no
	fi
      fi
    fi
  else
    case "${target}" in
      *-*-aix[789]*)
        gcc_cv_ld_hidden=yes
        ;;
      *-*-darwin*)
	# Darwin ld has some visibility support.
	gcc_cv_ld_hidden=yes
        ;;
      hppa64*-*-hpux* | ia64*-*-hpux*)
	gcc_cv_ld_hidden=yes
	;;
      *-*-solaris2*)
	# Support for .hidden in Sun ld appeared in Solaris 9 FCS, but
	# .symbolic was only added in Solaris 9 12/02.
        gcc_cv_ld_hidden=yes
	;;
      *)
	gcc_cv_ld_hidden=no
	;;
    esac
  fi
fi]])
libgcc_visibility=no
AC_SUBST(libgcc_visibility)
GCC_TARGET_TEMPLATE([HAVE_GAS_HIDDEN])
if test $gcc_cv_as_hidden = yes && test $gcc_cv_ld_hidden = yes; then
  libgcc_visibility=yes
  AC_DEFINE(HAVE_GAS_HIDDEN, 1,
  [Define if your assembler and linker support .hidden.])
fi

AC_MSG_CHECKING(linker read-only and read-write section mixing)
gcc_cv_ld_ro_rw_mix=unknown
if test $in_tree_ld = yes ; then
  if test "$gcc_cv_gld_major_version" -eq 2 -a "$gcc_cv_gld_minor_version" -ge 10 -o "$gcc_cv_gld_major_version" -gt 2 \
     && test $in_tree_ld_is_elf = yes; then
    gcc_cv_ld_ro_rw_mix=read-write
  fi
elif test x$gcc_cv_as != x -a x$gcc_cv_ld != x -a x$gcc_cv_objdump != x ; then
  echo '.section myfoosect, "a"' > conftest1.s
  echo '.section myfoosect, "aw"' > conftest2.s
  echo '.byte 1' >> conftest2.s
  echo '.section myfoosect, "a"' > conftest3.s
  echo '.byte 0' >> conftest3.s
  if $gcc_cv_as -o conftest1.o conftest1.s > /dev/null 2>&1 \
     && $gcc_cv_as -o conftest2.o conftest2.s > /dev/null 2>&1 \
     && $gcc_cv_as -o conftest3.o conftest3.s > /dev/null 2>&1 \
     && $gcc_cv_ld -shared -o conftest1.so conftest1.o \
	conftest2.o conftest3.o > /dev/null 2>&1; then
    gcc_cv_ld_ro_rw_mix=`$gcc_cv_objdump -h conftest1.so \
			 | sed -e '/myfoosect/!d' -e N`
    if echo "$gcc_cv_ld_ro_rw_mix" | grep CONTENTS > /dev/null; then
      if echo "$gcc_cv_ld_ro_rw_mix" | grep READONLY > /dev/null; then
	gcc_cv_ld_ro_rw_mix=read-only
      else
	gcc_cv_ld_ro_rw_mix=read-write
      fi
    fi
  fi
changequote(,)dnl
  rm -f conftest.* conftest[123].*
changequote([,])dnl
fi
if test x$gcc_cv_ld_ro_rw_mix = xread-write; then
	AC_DEFINE(HAVE_LD_RO_RW_SECTION_MIXING, 1,
  [Define if your linker links a mix of read-only
   and read-write sections into a read-write section.])
fi
AC_MSG_RESULT($gcc_cv_ld_ro_rw_mix)

gcc_AC_INITFINI_ARRAY

# Check if we have .[us]leb128, and support symbol arithmetic with it.
# Older versions of GAS and some non-GNU assemblers, have a bugs handling
# these directives, even when they appear to accept them.
gcc_GAS_CHECK_FEATURE([.sleb128 and .uleb128], gcc_cv_as_leb128,
 [elf,2,11,0],,
[	.data
	.uleb128 L2 - L1
L1:
	.uleb128 1280
	.sleb128 -1010
L2:
	.uleb128 0x8000000000000000
],
[[
if test "x$gcc_cv_objdump" != x; then
  if $gcc_cv_objdump -s conftest.o 2>/dev/null \
     | grep '04800a8e 78808080 80808080 808001' >/dev/null; then
    gcc_cv_as_leb128=yes
  fi
elif test "x$gcc_cv_otool" != x; then
  if $gcc_cv_otool -d conftest.o 2>/dev/null \
     | grep '04 80 0a 8e 78 80 80 80 80 80 80 80 80 80 01' >/dev/null; then
    gcc_cv_as_leb128=yes
  fi
else
  # play safe, assume the assembler is broken.
  :
fi
]],
 [AC_DEFINE(HAVE_AS_LEB128, 1,
   [Define if your assembler supports .sleb128 and .uleb128.])],
 [AC_DEFINE(HAVE_AS_LEB128, 0,
   [Define if your assembler supports .sleb128 and .uleb128.])])

# Determine if an .eh_frame section is read-only.
gcc_fn_eh_frame_ro () {
  $gcc_cv_as $1 -o conftest.o conftest.s > /dev/null 2>&1 && \
    $gcc_cv_objdump -h conftest.o 2>/dev/null | \
    sed -e '/.eh_frame/!d' -e N | grep READONLY > /dev/null
}

# Check if we have assembler support for unwind directives.
gcc_GAS_CHECK_FEATURE([cfi directives], gcc_cv_as_cfi_directive,
  ,,
[	.text
	.cfi_startproc
	.cfi_offset 0, 0
	.cfi_same_value 1
	.cfi_def_cfa 1, 2
	.cfi_escape 1, 2, 3, 4, 5
	.cfi_endproc],
[case "$target" in
  *-*-solaris*)
    # If the linker used on Solaris (like Sun ld) isn't capable of merging
    # read-only and read-write sections, we need to make sure that the
    # assembler used emits read-write .eh_frame sections.
    if test "x$gcc_cv_ld_ro_rw_mix" = xread-write; then
      gcc_cv_as_cfi_directive=yes
    elif test "x$gcc_cv_objdump" = x; then
      # No objdump, err on the side of caution.
      gcc_cv_as_cfi_directive=no
    else
      if test x$gas = xyes; then
	as_32_opt="--32"
	as_64_opt="--64"
      else
	as_32_opt="-m32"
	as_64_opt="-m64"
      fi
      case "$target" in
	sparc*-*-solaris2.*)
	  # On Solaris/SPARC, .eh_frame sections should always be read-write.
	  if gcc_fn_eh_frame_ro $as_32_opt \
	     || gcc_fn_eh_frame_ro $as_64_opt; then
	    gcc_cv_as_cfi_directive=no
	  else
	    gcc_cv_as_cfi_directive=yes
	  fi
	  ;;
	i?86-*-solaris2.* | x86_64-*-solaris2.*)
	  # On Solaris/x86, make sure that GCC and assembler agree on using
	  # read-only .eh_frame sections for 64-bit.
	  if gcc_fn_eh_frame_ro $as_32_opt; then
	    gcc_cv_as_cfi_directive=no
	  elif gcc_fn_eh_frame_ro $as_64_opt; then
	    gcc_cv_as_cfi_directive=yes
	  else
	    gcc_cv_as_cfi_directive=no
	  fi
	  ;;
      esac
    fi
    ;;
  *-*-*)
    gcc_cv_as_cfi_directive=yes
    ;;
esac])
if test $gcc_cv_as_cfi_directive = yes && test x$gcc_cv_objdump != x; then
gcc_GAS_CHECK_FEATURE([working cfi advance], gcc_cv_as_cfi_advance_working,
  ,,
[	.text
	.cfi_startproc
	.cfi_adjust_cfa_offset 64
	.skip 75040, 0
	.cfi_adjust_cfa_offset 128
	.cfi_endproc],
[[
if $gcc_cv_objdump -Wf conftest.o 2>/dev/null \
    | grep 'DW_CFA_advance_loc[24]:[ 	][ 	]*75040[ 	]' >/dev/null; then
   gcc_cv_as_cfi_advance_working=yes
fi
]])
else
  # no objdump, err on the side of caution
  gcc_cv_as_cfi_advance_working=no
fi
GCC_TARGET_TEMPLATE(HAVE_GAS_CFI_DIRECTIVE)
AC_DEFINE_UNQUOTED(HAVE_GAS_CFI_DIRECTIVE,
  [`if test $gcc_cv_as_cfi_directive = yes \
       && test $gcc_cv_as_cfi_advance_working = yes; then echo 1; else echo 0; fi`],
  [Define 0/1 if your assembler supports CFI directives.])

GCC_TARGET_TEMPLATE(HAVE_GAS_CFI_PERSONALITY_DIRECTIVE)
gcc_GAS_CHECK_FEATURE([cfi personality directive],
  gcc_cv_as_cfi_personality_directive, ,,
[	.text
	.cfi_startproc
	.cfi_personality 0, symbol
	.cfi_endproc])
AC_DEFINE_UNQUOTED(HAVE_GAS_CFI_PERSONALITY_DIRECTIVE,
  [`if test $gcc_cv_as_cfi_personality_directive = yes; then echo 1; else echo 0; fi`],
  [Define 0/1 if your assembler supports .cfi_personality.])

gcc_GAS_CHECK_FEATURE([cfi sections directive],
  gcc_cv_as_cfi_sections_directive, ,,
[	.text
	.cfi_sections .debug_frame, .eh_frame
	.cfi_startproc
	.cfi_endproc],
[case $target_os in
  win32 | pe | cygwin* | mingw32*)
    # Need to check that we generated the correct relocation for the
    # .debug_frame section.  This was fixed for binutils 2.21.
    gcc_cv_as_cfi_sections_directive=no
    if test "x$gcc_cv_objdump" != x; then
     if $gcc_cv_objdump -j .debug_frame -r conftest.o 2>/dev/null | \
	grep secrel > /dev/null; then
      gcc_cv_as_cfi_sections_directive=yes
     fi
    fi
    ;;
  *)
    gcc_cv_as_cfi_sections_directive=yes
    ;;
esac])
GCC_TARGET_TEMPLATE(HAVE_GAS_CFI_SECTIONS_DIRECTIVE)
AC_DEFINE_UNQUOTED(HAVE_GAS_CFI_SECTIONS_DIRECTIVE,
  [`if test $gcc_cv_as_cfi_sections_directive = yes; then echo 1; else echo 0; fi`],
  [Define 0/1 if your assembler supports .cfi_sections.])

# GAS versions up to and including 2.11.0 may mis-optimize
# .eh_frame data.
gcc_GAS_CHECK_FEATURE(eh_frame optimization, gcc_cv_as_eh_frame,
  [elf,2,12,0],,
[	.text
.LFB1:
	.4byte	0
.L1:
	.4byte	0
.LFE1:
	.section	.eh_frame,"aw",@progbits
__FRAME_BEGIN__:
	.4byte	.LECIE1-.LSCIE1
.LSCIE1:
	.4byte	0x0
	.byte	0x1
	.ascii "z\0"
	.byte	0x1
	.byte	0x78
	.byte	0x1a
	.byte	0x0
	.byte	0x4
	.4byte	1
	.p2align 1
.LECIE1:
.LSFDE1:
	.4byte	.LEFDE1-.LASFDE1
.LASFDE1:
	.4byte	.LASFDE1-__FRAME_BEGIN__
	.4byte	.LFB1
	.4byte	.LFE1-.LFB1
	.byte	0x4
	.4byte	.LFE1-.LFB1
	.byte	0x4
	.4byte	.L1-.LFB1
.LEFDE1:],
[  dnl # For autoconf 2.5x, must protect trailing spaces with @&t@.
cat > conftest.lit <<EOF
 0000 10000000 00000000 017a0001 781a0004  .........z..x...
 0010 01000000 12000000 18000000 00000000  ................
 0020 08000000 04080000 0044               .........D      @&t@
EOF
cat > conftest.big <<EOF
 0000 00000010 00000000 017a0001 781a0004  .........z..x...
 0010 00000001 00000012 00000018 00000000  ................
 0020 00000008 04000000 0844               .........D      @&t@
EOF
  # If the assembler didn't choke, and we can objdump,
  # and we got the correct data, then succeed.
  # The text in the here-document typically retains its unix-style line
  # endings, while the output of objdump will use host line endings.
  # Therefore, use diff -b for the comparisons.
  if test x$gcc_cv_objdump != x \
  && $gcc_cv_objdump -s -j .eh_frame conftest.o 2>/dev/null \
     | tail -3 > conftest.got \
  && { diff -b conftest.lit conftest.got > /dev/null 2>&1 \
    || diff -b conftest.big conftest.got > /dev/null 2>&1; }
  then
    gcc_cv_as_eh_frame=yes
  elif AC_TRY_COMMAND($gcc_cv_as -o conftest.o --traditional-format /dev/null); then
    gcc_cv_as_eh_frame=buggy
  else
    # Uh oh, what do we do now?
    gcc_cv_as_eh_frame=no
  fi])

if test $gcc_cv_as_eh_frame = buggy; then
  AC_DEFINE(USE_AS_TRADITIONAL_FORMAT, 1,
  [Define if your assembler mis-optimizes .eh_frame data.])
fi

# Test if the assembler supports the section flag 'e' or #exclude for
# specifying an excluded section.
gcc_GAS_CHECK_FEATURE([section exclude flag], gcc_cv_as_section_exclude_e,
 [2,22,51], [--fatal-warnings],
 [.section foo1,"e"
  .byte 0,0,0,0])
if test $gcc_cv_as_section_exclude_e = no; then
  case "${target}" in
    # Solaris as uses #exclude instead.
    *-*-solaris2*)
      case "${target}" in
	sparc*-*-solaris2*)
	  conftest_s='.section "foo1", #exclude'
	  ;;
	i?86-*-solaris2* | x86_64-*-solaris2*)
	  conftest_s='.section foo1, #exclude'
	  ;;      
      esac
      ;;
    esac
  gcc_GAS_CHECK_FEATURE([section exclude flag], gcc_cv_as_section_exclude_hash,,,
    [$conftest_s
     .byte 0,0,0,0])
fi
AC_DEFINE_UNQUOTED(HAVE_GAS_SECTION_EXCLUDE,
  [`if test $gcc_cv_as_section_exclude_e = yes || test $gcc_cv_as_section_exclude_hash = yes; then echo 1; else echo 0; fi`],
[Define if your assembler supports specifying the exclude section flag.])

# Test if the assembler supports the section flag 'R' for specifying
# section with SHF_GNU_RETAIN.
case "${target}" in
  # Solaris may use GNU assembler with Solairs ld.  Even if GNU
  # assembler supports the section flag 'R', it doesn't mean that
  # Solairs ld supports it.
  *-*-solaris2*)
    gcc_cv_as_shf_gnu_retain=no
    ;;
  *)
    gcc_GAS_CHECK_FEATURE([section 'R' flag], gcc_cv_as_shf_gnu_retain,
      [elf,2,36,0], [--fatal-warnings],
      [.section .foo,"awR",%progbits
.byte 0])
    ;;
esac
AC_DEFINE_UNQUOTED(HAVE_GAS_SHF_GNU_RETAIN,
  [`if test $gcc_cv_as_shf_gnu_retain = yes; then echo 1; else echo 0; fi`],
  [Define 0/1 if your assembler supports marking sections with SHF_GNU_RETAIN flag.])

# Test if the assembler supports the section flag 'o' for specifying
# section with link-order.
case "${target}" in
  # Solaris may use GNU assembler with Solairs ld.  Even if GNU
  # assembler supports the section flag 'o', it doesn't mean that
  # Solairs ld supports it.
  *-*-solaris2*)
    gcc_cv_as_section_link_order=no
    ;;
  *)
    gcc_GAS_CHECK_FEATURE([section 'o' flag], gcc_cv_as_section_link_order,
      [2,35,0], [--fatal-warnings],
      [.section .foo,"a"
.byte 0
.section __patchable_function_entries,"awo",%progbits,.foo
.byte 0])
    ;;
esac
AC_DEFINE_UNQUOTED(HAVE_GAS_SECTION_LINK_ORDER,
  [`if test $gcc_cv_as_section_link_order = yes; then echo 1; else echo 0; fi`],
  [Define 0/1 if your assembler supports 'o' flag in .section directive.])

gcc_GAS_CHECK_FEATURE(section merging support, gcc_cv_as_shf_merge,
 [elf,2,12,0], [--fatal-warnings],
 [.section .rodata.str, "aMS", @progbits, 1])
if test $gcc_cv_as_shf_merge = no; then
  gcc_GAS_CHECK_FEATURE(section merging support, gcc_cv_as_shf_merge,
    [elf,2,12,0], [--fatal-warnings],
    [.section .rodata.str, "aMS", %progbits, 1])
fi
AC_DEFINE_UNQUOTED(HAVE_GAS_SHF_MERGE,
  [`if test $gcc_cv_as_shf_merge = yes; then echo 1; else echo 0; fi`],
[Define 0/1 if your assembler supports marking sections with SHF_MERGE flag.])

gcc_cv_ld_aligned_shf_merge=yes
case "$target" in
  # SHF_MERGE support is broken in Solaris ld up to Solaris 11.3/SPARC for
  # alignment > 1.
  sparc*-*-solaris2.11*)
    if test x"$gnu_ld" = xno \
       && test "$ld_vers_major" -lt 2 && test "$ld_vers_minor" -lt 3159; then
      gcc_cv_ld_aligned_shf_merge=no
    fi
    ;;
esac
AC_DEFINE_UNQUOTED(HAVE_LD_ALIGNED_SHF_MERGE,
  [`if test $gcc_cv_ld_aligned_shf_merge = yes; then echo 1; else echo 0; fi`],
[Define 0/1 if your linker supports the SHF_MERGE flag with section alignment > 1.])

gcc_GAS_CHECK_FEATURE([stabs directive], gcc_cv_as_stabs_directive, ,,
[.stabs "gcc2_compiled.",60,0,0,0],,
[AC_DEFINE(HAVE_AS_STABS_DIRECTIVE, 1,
  [Define if your assembler supports .stabs.])])

gcc_GAS_CHECK_FEATURE([COMDAT group support (GNU as)],
 gcc_cv_as_comdat_group,
 [elf,2,16,0], [--fatal-warnings],
 [.section .text,"axG",@progbits,.foo,comdat])
if test $gcc_cv_as_comdat_group = yes; then
  gcc_cv_as_comdat_group_percent=no
  gcc_cv_as_comdat_group_group=no
else
 gcc_GAS_CHECK_FEATURE([COMDAT group support (GNU as, %type)],
   gcc_cv_as_comdat_group_percent,
   [elf,2,16,0], [--fatal-warnings],
   [.section .text,"axG",%progbits,.foo,comdat])
 if test $gcc_cv_as_comdat_group_percent = yes; then
   gcc_cv_as_comdat_group_group=no
 else
   case "${target}" in
     # Sun as uses a completely different syntax.
     *-*-solaris2*)
       case "${target}" in
         sparc*-*-solaris2*)
           conftest_s='
               .group foo,".text%foo",#comdat
               .section ".text%foo", #alloc,#execinstr,#progbits
               .globl foo
             foo:
	     '
           ;;
         i?86-*-solaris2* | x86_64-*-solaris2*)
	   conftest_s='
               .group foo,.text%foo,#comdat
               .section .text%foo, "ax", @progbits
               .globl  foo
             foo:
	     '
	   ;;
       esac
       gcc_GAS_CHECK_FEATURE([COMDAT group support (Sun as, .group)],
         gcc_cv_as_comdat_group_group,
         ,, [$conftest_s])
       ;;
   esac
   if test -z "${gcc_cv_as_comdat_group_group+set}"; then
     gcc_cv_as_comdat_group_group=no
   fi
 fi
fi
if test x"$ld_is_gold" = xyes; then
  comdat_group=yes
elif test $in_tree_ld = yes ; then
  comdat_group=no
  if test "$gcc_cv_gld_major_version" -eq 2 -a "$gcc_cv_gld_minor_version" -ge 16 -o "$gcc_cv_gld_major_version" -gt 2 \
     && test $in_tree_ld_is_elf = yes; then
     comdat_group=yes
  fi
elif echo "$ld_ver" | grep GNU > /dev/null; then
  comdat_group=yes
  if test 0"$ld_date" -lt 20050308; then
    if test -n "$ld_date"; then
      # If there was date string, but was earlier than 2005-03-08, fail
      comdat_group=no
    elif test "$ld_vers_major" -lt 2; then
      comdat_group=no
    elif test "$ld_vers_major" -eq 2 -a "$ld_vers_minor" -lt 16; then
      comdat_group=no
    fi
  fi
else
changequote(,)dnl
  case "${target}" in
    *-*-solaris2.1[1-9]*)
      comdat_group=no
      # Sun ld has COMDAT group support since Solaris 9, but it doesn't
      # interoperate with GNU as until Solaris 11 build 130, i.e. ld
      # version 1.688.
      #
      # If using Sun as for COMDAT group as emitted by GCC, one needs at
      # least ld version 1.2267.
      if test "$ld_vers_major" -gt 1; then
        comdat_group=yes
      elif test "x$gas_flag" = xyes && test "$ld_vers_minor" -ge 1688; then
	comdat_group=yes
      elif test "$ld_vers_minor" -ge 2267; then
	comdat_group=yes
      fi
      ;;
    *)
      # Assume linkers other than GNU ld don't support COMDAT group.
      comdat_group=no
      ;;
  esac
changequote([,])dnl
fi
# Allow overriding the automatic COMDAT group tests above.
AC_ARG_ENABLE(comdat,
  [AS_HELP_STRING([--enable-comdat], [enable COMDAT group support])],
  [comdat_group="$enable_comdat"])
if test $comdat_group = no; then
  gcc_cv_as_comdat_group=no
  gcc_cv_as_comdat_group_percent=no
  gcc_cv_as_comdat_group_group=no
fi
AC_DEFINE_UNQUOTED(HAVE_COMDAT_GROUP,
  [`if test $gcc_cv_as_comdat_group = yes \
    || test $gcc_cv_as_comdat_group_percent = yes \
    || test $gcc_cv_as_comdat_group_group = yes; then echo 1; else echo 0; fi`],
[Define 0/1 if your assembler and linker support COMDAT groups.])

# Restrict this test to Solaris/x86: other targets define this statically.
case "${target}" in
  i?86-*-solaris2* | x86_64-*-solaris2*)
    AC_MSG_CHECKING(support for hidden thunks in linkonce sections)
    if test $in_tree_ld = yes || echo "$ld_ver" | grep GNU > /dev/null; then
      hidden_linkonce=yes
    else
      case "${target}" in
	# Full support for hidden thunks in linkonce sections only appeared in
	# Solaris 11/OpenSolaris.
        *-*-solaris2.1[[1-9]]*)
	  hidden_linkonce=yes
	  ;;
	*)
	  hidden_linkonce=no
	  ;;
      esac
    fi
    AC_MSG_RESULT($hidden_linkonce)
    AC_DEFINE_UNQUOTED(USE_HIDDEN_LINKONCE,
      [`if test $hidden_linkonce = yes; then echo 1; else echo 0; fi`],
    [Define 0/1 if your linker supports hidden thunks in linkonce sections.])
  ;;
esac

gcc_GAS_CHECK_FEATURE([line table is_stmt support],
 gcc_cv_as_is_stmt,
 [2,16,92],,
[	.text
	.file 1 "conf.c"
	.loc 1 1 0 is_stmt 1],,
[AC_DEFINE(HAVE_GAS_LOC_STMT, 1,
  [Define if your assembler supports the .loc is_stmt sub-directive.])])

gcc_GAS_CHECK_FEATURE([line table discriminator support],
 gcc_cv_as_discriminator,
 [2,19,51],,
[	.text
	.file 1 "conf.c"
	.loc 1 1 0 discriminator 1],,
[AC_DEFINE(HAVE_GAS_DISCRIMINATOR, 1,
  [Define if your assembler supports the .loc discriminator sub-directive.])])

# Catch the newlib flag of the same name so we can gate GCC features on it.
AC_ARG_ENABLE(newlib-nano-formatted-io,
[AS_HELP_STRING([--enable-newlib-nano-formatted-io], [Use nano version
 formatted IO])],
[case "${enableval}" in
  yes|no)
    ;;
  *)
    AC_MSG_ERROR([unknown newlib-nano-formatted-io setting $enableval])
    ;;
esac], [])

# Thread-local storage - the check is heavily parameterized.
conftest_s=
tls_first_major=
tls_first_minor=
tls_as_opt=
case "$target" in
changequote(,)dnl
  alpha*-*-*)
    conftest_s='
	.section ".tdata","awT",@progbits
foo:	.long	25
	.text
	ldq	$27,__tls_get_addr($29)		!literal!1
	lda	$16,foo($29)			!tlsgd!1
	jsr	$26,($27),__tls_get_addr	!lituse_tlsgd!1
	ldq	$27,__tls_get_addr($29)		!literal!2
	lda	$16,foo($29)			!tlsldm!2
	jsr	$26,($27),__tls_get_addr	!lituse_tlsldm!2
	ldq	$1,foo($29)			!gotdtprel
	ldah	$2,foo($29)			!dtprelhi
	lda	$3,foo($2)			!dtprello
	lda	$4,foo($29)			!dtprel
	ldq	$1,foo($29)			!gottprel
	ldah	$2,foo($29)			!tprelhi
	lda	$3,foo($2)			!tprello
	lda	$4,foo($29)			!tprel'
	tls_first_major=2
	tls_first_minor=13
	tls_as_opt=--fatal-warnings
	;;
  arc*-*-*)
    conftest_s='
	add_s r0,r0, @foo@tpoff'
	tls_first_major=2
	tls_first_minor=23
	;;
  cris-*-*|crisv32-*-*)
    conftest_s='
	.section ".tdata","awT",@progbits
x:      .long   25
        .text
	move.d x:IE,$r10
	nop'
	tls_first_major=2
	tls_first_minor=20
	tls_as_opt=--fatal-warnings
	;;
  frv*-*-*)
    conftest_s='
	.section ".tdata","awT",@progbits
x:      .long   25
        .text
        call    #gettlsoff(x)'
	tls_first_major=2
	tls_first_minor=14
	;;
  hppa*-*-linux*)
    conftest_s='
t1:	.reg	%r20
t2:	.reg	%r21
gp:	.reg	%r19
	.section ".tdata","awT",@progbits
foo:	.long	25
	.text
	.align	4
	addil LT%foo-$tls_gdidx$,gp
	ldo RT%foo-$tls_gdidx$(%r1),%arg0
	b __tls_get_addr
	nop 		
	addil LT%foo-$tls_ldidx$,gp
	b __tls_get_addr
	ldo RT%foo-$tls_ldidx$(%r1),%arg0
	addil LR%foo-$tls_dtpoff$,%ret0
	ldo RR%foo-$tls_dtpoff$(%r1),%t1
	mfctl %cr27,%t1 		
	addil LT%foo-$tls_ieoff$,gp
	ldw RT%foo-$tls_ieoff$(%r1),%t2
	add %t1,%t2,%t3 		
	mfctl %cr27,%t1 		
	addil LR%foo-$tls_leoff$,%t1
	ldo RR%foo-$tls_leoff$(%r1),%t2'
	tls_first_major=2
	tls_first_minor=15
	tls_as_opt=--fatal-warnings
	;;
  arm*-*-*)
    conftest_s='
	.section ".tdata","awT",%progbits
foo:	.long	25
	.text
.word foo(gottpoff)
.word foo(tpoff)
.word foo(tlsgd)
.word foo(tlsldm)
.word foo(tlsldo)'
	tls_first_major=2
	tls_first_minor=17
	;;
  i[34567]86-*-* | x86_64-*-*)
    case "$target" in
      i[34567]86-*-solaris2.* | x86_64-*-solaris2.*)
	on_solaris=yes
        ;;
      *)
	on_solaris=no
	;;
    esac
    if test x$on_solaris = xyes && test x$gas_flag = xno; then
      conftest_s='
	.section .tdata,"awt",@progbits'
      tls_first_major=0
      tls_first_minor=0
      tls_section_flag=t
changequote([,])dnl
      AC_DEFINE(TLS_SECTION_ASM_FLAG, 't',
[Define to the flag used to mark TLS sections if the default (`T') doesn't work.])
changequote(,)dnl
    else
      conftest_s='
	.section ".tdata","awT",@progbits'
      tls_first_major=2
      tls_first_minor=14
      tls_section_flag=T
      tls_as_opt="--fatal-warnings"
    fi
    case "$target" in
      i[34567]86-*-*)
	if test x$on_solaris = xyes; then
	  case $gas_flag in
	    yes) tls_as_opt="$tls_as_opt --32" ;;
	  esac
	fi
	conftest_s="$conftest_s
foo:	.long	25
	.text
	movl	%gs:0, %eax
	leal	foo@tlsgd(,%ebx,1), %eax
	leal	foo@tlsldm(%ebx), %eax
	leal	foo@dtpoff(%eax), %edx
	movl	foo@gottpoff(%ebx), %eax
	subl	foo@gottpoff(%ebx), %eax
	addl	foo@gotntpoff(%ebx), %eax
	movl	foo@indntpoff, %eax
	movl	\$foo@tpoff, %eax
	subl	\$foo@tpoff, %eax
	leal	foo@ntpoff(%ecx), %eax"
	;;
      x86_64-*-*)
	if test x$on_solaris = xyes; then
	  case $gas_flag in
	    yes) tls_as_opt="$tls_as_opt --64" ;;
	    no)	 tls_as_opt="$tls_as_opt -xarch=amd64" ;;
	  esac	  
	fi
	conftest_s="$conftest_s
foo:	.long	25
	.text
	movq	%fs:0, %rax
	leaq	foo@tlsgd(%rip), %rdi
	leaq	foo@tlsld(%rip), %rdi
	leaq	foo@dtpoff(%rax), %rdx
	movq	foo@gottpoff(%rip), %rax
	movq	\$foo@tpoff, %rax"
        ;;
    esac
    ;;
  ia64-*-*)
    conftest_s='
	.section ".tdata","awT",@progbits
foo:	data8	25
	.text
	addl	r16 = @ltoff(@dtpmod(foo#)), gp
	addl	r17 = @ltoff(@dtprel(foo#)), gp
	addl	r18 = @ltoff(@tprel(foo#)), gp
	addl	r19 = @dtprel(foo#), gp
	adds	r21 = @dtprel(foo#), r13
	movl	r23 = @dtprel(foo#)
	addl	r20 = @tprel(foo#), gp
	adds	r22 = @tprel(foo#), r13
	movl	r24 = @tprel(foo#)'
	tls_first_major=2
	tls_first_minor=13
	tls_as_opt=--fatal-warnings
	;;
  microblaze*-*-*)
    conftest_s='
	.section .tdata,"awT",@progbits
x:
	.word 2
	.text
	addik r5,r20,x@TLSGD
	addik r5,r20,x@TLSLDM'
	tls_first_major=2
	tls_first_minor=20
	tls_as_opt='--fatal-warnings'
	;;
  mips*-*-*)
    conftest_s='
	.section .tdata,"awT",@progbits
x:
	.word 2
	.text
	addiu $4, $28, %tlsgd(x)
	addiu $4, $28, %tlsldm(x)
	lui $4, %dtprel_hi(x)
	addiu $4, $4, %dtprel_lo(x)
	lw $4, %gottprel(x)($28)
	lui $4, %tprel_hi(x)
	addiu $4, $4, %tprel_lo(x)'
	tls_first_major=2
	tls_first_minor=16
	tls_as_opt='-32 --fatal-warnings'
	;;
  m68k-*-*)
    conftest_s='
	.section .tdata,"awT",@progbits
x:
	.word 2
	.text
foo:
	move.l x@TLSGD(%a5),%a0
	move.l x@TLSLDM(%a5),%a0
	move.l x@TLSLDO(%a5),%a0
	move.l x@TLSIE(%a5),%a0
	move.l x@TLSLE(%a5),%a0'
	tls_first_major=2
	tls_first_minor=19
	tls_as_opt='--fatal-warnings'
	;;
  nios2-*-*)
      conftest_s='
	.section ".tdata","awT",@progbits'
	tls_first_major=2
	tls_first_minor=23
	tls_as_opt="--fatal-warnings"
	;;
  aarch64*-*-*)
    conftest_s='
	.section ".tdata","awT",%progbits
foo:	.long	25
	.text
	adrp  x0, :tlsgd:x
	add   x0, x0, #:tlsgd_lo12:x
        bl    __tls_get_addr
	nop'
	tls_first_major=2
	tls_first_minor=20
	tls_as_opt='--fatal-warnings'
	;;
  or1k*-*-*)
    conftest_s='
	.section ".tdata","awT",@progbits
foo:	.long	25
	.text
	l.movhi	r3, tpoffha(foo)
	l.add	r3, r3, r10
	l.lwz	r4, tpofflo(foo)(r3)'
    tls_first_major=2
    tls_first_minor=30
    tls_as_opt=--fatal-warnings
    ;;
  powerpc-ibm-aix*)
    conftest_s='
	.extern __get_tpointer
	.toc
LC..1:
	.tc a[TC],a[TL]@le
	.csect .text[PR]
.tlstest:
	lwz 9,LC..1(2)
	bla __get_tpointer
	lwzx 3,9,3
	.globl a
	.csect a[TL],4
a:
	.space 4'
	tls_first_major=0
	tls_first_minor=0
	;;
  powerpc64*-*-*)
    conftest_s='
	.section ".tdata","awT",@progbits
	.align 3
ld0:	.space 8
ld1:	.space 8
x1:	.space 8
x2:	.space 8
x3:	.space 8
	.text
	addi 3,2,ld0@got@tlsgd
	bl .__tls_get_addr
	nop
	addi 3,2,ld1@toc
	bl .__tls_get_addr
	nop
	addi 3,2,x1@got@tlsld
	bl .__tls_get_addr
	nop
	addi 9,3,x1@dtprel
	bl .__tls_get_addr
	nop
	addis 9,3,x2@dtprel@ha
	addi 9,9,x2@dtprel@l
	bl .__tls_get_addr
	nop
	ld 9,x3@got@dtprel(2)
	add 9,9,3
	bl .__tls_get_addr
	nop'
	tls_first_major=2
	tls_first_minor=14
	tls_as_opt="-a64 --fatal-warnings"
	;;
  powerpc*-*-*)
    conftest_s='
	.section ".tdata","awT",@progbits
	.align 2
ld0:	.space 4
ld1:	.space 4
x1:	.space 4
x2:	.space 4
x3:	.space 4
	.text
	addi 3,31,ld0@got@tlsgd
	bl __tls_get_addr
	addi 3,31,x1@got@tlsld
	bl __tls_get_addr
	addi 9,3,x1@dtprel
	addis 9,3,x2@dtprel@ha
	addi 9,9,x2@dtprel@l
	lwz 9,x3@got@tprel(31)
	add 9,9,x@tls
	addi 9,2,x1@tprel
	addis 9,2,x2@tprel@ha
	addi 9,9,x2@tprel@l'
	tls_first_major=2
	tls_first_minor=14
	tls_as_opt="-a32 --fatal-warnings"
	;;
  riscv*-*-*)
    conftest_s='
	.section .tdata,"awT",@progbits
x:	.word 2
	.text
	la.tls.gd a0,x
        call __tls_get_addr'
	tls_first_major=2
	tls_first_minor=21
	tls_as_opt='--fatal-warnings'
	;;
  s390-*-*)
    conftest_s='
	.section ".tdata","awT",@progbits
foo:	.long	25
	.text
	.long	foo@TLSGD
	.long	foo@TLSLDM
	.long	foo@DTPOFF
	.long	foo@NTPOFF
	.long	foo@GOTNTPOFF
	.long	foo@INDNTPOFF
	l	%r1,foo@GOTNTPOFF(%r12)
	l	%r1,0(%r1):tls_load:foo
	bas	%r14,0(%r1,%r13):tls_gdcall:foo
	bas	%r14,0(%r1,%r13):tls_ldcall:foo'
	tls_first_major=2
	tls_first_minor=14
	tls_as_opt="-m31 --fatal-warnings"
	;;
  s390x-*-*)
    conftest_s='
	.section ".tdata","awT",@progbits
foo:	.long	25
	.text
	.quad	foo@TLSGD
	.quad	foo@TLSLDM
	.quad	foo@DTPOFF
	.quad	foo@NTPOFF
	.quad	foo@GOTNTPOFF
	lg	%r1,foo@GOTNTPOFF(%r12)
	larl	%r1,foo@INDNTPOFF
	brasl	%r14,__tls_get_offset@PLT:tls_gdcall:foo
	brasl	%r14,__tls_get_offset@PLT:tls_ldcall:foo'
	tls_first_major=2
	tls_first_minor=14
	tls_as_opt="-m64 -Aesame --fatal-warnings"
	;;
  sh-*-* | sh[123456789lbe]*-*-*)
    conftest_s='
	.section ".tdata","awT",@progbits
foo:	.long	25
	.text
	.long	foo@TLSGD
	.long	foo@TLSLDM
	.long	foo@DTPOFF
	.long	foo@GOTTPOFF
	.long	foo@TPOFF'
	tls_first_major=2
	tls_first_minor=13
	tls_as_opt=--fatal-warnings
	;;
  sparc*-*-*)
    case "$target" in
      sparc*-sun-solaris2.*)
	on_solaris=yes
	;;
      *)
	on_solaris=no
	;;
    esac
    if test x$on_solaris = xyes && test x$gas_flag = xno; then
      conftest_s='
	.section ".tdata",#alloc,#write,#tls'
	tls_first_major=0
	tls_first_minor=0
    else
      conftest_s='
	.section ".tdata","awT",@progbits'
	tls_first_major=2
	tls_first_minor=14
	tls_as_opt="-32 --fatal-warnings"
    fi
    conftest_s="$conftest_s
foo:	.long	25
	.text
	sethi	%tgd_hi22(foo), %o0
	add	%o0, %tgd_lo10(foo), %o1
	add	%l7, %o1, %o0, %tgd_add(foo)
	call	__tls_get_addr, %tgd_call(foo)
	sethi	%tldm_hi22(foo), %l1
	add	%l1, %tldm_lo10(foo), %l2
	add	%l7, %l2, %o0, %tldm_add(foo)
	call	__tls_get_addr, %tldm_call(foo)
	sethi	%tldo_hix22(foo), %l3
	xor	%l3, %tldo_lox10(foo), %l4
	add	%o0, %l4, %l5, %tldo_add(foo)
	sethi	%tie_hi22(foo), %o3
	add	%o3, %tie_lo10(foo), %o3
	ld	[%l7 + %o3], %o2, %tie_ld(foo)
	add	%g7, %o2, %o4, %tie_add(foo)
	sethi	%tle_hix22(foo), %l1
	xor	%l1, %tle_lox10(foo), %o5
	ld	[%g7 + %o5], %o1"
	;;
  tilepro*-*-*)
      conftest_s='
	.section ".tdata","awT",@progbits
foo:	.long	25
	.text
	addli	r0, zero, tls_gd(foo)
	auli	r0, zero, tls_gd_ha16(foo)
	addli	r0, r0, tls_gd_lo16(foo)
	jal	__tls_get_addr
	addli	r0, zero, tls_ie(foo)
	auli	r0, r0, tls_ie_ha16(foo)
	addli	r0, r0, tls_ie_lo16(foo)'
	tls_first_major=2
	tls_first_minor=22
	tls_as_opt="--fatal-warnings"
	;;
  tilegx*-*-*)
      conftest_s='
	.section ".tdata","awT",@progbits
foo:	.long	25
	.text
	shl16insli r0, zero, hw0_last_tls_gd(foo)
	shl16insli r0, zero, hw1_last_tls_gd(foo)
	shl16insli r0, r0,   hw0_tls_gd(foo)
	jal	   __tls_get_addr
	shl16insli r0, zero, hw1_last_tls_ie(foo)
	shl16insli r0, r0,   hw0_tls_ie(foo)'
	tls_first_major=2
	tls_first_minor=22
	tls_as_opt="--fatal-warnings"
	;;
  xtensa*-*-*)
    conftest_s='
	.section ".tdata","awT",@progbits
foo:	.long	25
	.text
	movi	a8, foo@TLSFUNC
	movi	a10, foo@TLSARG
	callx8.tls a8, foo@TLSCALL'
	tls_first_major=2
	tls_first_minor=19
	;;
changequote([,])dnl
esac
set_have_as_tls=no
if test "x$enable_tls" = xno ; then
  : # TLS explicitly disabled.
elif test "x$enable_tls" = xyes ; then
  set_have_as_tls=yes # TLS explicitly enabled.
elif test -z "$tls_first_major"; then
  : # If we don't have a check, assume no support.
else
  gcc_GAS_CHECK_FEATURE(thread-local storage support, gcc_cv_as_tls,
  [$tls_first_major,$tls_first_minor,0], [$tls_as_opt], [$conftest_s],,
  [set_have_as_tls=yes])
fi
if test $set_have_as_tls = yes ; then
  AC_DEFINE(HAVE_AS_TLS, 1,
	    [Define if your assembler and linker support thread-local storage.])
fi

# Target-specific assembler checks.

AC_MSG_CHECKING(linker -Bstatic/-Bdynamic option)
gcc_cv_ld_static_dynamic=no
gcc_cv_ld_static_option='-Bstatic'
gcc_cv_ld_dynamic_option='-Bdynamic'
if test $in_tree_ld = yes ; then
  if test "$gcc_cv_gld_major_version" -eq 2 -a "$gcc_cv_gld_minor_version" -ge 10 -o "$gcc_cv_gld_major_version" -gt 2; then
    gcc_cv_ld_static_dynamic=yes
  fi
elif test x$gcc_cv_ld != x; then
  # Check if linker supports -Bstatic/-Bdynamic option
  if $gcc_cv_ld --help 2>&1 | grep -- -Bstatic > /dev/null \
     && $gcc_cv_ld --help 2>&1 | grep -- -Bdynamic > /dev/null; then
      gcc_cv_ld_static_dynamic=yes
  else
    case "$target" in
      # AIX ld uses -b flags
      *-*-aix4.[[23]]* | *-*-aix[[5-9]]*)
	gcc_cv_ld_static_dynamic=yes
	gcc_cv_ld_static_option="-bstatic"
	gcc_cv_ld_dynamic_option="-bdynamic"
	;;
      # HP-UX ld uses -a flags to select between shared and archive.
      *-*-hpux*)
	if test x"$gnu_ld" = xno; then
	  gcc_cv_ld_static_dynamic=yes
	  gcc_cv_ld_static_option="-aarchive_shared"
	  gcc_cv_ld_dynamic_option="-adefault"
	fi
	;;
      # Solaris 2 ld always supports -Bstatic/-Bdynamic.
      *-*-solaris2*)
        gcc_cv_ld_static_dynamic=yes
        ;;
    esac
  fi
fi
if test x"$gcc_cv_ld_static_dynamic" = xyes; then
	AC_DEFINE(HAVE_LD_STATIC_DYNAMIC, 1,
[Define if your linker supports -Bstatic/-Bdynamic or equivalent options.])
	AC_DEFINE_UNQUOTED(LD_STATIC_OPTION, "$gcc_cv_ld_static_option",
[Define to the linker option to disable use of shared objects.])
	AC_DEFINE_UNQUOTED(LD_DYNAMIC_OPTION, "$gcc_cv_ld_dynamic_option",
[Define to the linker option to enable use of shared objects.])
fi
AC_MSG_RESULT($gcc_cv_ld_static_dynamic)

AC_MSG_CHECKING(linker --version-script option)
gcc_cv_ld_version_script=no
ld_version_script_option=''
if test $in_tree_ld = yes || test x"$gnu_ld" = xyes; then
  gcc_cv_ld_version_script=yes
  ld_version_script_option='--version-script'
elif test x$gcc_cv_ld != x; then
  case "$target" in
    # Solaris 2 ld always supports -M.  It also supports a subset of
    # --version-script since Solaris 11.4, but requires
    # -z gnu-version-script-compat to activate.
    *-*-solaris2*)
      gcc_cv_ld_version_script=yes
      ld_version_script_option='-M'
      ;;
  esac
fi
# Don't AC_DEFINE result, only used in jit/Make-lang.in so far.
AC_MSG_RESULT($gcc_cv_ld_version_script)
AC_SUBST(ld_version_script_option)

AC_MSG_CHECKING(linker soname option)
gcc_cv_ld_soname=no
if test $in_tree_ld = yes || test x"$gnu_ld" = xyes; then
  gcc_cv_ld_soname=yes
  ld_soname_option='-soname'
elif test x$gcc_cv_ld != x; then
  case "$target" in
    *-*-darwin*)
      gcc_cv_ld_soname=yes
      ld_soname_option='-install_name'
      ;;
    # Solaris 2 ld always supports -h.  It also supports --soname for GNU
    # ld compatiblity since some Solaris 10 update.
    *-*-solaris2*)
      gcc_cv_ld_soname=yes
      ld_soname_option='-h'
      ;;
  esac
fi
# Don't AC_DEFINE result, only used in jit/Make-lang.in so far.
AC_MSG_RESULT($gcc_cv_ld_soname)
AC_SUBST(ld_soname_option)

if test x"$demangler_in_ld" = xyes; then
  AC_MSG_CHECKING(linker --demangle support)
  gcc_cv_ld_demangle=no
  if test $in_tree_ld = yes; then
    if test "$gcc_cv_gld_major_version" -eq 2 -a "$gcc_cv_gld_minor_version" -ge 14 -o "$gcc_cv_gld_major_version" -gt 2; then \
      gcc_cv_ld_demangle=yes
    fi
  elif test x$gcc_cv_ld != x -a x"$gnu_ld" = xyes; then
    # Check if the GNU linker supports --demangle option
    if $gcc_cv_ld --help 2>&1 | grep no-demangle > /dev/null; then
      gcc_cv_ld_demangle=yes
    fi
  fi
  if test x"$gcc_cv_ld_demangle" = xyes; then
    AC_DEFINE(HAVE_LD_DEMANGLE, 1,
[Define if your linker supports --demangle option.])
  fi
  AC_MSG_RESULT($gcc_cv_ld_demangle)
fi

AC_MSG_CHECKING(linker plugin support)
gcc_cv_lto_plugin=0
if test -f liblto_plugin.la; then
  save_ld_ver="$ld_ver"
  save_ld_vers_major="$ld_vers_major"
  save_ld_vers_minor="$ld_vers_minor"
  save_ld_is_gold="$ld_is_gold"

  ld_is_gold=no

  if test $in_tree_ld = yes -a x"$ORIGINAL_PLUGIN_LD_FOR_TARGET" = x"$gcc_cv_ld"; then
    ld_ver="GNU ld"
    # FIXME: ld_is_gold?
    ld_vers_major="$gcc_cv_gld_major_version"
    ld_vers_minor="$gcc_cv_gld_minor_version"
  else
    # Determine plugin linker version.
    # FIXME: Partial duplicate from above, generalize.
changequote(,)dnl
    ld_ver=`$ORIGINAL_PLUGIN_LD_FOR_TARGET --version 2>/dev/null | sed 1q`
    if echo "$ld_ver" | grep GNU > /dev/null; then
      if echo "$ld_ver" | grep "GNU gold" > /dev/null; then
        ld_is_gold=yes
        ld_vers=`echo $ld_ver | sed -n \
    	    -e 's,^[^)]*[	 ]\([0-9][0-9]*\.[0-9][0-9]*[^)]*\)) .*$,\1,p'`
      else
        ld_vers=`echo $ld_ver | sed -n \
    	    -e 's,^.*[	 ]\([0-9][0-9]*\.[0-9][0-9]*.*\)$,\1,p'`
      fi
      ld_vers_major=`expr "$ld_vers" : '\([0-9]*\)'`
      ld_vers_minor=`expr "$ld_vers" : '[0-9]*\.\([0-9]*\)'`
    fi
changequote([,])dnl
  fi

  # Determine plugin support.
  if echo "$ld_ver" | grep GNU > /dev/null; then
    # Require GNU ld or gold 2.21+ for plugin support by default.
    if test "$ld_vers_major" -eq 2 -a "$ld_vers_minor" -ge 21; then
      gcc_cv_lto_plugin=2
    # Allow -fuse-linker-plugin to enable plugin support in GNU gold 2.20.
    elif test "$ld_is_gold" = yes -a "$ld_vers_major" -eq 2 -a "$ld_vers_minor" -eq 20; then
      gcc_cv_lto_plugin=1
    fi
  fi

  ld_ver="$save_ld_ver"
  ld_vers_major="$save_ld_vers_major"
  ld_vers_minor="$save_ld_vers_minor"
  ld_is_gold="$save_ld_is_gold"
fi
AC_DEFINE_UNQUOTED(HAVE_LTO_PLUGIN, $gcc_cv_lto_plugin,
  [Define to the level of your linker's plugin support.])
AC_MSG_RESULT($gcc_cv_lto_plugin)

# Target OS-specific assembler checks.

case "$target_os" in
  darwin*)
    gcc_GAS_CHECK_FEATURE([-mmacosx-version-min option],
      gcc_cv_as_mmacosx_version_min,,
      [-mmacosx-version-min=10.1], [.text],,
      [AC_DEFINE(HAVE_AS_MMACOSX_VERSION_MIN_OPTION, 1,
	[Define if your Mac OS X assembler supports the -mmacos-version-min option.])])
    ;;
esac

# Target CPU-specific assembler checks.

case "$target" in
  aarch64*-*-*)
    gcc_GAS_CHECK_FEATURE([-mabi option], gcc_cv_as_aarch64_mabi,,
                          [-mabi=lp64], [.text],,,)
    if test x$gcc_cv_as_aarch64_mabi = xyes; then
      AC_DEFINE(HAVE_AS_MABI_OPTION, 1,
                [Define if your assembler supports the -mabi option.])
    else
      if test x$with_abi = xilp32; then
        AC_MSG_ERROR([Assembler does not support -mabi=ilp32.\
                     Upgrade the Assembler.])
      fi
      if test x"$with_multilib_list" = xdefault; then
        TM_MULTILIB_CONFIG=lp64
      else
        aarch64_multilibs=`echo $with_multilib_list | sed -e 's/,/ /g'`
        for aarch64_multilib in ${aarch64_multilibs}; do
          case ${aarch64_multilib} in
            ilp32)
              AC_MSG_ERROR([Assembler does not support -mabi=ilp32.\
                            Upgrade the Assembler.])
              ;;
            *)
              ;;
          esac
        done
      fi
    fi
    # Check if we have binutils support for relocations types needed by -fpic
    gcc_GAS_CHECK_FEATURE([-fpic relocs], gcc_cv_as_aarch64_picreloc,,,
    [
	.text
	ldr     x0, [[x2, #:gotpage_lo15:globalsym]]
    ],,[AC_DEFINE(HAVE_AS_SMALL_PIC_RELOCS, 1,
	[Define if your assembler supports relocs needed by -fpic.])])
    # Enable Branch Target Identification Mechanism and Return Address
    # Signing by default.
    AC_ARG_ENABLE(standard-branch-protection,
    [
AS_HELP_STRING([--enable-standard-branch-protection],
        [enable Branch Target Identification Mechanism and Return Address Signing by default for AArch64])
AS_HELP_STRING([--disable-standard-branch-protection],
        [disable Branch Target Identification Mechanism and Return Address Signing by default for AArch64])
    ],
      [
        case $enableval in
          yes)
            tm_defines="${tm_defines} TARGET_ENABLE_BTI=1 TARGET_ENABLE_PAC_RET=1"
            ;;
          no)
            ;;
          *)
            AC_MSG_ERROR(['$enableval' is an invalid value for --enable-standard-branch-protection.\
  Valid choices are 'yes' and 'no'.])
            ;;
        esac
      ],
    [])
    # Enable default workaround for AArch64 Cortex-A53 erratum 835769.
    AC_ARG_ENABLE(fix-cortex-a53-835769,
    [
AS_HELP_STRING([--enable-fix-cortex-a53-835769],
        [enable workaround for AArch64 Cortex-A53 erratum 835769 by default])
AS_HELP_STRING([--disable-fix-cortex-a53-835769],
        [disable workaround for AArch64 Cortex-A53 erratum 835769 by default])
    ],
      [
        case $enableval in
          yes)
            tm_defines="${tm_defines} TARGET_FIX_ERR_A53_835769_DEFAULT=1"
            ;;
          no)
            ;;
          *)
            AC_MSG_ERROR(['$enableval' is an invalid value for --enable-fix-cortex-a53-835769.\
  Valid choices are 'yes' and 'no'.])
            ;;

        esac
      ],
    [])
    # Enable default workaround for AArch64 Cortex-A53 erratum 843419.
    AC_ARG_ENABLE(fix-cortex-a53-843419,
    [
AS_HELP_STRING([--enable-fix-cortex-a53-843419],
        [enable workaround for AArch64 Cortex-A53 erratum 843419 by default])
AS_HELP_STRING([--disable-fix-cortex-a53-843419],
        [disable workaround for AArch64 Cortex-A53 erratum 843419 by default])
    ],
      [
        case $enableval in
          yes)
            tm_defines="${tm_defines} TARGET_FIX_ERR_A53_843419_DEFAULT=1"
            ;;
          no)
            ;;
          *)
            AC_MSG_ERROR(['$enableval' is an invalid value for --enable-fix-cortex-a53-843419.\
  Valid choices are 'yes' and 'no'.])
            ;;

        esac
      ],
    [])
    ;;

  # All TARGET_ABI_OSF targets.
  alpha*-*-linux* | alpha*-*-*bsd*)
    gcc_GAS_CHECK_FEATURE([explicit relocation support],
	gcc_cv_as_alpha_explicit_relocs, [2,12,0],,
[	.set nomacro
	.text
	extbl	$3, $2, $3	!lituse_bytoff!1
	ldq	$2, a($29)	!literal!1
	ldq	$4, b($29)	!literal!2
	ldq_u	$3, 0($2)	!lituse_base!1
	ldq	$27, f($29)	!literal!5
	jsr	$26, ($27), f	!lituse_jsr!5
	ldah	$29, 0($26)	!gpdisp!3
	lda	$0, c($29)	!gprel
	ldah	$1, d($29)	!gprelhigh
	lda	$1, d($1)	!gprellow
	lda	$29, 0($29)	!gpdisp!3],,
    [AC_DEFINE(HAVE_AS_EXPLICIT_RELOCS, 1,
  [Define if your assembler supports explicit relocations.])])
    gcc_GAS_CHECK_FEATURE([jsrdirect relocation support],
	gcc_cv_as_alpha_jsrdirect_relocs, [2,16,90],,
[	.set nomacro
	.text
	ldq	$27, a($29)	!literal!1
	jsr	$26, ($27), a	!lituse_jsrdirect!1],,
    [AC_DEFINE(HAVE_AS_JSRDIRECT_RELOCS, 1,
  [Define if your assembler supports the lituse_jsrdirect relocation.])])
    ;;

  avr-*-*)
    gcc_GAS_CHECK_FEATURE([--mlink-relax option], gcc_cv_as_avr_mlink_relax,,
      [--mlink-relax], [.text],,
      [AC_DEFINE(HAVE_AS_AVR_MLINK_RELAX_OPTION, 1,
		[Define if your avr assembler supports --mlink-relax option.])])

    gcc_GAS_CHECK_FEATURE([-mrmw option], gcc_cv_as_avr_mrmw,,
      [-mrmw], [.text],,
      [AC_DEFINE(HAVE_AS_AVR_MRMW_OPTION, 1,
		[Define if your avr assembler supports -mrmw option.])])

    gcc_GAS_CHECK_FEATURE([__gcc_isr pseudo instruction],
      gcc_cv_as_avr_mgccisr,,
      [-mgcc-isr], [.text
      		    __gcc_isr 1
      		    __gcc_isr 2
      		    __gcc_isr 0,r24
      		   ],,
      [AC_DEFINE(HAVE_AS_AVR_MGCCISR_OPTION, 1,
		[Define if your avr assembler supports -mgcc-isr option.])])

    # Check how default linker description file implements .rodata for
    # avrxmega3 (PR21472).  avr-gcc assumes .rodata is *not* loaded to
    # RAM so avr-gcc skips __do_copy_data for .rodata objects.
    AC_MSG_CHECKING(binutils for avrxmega3 .rodata support)
    cat > conftest.s <<EOF
        .section .rodata,"a",@progbits
        .global xxvaryy
    ;; avr-nm should print "... R xxvaryy", not "... D xxvaryy".
    xxvaryy:
        .word 1
EOF
    rm -f conftest.nm
    AC_TRY_COMMAND([$gcc_cv_as -mmcu=avrxmega3 conftest.s -o conftest.o])
    AC_TRY_COMMAND([$gcc_cv_ld -mavrxmega3 conftest.o -o conftest.elf])
    AC_TRY_COMMAND([$gcc_cv_nm conftest.elf > conftest.nm])
    if test -s conftest.nm
    then
	if grep ' R xxvaryy' conftest.nm > /dev/null; then
	    AC_MSG_RESULT(yes)
	    AC_DEFINE(HAVE_LD_AVR_AVRXMEGA3_RODATA_IN_FLASH, 1,
		[Define if your default avr linker script for avrxmega3 leaves .rodata in flash.])
	else
	    AC_MSG_RESULT(no: avrxmega3 .rodata located in RAM)
	    echo "$as_me: nm output was" >&AS_MESSAGE_LOG_FD
	    cat conftest.nm >&AS_MESSAGE_LOG_FD
	    avr_ld_ver="`$gcc_cv_ld -v | sed -e 's:^.* ::'`"
	    AC_MSG_WARN([[support for avrxmega3 .rodata in flash needs Binutils 2.29 or higher (have $avr_ld_ver)]])
	fi
    else
	AC_MSG_RESULT(test failed)
	echo "$as_me: failed program was" >&AS_MESSAGE_LOG_FD
	cat conftest.s >&AS_MESSAGE_LOG_FD
	AC_MSG_WARN([[see `config.log' for details]])
    fi
    rm -f conftest.s conftest.o conftest.elf conftest.nm
    ;;

  cris-*-*)
    gcc_GAS_CHECK_FEATURE([-no-mul-bug-abort option],
      gcc_cv_as_cris_no_mul_bug,[2,15,91],
      [-no-mul-bug-abort], [.text],,
      [AC_DEFINE(HAVE_AS_NO_MUL_BUG_ABORT_OPTION, 1,
		[Define if your assembler supports the -no-mul-bug-abort option.])])
    ;;

  sparc*-*-*)
    gcc_GAS_CHECK_FEATURE([-relax option], gcc_cv_as_sparc_relax,,
      [-relax], [.text],,
      [AC_DEFINE(HAVE_AS_RELAX_OPTION, 1,
		[Define if your assembler supports -relax option.])])

    gcc_GAS_CHECK_FEATURE([GOTDATA_OP relocs],
      gcc_cv_as_sparc_gotdata_op,,
      [-K PIC],
[.text
.align 4
foo:
	nop
bar:
	sethi %gdop_hix22(foo), %g1
	xor    %g1, %gdop_lox10(foo), %g1
	ld    [[%l7 + %g1]], %g2, %gdop(foo)],
      [if test x$gcc_cv_ld != x \
       && $gcc_cv_ld -o conftest conftest.o -G > /dev/null 2>&1; then
         if test x$gcc_cv_objdump != x; then
           if $gcc_cv_objdump -s -j .text conftest 2> /dev/null \
              | grep ' 03000004 82186004 c405c001'> /dev/null 2>&1; then
	       gcc_cv_as_sparc_gotdata_op=no
           else
	       gcc_cv_as_sparc_gotdata_op=yes
           fi
         fi
       fi
       rm -f conftest],
      [AC_DEFINE(HAVE_AS_SPARC_GOTDATA_OP, 1,
		[Define if your assembler and linker support GOTDATA_OP relocs.])])

    gcc_GAS_CHECK_FEATURE([unaligned pcrel relocs],
      gcc_cv_as_sparc_ua_pcrel,,
      [-K PIC],
[.text
foo:
	nop
.data
.align 4
.byte 0
.uaword %r_disp32(foo)],
      [if test x$gcc_cv_ld != x \
       && $gcc_cv_ld -o conftest conftest.o -G > /dev/null 2>&1; then
	 gcc_cv_as_sparc_ua_pcrel=yes
       fi
       rm -f conftest],
      [AC_DEFINE(HAVE_AS_SPARC_UA_PCREL, 1,
		[Define if your assembler and linker support unaligned PC relative relocs.])

      gcc_GAS_CHECK_FEATURE([unaligned pcrel relocs against hidden symbols],
	gcc_cv_as_sparc_ua_pcrel_hidden,,
	[-K PIC],
[.data
.align 4
.byte 0x31
.uaword %r_disp32(foo)
.byte 0x32, 0x33, 0x34
.global foo
.hidden foo
foo:
.skip 4],
	[if test x$gcc_cv_ld != x && test x$gcc_cv_objdump != x \
	 && $gcc_cv_ld -o conftest conftest.o -G > /dev/null 2>&1 \
	 && $gcc_cv_objdump -s -j .data conftest 2> /dev/null \
	    | grep ' 31000000 07323334' > /dev/null 2>&1; then
	    if $gcc_cv_objdump -R conftest 2> /dev/null \
	       | grep 'DISP32' > /dev/null 2>&1; then
		:
	    else
		gcc_cv_as_sparc_ua_pcrel_hidden=yes
	    fi
	 fi
	 rm -f conftest],
	 [AC_DEFINE(HAVE_AS_SPARC_UA_PCREL_HIDDEN, 1,
		   [Define if your assembler and linker support unaligned PC relative relocs against hidden symbols.])])
    ]) # unaligned pcrel relocs

    gcc_GAS_CHECK_FEATURE([offsetable %lo()],
      gcc_cv_as_sparc_offsetable_lo10,,
      [-xarch=v9],
[.text
	or %g1, %lo(ab) + 12, %g1
	or %g1, %lo(ab + 12), %g1],
      [if test x$gcc_cv_objdump != x \
       && $gcc_cv_objdump -s -j .text conftest.o 2> /dev/null \
          | grep ' 82106000 82106000' > /dev/null 2>&1; then
	 gcc_cv_as_sparc_offsetable_lo10=yes
       fi],
       [AC_DEFINE(HAVE_AS_OFFSETABLE_LO10, 1,
	         [Define if your assembler supports offsetable %lo().])])

    gcc_GAS_CHECK_FEATURE([FMAF, HPC, and VIS 3.0 instructions],
      gcc_cv_as_sparc_fmaf,,
      [-xarch=v9d],
      [.text
       .register %g2, #scratch
       .register %g3, #scratch
       .align 4
       fmaddd %f0, %f2, %f4, %f6
       addxccc %g1, %g2, %g3
       fsrl32 %f2, %f4, %f8
       fnaddd %f10, %f12, %f14],,
      [AC_DEFINE(HAVE_AS_FMAF_HPC_VIS3, 1,
                [Define if your assembler supports FMAF, HPC, and VIS 3.0 instructions.])])

    gcc_GAS_CHECK_FEATURE([SPARC4 instructions],
      gcc_cv_as_sparc_sparc4,,
      [-xarch=sparc4],
      [.text
       .register %g2, #scratch
       .register %g3, #scratch
       .align 4
       cxbe %g2, %g3, 1f
1:     cwbneg %g2, %g3, 1f
1:     sha1
       md5
       aes_kexpand0 %f4, %f6, %f8
       des_round %f38, %f40, %f42, %f44
       camellia_f %f54, %f56, %f58, %f60
       kasumi_fi_xor %f46, %f48, %f50, %f52],,
      [AC_DEFINE(HAVE_AS_SPARC4, 1,
                [Define if your assembler supports SPARC4 instructions.])])

    gcc_GAS_CHECK_FEATURE([SPARC5 and VIS 4.0 instructions],
      gcc_cv_as_sparc_sparc5,,
      [-xarch=sparc5],
      [.text
       .register %g2, #scratch
       .register %g3, #scratch
       .align 4
       subxc %g1, %g2, %g3
       fpadd8 %f0, %f2, %f4],,
      [AC_DEFINE(HAVE_AS_SPARC5_VIS4, 1,
                [Define if your assembler supports SPARC5 and VIS 4.0 instructions.])])

    gcc_GAS_CHECK_FEATURE([SPARC6 instructions],
      gcc_cv_as_sparc_sparc6,,
      [-xarch=sparc6],
      [.text
       .register %g2, #scratch
       .register %g3, #scratch
       .align 4
       rd %entropy, %g1
       fpsll64x %f0, %f2, %f4],,
      [AC_DEFINE(HAVE_AS_SPARC6, 1,
                [Define if your assembler supports SPARC6 instructions.])])

    gcc_GAS_CHECK_FEATURE([LEON instructions],
      gcc_cv_as_sparc_leon,,
      [-Aleon],
      [.text
       .register %g2, #scratch
       .register %g3, #scratch
       .align 4
       smac %g2, %g3, %g1
       umac %g2, %g3, %g1
       casa [[%g2]] 0xb, %g3, %g1],,
      [AC_DEFINE(HAVE_AS_LEON, 1,
                [Define if your assembler supports LEON instructions.])])
    ;;

changequote(,)dnl
  i[34567]86-*-* | x86_64-*-*)
changequote([,])dnl
    case $target_os in
      cygwin*)
	# Full C++ conformance when using a shared libstdc++-v3 requires some
	# support from the Cygwin DLL, which in more recent versions exports
	# wrappers to aid in interposing and redirecting operators new, delete,
	# etc., as per n2800 #17.6.4.6 [replacement.functions].  Check if we
	# are configuring for a version of Cygwin that exports the wrappers.
	if test x$host = x$target && test x$host_cpu = xi686; then
	  AC_CHECK_FUNC([__wrap__Znaj],[gcc_ac_cygwin_dll_wrappers=yes],[gcc_ac_cygwin_dll_wrappers=no])
	else
	  # Can't check presence of libc functions during cross-compile, so
	  # we just have to assume we're building for an up-to-date target.
	  gcc_ac_cygwin_dll_wrappers=yes
	fi
	AC_DEFINE_UNQUOTED(USE_CYGWIN_LIBSTDCXX_WRAPPERS,
	  [`if test $gcc_ac_cygwin_dll_wrappers = yes; then echo 1; else echo 0; fi`],
	  [Define if you want to generate code by default that assumes that the
	   Cygwin DLL exports wrappers to support libstdc++ function replacement.])
    esac
    case $target_os in
      cygwin* | pe | mingw32*)
	# Recent binutils allows the three-operand form of ".comm" on PE.  This
	# definition is used unconditionally to initialise the default state of
	# the target option variable that governs usage of the feature.
	gcc_GAS_CHECK_FEATURE([.comm with alignment], gcc_cv_as_comm_has_align,
	 [2,19,52],,[.comm foo,1,32])
	AC_DEFINE_UNQUOTED(HAVE_GAS_ALIGNED_COMM,
	  [`if test $gcc_cv_as_comm_has_align = yes; then echo 1; else echo 0; fi`],
	  [Define if your assembler supports specifying the alignment
	   of objects allocated using the GAS .comm command.])
	# Used for DWARF 2 in PE
	gcc_GAS_CHECK_FEATURE([.secrel32 relocs],
	  gcc_cv_as_ix86_pe_secrel32,
	  [2,15,91],,
[.text
foo:	nop
.data
	.secrel32 foo],
	  [if test x$gcc_cv_ld != x \
	   && $gcc_cv_ld -o conftest conftest.o > /dev/null 2>&1; then
	     gcc_cv_as_ix86_pe_secrel32=yes
	   fi
	   rm -f conftest],
	  [AC_DEFINE(HAVE_GAS_PE_SECREL32_RELOC, 1,
	    [Define if your assembler and linker support 32-bit section relative relocs via '.secrel32 label'.])])
	# Test if the assembler supports the extended form of the .section
	# directive that specifies section alignment.  LTO support uses this,
	# but normally only after installation, so we warn but don't fail the
	# configure if LTO is enabled but the assembler does not support it.
	gcc_GAS_CHECK_FEATURE([.section with alignment], gcc_cv_as_section_has_align,
	  [2,20,1],-fatal-warnings,[.section lto_test,"dr0"])
	if test x$gcc_cv_as_section_has_align != xyes; then
	  case ",$enable_languages," in
	    *,lto,*)
	      AC_MSG_WARN([LTO for $target requires binutils >= 2.20.1, but version found appears insufficient; LTO will not work until binutils is upgraded.])
	      ;;
	  esac
	fi
	;;
    esac

    gcc_GAS_CHECK_FEATURE([-xbrace_comment], gcc_cv_as_ix86_xbrace_comment,,
      [-xbrace_comment=no], [.text],,
      [AC_DEFINE(HAVE_AS_XBRACE_COMMENT_OPTION, 1,
		[Define if your assembler supports -xbrace_comment option.])])

    gcc_GAS_CHECK_FEATURE([filds and fists mnemonics],
       gcc_cv_as_ix86_filds,,,
       [filds (%ebp); fists (%ebp)],,
       [AC_DEFINE(HAVE_AS_IX86_FILDS, 1,
         [Define if your assembler uses filds and fists mnemonics.])])

    gcc_GAS_CHECK_FEATURE([fildq and fistpq mnemonics],
       gcc_cv_as_ix86_fildq,,,
       [fildq (%ebp); fistpq (%ebp)],,
       [AC_DEFINE(HAVE_AS_IX86_FILDQ, 1,
         [Define if your assembler uses fildq and fistq mnemonics.])])

    gcc_GAS_CHECK_FEATURE([cmov syntax],
      gcc_cv_as_ix86_cmov_sun_syntax,,,
      [cmovl.l %edx, %eax],,
      [AC_DEFINE(HAVE_AS_IX86_CMOV_SUN_SYNTAX, 1,
        [Define if your assembler supports the Sun syntax for cmov.])])

    gcc_GAS_CHECK_FEATURE([ffreep mnemonic],
      gcc_cv_as_ix86_ffreep,,,
      [ffreep %st(1)],,
      [AC_DEFINE(HAVE_AS_IX86_FFREEP, 1,
        [Define if your assembler supports the ffreep mnemonic.])])

    gcc_GAS_CHECK_FEATURE([.quad directive],
      gcc_cv_as_ix86_quad,,,
      [.quad 0],,
      [AC_DEFINE(HAVE_AS_IX86_QUAD, 1,
        [Define if your assembler supports the .quad directive.])])

    gcc_GAS_CHECK_FEATURE([sahf mnemonic],
      gcc_cv_as_ix86_sahf,,,
      [.code64
       sahf],,
      [AC_DEFINE(HAVE_AS_IX86_SAHF, 1,
        [Define if your assembler supports the sahf mnemonic in 64bit mode.])])

    gcc_GAS_CHECK_FEATURE([interunit movq mnemonic],
      gcc_cv_as_ix86_interunit_movq,,,
      [.code64
       movq %mm0, %rax
       movq %rax, %xmm0])
    AC_DEFINE_UNQUOTED(HAVE_AS_IX86_INTERUNIT_MOVQ,
      [`if test $gcc_cv_as_ix86_interunit_movq = yes; then echo 1; else echo 0; fi`],
      [Define if your assembler supports interunit movq mnemonic.])

    gcc_GAS_CHECK_FEATURE([hle prefixes],
      gcc_cv_as_ix86_hle,,,
      [lock xacquire cmpxchg %esi, (%ecx)],,
      [AC_DEFINE(HAVE_AS_IX86_HLE, 1,
        [Define if your assembler supports HLE prefixes.])])

    gcc_GAS_CHECK_FEATURE([swap suffix],
      gcc_cv_as_ix86_swap,,,
      [movl.s %esp, %ebp],,
      [AC_DEFINE(HAVE_AS_IX86_SWAP, 1,
        [Define if your assembler supports the swap suffix.])])

    gcc_GAS_CHECK_FEATURE([different section symbol subtraction],
      gcc_cv_as_ix86_diff_sect_delta,,,
      [.section .rodata
.L1:
        .long .L2-.L1
        .long .L3-.L1
        .text
.L3:    nop
.L2:    nop],,
      [AC_DEFINE(HAVE_AS_IX86_DIFF_SECT_DELTA, 1,
        [Define if your assembler supports the subtraction of symbols in different sections.])])

    gcc_GAS_CHECK_FEATURE([rep and lock prefix],
        gcc_cv_as_ix86_rep_lock_prefix,,,
	[rep movsl
	 rep ret
	 rep nop
	 rep bsf %ecx, %eax
	 rep bsr %ecx, %eax
	 lock addl %edi, (%eax,%esi)
	 lock orl $0, (%esp)],,
        [AC_DEFINE(HAVE_AS_IX86_REP_LOCK_PREFIX, 1,
          [Define if the assembler supports 'rep <insn>, lock <insn>'.])])

    gcc_GAS_CHECK_FEATURE([ud2 mnemonic],
	gcc_cv_as_ix86_ud2,,,
	[ud2],,
      [AC_DEFINE(HAVE_AS_IX86_UD2, 1,
	[Define if your assembler supports the 'ud2' mnemonic.])])

    # Enforce 32-bit output with gas and gld.
    if test x$gas = xyes; then
      as_ix86_gas_32_opt="--32"
    fi
    if echo "$ld_ver" | grep GNU > /dev/null; then
      if $gcc_cv_ld -V 2>/dev/null | grep elf_i386_sol2 > /dev/null; then
        ld_ix86_gld_32_opt="-melf_i386_sol2"
      else
        ld_ix86_gld_32_opt="-melf_i386"
      fi
    fi

    gcc_GAS_CHECK_FEATURE([R_386_TLS_GD_PLT reloc],
        gcc_cv_as_ix86_tlsgdplt,,
	[$as_ix86_gas_32_opt],
	[call    tls_gd@tlsgdplt],
	[if test x$gcc_cv_ld != x \
	 && $gcc_cv_ld $ld_ix86_gld_32_opt -o conftest conftest.o -G > /dev/null 2>&1; then
	   gcc_cv_as_ix86_tlsgdplt=yes
	 fi
	 rm -f conftest],
      [AC_DEFINE(HAVE_AS_IX86_TLSGDPLT, 1,
        [Define if your assembler and linker support @tlsgdplt.])])

    conftest_s='
	.section .tdata,"aw'$tls_section_flag'",@progbits
tls_ld:
	.section .text,"ax",@progbits
	 call    tls_ld@tlsldmplt'

    gcc_GAS_CHECK_FEATURE([R_386_TLS_LDM_PLT reloc],
        gcc_cv_as_ix86_tlsldmplt,,
	[$as_ix86_gas_32_opt],
	[$conftest_s],
	[if test x$gcc_cv_ld != x \
	 && $gcc_cv_ld $ld_ix86_gld_32_opt -o conftest conftest.o -G > /dev/null 2>&1; then
	   gcc_cv_as_ix86_tlsldmplt=yes
	 fi
	 rm -f conftest])
    AC_DEFINE_UNQUOTED(HAVE_AS_IX86_TLSLDMPLT,
      [`if test $gcc_cv_as_ix86_tlsldmplt = yes; then echo 1; else echo 0; fi`],
      [Define to 1 if your assembler and linker support @tlsldmplt.])

    conftest_s='
	.section .text,"ax",@progbits
        .globl  _start
        .type   _start, @function
_start:      
	leal	value@tlsldm(%ebx), %eax
	call	___tls_get_addr@plt

        .section .tdata,"aw'$tls_section_flag'",@progbits
        .type	value, @object
value:'
    gcc_GAS_CHECK_FEATURE([R_386_TLS_LDM reloc],
        gcc_cv_as_ix86_tlsldm,,
	[$as_ix86_gas_32_opt],
	[$conftest_s],
	[if test x$gcc_cv_ld != x && test x$gcc_cv_objdump != x \
	    && $gcc_cv_ld $ld_ix86_gld_32_opt -o conftest conftest.o $ld_tls_libs -lc > /dev/null 2>&1; then
	   if $gcc_cv_objdump -d conftest 2>/dev/null | grep nop > /dev/null \
	      || dis conftest 2>/dev/null | grep nop > /dev/null; then
	     gcc_cv_as_ix86_tlsldm=yes
	   fi
	 fi
	 rm -f conftest])
    AC_DEFINE_UNQUOTED(HAVE_AS_IX86_TLSLDM,
      [`if test $gcc_cv_as_ix86_tlsldm = yes; then echo 1; else echo 0; fi`],
      [Define to 1 if your assembler and linker support @tlsldm.])

    conftest_s='
	.data
bar:
	.byte 1
	.text
	.global _start
_start:
	 cmpl $0, bar@GOT
	 jmp *_start@GOT'
    gcc_GAS_CHECK_FEATURE([R_386_GOT32X reloc],
        gcc_cv_as_ix86_got32x,,
	[$as_ix86_gas_32_opt],
	[$conftest_s],
	[if test x$gcc_cv_ld != x && test x$gcc_cv_objdump != x \
	    && test x$gcc_cv_readelf != x \
	    && $gcc_cv_readelf --relocs --wide conftest.o 2>&1 \
	       | grep R_386_GOT32X > /dev/null 2>&1 \
	    && $gcc_cv_ld $ld_ix86_gld_32_opt -o conftest conftest.o > /dev/null 2>&1; then
	   if $gcc_cv_objdump -dw conftest 2>&1 \
	      | grep 0xffffff > /dev/null 2>&1; then
	     gcc_cv_as_ix86_got32x=no
	   else
	     gcc_cv_as_ix86_got32x=yes
	   fi
	 fi
	 rm -f conftest])
    AC_DEFINE_UNQUOTED(HAVE_AS_IX86_GOT32X,
      [`if test x"$gcc_cv_as_ix86_got32x" = xyes; then echo 1; else echo 0; fi`],
      [Define 0/1 if your assembler and linker support @GOT.])

    gcc_GAS_CHECK_FEATURE([GOTOFF in data],
      gcc_cv_as_ix86_gotoff_in_data, [2,11,0],
      [$as_ix86_gas_32_opt],
[	.text
.L0:
	nop
	.data
	.long .L0@GOTOFF])
    AC_DEFINE_UNQUOTED(HAVE_AS_GOTOFF_IN_DATA,
      [`if test $gcc_cv_as_ix86_gotoff_in_data = yes; then echo 1; else echo 0; fi`],
      [Define true if the assembler supports '.long foo@GOTOFF'.])

    conftest_s='
	.section .text,"ax",@progbits
	.globl  _start
	.type   _start, @function
_start:
	leal	ld@tlsldm(%ecx), %eax
	call	*___tls_get_addr@GOT(%ecx)
	leal	gd@tlsgd(%ecx), %eax
	call	*___tls_get_addr@GOT(%ecx)

	.section .tdata,"aw'$tls_section_flag'",@progbits
	.type	ld, @object
ld:
	.byte 0
	.globl  gd
	.type	gd, @object
gd:
	.byte 0'
    gcc_GAS_CHECK_FEATURE([calling ___tls_get_addr via GOT],
        gcc_cv_as_ix86_tls_get_addr_via_got,,
	[$as_ix86_gas_32_opt],
	[$conftest_s],
	[if test x$gcc_cv_ld != x \
	    && $gcc_cv_ld $ld_ix86_gld_32_opt -o conftest conftest.o > /dev/null 2>&1; then
	   gcc_cv_as_ix86_tls_get_addr_via_got=yes
	 fi
	 rm -f conftest])
    AC_DEFINE_UNQUOTED(HAVE_AS_IX86_TLS_GET_ADDR_GOT,
      [`if test x"$gcc_cv_as_ix86_tls_get_addr_via_got" = xyes; then echo 1; else echo 0; fi`],
      [Define 0/1 if your assembler and linker support calling ___tls_get_addr via GOT.])
    ;;

  ia64*-*-*)
    gcc_GAS_CHECK_FEATURE([ltoffx and ldxmov relocs],
	gcc_cv_as_ia64_ltoffx_ldxmov_relocs, [2,14,0],,
[	.text
	addl r15 = @ltoffx(x#), gp
	;;
	ld8.mov r16 = [[r15]], x#
],,
    [AC_DEFINE(HAVE_AS_LTOFFX_LDXMOV_RELOCS, 1,
	  [Define if your assembler supports ltoffx and ldxmov relocations.])])

    ;;

  powerpc*-*-*)

    case $target in
      *-*-darwin*)
	gcc_GAS_CHECK_FEATURE([.machine directive support],
	  gcc_cv_as_machine_directive,,,
	  [	.machine ppc7400])
	if test x$gcc_cv_as_machine_directive != xyes; then
	  echo "*** This target requires an assembler supporting \".machine\"" >&2
	  echo you can get it from: https://gcc.gnu.org/pub/gcc/infrastructure/cctools-528.5.dmg >&2
	  test x$build = x$target && exit 1
	fi
        ;;
    esac

    case $target in
      *-*-aix*) conftest_s='	.machine "pwr5"
	.csect .text[[PR]]
	mfcr 3,128';;
      *-*-darwin*) conftest_s='	.text
	mfcr r3,128';;
      *) conftest_s='	.machine power4
	.text
	mfcr 3,128';;
    esac

    gcc_GAS_CHECK_FEATURE([mfcr field support],
      gcc_cv_as_powerpc_mfcrf, [2,14,0],,
      [$conftest_s],,
      [AC_DEFINE(HAVE_AS_MFCRF, 1,
	  [Define if your assembler supports mfcr field.])])

    case $target in
      *-*-aix*) conftest_s='	.csect .text[[PR]]
LCF..0:
	addis 11,30,_GLOBAL_OFFSET_TABLE_-LCF..0@ha';;
      *-*-darwin*)
	conftest_s='	.text
LCF0:
	addis r11,r30,_GLOBAL_OFFSET_TABLE_-LCF0@ha';;
      *) conftest_s='	.text
.LCF0:
	addis 11,30,_GLOBAL_OFFSET_TABLE_-.LCF0@ha';;
    esac

    gcc_GAS_CHECK_FEATURE([rel16 relocs],
      gcc_cv_as_powerpc_rel16, [2,17,0], -a32,
      [$conftest_s],,
      [AC_DEFINE(HAVE_AS_REL16, 1,
	  [Define if your assembler supports R_PPC_REL16 relocs.])])

    case $target in
      *-*-aix*) conftest_s='	.machine "pwr7"
	.csect .text[[PR]]
	lxvd2x 1,2,3';;
      *) conftest_s='	.machine power7
	.text
	lxvd2x 1,2,3';;
    esac

    gcc_GAS_CHECK_FEATURE([vector-scalar support],
      gcc_cv_as_powerpc_vsx, [2,19,2], -a32,
      [$conftest_s],,
      [AC_DEFINE(HAVE_AS_VSX, 1,
	  [Define if your assembler supports VSX instructions.])])

    gcc_GAS_CHECK_FEATURE([.gnu_attribute support],
      gcc_cv_as_powerpc_gnu_attribute, [2,18,0],,
      [.gnu_attribute 4,1],,
      [AC_DEFINE(HAVE_AS_GNU_ATTRIBUTE, 1,
	  [Define if your assembler supports .gnu_attribute.])])

    gcc_GAS_CHECK_FEATURE([prologue entry point marker support],
      gcc_cv_as_powerpc_entry_markers, [2,26,0],-a64 --fatal-warnings,
      [ .reloc .,R_PPC64_ENTRY; nop],,
      [AC_DEFINE(HAVE_AS_ENTRY_MARKERS, 1,
	  [Define if your assembler supports the R_PPC64_ENTRY relocation.])])

    gcc_GAS_CHECK_FEATURE([plt sequence marker support],
      gcc_cv_as_powerpc_pltseq_markers, [2,31,0],-a32 --fatal-warnings,
      [ .reloc .,R_PPC_PLTSEQ; nop],,
      [AC_DEFINE(HAVE_AS_PLTSEQ, 1,
	  [Define if your assembler supports R_PPC*_PLTSEQ relocations.])])

    case $target in
      *-*-aix*)
	gcc_GAS_CHECK_FEATURE([AIX .ref support],
	  gcc_cv_as_aix_ref, [2,21,0],,
	  [	.csect stuff[[rw]]
	     stuff:
		.long 1
		.extern sym
		.ref sym
	  ],,
	  [AC_DEFINE(HAVE_AS_REF, 1,
	    [Define if your assembler supports .ref])])

	gcc_GAS_CHECK_FEATURE([AIX DWARF location lists section support],
	  gcc_cv_as_aix_dwloc, [2,21,0],,
	  [	.dwsect 0xA0000
	Lframe..0:
		.vbyte 4,Lframe..0
	  ],,
	  [AC_DEFINE(HAVE_XCOFF_DWARF_EXTRAS, 1,
	    [Define if your assembler supports AIX debug frame section label reference.])])
	;;
    esac
    ;;

  mips*-*-*)
    gcc_GAS_CHECK_FEATURE([explicit relocation support],
      gcc_cv_as_mips_explicit_relocs, [2,14,0],,
[	lw $4,%gp_rel(foo)($4)],,
      [if test x$target_cpu_default = x
       then target_cpu_default=MASK_EXPLICIT_RELOCS
       else target_cpu_default="($target_cpu_default)|MASK_EXPLICIT_RELOCS"
       fi])

    gcc_GAS_CHECK_FEATURE([-mno-shared support],
      gcc_cv_as_mips_no_shared, [2,16,0], [-mno-shared], [nop],,
      [AC_DEFINE(HAVE_AS_NO_SHARED, 1,
		 [Define if the assembler understands -mno-shared.])])

    gcc_GAS_CHECK_FEATURE([.gnu_attribute support],
      gcc_cv_as_mips_gnu_attribute, [2,18,0],,
      [.gnu_attribute 4,1],,
      [AC_DEFINE(HAVE_AS_GNU_ATTRIBUTE, 1,
	  [Define if your assembler supports .gnu_attribute.])])

    gcc_GAS_CHECK_FEATURE([.module support],
      gcc_cv_as_mips_dot_module,,[-32],
      [.module mips2
       .module fp=xx],,
      [AC_DEFINE(HAVE_AS_DOT_MODULE, 1,
	  [Define if your assembler supports .module.])])
    if test x$gcc_cv_as_mips_dot_module = xno \
       && test x$with_fp_32 != x; then
      AC_MSG_ERROR(
	[Requesting --with-fp-32= requires assembler support for .module.])
    fi

    gcc_GAS_CHECK_FEATURE([.micromips support],
      gcc_cv_as_micromips_support,,[--fatal-warnings],
      [.set micromips],,
      [AC_DEFINE(HAVE_GAS_MICROMIPS, 1,
          [Define if your assembler supports the .set micromips directive])])

    gcc_GAS_CHECK_FEATURE([.dtprelword support],
      gcc_cv_as_mips_dtprelword, [2,18,0],,
      [.section .tdata,"awT",@progbits
x:
	.word 2
	.text
	.dtprelword x+0x8000],,
      [AC_DEFINE(HAVE_AS_DTPRELWORD, 1,
	  [Define if your assembler supports .dtprelword.])])

    gcc_GAS_CHECK_FEATURE([DSPR1 mult with four accumulators support],
      gcc_cv_as_mips_dspr1_mult,,,
[	.set	mips32r2
	.set	nodspr2
	.set	dsp
	madd	$ac3,$4,$5
	maddu	$ac3,$4,$5
	msub	$ac3,$4,$5
	msubu	$ac3,$4,$5
	mult	$ac3,$4,$5
	multu	$ac3,$4,$5],,
      [AC_DEFINE(HAVE_AS_DSPR1_MULT, 1,
	  [Define if your assembler supports DSPR1 mult.])])

    AC_MSG_CHECKING(assembler and linker for explicit JALR relocation)
    gcc_cv_as_ld_jalr_reloc=no
    if test $gcc_cv_as_mips_explicit_relocs = yes; then
      if test $in_tree_ld = yes ; then
        if test "$gcc_cv_gld_major_version" -eq 2 -a "$gcc_cv_gld_minor_version" -ge 20 -o "$gcc_cv_gld_major_version" -gt 2 \
           && test $in_tree_ld_is_elf = yes; then
          gcc_cv_as_ld_jalr_reloc=yes
        fi
      elif test x$gcc_cv_as != x -a x$gcc_cv_ld != x -a x$gcc_cv_objdump != x; then
        echo '	.ent x' > conftest.s
        echo 'x:	lw $2,%got_disp(y)($3)' >> conftest.s
        echo '	lw $25,%call16(y)($28)' >> conftest.s
        echo '	.reloc	1f,R_MIPS_JALR,y' >> conftest.s
        echo '1:	jalr $25' >> conftest.s
        echo '	.reloc	1f,R_MIPS_JALR,x' >> conftest.s
        echo '1:	jalr $25' >> conftest.s
        echo '	.end x' >> conftest.s
        if $gcc_cv_as -o conftest.o conftest.s >/dev/null 2>&AS_MESSAGE_LOG_FD \
           && $gcc_cv_ld -shared -o conftest.so conftest.o >/dev/null 2>&AS_MESSAGE_LOG_FD; then
	  if $gcc_cv_objdump -d conftest.so | grep jalr >/dev/null 2>&1 \
	     && $gcc_cv_objdump -d conftest.so | grep "bal.*<x>" >/dev/null 2>&1; then
            gcc_cv_as_ld_jalr_reloc=yes
	  fi
        fi
        rm -f conftest.*
      fi
    fi
    if test $gcc_cv_as_ld_jalr_reloc = yes; then
      if test x$target_cpu_default = x; then
        target_cpu_default=MASK_RELAX_PIC_CALLS
      else
        target_cpu_default="($target_cpu_default)|MASK_RELAX_PIC_CALLS"
      fi
    fi
    AC_MSG_RESULT($gcc_cv_as_ld_jalr_reloc)

    AC_CACHE_CHECK([linker for .eh_frame personality relaxation],
      [gcc_cv_ld_mips_personality_relaxation],
      [gcc_cv_ld_mips_personality_relaxation=no
       if test $in_tree_ld = yes ; then
	 if test "$gcc_cv_gld_major_version" -eq 2 \
		 -a "$gcc_cv_gld_minor_version" -ge 21 \
		 -o "$gcc_cv_gld_major_version" -gt 2; then
	   gcc_cv_ld_mips_personality_relaxation=yes
	 fi
       elif test x$gcc_cv_as != x \
       	    	 -a x$gcc_cv_ld != x \
		 -a x$gcc_cv_readelf != x ; then
	 cat > conftest.s <<EOF
	.cfi_startproc
	.cfi_personality 0x80,indirect_ptr
	.ent test
test:
	nop
	.end test
	.cfi_endproc

	.section .data,"aw",@progbits
indirect_ptr:
	.dc.a personality
EOF
	 if $gcc_cv_as -KPIC -o conftest.o conftest.s > /dev/null 2>&1 \
	    && $gcc_cv_ld -o conftest conftest.o -shared > /dev/null 2>&1; then
	   if $gcc_cv_readelf -d conftest 2>&1 \
	      | grep TEXTREL > /dev/null 2>&1; then
	     :
	   elif $gcc_cv_readelf --relocs conftest 2>&1 \
	        | grep 'R_MIPS_REL32 *$' > /dev/null 2>&1; then
	     :
	   else
	     gcc_cv_ld_mips_personality_relaxation=yes
	   fi
	 fi
       fi
       rm -f conftest.s conftest.o conftest])
    if test x$gcc_cv_ld_mips_personality_relaxation = xyes; then
	    AC_DEFINE(HAVE_LD_PERSONALITY_RELAXATION, 1,
      [Define if your linker can relax absolute .eh_frame personality
pointers into PC-relative form.])
    fi

    gcc_GAS_CHECK_FEATURE([-mnan= support],
      gcc_cv_as_mips_nan,,
      [-mnan=2008],,,
      [AC_DEFINE(HAVE_AS_NAN, 1,
		 [Define if the assembler understands -mnan=.])])
    if test x$gcc_cv_as_mips_nan = xno \
       && test x$with_nan != x; then
      AC_MSG_ERROR(
	[Requesting --with-nan= requires assembler support for -mnan=])
    fi
    ;;
    msp430-*-*)
    # Earlier GAS versions generically support .gnu_attribute, but the
    # msp430 assembler will not do anything with it.
    gcc_GAS_CHECK_FEATURE([.gnu_attribute support],
      gcc_cv_as_msp430_gnu_attribute, [2,33,50],,
      [.gnu_attribute 4,1],,
      [AC_DEFINE(HAVE_AS_GNU_ATTRIBUTE, 1,
	  [Define if your assembler supports .gnu_attribute.])])
    gcc_GAS_CHECK_FEATURE([.mspabi_attribute support],
      gcc_cv_as_msp430_mspabi_attribute, [2,33,50],,
      [.mspabi_attribute 4,2],,
      [AC_DEFINE(HAVE_AS_MSPABI_ATTRIBUTE, 1,
	  [Define if your assembler supports .mspabi_attribute.])])
    if test x$enable_newlib_nano_formatted_io = xyes; then
      AC_DEFINE(HAVE_NEWLIB_NANO_FORMATTED_IO, 1, [Define if GCC has been
configured with --enable-newlib-nano-formatted-io.])
      fi
    ;;
    nios2-*-*)
    # Versions 2.33 and earlier lacked support for the %gotoff relocation
    # syntax that is documented in the ABI specification.
    gcc_GAS_CHECK_FEATURE([support for %gotoff relocations in constant data],
      gcc_cv_as_nios2_gotoff_relocation,,,
[	.extern foo
	.data
	.long %gotoff(foo)],,
      [AC_DEFINE(HAVE_AS_NIOS2_GOTOFF_RELOCATION, 1,
          [Define if your assembler supports %gotoff relocation syntax.])])
    ;;
    riscv*-*-*)
    gcc_GAS_CHECK_FEATURE([.attribute support],
      gcc_cv_as_riscv_attribute, [2,32,0],,
      [.attribute stack_align,4],,
      [AC_DEFINE(HAVE_AS_RISCV_ATTRIBUTE, 1,
	  [Define if your assembler supports .attribute.])])
    gcc_GAS_CHECK_FEATURE([-misa-spec= support],
      gcc_cv_as_riscv_isa_spec,,
      [-misa-spec=2.2],,,
      [AC_DEFINE(HAVE_AS_MISA_SPEC, 1,
		 [Define if the assembler understands -misa-spec=.])])
    gcc_GAS_CHECK_FEATURE([-march=rv32i_zifencei support],
      gcc_cv_as_riscv_march_zifencei,,
      [-march=rv32i_zifencei],,,
      [AC_DEFINE(HAVE_AS_MARCH_ZIFENCEI, 1,
		 [Define if the assembler understands -march=rv*_zifencei.])])
    ;;
    s390*-*-*)
    gcc_GAS_CHECK_FEATURE([.gnu_attribute support],
      gcc_cv_as_s390_gnu_attribute, [2,18,0],,
      [.gnu_attribute 8,1],,
      [AC_DEFINE(HAVE_AS_GNU_ATTRIBUTE, 1,
	  [Define if your assembler supports .gnu_attribute.])])
    gcc_GAS_CHECK_FEATURE([.machine and .machinemode support],
      gcc_cv_as_s390_machine_machinemode, [2,24,0],,
      [	.machinemode push
	.machinemode pop
	.machine push
	.machine pop],,
      [AC_DEFINE(HAVE_AS_MACHINE_MACHINEMODE, 1,
	  [Define if your assembler supports .machine and .machinemode.])])
    gcc_GAS_CHECK_FEATURE([architecture modifiers support],
      gcc_cv_as_s390_architecture_modifiers, [2,26,0],,
      [	.machine z13+vx ],,
      [AC_DEFINE(HAVE_AS_ARCHITECTURE_MODIFIERS, 1,
	  [Define if your assembler supports architecture modifiers.])])
    gcc_GAS_CHECK_FEATURE([vector load/store alignment hints],
      gcc_cv_as_s390_vector_loadstore_alignment_hints, [2,31,0],,
      [	vl %v24,0(%r15),3 ],,
      [AC_DEFINE(HAVE_AS_VECTOR_LOADSTORE_ALIGNMENT_HINTS, 1,
	  [Define if your assembler supports vl/vst/vlm/vstm with an optional alignment hint argument.])])
    gcc_GAS_CHECK_FEATURE([vector load/store alignment hints on z13],
      gcc_cv_as_s390_vector_loadstore_alignment_hints_on_z13,, [-mzarch -march=z13],
      [	vl %v24,0(%r15),3 ],,
      [AC_DEFINE(HAVE_AS_VECTOR_LOADSTORE_ALIGNMENT_HINTS_ON_Z13, 1,
	  [Define if your assembler supports vl/vst/vlm/vstm with an optional alignment hint argument on z13.])])

    ;;
esac

# Mips and HP-UX need the GNU assembler.
# Linux on IA64 might be able to use the Intel assembler.

case "$target" in
  mips*-*-* | *-*-hpux* )
    if test x$gas_flag = xyes \
       || test x"$host" != x"$build" \
       || test ! -x "$gcc_cv_as" \
       || "$gcc_cv_as" -v < /dev/null 2>&1 | grep GNU > /dev/null; then
      :
    else
      echo "*** This configuration requires the GNU assembler" >&2
      exit 1
    fi
    ;;
esac

# ??? Not all targets support dwarf2 debug_line, even within a version
# of gas.  Moreover, we need to emit a valid instruction to trigger any
# info to the output file.  So, as supported targets are added to gas 2.11,
# add some instruction here to (also) show we expect this might work.
# ??? Once 2.11 is released, probably need to add first known working
# version to the per-target configury.
case "$cpu_type" in
  aarch64 | alpha | arc | arm | avr | bfin | cris | csky | i386 | m32c | m68k \
  | microblaze | mips | nds32 | nios2 | pa | riscv | rs6000 | score | sparc \
  | tilegx | tilepro | visium | xstormy16 | xtensa)
    insn="nop"
    ;;
  ia64 | s390)
    insn="nop 0"
    ;;
  mmix)
    insn="swym 0"
    ;;
esac
if test x"$insn" != x; then
 conftest_s="\
	.file 1 \"conftest.s\"
	.loc 1 3 0
	$insn"
 gcc_GAS_CHECK_FEATURE([dwarf2 debug_line support],
  gcc_cv_as_dwarf2_debug_line,
  [elf,2,11,0],, [$conftest_s],
  [if test x$gcc_cv_objdump != x \
   && $gcc_cv_objdump -h conftest.o 2> /dev/null \
      | grep debug_line > /dev/null 2>&1; then
     gcc_cv_as_dwarf2_debug_line=yes
   elif test x$gcc_cv_otool != x \
   && $gcc_cv_otool -l conftest.o 2> /dev/null \
      | grep debug_line > /dev/null 2>&1; then
     gcc_cv_as_dwarf2_debug_line=yes
   fi])

# The .debug_line file table must be in the exact order that
# we specified the files, since these indices are also used
# by DW_AT_decl_file.  Approximate this test by testing if
# the assembler bitches if the same index is assigned twice.
 gcc_GAS_CHECK_FEATURE([buggy dwarf2 .file directive],
  gcc_cv_as_dwarf2_file_buggy,,,
[	.file 1 "foo.s"
	.file 1 "bar.s"])

 if test $gcc_cv_as_dwarf2_debug_line = yes \
 && test $gcc_cv_as_dwarf2_file_buggy = no; then
    AC_DEFINE(HAVE_AS_DWARF2_DEBUG_LINE, 1,
  [Define if your assembler supports dwarf2 .file/.loc directives,
   and preserves file table indices exactly as given.])

    if test $gcc_cv_as_leb128 = yes; then
	conftest_s="\
	.file 1 \"conftest.s\"
	.loc 1 3 0 view .LVU1
	$insn
	.data
	.uleb128 .LVU1
	.uleb128 .LVU1
"
	gcc_GAS_CHECK_FEATURE([dwarf2 debug_view support],
	  gcc_cv_as_dwarf2_debug_view,
	  [elf,2,27,0],,[$conftest_s],,
	  [AC_DEFINE(HAVE_AS_DWARF2_DEBUG_VIEW, 1,
  [Define if your assembler supports views in dwarf2 .loc directives.])])
    fi
 fi

 gcc_GAS_CHECK_FEATURE([--gdwarf2 option],
  gcc_cv_as_gdwarf2_flag,
  [elf,2,11,0], [--gdwarf2], [$insn],,
  [AC_DEFINE(HAVE_AS_GDWARF2_DEBUG_FLAG, 1,
[Define if your assembler supports the --gdwarf2 option.])])

 gcc_GAS_CHECK_FEATURE([--gdwarf-5 option],
  gcc_cv_as_gdwarf_5_flag,
  [elf,2,36,0], [--gdwarf-5], [$insn],
  [if test x$gcc_cv_readelf != x \
      && $gcc_cv_readelf -wi conftest.o 2>&1 \
	 | grep DW_TAG_compile_unit > /dev/null 2>&1; then
     gcc_cv_as_gdwarf_5_flag=yes;
   fi],[AC_DEFINE(HAVE_AS_GDWARF_5_DEBUG_FLAG, 1,
[Define if your assembler supports the --gdwarf-5 option.])])

 dwarf4_debug_info_size=0x46
 dwarf4_high_pc_form=7
 dwarf4_debug_aranges_size=0x2c
 dwarf4_line_sz=9
 for dwarf4_addr_size in 8 4; do
   conftest_s="\
	.file	\"a.c\"
	.text
.Ltext0:
	.p2align 4
	.globl	foo
	.type	foo, %function
foo:
.LFB0:
.LM1:
	$insn
.LM2:
.LFE0:
	.size	foo, .-foo
.Letext0:
	.section	.debug_info,\"\",%progbits
.Ldebug_info0:
	.4byte	$dwarf4_debug_info_size
	.2byte	0x4
	.4byte	.Ldebug_abbrev0
	.byte	0x$dwarf4_addr_size
	.byte	0x1
	.ascii \"GNU C17\\0\"
	.byte	0xc
	.ascii \"a.c\\0\"
	.ascii \"/\\0\"
	.${dwarf4_addr_size}byte	.Ltext0
	.${dwarf4_addr_size}byte	.Letext0-.Ltext0
	.4byte	.Ldebug_line0
	.byte	0x2
	.ascii \"foo\\0\"
	.byte	0x1
	.byte	0x2
	.byte	0x1
	.${dwarf4_addr_size}byte	.LFB0
	.${dwarf4_addr_size}byte	.LFE0-.LFB0
	.byte	0x1
	.byte	0x9c
	.byte	0
	.section	.debug_abbrev,\"\",%progbits
.Ldebug_abbrev0:
	.byte	0x1
	.byte	0x11
	.byte	0x1
	.byte	0x25
	.byte	0x8
	.byte	0x13
	.byte	0xb
	.byte	0x3
	.byte	0x8
	.byte	0x1b
	.byte	0x8
	.byte	0x11
	.byte	0x1
	.byte	0x12
	.byte	0x$dwarf4_high_pc_form
	.byte	0x10
	.byte	0x17
	.byte	0
	.byte	0
	.byte	0x2
	.byte	0x2e
	.byte	0
	.byte	0x3f
	.byte	0x19
	.byte	0x3
	.byte	0x8
	.byte	0x3a
	.byte	0xb
	.byte	0x3b
	.byte	0xb
	.byte	0x39
	.byte	0xb
	.byte	0x11
	.byte	0x1
	.byte	0x12
	.byte	0x$dwarf4_high_pc_form
	.byte	0x40
	.byte	0x18
	.byte	0
	.byte	0
	.byte	0
	.section	.debug_aranges,\"\",%progbits
	.4byte	$dwarf4_debug_aranges_size
	.2byte	0x2
	.4byte	.Ldebug_info0
	.byte	0x8
	.byte	0
	.2byte	0
	.2byte	0
	.${dwarf4_addr_size}byte	.Ltext0
	.${dwarf4_addr_size}byte	.Letext0-.Ltext0
	.${dwarf4_addr_size}byte	0
	.${dwarf4_addr_size}byte	0
	.section	.debug_line,\"\",%progbits
.Ldebug_line0:
	.4byte	.LELT0-.LSLT0
.LSLT0:
	.2byte	0x4
	.4byte	.LELTP0-.LASLTP0
.LASLTP0:
	.byte	0x1
	.byte	0x1
	.byte	0x1
	.byte	0xf6
	.byte	0xf2
	.byte	0xd
	.byte	0
	.byte	0x1
	.byte	0x1
	.byte	0x1
	.byte	0x1
	.byte	0
	.byte	0
	.byte	0
	.byte	0x1
	.byte	0
	.byte	0
	.byte	0x1
	.byte	0
	.ascii \"a.c\\0\"
	.byte	0
	.byte	0
	.byte	0
	.byte	0
.LELTP0:
	.byte	0
	.byte	0x$dwarf4_line_sz
	.byte	0x2
	.${dwarf4_addr_size}byte	.LM1
	.byte	0x18
	.byte	0x5
	.byte	0x1
	.byte	0
	.byte	0x$dwarf4_line_sz
	.byte	0x2
	.${dwarf4_addr_size}byte	.LM2
	.byte	0x1
	.byte	0x5
	.byte	0x1
	.byte	0
	.byte	0x$dwarf4_line_sz
	.byte	0x2
	.${dwarf4_addr_size}byte	.Letext0
	.byte	0
	.byte	0x1
	.byte	0x1
.LELT0:
	.section	.debug_str,\"\",%progbits
	.ident	\"GCC\"
"
   dwarf4_success=no
   if test $dwarf4_addr_size = 4; then
     gcc_GAS_CHECK_FEATURE([assembly of compiler generated 32-bit .debug_line],
      gcc_cv_as_debug_line_32_flag,
      [elf,2,36,0], [], [$conftest_s],,
      [dwarf4_success=yes])
   else
     gcc_GAS_CHECK_FEATURE([assembly of compiler generated 64-bit .debug_line],
      gcc_cv_as_debug_line_64_flag,
      [elf,2,36,0], [], [$conftest_s],,
      [dwarf4_success=yes])
   fi
   if test $dwarf4_success = yes; then
     dwarf4_success=no
     gcc_GAS_CHECK_FEATURE([--gdwarf-4 not refusing compiler generated .debug_line],
      gcc_cv_as_dwarf_4_debug_line_flag,
      [elf,2,36,0], [--gdwarf-4], [$conftest_s],,
      [dwarf4_success=yes])
     break
   fi
   dwarf4_debug_info_size=0x36
   dwarf4_high_pc_form=6
   dwarf4_debug_aranges_size=0x1c
   dwarf4_line_sz=5
 done

 if test $dwarf4_success = yes; then
   conftest_s="\
	.file	\"foo.c\"
	.text
bar:
#APP
# 82 \"xxx.h\" 1
	$insn
# 0 \"\" 2
#NO_APP
	$insn
foo:
	.file 1 \"foo.c\"
	$insn
	.file 2 \"foo.h\"
	ret
"
   dwarf4_success=no
   gcc_GAS_CHECK_FEATURE([--gdwarf-4 with the APP marker],
     gcc_cv_as_dwarf_4_app_flag,,
     [--gdwarf-4], [$conftest_s],, [dwarf4_success=yes])
 fi

 if test $dwarf4_success = yes; then
   conftest_s="\
	.text
	.globl	foo
	.type	foo, %function
foo:
	$insn
	.size	foo, .-foo
	.file	1 \"foo.c\"
"
   gcc_GAS_CHECK_FEATURE([working --gdwarf-4/--gdwarf-5 for all sources],
     gcc_cv_as_working_gdwarf_n_flag,,
     [--gdwarf-4],
     [$conftest_s],
     [changequote(,)dnl
      if test x$gcc_cv_readelf != x \
	 && $gcc_cv_readelf -w conftest.o 2>&1 \
		| grep conftest.s > /dev/null 2>&1; then
	gcc_cv_as_working_gdwarf_n_flag=no
      else
	gcc_cv_as_working_gdwarf_n_flag=yes
      fi
      changequote([,])dnl])
   if test $gcc_cv_as_working_gdwarf_n_flag = yes; then
     AC_DEFINE(HAVE_AS_WORKING_DWARF_N_FLAG, 1,
[Define if your assembler supports --gdwarf-4/--gdwarf-5 even with
 compiler generated .debug_line.])
   fi
 fi

 gcc_GAS_CHECK_FEATURE([--gstabs option],
  gcc_cv_as_gstabs_flag,
  [elf,2,11,0], [--gstabs], [$insn],,
  [AC_DEFINE(HAVE_AS_GSTABS_DEBUG_FLAG, 1,
[Define if your assembler supports the --gstabs option.])])

 gcc_GAS_CHECK_FEATURE([--debug-prefix-map option],
  gcc_cv_as_debug_prefix_map_flag,
  [2,18,0], [--debug-prefix-map /a=/b], [$insn],,
  [AC_DEFINE(HAVE_AS_DEBUG_PREFIX_MAP, 1,
[Define if your assembler supports the --debug-prefix-map option.])])
fi

gcc_GAS_CHECK_FEATURE([compressed debug sections],
  gcc_cv_as_compress_debug,,,,
  [# gas compiled without zlib cannot compress debug sections and warns
   # about it, but still exits successfully.  So check for this, too.
   if $gcc_cv_as --compress-debug-sections -o conftest.o conftest.s 2>&1 | grep -i warning > /dev/null
   then
     gcc_cv_as_compress_debug=0
   # Since binutils 2.26, gas supports --compress-debug-sections=type,
   # defaulting to the ELF gABI format.
   elif $gcc_cv_as --compress-debug-sections=zlib-gnu -o conftest.o conftest.s > /dev/null 2>&1
   then
     gcc_cv_as_compress_debug=2
     gcc_cv_as_compress_debug_option="--compress-debug-sections"
     gcc_cv_as_no_compress_debug_option="--nocompress-debug-sections"
   # Before binutils 2.26, gas only supported --compress-debug-options and
   # emitted the traditional GNU format.
   elif $gcc_cv_as --compress-debug-sections -o conftest.o conftest.s > /dev/null 2>&1
   then
     gcc_cv_as_compress_debug=1
     gcc_cv_as_compress_debug_option="--compress-debug-sections"
     gcc_cv_as_no_compress_debug_option="--nocompress-debug-sections"
   else
     gcc_cv_as_compress_debug=0
   fi])
AC_DEFINE_UNQUOTED(HAVE_AS_COMPRESS_DEBUG, $gcc_cv_as_compress_debug,
[Define to the level of your assembler's compressed debug section support.])
AC_DEFINE_UNQUOTED(AS_COMPRESS_DEBUG_OPTION, "$gcc_cv_as_compress_debug_option",
[Define to the assembler option to enable compressed debug sections.])
AC_DEFINE_UNQUOTED(AS_NO_COMPRESS_DEBUG_OPTION, "$gcc_cv_as_no_compress_debug_option",
[Define to the assembler option to disable compressed debug sections.])

gcc_GAS_CHECK_FEATURE([.lcomm with alignment], gcc_cv_as_lcomm_with_alignment,
 ,,
[.lcomm bar,4,16],,
[AC_DEFINE(HAVE_GAS_LCOMM_WITH_ALIGNMENT, 1,
  [Define if your assembler supports .lcomm with an alignment field.])])

if test x$with_sysroot = x && test x$host = x$target \
   && test "$prefix" != "/usr" && test "x$prefix" != "x$local_prefix" \
   && test "$prefix" != "NONE"; then
  AC_DEFINE_UNQUOTED(PREFIX_INCLUDE_DIR, "$prefix/include",
[Define to PREFIX/include if cpp should also search that directory.])
fi

# Determine the version of glibc, if any, used on the target.
AC_MSG_CHECKING([for target glibc version])
AC_ARG_WITH([glibc-version],
  [AS_HELP_STRING([--with-glibc-version=M.N],
    [assume GCC used with glibc version M.N or later])], [
if [echo "$with_glibc_version" | grep '^[0-9][0-9]*\.[0-9][0-9]*$']; then
  glibc_version_major=`echo "$with_glibc_version" | sed -e 's/\..*//'`
  glibc_version_minor=`echo "$with_glibc_version" | sed -e 's/.*\.//'`
else
  AC_MSG_ERROR([option --with-glibc-version requires a version number M.N])
fi], [
glibc_version_major=0
glibc_version_minor=0
[if test -f $target_header_dir/features.h \
  && glibc_version_major_define=`$EGREP '^[ 	]*#[ 	]*define[ 	]+__GLIBC__[ 	]+[0-9]' $target_header_dir/features.h` \
  && glibc_version_minor_define=`$EGREP '^[ 	]*#[ 	]*define[ 	]+__GLIBC_MINOR__[ 	]+[0-9]' $target_header_dir/features.h`; then
  glibc_version_major=`echo "$glibc_version_major_define" | sed -e 's/.*__GLIBC__[ 	]*//'`
  glibc_version_minor=`echo "$glibc_version_minor_define" | sed -e 's/.*__GLIBC_MINOR__[ 	]*//'`
fi]])
AC_MSG_RESULT([$glibc_version_major.$glibc_version_minor])
AC_DEFINE_UNQUOTED([TARGET_GLIBC_MAJOR], [$glibc_version_major],
[GNU C Library major version number used on the target, or 0.])
AC_DEFINE_UNQUOTED([TARGET_GLIBC_MINOR], [$glibc_version_minor],
[GNU C Library minor version number used on the target, or 0.])

AC_ARG_ENABLE(gnu-unique-object,
 [AS_HELP_STRING([--enable-gnu-unique-object],
   [enable the use of the @gnu_unique_object ELF extension on glibc systems])],
 [case $enable_gnu_unique_object in
    yes | no) ;;
    *) AC_MSG_ERROR(['$enable_gnu_unique_object' is an invalid value for --enable-gnu-unique-object.
Valid choices are 'yes' and 'no'.]) ;;
  esac],
 [gcc_GAS_CHECK_FEATURE([gnu_unique_object], gcc_cv_as_gnu_unique_object,
   [elf,2,19,52],,
   [.type foo, '$target_type_format_char'gnu_unique_object],,
# We need to unquote above to to use the definition from config.gcc.
# Also check for ld.so support, i.e. glibc 2.11 or higher.
   [GCC_GLIBC_VERSION_GTE_IFELSE([2], [11], [enable_gnu_unique_object=yes], )]
   )])
if test x$enable_gnu_unique_object = xyes; then
  AC_DEFINE(HAVE_GAS_GNU_UNIQUE_OBJECT, 1,
   [Define if your assembler supports @gnu_unique_object.])
fi

AC_CACHE_CHECK([assembler for tolerance to line number 0],
 [gcc_cv_as_line_zero],
 [gcc_cv_as_line_zero=no
  if test $in_tree_gas = yes; then
    gcc_GAS_VERSION_GTE_IFELSE(2, 16, 91, [gcc_cv_as_line_zero=yes])
  elif test "x$gcc_cv_as" != x; then
    { echo '# 1 "test.s" 1'; echo '# 0 "" 2'; } > conftest.s
    if AC_TRY_COMMAND([$gcc_cv_as -o conftest.o conftest.s >&AS_MESSAGE_LOG_FD 2>conftest.out]) &&
       test "x`cat conftest.out`" = x
    then
      gcc_cv_as_line_zero=yes
    else
      echo "configure: failed program was" >&AS_MESSAGE_LOG_FD
      cat conftest.s >&AS_MESSAGE_LOG_FD
      echo "configure: error output was" >&AS_MESSAGE_LOG_FD
      cat conftest.out >&AS_MESSAGE_LOG_FD
    fi
    rm -f conftest.o conftest.s conftest.out
  fi])
if test "x$gcc_cv_as_line_zero" = xyes; then
  AC_DEFINE([HAVE_AS_LINE_ZERO], 1,
[Define if the assembler won't complain about a line such as # 0 "" 2.])
fi

AC_MSG_CHECKING(support for thin archives)
thin_archive_support=no
echo 'int main (void) { return 0; }' > conftest.c
if ($AR --version | sed 1q | grep "GNU ar" \
    && $CC $CFLAGS -c conftest.c \
    && $AR rcT conftest.a conftest.o \
    && $CC $CFLAGS $LDFLAGS -o conftest conftest.a) >/dev/null 2>&1; then
  thin_archive_support=yes
fi
rm -f conftest.c conftest.o conftest.a conftest
AC_MSG_RESULT($thin_archive_support)
AC_SUBST(thin_archive_support)

AC_MSG_CHECKING(linker PT_GNU_EH_FRAME support)
gcc_cv_ld_eh_frame_hdr=no
if test $in_tree_ld = yes ; then
  if test "$gcc_cv_gld_major_version" -eq 2 -a "$gcc_cv_gld_minor_version" -ge 12 -o "$gcc_cv_gld_major_version" -gt 2 \
     && test $in_tree_ld_is_elf = yes; then
    gcc_cv_ld_eh_frame_hdr=yes
  fi
elif test x$gcc_cv_ld != x; then
  if echo "$ld_ver" | grep GNU > /dev/null; then
    # Check if linker supports --eh-frame-hdr option
    if $gcc_cv_ld --help 2>&1 | grep eh-frame-hdr > /dev/null; then
      gcc_cv_ld_eh_frame_hdr=yes
    fi
  else
    case "$target" in
      *-*-solaris2*)
        # Sun ld has various bugs in .eh_frame_hdr support before version 1.2251.
        if test "$ld_vers_major" -gt 1 || test "$ld_vers_minor" -ge 2251; then
          gcc_cv_ld_eh_frame_hdr=yes
        fi
        ;;
    esac
  fi
fi
GCC_TARGET_TEMPLATE([HAVE_LD_EH_FRAME_HDR])
if test x"$gcc_cv_ld_eh_frame_hdr" = xyes; then
	AC_DEFINE(HAVE_LD_EH_FRAME_HDR, 1,
[Define if your linker supports .eh_frame_hdr.])
fi
AC_MSG_RESULT($gcc_cv_ld_eh_frame_hdr)

AC_MSG_CHECKING(linker CIEv3 in .eh_frame support)
gcc_cv_ld_eh_frame_ciev3=no
if test $in_tree_ld = yes ; then
  if test "$gcc_cv_gld_major_version" -eq 2 -a "$gcc_cv_gld_minor_version" -ge 16 -o "$gcc_cv_gld_major_version" -gt 2 \
     && test $in_tree_ld_is_elf = yes; then
    gcc_cv_ld_eh_frame_ciev3=yes
  fi
elif test x$gcc_cv_ld != x; then
  if echo "$ld_ver" | grep GNU > /dev/null; then
    gcc_cv_ld_eh_frame_ciev3=yes
    if test 0"$ld_date" -lt 20040513; then
      if test -n "$ld_date"; then
	# If there was date string, but was earlier than 2004-05-13, fail
	gcc_cv_ld_eh_frame_ciev3=no
      elif test "$ld_vers_major" -lt 2; then
	gcc_cv_ld_eh_frame_ciev3=no
      elif test "$ld_vers_major" -eq 2 -a "$ld_vers_minor" -lt 16; then
	gcc_cv_ld_eh_frame_ciev3=no
      fi
    fi
  else
    case "$target" in
      *-*-solaris2*)
        # Sun ld added support for CIE v3 in .eh_frame in Solaris 11.1.
        if test "$ld_vers_major" -gt 1 || test "$ld_vers_minor" -ge 2324; then
          gcc_cv_ld_eh_frame_ciev3=yes
        fi
        ;;
    esac
  fi
fi
AC_DEFINE_UNQUOTED(HAVE_LD_EH_FRAME_CIEV3,
  [`if test x"$gcc_cv_ld_eh_frame_ciev3" = xyes; then echo 1; else echo 0; fi`],
  [Define 0/1 if your linker supports CIE v3 in .eh_frame.])
AC_MSG_RESULT($gcc_cv_ld_eh_frame_ciev3)

AC_MSG_CHECKING(linker position independent executable support)
gcc_cv_ld_pie=no
if test $in_tree_ld = yes ; then
  case "$target" in
    # Full PIE support on Solaris was only introduced in gld 2.26.
    *-*-solaris2*)  gcc_gld_pie_min_version=26 ;;
    *) 		    gcc_gld_pie_min_version=15 ;;
  esac
  if test "$gcc_cv_gld_major_version" -eq 2 -a "$gcc_cv_gld_minor_version" -ge "$gcc_gld_pie_min_version" -o "$gcc_cv_gld_major_version" -gt 2 \
     && test $in_tree_ld_is_elf = yes; then
    gcc_cv_ld_pie=yes
  fi
elif test x$gcc_cv_ld != x; then
  # Check if linker supports -pie option
  if $gcc_cv_ld --help 2>&1 | grep -- -pie > /dev/null; then
    gcc_cv_ld_pie=yes
    case "$target" in
      *-*-solaris2*)
	if echo "$ld_ver" | grep GNU > /dev/null \
	  && test "$ld_vers_major" -eq 2 -a "$ld_vers_minor" -lt 26; then
	  gcc_cv_ld_pie=no
	fi
	;;
    esac
  else
    case "$target" in
      *-*-solaris2.1[[1-9]]*)
	# Solaris 11.3 added PIE support.
	if $gcc_cv_ld -z help 2>&1 | grep -- type.*pie > /dev/null; then
	  gcc_cv_ld_pie=yes
	fi
	;;
    esac
  fi
fi
if test x"$gcc_cv_ld_pie" = xyes; then
	AC_DEFINE(HAVE_LD_PIE, 1,
[Define if your linker supports PIE option.])
fi
AC_MSG_RESULT($gcc_cv_ld_pie)

AC_MSG_CHECKING(linker PIE support with copy reloc)
gcc_cv_ld_pie_copyreloc=no
if test $gcc_cv_ld_pie = yes ; then
  if test $in_tree_ld = yes ; then
    if test "$gcc_cv_gld_major_version" -eq 2 -a "$gcc_cv_gld_minor_version" -ge 25 -o "$gcc_cv_gld_major_version" -gt 2; then
      gcc_cv_ld_pie_copyreloc=yes
    fi
  elif test x$gcc_cv_as != x -a x$gcc_cv_ld != x ; then
    # Check if linker supports -pie option with copy reloc
    case "$target" in
    i?86-*-linux* | x86_64-*-linux*)
      cat > conftest1.s <<EOF
	.globl	a_glob
	.data
	.type	a_glob, @object
	.size	a_glob, 4
a_glob:
	.long	2
EOF
      cat > conftest2.s <<EOF
	.text
	.globl	main
	.type	main, @function
main:
	movl	%eax, a_glob(%rip)
	.size	main, .-main
	.globl	ptr
	.section	.data.rel,"aw",@progbits
	.type	ptr, @object
ptr:
	.quad	a_glob
EOF
      if $gcc_cv_as --64 -o conftest1.o conftest1.s > /dev/null 2>&1 \
         && $gcc_cv_ld -shared -melf_x86_64 -o conftest1.so conftest1.o > /dev/null 2>&1 \
         && $gcc_cv_as --64 -o conftest2.o conftest2.s > /dev/null 2>&1 \
         && $gcc_cv_ld -pie -melf_x86_64 -o conftest conftest2.o conftest1.so > /dev/null 2>&1; then
        gcc_cv_ld_pie_copyreloc=yes
      fi
      rm -f conftest conftest1.so conftest1.o conftest2.o conftest1.s conftest2.s
      ;;
    esac
  fi
fi
AC_DEFINE_UNQUOTED(HAVE_LD_PIE_COPYRELOC,
  [`if test x"$gcc_cv_ld_pie_copyreloc" = xyes; then echo 1; else echo 0; fi`],
  [Define 0/1 if your linker supports -pie option with copy reloc.])
AC_MSG_RESULT($gcc_cv_ld_pie_copyreloc)

AC_MSG_CHECKING(linker EH-compatible garbage collection of sections)
gcc_cv_ld_eh_gc_sections=no
if test $in_tree_ld = yes ; then
  if test "$gcc_cv_gld_major_version" -eq 2 -a "$gcc_cv_gld_minor_version" -ge 17 -o "$gcc_cv_gld_major_version" -gt 2 \
     && test $in_tree_ld_is_elf = yes; then
    gcc_cv_ld_eh_gc_sections=yes
  fi
elif test x$gcc_cv_as != x -a x$gcc_cv_ld != x -a x$gcc_cv_objdump != x ; then
  cat > conftest.s <<EOF
	.section	.text
.globl _start
        .type _start, @function
_start:
	.long foo
	.size _start, .-_start
	.section	.text.foo,"ax",@progbits
	.type foo, @function
foo:
	.long 0
	.size foo, .-foo
	.section	.gcc_except_table.foo,"a",@progbits
.L0:
	.long 0
	.section	.eh_frame,"a",@progbits
	.long .L0
EOF
  if $gcc_cv_as -o conftest.o conftest.s > /dev/null 2>&1; then
    if $gcc_cv_ld -o conftest conftest.o --entry=_start --gc-sections 2>&1 \
	 | grep "gc-sections option ignored" > /dev/null; then
      gcc_cv_ld_eh_gc_sections=no
    elif $gcc_cv_objdump -h conftest 2> /dev/null \
         | grep gcc_except_table > /dev/null; then
      gcc_cv_ld_eh_gc_sections=yes
      # If no COMDAT groups, the compiler will emit .gnu.linkonce.t. sections.
      if test x$gcc_cv_as_comdat_group != xyes; then
	gcc_cv_ld_eh_gc_sections=no
	cat > conftest.s <<EOF
	.section	.text
.globl _start
        .type _start, @function
_start:
	.long foo
	.size _start, .-_start
	.section	.gnu.linkonce.t.foo,"ax",@progbits
	.type foo, @function
foo:
	.long 0
	.size foo, .-foo
	.section	.gcc_except_table.foo,"a",@progbits
.L0:
	.long 0
	.section	.eh_frame,"a",@progbits
	.long .L0
EOF
	if $gcc_cv_as -o conftest.o conftest.s > /dev/null 2>&1; then
	  if $gcc_cv_ld -o conftest conftest.o --entry=_start --gc-sections 2>&1 \
	       | grep "gc-sections option ignored" > /dev/null; then
	    gcc_cv_ld_eh_gc_sections=no
	  elif $gcc_cv_objdump -h conftest 2> /dev/null \
	       | grep gcc_except_table > /dev/null; then
	    gcc_cv_ld_eh_gc_sections=yes
	  fi
	fi
      fi
    fi
  fi
  rm -f conftest.s conftest.o conftest
fi
case "$target" in
  hppa*-*-linux*)
    # ??? This apparently exposes a binutils bug with PC-relative relocations.
    gcc_cv_ld_eh_gc_sections=no
    ;;
esac
if test x$gcc_cv_ld_eh_gc_sections = xyes; then
	AC_DEFINE(HAVE_LD_EH_GC_SECTIONS, 1,
  [Define if your linker supports garbage collection of
   sections in presence of EH frames.])
fi
AC_MSG_RESULT($gcc_cv_ld_eh_gc_sections)

AC_MSG_CHECKING(linker EH garbage collection of sections bug)
gcc_cv_ld_eh_gc_sections_bug=no
if test $in_tree_ld = yes ; then
  if test "$gcc_cv_gld_major_version" -eq 2 -a "$gcc_cv_gld_minor_version" -lt 19 -o "$gcc_cv_gld_major_version" -lt 2 \
     && test $in_tree_ld_is_elf = yes; then
    gcc_cv_ld_eh_gc_sections_bug=yes
  fi
elif test x$gcc_cv_as != x -a x$gcc_cv_ld != x -a x$gcc_cv_objdump != x -a x$gcc_cv_as_comdat_group = xyes; then
  gcc_cv_ld_eh_gc_sections_bug=yes
  cat > conftest.s <<EOF
	.section	.text
.globl _start
	.type _start, @function
_start:
	.long foo
	.size _start, .-_start
	.section	.text.startup.foo,"ax",@progbits
	.type foo, @function
foo:
	.long 0
	.size foo, .-foo
	.section	.gcc_except_table.foo,"a",@progbits
.L0:
	.long 0
	.section	.eh_frame,"a",@progbits
	.long .L0
EOF
  if $gcc_cv_as -o conftest.o conftest.s > /dev/null 2>&1; then
    if $gcc_cv_ld -o conftest conftest.o --entry=_start --gc-sections 2>&1 \
	 | grep "gc-sections option ignored" > /dev/null; then
      :
    elif $gcc_cv_objdump -h conftest 2> /dev/null \
	 | grep gcc_except_table > /dev/null; then
      gcc_cv_ld_eh_gc_sections_bug=no
    fi
  fi
  rm -f conftest.s conftest.o conftest
fi
if test x$gcc_cv_ld_eh_gc_sections_bug = xyes; then
	AC_DEFINE(HAVE_LD_EH_GC_SECTIONS_BUG, 1,
  [Define if your linker has buggy garbage collection of
   sections support when .text.startup.foo like sections are used.])
fi
AC_MSG_RESULT($gcc_cv_ld_eh_gc_sections_bug)

AC_MSG_CHECKING(linker for compressed debug sections)
# gold/gld support compressed debug sections since binutils 2.19/2.21
# In binutils 2.26, gld gained support for the ELF gABI format.
if test $in_tree_ld = yes ; then
  gcc_cv_ld_compress_debug=0
  if test "$gcc_cv_gld_major_version" -eq 2 -a "$gcc_cv_gld_minor_version" -ge 19 -o "$gcc_cv_gld_major_version" -gt 2 \
     && test $in_tree_ld_is_elf = yes && test $ld_is_gold = yes; then
    gcc_cv_ld_compress_debug=2
    gcc_cv_ld_compress_debug_option="--compress-debug-sections"
  elif test "$gcc_cv_gld_major_version" -eq 2 -a "$gcc_cv_gld_minor_version" -ge 26 -o "$gcc_cv_gld_major_version" -gt 2 \
     && test $in_tree_ld_is_elf = yes && test $ld_is_gold = no; then
    gcc_cv_ld_compress_debug=3
    gcc_cv_ld_compress_debug_option="--compress-debug-sections"
  elif test "$gcc_cv_gld_major_version" -eq 2 -a "$gcc_cv_gld_minor_version" -ge 21 -o "$gcc_cv_gld_major_version" -gt 2 \
     && test $in_tree_ld_is_elf = yes; then
    gcc_cv_ld_compress_debug=1
  fi
elif echo "$ld_ver" | grep GNU > /dev/null; then
  if test "$ld_vers_major" -lt 2 \
     || test "$ld_vers_major" -eq 2 -a "$ld_vers_minor" -lt 21; then
    gcc_cv_ld_compress_debug=0
  elif test "$ld_vers_major" -eq 2 -a "$ld_vers_minor" -lt 26; then
    gcc_cv_ld_compress_debug=1
  else
    gcc_cv_ld_compress_debug=3
    gcc_cv_ld_compress_debug_option="--compress-debug-sections"
  fi
  if test $ld_is_gold = yes; then
    gcc_cv_ld_compress_debug=2
    gcc_cv_ld_compress_debug_option="--compress-debug-sections"
  fi
else
changequote(,)dnl
  case "${target}" in
    *-*-solaris2*)
      # Introduced in Solaris 11.2.
      if $gcc_cv_ld --help 2>&1 | grep -- '-z compress-sections' > /dev/null; then
        gcc_cv_ld_compress_debug=3
        gcc_cv_ld_compress_debug_option="-z compress-sections"
      else
        gcc_cv_ld_compress_debug=0
      fi
      ;;
    *)
      # Assume linkers other than GNU ld don't support compessed debug
      # sections.
      gcc_cv_ld_compress_debug=0
      ;;
  esac
changequote([,])dnl
fi
AC_DEFINE_UNQUOTED(HAVE_LD_COMPRESS_DEBUG, $gcc_cv_ld_compress_debug,
[Define to the level of your linker's compressed debug section support.])
AC_DEFINE_UNQUOTED(LD_COMPRESS_DEBUG_OPTION, "$gcc_cv_ld_compress_debug_option",
[Define to the linker option to enable compressed debug sections.])
AC_MSG_RESULT($gcc_cv_ld_compress_debug)

if test x"$ld64_flag" = x"yes"; then

  # Set defaults for possibly untestable items.
  gcc_cv_ld64_export_dynamic=0

  if test "$build" = "$host"; then
    darwin_try_test=1
  else
    darwin_try_test=0
  fi

  # On Darwin, because of FAT library support, it is often possible to execute
  # exes from compatible archs even when the host differs from the build system.
  case "$build","$host" in
    x86_64-*-darwin*,i?86-*-darwin* | powerpc64*-*-darwin*,powerpc*-*-darwin*)
	darwin_try_test=1;;
    *) ;;
  esac

  # If the configurer specified a minimum ld64 version to be supported, then use
  # that to determine feature support.
  if test x"${gcc_cv_ld64_version}" != x; then
    AC_MSG_CHECKING(ld64 specified version)
    gcc_cv_ld64_major=`echo "$gcc_cv_ld64_version" | sed -e 's/\..*//'`
    AC_MSG_RESULT($gcc_cv_ld64_major)
   if test "$gcc_cv_ld64_major" -ge 236; then
      gcc_cv_ld64_export_dynamic=1
    fi
  elif test -x "$gcc_cv_ld" -a "$darwin_try_test" -eq 1; then
    # If the version was not specified, try to find it.
    AC_MSG_CHECKING(linker version)
    if test x"${gcc_cv_ld64_version}" = x; then
      gcc_cv_ld64_version=`$gcc_cv_ld -v 2>&1 | grep ld64 | sed s/.*ld64-// | awk '{print $1}'`
    fi
    AC_MSG_RESULT($gcc_cv_ld64_version)

    AC_MSG_CHECKING(linker for -export_dynamic support)
    gcc_cv_ld64_export_dynamic=1
    if $gcc_cv_ld -export_dynamic < /dev/null 2>&1 | grep 'unknown option' > /dev/null; then
      gcc_cv_ld64_export_dynamic=0
    fi
    AC_MSG_RESULT($gcc_cv_ld64_export_dynamic)
  fi

  if test x"${gcc_cv_ld64_version}" != x; then
    AC_DEFINE_UNQUOTED(LD64_VERSION, "${gcc_cv_ld64_version}",
      [Define to ld64 version.])
  fi

  AC_DEFINE_UNQUOTED(LD64_HAS_EXPORT_DYNAMIC, $gcc_cv_ld64_export_dynamic,
  [Define to 1 if ld64 supports '-export_dynamic'.])
fi

# --------
# UNSORTED
# --------

AC_CACHE_CHECK(linker --as-needed support,
gcc_cv_ld_as_needed,
[gcc_cv_ld_as_needed=no
gcc_cv_ld_as_needed_option='--as-needed'
gcc_cv_ld_no_as_needed_option='--no-as-needed'
if test $in_tree_ld = yes ; then
  if test "$gcc_cv_gld_major_version" -eq 2 -a "$gcc_cv_gld_minor_version" -ge 16 -o "$gcc_cv_gld_major_version" -gt 2 \
     && test $in_tree_ld_is_elf = yes; then
    gcc_cv_ld_as_needed=yes
    if test "$gcc_cv_gld_major_version" -eq 2 -a "$gcc_cv_gld_minor_version" -ge 28; then
      gcc_cv_ld_as_needed_option='--push-state --as-needed'
      gcc_cv_ld_no_as_needed_option='--pop-state'
    fi
  fi
elif test x$gcc_cv_ld != x; then
  # Check if linker supports --as-needed and --no-as-needed options
  if $gcc_cv_ld --help 2>&1 | grep as-needed > /dev/null; then
    gcc_cv_ld_as_needed=yes
    if $gcc_cv_ld --help 2>&1 | grep push-state > /dev/null \
       && $gcc_cv_ld --help 2>&1 | grep pop-state > /dev/null \
       && echo "$ld_ver" | grep GNU > /dev/null \
       && test "$ld_vers_major" -eq 2 -a "$ld_vers_minor" -ge 28; then
      # Use these options only when both ld.bfd and ld.gold support
      # --push-state/--pop-state, which unfortunately wasn't added
      # at the same time.
      gcc_cv_ld_as_needed_option='--push-state --as-needed'
      gcc_cv_ld_no_as_needed_option='--pop-state'
    fi
  fi
  case "$target:$gnu_ld" in
    *-*-solaris2*:no)
      # Solaris 2 ld always supports -z ignore/-z record.  Prefer the native
      # forms.
      gcc_cv_ld_as_needed=yes
      gcc_cv_ld_as_needed_option="-z ignore"
      gcc_cv_ld_no_as_needed_option="-z record"
      ;;
  esac
fi
# --as-needed/-z ignore can only be used if libgcc_s.so.1 uses
# dl_iterate_phdr, i.e. since Solaris 11.
case "$target" in
  *-*-solaris2.1[[1-9]]*)
    case "$target" in
    i?86-*-* | x86_64-*-*)
      if echo "$ld_ver" | grep GNU > /dev/null; then
        # Doesn't work with gld on Solaris/x86 due to PR ld/12320.
        gcc_cv_ld_as_needed=no
      fi
      ;;
    esac
    ;;
  *-*-solaris2*)
    gcc_cv_ld_as_needed=no
    ;;
esac
])
if test x"$gcc_cv_ld_as_needed" = xyes; then
	AC_DEFINE(HAVE_LD_AS_NEEDED, 1,
[Define if your linker supports --as-needed/--no-as-needed or equivalent options.])
	AC_DEFINE_UNQUOTED(LD_AS_NEEDED_OPTION, "$gcc_cv_ld_as_needed_option",
[Define to the linker option to ignore unused dependencies.])
	AC_DEFINE_UNQUOTED(LD_NO_AS_NEEDED_OPTION, "$gcc_cv_ld_no_as_needed_option",
[Define to the linker option to keep unused dependencies.])
fi

AC_MSG_CHECKING(linker mapfile support for clearing hardware capabilities)
saved_LDFLAGS="$LDFLAGS"
for clearcap_map in sol2-clearcapv2.map sol2-clearcap.map; do
  LDFLAGS="$saved_LDFLAGS -Wl,-M,${srcdir}/config/$clearcap_map"
  AC_LINK_IFELSE([AC_LANG_SOURCE([int main(void) {return 0;}])],
    [gcc_cv_ld_clearcap=yes; break], [gcc_cv_ld_clearcap=no])
done
LDFLAGS="$saved_LDFLAGS"
if test "x$gcc_cv_ld_clearcap" = xyes; then
  AC_DEFINE([HAVE_LD_CLEARCAP], 1,
[Define if the linker supports clearing hardware capabilities via mapfile.])
  AC_CONFIG_LINKS([clearcap.map:${srcdir}/config/$clearcap_map])
fi
AC_MSG_RESULT($gcc_cv_ld_clearcap)

case "$target" in
  powerpc*-*-*)
    case "$target" in
      *le-*-linux*)
	emul_name="-melf32lppc"
	;;
      *)
	emul_name="-melf32ppc"
	;;
    esac
    AC_CACHE_CHECK(linker .gnu.attributes long double support,
    gcc_cv_ld_ppc_attr,
    [gcc_cv_ld_ppc_attr=no
    if test x"$ld_is_gold" = xyes; then
      gcc_cv_ld_ppc_attr=yes
    elif test $in_tree_ld = yes ; then
      if test "$gcc_cv_gld_major_version" -eq 2 \
		-a "$gcc_cv_gld_minor_version" -ge 28 \
		-o "$gcc_cv_gld_major_version" -gt 2; then
        gcc_cv_ld_ppc_attr=yes
      fi
    elif test x$gcc_cv_as != x -a x$gcc_cv_ld != x ; then
      # check that merging the long double .gnu_attribute doesn't warn
      cat > conftest1.s <<EOF
	.gnu_attribute 4,1
EOF
      cat > conftest2.s <<EOF
	.gnu_attribute 4,9
EOF
      if $gcc_cv_as -a32 -o conftest1.o conftest1.s > /dev/null 2>&1 \
         && $gcc_cv_as -a32 -o conftest2.o conftest2.s > /dev/null 2>&1 \
         && $gcc_cv_ld $emul_name -r -o conftest.o conftest1.o conftest2.o > /dev/null 2> conftest.err \
	 && test ! -s conftest.err; then
        gcc_cv_ld_ppc_attr=yes
      fi
      rm -f conftest.err conftest.o conftest1.o conftest2.o conftest1.s conftest2.s
    fi
    ])
    if test x$gcc_cv_ld_ppc_attr = xyes; then
      AC_DEFINE(HAVE_LD_PPC_GNU_ATTR_LONG_DOUBLE, 1,
    [Define if your PowerPC linker has .gnu.attributes long double support.])
    fi
    ;;
esac

case "$target:$tm_file" in
  powerpc64-*-freebsd* | powerpc64*-*-linux* | powerpc*-*-linux*rs6000/biarch64.h*)
  case "$target" in
     *le-*-linux*)
     emul_name="-melf64lppc"
      ;;
     *-*-linux*)
     emul_name="-melf64ppc"
      ;;
     *le-*-freebsd*)
     emul_name="-melf64lppc_fbsd"
      ;;
     *-*-freebsd*)
     emul_name="-melf64ppc_fbsd"
      ;;
  esac
    AC_CACHE_CHECK(linker support for omitting dot symbols,
    gcc_cv_ld_no_dot_syms,
    [gcc_cv_ld_no_dot_syms=no
    if test x"$ld_is_gold" = xyes; then
      gcc_cv_ld_no_dot_syms=yes
    elif test $in_tree_ld = yes ; then
      if test "$gcc_cv_gld_major_version" -eq 2 -a "$gcc_cv_gld_minor_version" -ge 16 -o "$gcc_cv_gld_major_version" -gt 2; then
        gcc_cv_ld_no_dot_syms=yes
      fi
    elif test x$gcc_cv_as != x -a x$gcc_cv_ld != x ; then
      cat > conftest1.s <<EOF
	.text
	bl .foo
EOF
      cat > conftest2.s <<EOF
	.section ".opd","aw"
	.align 3
	.globl foo
	.type foo,@function
foo:
	.quad .LEfoo,.TOC.@tocbase,0
	.text
.LEfoo:
	blr
	.size foo,.-.LEfoo
EOF
      if $gcc_cv_as -a64 -o conftest1.o conftest1.s > /dev/null 2>&1 \
         && $gcc_cv_as -a64 -o conftest2.o conftest2.s > /dev/null 2>&1 \
         && $gcc_cv_ld $emul_name -o conftest conftest1.o conftest2.o > /dev/null 2>&1; then
        gcc_cv_ld_no_dot_syms=yes
      fi
      rm -f conftest conftest1.o conftest2.o conftest1.s conftest2.s
    fi
    ])
    if test x"$gcc_cv_ld_no_dot_syms" = xyes; then
      AC_DEFINE(HAVE_LD_NO_DOT_SYMS, 1,
    [Define if your PowerPC64 linker only needs function descriptor syms.])
    fi

    AC_CACHE_CHECK(linker large toc support,
    gcc_cv_ld_large_toc,
    [gcc_cv_ld_large_toc=no
    if test x"$ld_is_gold" = xyes; then
      gcc_cv_ld_large_toc=yes
    elif test $in_tree_ld = yes ; then
      if test "$gcc_cv_gld_major_version" -eq 2 -a "$gcc_cv_gld_minor_version" -ge 21 -o "$gcc_cv_gld_major_version" -gt 2; then
        gcc_cv_ld_large_toc=yes
      fi
    elif test x$gcc_cv_as != x -a x$gcc_cv_ld != x ; then
      cat > conftest.s <<EOF
	.section ".tbss","awT",@nobits
	.align 3
ie0:	.space 8
	.global _start
	.text
_start:
	addis 9,13,ie0@got@tprel@ha
	ld 9,ie0@got@tprel@l(9)
EOF
      if $gcc_cv_as -a64 -o conftest.o conftest.s > /dev/null 2>&1 \
         && $gcc_cv_ld $emul_name --no-toc-sort -o conftest conftest.o > /dev/null 2>&1; then
        gcc_cv_ld_large_toc=yes
      fi
      rm -f conftest conftest.o conftest.s
    fi
    ])
    if test x"$gcc_cv_ld_large_toc" = xyes; then
      AC_DEFINE(HAVE_LD_LARGE_TOC, 1,
    [Define if your PowerPC64 linker supports a large TOC.])
    fi

    AC_CACHE_CHECK(linker toc pointer alignment,
    gcc_cv_ld_toc_align,
    [if test x$gcc_cv_as != x -a x$gcc_cv_ld != x -a x$gcc_cv_nm != x; then
      cat > conftest.s <<EOF
	.global _start
	.text
_start:
	addis 9,2,x@got@ha
	.section .data.rel.ro,"aw",@progbits
	.p2align 16
	.space 32768
x:	.quad .TOC.
EOF
      if $gcc_cv_as -a64 -o conftest.o conftest.s > /dev/null 2>&1 \
         && $gcc_cv_ld $emul_name -z norelro -o conftest conftest.o > /dev/null 2>&1; then
        gcc_cv_ld_toc_align=`$gcc_cv_nm conftest | ${AWK} '/\.TOC\./ { match ($0, "0[[[:xdigit:]]]*", a); print strtonum ("0x" substr(a[[0]], length(a[[0]])-3)) }'`
      fi
      rm -f conftest conftest.o conftest.s
    fi
    ])
    if test -n "$gcc_cv_ld_toc_align" && test $gcc_cv_ld_toc_align -gt 8; then
      AC_DEFINE_UNQUOTED(POWERPC64_TOC_POINTER_ALIGNMENT, $gcc_cv_ld_toc_align,
    [Define to .TOC. alignment forced by your linker.])
    fi
    ;;
esac

case "$target" in
  *-*-aix*)
    AC_CACHE_CHECK(linker large toc support,
    gcc_cv_ld_large_toc,
    [gcc_cv_ld_large_toc=no
    if test x$gcc_cv_as != x ; then
      cat > conftest.s <<EOF
	.toc
LC..1:
	.tc a[[TC]],a[[RW]]
	.extern a[[RW]]
	.csect .text[[PR]]
.largetoctest:
	addis 9,LC..1@u(2)
	ld 3,LC..1@l(9)
EOF
      if $gcc_cv_as -a64 -o conftest.o conftest.s > /dev/null 2>&1; then
        gcc_cv_ld_large_toc=yes
      fi
      rm -f conftest conftest.o conftest.s
    fi
    ])
    if test x"$gcc_cv_ld_large_toc" = xyes; then
      AC_DEFINE(HAVE_LD_LARGE_TOC, 1,
    [Define if your PowerPC64 linker supports a large TOC.])
    fi
    ;;
esac

AC_CACHE_CHECK(linker --build-id support,
  gcc_cv_ld_buildid,
  [gcc_cv_ld_buildid=no
  if test $in_tree_ld = yes ; then
    if test "$gcc_cv_gld_major_version" -eq 2 -a \
       "$gcc_cv_gld_minor_version" -ge 18 -o \
       "$gcc_cv_gld_major_version" -gt 2 \
       && test $in_tree_ld_is_elf = yes; then
      gcc_cv_ld_buildid=yes
    fi
  elif test x$gcc_cv_ld != x; then
    if $gcc_cv_ld --help 2>&1 | grep build-id > /dev/null; then
      gcc_cv_ld_buildid=yes
    fi
  fi])
if test x"$gcc_cv_ld_buildid" = xyes; then
  AC_DEFINE(HAVE_LD_BUILDID, 1,
  [Define if your linker supports --build-id.])
fi

AC_ARG_ENABLE(linker-build-id,
[AS_HELP_STRING([--enable-linker-build-id],
                [compiler will always pass --build-id to linker])],
[],
enable_linker_build_id=no)

if test x"$enable_linker_build_id" = xyes; then
  if test x"$gcc_cv_ld_buildid" = xyes; then
    AC_DEFINE(ENABLE_LD_BUILDID, 1,
    [Define if gcc should always pass --build-id to linker.])
  else
    AC_MSG_WARN(--build-id is not supported by your linker; --enable-linker-build-id ignored)
  fi
fi

# In binutils 2.21, GNU ld gained support for new emulations fully
# supporting the Solaris 2 ABI.  Detect their presence in the linker used.
AC_CACHE_CHECK(linker *_sol2 emulation support,
  gcc_cv_ld_sol2_emulation,
  [gcc_cv_ld_sol2_emulation=no
  if test $in_tree_ld = yes ; then
    if test "$gcc_cv_gld_major_version" -eq 2 -a \
       "$gcc_cv_gld_minor_version" -ge 21 -o \
       "$gcc_cv_gld_major_version" -gt 2 \
       && test $in_tree_ld_is_elf = yes; then
      gcc_cv_ld_sol2_emulation=yes
    fi
  elif test x$gcc_cv_ld != x; then
    if $gcc_cv_ld -V 2>/dev/null | sed -e '1,/Supported emulations/d;q' | \
       grep _sol2 > /dev/null; then
      gcc_cv_ld_sol2_emulation=yes
    fi
  fi])
if test x"$gcc_cv_ld_sol2_emulation" = xyes; then
  AC_DEFINE(HAVE_LD_SOL2_EMULATION, 1,
  [Define if your linker supports the *_sol2 emulations.])
fi

AC_CACHE_CHECK(linker --sysroot support,
  gcc_cv_ld_sysroot,
  [gcc_cv_ld_sysroot=no
  if test $in_tree_ld = yes ; then
      if test "$gcc_cv_gld_major_version" -eq 2 -a "$gcc_cv_gld_minor_version" -ge 16 -o "$gcc_cv_gld_major_version" -gt 2 ; then
        gcc_cv_ld_sysroot=yes
      fi
  elif test x$gcc_cv_ld != x; then 
    if $gcc_cv_ld --help 2>&1 | grep sysroot > /dev/null; then
      gcc_cv_ld_sysroot=yes
    fi
  fi])
if test x"$gcc_cv_ld_sysroot" = xyes; then
  AC_DEFINE(HAVE_LD_SYSROOT, 1,
  [Define if your linker supports --sysroot.])
fi	  

case $target in
*-*-solaris2*)
  # Check for system-provided CRTs on Solaris 11.x and Solaris 12.
  AC_CACHE_CHECK([system-provided CRTs on Solaris],
    gcc_cv_solaris_crts,
    [gcc_cv_solaris_crts=no
     if test x$host != x$target; then
       if test "x$with_sysroot" = xyes; then
         target_sysroot="${test_exec_prefix}/${target_noncanonical}/sys-root"
       else
         target_sysroot="${with_sysroot}"
       fi
     fi
     target_libdir="$target_sysroot/usr/lib"
     # At the time they were added, gcrt1.o became a symlink for backwards
     # compatibility on x86, while crt1.o was added on sparc, so check for that.
     case $target in
       i?86-*-solaris2* | x86_64-*-solaris2*)
         if test -h "$target_libdir/gcrt1.o"; then gcc_cv_solaris_crts=yes; fi
	 ;;
       sparc*-*-solaris2*)
         if test -f "$target_libdir/crt1.o"; then gcc_cv_solaris_crts=yes; fi
	 ;;
     esac])
  ;;
esac
if test x$gcc_cv_solaris_crts = xyes; then
  AC_DEFINE(HAVE_SOLARIS_CRTS, 1,
  	    [Define if the system-provided CRTs are present on Solaris.])
fi

AC_ARG_ENABLE(libssp,
[AS_HELP_STRING([--enable-libssp], [enable linking against libssp])],
[case "${enableval}" in
  yes|no)
    ;;
  *)
    AC_MSG_ERROR([unknown libssp setting $enableval])
    ;;
esac], [])

# Test for stack protector support in target C library.
AC_CACHE_CHECK(__stack_chk_fail in target C library,
  gcc_cv_libc_provides_ssp,
  [gcc_cv_libc_provides_ssp=no
  if test "x$enable_libssp" = "xno"; then
    gcc_cv_libc_provides_ssp=yes
  elif test "x$enable_libssp" = "xyes"; then
    gcc_cv_libc_provides_ssp=no
  else
    case "$target" in
       *-*-musl*)
	 # All versions of musl provide stack protector
	 gcc_cv_libc_provides_ssp=yes;;
       *-*-linux* | *-*-kfreebsd*-gnu)
      # glibc 2.4 and later provides __stack_chk_fail and
      # either __stack_chk_guard, or TLS access to stack guard canary.
      GCC_GLIBC_VERSION_GTE_IFELSE([2], [4], [gcc_cv_libc_provides_ssp=yes], [
      [if test -f $target_header_dir/features.h \
	 && $EGREP '^[ 	]*#[ 	]*define[ 	]+__GNU_LIBRARY__[ 	]+([1-9][0-9]|[6-9])' \
	    $target_header_dir/features.h > /dev/null; then
	if $EGREP '^[ 	]*#[ 	]*define[ 	]+__UCLIBC__[ 	]+1' \
	     $target_header_dir/features.h > /dev/null && \
	     test -f $target_header_dir/bits/uClibc_config.h && \
	     $EGREP '^[ 	]*#[ 	]*define[ 	]+__UCLIBC_HAS_SSP__[ 	]+1' \
	     $target_header_dir/bits/uClibc_config.h > /dev/null; then
	  gcc_cv_libc_provides_ssp=yes
	fi
      # all versions of Bionic support stack protector
      elif test -f $target_header_dir/sys/cdefs.h \
        && $EGREP '^[  ]*#[    ]*define[       ]+__BIONIC__[   ]+1' \
           $target_header_dir/sys/cdefs.h > /dev/null; then
         gcc_cv_libc_provides_ssp=yes
      fi]])
	;;
       *-*-gnu*)
	 # Avoid complicated tests (see
	 # <http://gcc.gnu.org/ml/gcc/2008-10/msg00130.html>) and for now
	 # simply assert that glibc does provide this, which is true for all
	 # realistically usable GNU/Hurd configurations.
	 # All supported versions of musl provide it as well
	 gcc_cv_libc_provides_ssp=yes;;
       *-*-darwin* | *-*-freebsd* | *-*-netbsd*)
	 AC_CHECK_FUNC(__stack_chk_fail,[gcc_cv_libc_provides_ssp=yes],
           [echo "no __stack_chk_fail on this target"])
        ;;
       *) gcc_cv_libc_provides_ssp=no ;;
    esac
  fi])

if test x$gcc_cv_libc_provides_ssp = xyes; then
  AC_DEFINE(TARGET_LIBC_PROVIDES_SSP, 1,
	    [Define if your target C library provides stack protector support])
fi

# Check whether --enable-default-ssp was given.
AC_ARG_ENABLE(default-ssp,
[AS_HELP_STRING([--enable-default-ssp],
  [enable Stack Smashing Protection as default])],[
if test x$gcc_cv_libc_provides_ssp = xyes; then
  case "$target" in
    ia64*-*-*) enable_default_ssp=no ;;
    *) enable_default_ssp=$enableval ;;
  esac
else
  enable_default_ssp=no
fi],
enable_default_ssp=no)
if test x$enable_default_ssp = xyes ; then
  AC_DEFINE(ENABLE_DEFAULT_SSP, 1,
      [Define if your target supports default stack protector and it is enabled.])
fi
AC_SUBST([enable_default_ssp])

# Test for <sys/sdt.h> on the target.
GCC_TARGET_TEMPLATE([HAVE_SYS_SDT_H])
AC_MSG_CHECKING(sys/sdt.h in the target C library)
have_sys_sdt_h=no
if test -f $target_header_dir/sys/sdt.h; then
  have_sys_sdt_h=yes
  AC_DEFINE(HAVE_SYS_SDT_H, 1,
            [Define if your target C library provides sys/sdt.h])
fi
AC_MSG_RESULT($have_sys_sdt_h)

# Check if TFmode long double should be used by default or not.
# Some glibc targets used DFmode long double, but with glibc 2.4
# and later they can use TFmode.
case "$target" in
  powerpc*-*-linux* | \
  sparc*-*-linux* | \
  s390*-*-linux* | \
  alpha*-*-linux*)
    AC_ARG_WITH(long-double-128,
      [AS_HELP_STRING([--with-long-double-128],
		      [use 128-bit long double by default])],
      gcc_cv_target_ldbl128="$with_long_double_128", [
      case "$target" in
	s390*-*-linux-musl*)
	  gcc_cv_target_ldbl128=yes
	  ;;
	powerpc*-*-linux-musl*)
	  gcc_cv_target_ldbl128=no
	  ;;
	*)]
      [GCC_GLIBC_VERSION_GTE_IFELSE([2], [4], [gcc_cv_target_ldbl128=yes], [
      [gcc_cv_target_ldbl128=no
      grep '^[ 	]*#[ 	]*define[ 	][ 	]*__LONG_DOUBLE_MATH_OPTIONAL' \
        $target_header_dir/bits/wordsize.h > /dev/null 2>&1 \
      && gcc_cv_target_ldbl128=yes
      ]])]
      [
	  ;;
      esac
      ])
    ;;
esac
if test x$gcc_cv_target_ldbl128 = xyes; then
  AC_DEFINE(TARGET_DEFAULT_LONG_DOUBLE_128, 1,
	    [Define if TFmode long double should be the default])
fi

# Check if TFmode long double target should use the IBM extended double or IEEE
# 128-bit floating point formats if long doubles are 128-bits long.  The long
# double type can only be switched on powerpc64 bit Linux systems where VSX is
# supported.  Other PowerPC systems do not build the IEEE 128-bit emulator in
# libgcc.
AC_ARG_WITH([long-double-format],
  [AS_HELP_STRING([--with-long-double-format={ieee,ibm}]
		  [Specify whether PowerPC long double uses IEEE or IBM format])],[
case "$target:$with_long_double_format" in
  powerpc64le-*-linux*:ieee | powerpc64le-*-linux*:ibm)
    :
    ;;
  powerpc64-*-linux*:ieee | powerpc64-*-linux*:ibm)
    # IEEE 128-bit emulation is only built on 64-bit VSX Linux systems
    case "$with_cpu" in
      power7 | power8 | power9 | power1*)
	:
	;;
      *)
	AC_MSG_ERROR([Configuration option --with-long-double-format is only \
supported if the default cpu is power7 or newer])
	with_long_double_format=""
	;;
      esac
      ;;
  powerpc64*-*-linux*:*)
    AC_MSG_ERROR([--with-long-double-format argument should be ibm or ieee])
    with_long_double_format=""
    ;;
  *)
    AC_MSG_ERROR([Configure option --with-long-double-format is only supported \
on 64-bit PowerPC VSX Linux systems])
    with_long_double_format=""
    ;;
esac],
  [])

# Check if the target LIBC supports exporting the AT_PLATFORM and AT_HWCAP
# values in the TCB.  Currently, only GLIBC 2.23 and later support this.
gcc_cv_libc_provides_hwcap_in_tcb=no
case "$target" in
  powerpc*-*-linux*)
    GCC_GLIBC_VERSION_GTE_IFELSE([2], [23], [gcc_cv_libc_provides_hwcap_in_tcb=yes], )
    ;;
esac
if test x$gcc_cv_libc_provides_hwcap_in_tcb = xyes; then
  AC_DEFINE(TARGET_LIBC_PROVIDES_HWCAP_IN_TCB, 1,
	    [Define if your target C Library provides the AT_HWCAP value in the TCB])
fi

# Check if the target LIBC handles PT_GNU_STACK.
gcc_cv_libc_gnustack=unknown
case "$target" in
  mips*-*-linux*)
    GCC_GLIBC_VERSION_GTE_IFELSE([2], [31], [gcc_cv_libc_gnustack=yes], )
    ;;
esac
if test x$gcc_cv_libc_gnustack = xyes; then
  AC_DEFINE(TARGET_LIBC_GNUSTACK, 1,
            [Define if your target C Library properly handles PT_GNU_STACK])
fi

AC_MSG_CHECKING(dl_iterate_phdr in target C library)
gcc_cv_target_dl_iterate_phdr=unknown
case "$target" in
  *-*-solaris2*)
    # <link.h> needs both a dl_iterate_phdr declaration and support for
    # compilation with largefile support.
    if grep dl_iterate_phdr $target_header_dir/link.h > /dev/null 2>&1 \
      && grep 'large file capable' $target_header_dir/link.h > /dev/null 2>&1; then
      gcc_cv_target_dl_iterate_phdr=yes
    else
      gcc_cv_target_dl_iterate_phdr=no
    fi
    ;;
  *-*-dragonfly* | *-*-freebsd*)
    if grep dl_iterate_phdr $target_header_dir/sys/link_elf.h > /dev/null 2>&1; then
      gcc_cv_target_dl_iterate_phdr=yes
    else
      gcc_cv_target_dl_iterate_phdr=no
    fi
    ;;
  *-linux-musl*)
    gcc_cv_target_dl_iterate_phdr=yes
    ;;
esac
GCC_TARGET_TEMPLATE([TARGET_DL_ITERATE_PHDR])
if test x$gcc_cv_target_dl_iterate_phdr = xyes; then
   AC_DEFINE(TARGET_DL_ITERATE_PHDR, 1,
[Define if your target C library provides the `dl_iterate_phdr' function.])
fi
AC_MSG_RESULT($gcc_cv_target_dl_iterate_phdr)

# We no longer support different GC mechanisms.  Emit an error if
# the user configures with --with-gc.
AC_ARG_WITH(gc,
[AS_HELP_STRING([--with-gc={page,zone}],
		[this option is not supported anymore.  It used to choose
		 the garbage collection mechanism to use with the compiler])],
[AC_MSG_ERROR([Configure option --with-gc is only supported up to GCC 4.7.x])],
[])

# Libraries to use on the host.  This will normally be set by the top
# level Makefile.  Here we simply capture the value for our Makefile.
if test -z "${HOST_LIBS+set}"; then
  HOST_LIBS=
fi
AC_SUBST(HOST_LIBS)

# Use the system's zlib library.
AM_ZLIB

dnl Very limited version of automake's enable-maintainer-mode

AC_MSG_CHECKING([whether to enable maintainer-specific portions of Makefiles])
  dnl maintainer-mode is disabled by default
  AC_ARG_ENABLE(maintainer-mode,
[AS_HELP_STRING([--enable-maintainer-mode],
                [enable make rules and dependencies not useful
                 (and sometimes confusing) to the casual installer])],
      maintainer_mode=$enableval,
      maintainer_mode=no)

AC_MSG_RESULT($maintainer_mode)

if test "$maintainer_mode" = "yes"; then
  MAINT=''
else
  MAINT='#'
fi
AC_SUBST(MAINT)dnl

dnl Whether to prevent multiple front-ends from linking at the same time

AC_MSG_CHECKING([whether to avoid linking multiple front-ends at once])
  AC_ARG_ENABLE(link-mutex,
[AS_HELP_STRING([--enable-link-mutex],
		[avoid linking multiple front-ends at once to avoid thrashing
		 on the build machine])],
      do_link_mutex=$enableval,
      do_link_mutex=no)
AC_MSG_RESULT($do_link_mutex)

if test "$do_link_mutex" = "yes"; then
   DO_LINK_MUTEX=true
else
   DO_LINK_MUTEX=false
fi
AC_SUBST(DO_LINK_MUTEX)

dnl Whether to prevent multiple GCC front-ends from linking at the same time

AC_MSG_CHECKING([whether to serialize linking of multiple front-ends])
  AC_ARG_ENABLE(link-serialization,
[AS_HELP_STRING([--enable-link-serialization],
		[avoid linking multiple GCC front-ends at once using make
		 dependencies to avoid thrashing on the build machine])],
      do_link_serialization=$enableval,
      do_link_serialization=no)
AC_MSG_RESULT($do_link_serialization)

case "$do_link_serialization" in
  yes)
    DO_LINK_SERIALIZATION=1;;
  [[1-9]] | [[1-9]][[0-9]] | [[1-9]][[0-9]][[0-9]])
    DO_LINK_SERIALIZATION=$do_link_serialization;;
  no)
    DO_LINK_SERIALIZATION=;;
  *)
    AC_MSG_ERROR(bad value ${do_link_serialization} given for --enable-link-serialization) ;;
esac
AC_SUBST(DO_LINK_SERIALIZATION)

# --------------
# Language hooks
# --------------

# Make empty files to contain the specs and options for each language.
# Then add #include lines to for a compiler that has specs and/or options.

subdirs=
lang_opt_files=
lang_specs_files=
lang_tree_files=
# These (without "all_") are set in each config-lang.in.
# `language' must be a single word so is spelled singularly.
all_languages=
all_compilers=
all_outputs='Makefile'
# List of language configure and makefile fragments.
all_lang_configurefrags=
all_lang_makefrags=
# Additional files for gengtype
all_gtfiles="$target_gtfiles"

# These are the languages that are set in --enable-languages,
# and are available in the GCC tree.
all_selected_languages=

# Add the language fragments.
# Languages are added via two mechanisms.  Some information must be
# recorded in makefile variables, these are defined in config-lang.in.
# We accumulate them and plug them into the main Makefile.
# The other mechanism is a set of hooks for each of the main targets
# like `clean', `install', etc.

language_hooks="Make-hooks"

for lang in ${srcdir}/*/config-lang.in
do
changequote(,)dnl
	test "$lang" = "${srcdir}/*/config-lang.in" && continue

        lang_alias=`sed -n -e 's,^language=['"'"'"'"]\(.*\)["'"'"'"'].*$,\1,p' -e 's,^language=\([^   ]*\).*$,\1,p' $lang`
        if test "x$lang_alias" = x
        then
              echo "$lang doesn't set \$language." 1>&2
              exit 1
        fi
        subdir="`echo $lang | sed -e 's,^.*/\([^/]*\)/config-lang.in$,\1,'`"
        subdirs="$subdirs $subdir"

	# $gcc_subdir is where the gcc integration files are to be found
	# for a language, both for internal compiler purposes (compiler
	# sources implementing front-end to GCC tree converters), and for
	# build infrastructure purposes (Make-lang.in, etc.)
	#
	# This will be <subdir> (relative to $srcdir) if a line like 
	# gcc_subdir="<subdir>" or gcc_subdir=<subdir>
	# is found in <langdir>/config-lang.in, and will remain <langdir>
	# otherwise.
	#
	# Except for the language alias (fetched above), the regular
	# "config-lang.in" contents are always retrieved from $gcc_subdir,
	# so a <langdir>/config-lang.in setting gcc_subdir typically sets
	# only this and the language alias.

        gcc_subdir=`sed -n -e 's,^gcc_subdir=['"'"'"'"]\(.*\)["'"'"'"'].*$,\1,p' -e 's,^gcc_subdir=\([^   ]*\).*$,\1,p' $lang`
        if [ "$gcc_subdir" = "" ]; then
           gcc_subdir="$subdir"
        fi

        case ",$enable_languages," in
        *,$lang_alias,*)
            all_selected_languages="$all_selected_languages $lang_alias"
            if test -f $srcdir/$gcc_subdir/lang-specs.h; then
                lang_specs_files="$lang_specs_files $srcdir/$gcc_subdir/lang-specs.h"
	    fi
	    ;;
        esac
changequote([,])dnl

	language=
	boot_language=
	compilers=
	outputs=
	gtfiles=
	subdir_requires=
	. ${srcdir}/$gcc_subdir/config-lang.in
	if test "x$language" = x
	then
		echo "${srcdir}/$gcc_subdir/config-lang.in doesn't set \$language." 1>&2
		exit 1
	fi

	ok=:
        case ",$enable_languages," in
        	*,$lang_alias,*) ;;
		*)
			for i in $subdir_requires; do
				test -f "${srcdir}/$i/config-lang.in" && continue
				ok=false
				break
			done
		;;
	esac
	$ok || continue

	all_lang_configurefrags="$all_lang_configurefrags \$(srcdir)/$gcc_subdir/config-lang.in"
	if test "x$language" = xc && test -n "$all_lang_makefrags"; then
	    # Put c/Make-lang.in fragment first to match serialization languages order.
	    all_lang_makefrags="\$(srcdir)/$gcc_subdir/Make-lang.in $all_lang_makefrags"
	else
	    all_lang_makefrags="$all_lang_makefrags \$(srcdir)/$gcc_subdir/Make-lang.in"
	fi
	if test -f $srcdir/$gcc_subdir/lang.opt; then
	    lang_opt_files="$lang_opt_files $srcdir/$gcc_subdir/lang.opt"
	    all_opt_files="$all_opt_files $srcdir/$gcc_subdir/lang.opt"
	fi
	if test -f $srcdir/$gcc_subdir/$subdir-tree.def; then
	    lang_tree_files="$lang_tree_files $srcdir/$gcc_subdir/$subdir-tree.def"
	fi
	all_languages="$all_languages $language"
	all_compilers="$all_compilers $compilers"
	all_outputs="$all_outputs $outputs"
	all_gtfiles="$all_gtfiles [[$subdir]] $gtfiles"
        case ",$enable_languages," in
        	*,lto,*)
		    AC_DEFINE(ENABLE_LTO, 1, [Define to enable LTO support.])
		    enable_lto=yes
		    AC_SUBST(enable_lto)
		    ;;
		*) ;;
	esac
done

check_languages=
for language in $all_selected_languages
do
	check_languages="$check_languages check-$language"
done

selftest_languages=
for language in $all_selected_languages
do
	selftest_languages="$selftest_languages selftest-$language"
done

# We link each language in with a set of hooks, reached indirectly via
# lang.${target}.  Only do so for selected languages.

rm -f Make-hooks
touch Make-hooks
target_list="all.cross start.encap rest.encap tags \
	install-common install-man install-info install-pdf install-html dvi \
	pdf html uninstall info man srcextra srcman srcinfo \
	mostlyclean clean distclean maintainer-clean install-plugin"

for t in $target_list
do
	x=
	for lang in $all_selected_languages
	do
		x="$x $lang.$t"
	done
	echo "lang.$t: $x" >> Make-hooks
done

echo "ifeq (\$(DO_LINK_SERIALIZATION),)" >> Make-hooks
echo "SERIAL_LIST =" >> Make-hooks
echo else >> Make-hooks
lang_cnt=0
lang_list=
prev=c
serialization_languages=c
for lang in $all_selected_languages
do
	test $lang = c && continue
	if test $lang = lto; then
		serialization_languages="$serialization_languages lto1 lto2"
	else
		serialization_languages="$serialization_languages $lang"
	fi
done
for lang in $serialization_languages
do
	test $lang = c && continue
	lang_cnt=`expr $lang_cnt + 1`
	lang_list=" $prev$lang_list"
	prev=${lang}
done
echo "SERIAL_LIST = \$(wordlist \$(DO_LINK_SERIALIZATION),$lang_cnt,$lang_list)" >> Make-hooks
echo endif >> Make-hooks
echo "SERIAL_COUNT = `expr $lang_cnt + 1`" >> Make-hooks
echo "INDEX.c = 0" >> Make-hooks
lang_idx=1
for lang in $serialization_languages
do
	test $lang = c && continue
	echo "$lang.prev = \$(if \$(word $lang_cnt,\$(SERIAL_LIST)),\$(\$(word $lang_cnt,\$(SERIAL_LIST)).serial))" >> Make-hooks
	echo "INDEX.$lang = $lang_idx" >> Make-hooks
	lang_cnt=`expr $lang_cnt - 1`
	lang_idx=`expr $lang_idx + 1`
done

# --------
# Option include files
# --------

${AWK} -f $srcdir/opt-include.awk $all_opt_files > option-includes.mk
option_includes="option-includes.mk"
AC_SUBST_FILE(option_includes)

# --------
# UNSORTED
# --------

# Create .gdbinit.

echo "dir ." > .gdbinit
echo "dir ${srcdir}" >> .gdbinit
if test x$gdb_needs_out_file_path = xyes
then
	echo "dir ${srcdir}/config/"`dirname ${out_file}` >> .gdbinit
fi
if test "x$subdirs" != x; then
	for s in $subdirs
	do
		echo "dir ${srcdir}/$s" >> .gdbinit
	done
fi
echo "source ${srcdir}/gdbinit.in" >> .gdbinit
echo "python import sys; sys.path.append('${srcdir}'); import gdbhooks" >> .gdbinit

# Put a breakpoint on __asan_report_error to help with debugging buffer
# overflow.
case "$CFLAGS" in
*-fsanitize=address*)
  echo "source ${srcdir}/gdbasan.in" >> .gdbinit
  ;;
esac

gcc_tooldir='$(libsubdir)/$(libsubdir_to_prefix)$(target_noncanonical)'
AC_SUBST(gcc_tooldir)
AC_SUBST(dollar)

# Find a directory in which to install a shared libgcc.

AC_ARG_ENABLE(version-specific-runtime-libs,
[AS_HELP_STRING([--enable-version-specific-runtime-libs],
                [specify that runtime libraries should be
                 installed in a compiler-specific directory])])

# Substitute configuration variables
AC_SUBST(subdirs)
AC_SUBST(srcdir)
AC_SUBST(all_compilers)
AC_SUBST(all_gtfiles)
AC_SUBST(all_lang_configurefrags)
AC_SUBST(all_lang_makefrags)
AC_SUBST(all_languages)
AC_SUBST(all_selected_languages)
AC_SUBST(build_exeext)
AC_SUBST(build_install_headers_dir)
AC_SUBST(build_xm_file_list)
AC_SUBST(build_xm_include_list)
AC_SUBST(build_xm_defines)
AC_SUBST(build_file_translate)
AC_SUBST(check_languages)
AC_SUBST(selftest_languages)
AC_SUBST(cpp_install_dir)
AC_SUBST(xmake_file)
AC_SUBST(tmake_file)
AC_SUBST(TM_ENDIAN_CONFIG)
AC_SUBST(TM_MULTILIB_CONFIG)
AC_SUBST(TM_MULTILIB_EXCEPTIONS_CONFIG)
AC_SUBST(extra_gcc_objs)
AC_SUBST(user_headers_inc_next_pre)
AC_SUBST(user_headers_inc_next_post)
AC_SUBST(extra_headers_list)
AC_SUBST(extra_objs)
AC_SUBST(extra_programs)
AC_SUBST(float_h_file)
AC_SUBST(gcc_config_arguments)
AC_SUBST(gcc_gxx_include_dir)
AC_SUBST(gcc_gxx_include_dir_add_sysroot)
AC_SUBST(gcc_gxx_libcxx_include_dir)
AC_SUBST(gcc_gxx_libcxx_include_dir_add_sysroot)
AC_SUBST(host_exeext)
AC_SUBST(host_xm_file_list)
AC_SUBST(host_xm_include_list)
AC_SUBST(host_xm_defines)
AC_SUBST(out_host_hook_obj)
AC_SUBST(install)
AC_SUBST(lang_opt_files)
AC_SUBST(lang_specs_files)
AC_SUBST(lang_tree_files)
AC_SUBST(local_prefix)
AC_SUBST(md_file)
AC_SUBST(objc_boehm_gc)
AC_SUBST(out_file)
AC_SUBST(out_object_file)
AC_SUBST(common_out_file)
AC_SUBST(common_out_object_file)
AC_SUBST(tm_file_list)
AC_SUBST(tm_include_list)
AC_SUBST(tm_defines)
AC_SUBST(tm_p_file_list)
AC_SUBST(tm_p_include_list)
AC_SUBST(tm_d_file_list)
AC_SUBST(tm_d_include_list)
AC_SUBST(xm_file_list)
AC_SUBST(xm_include_list)
AC_SUBST(xm_defines)
AC_SUBST(use_gcc_stdint)
AC_SUBST(c_target_objs)
AC_SUBST(cxx_target_objs)
AC_SUBST(fortran_target_objs)
AC_SUBST(d_target_objs)
AC_SUBST(target_cpu_default)

AC_SUBST_FILE(language_hooks)

# Echo link setup.
if test x${build} = x${host} ; then
  if test x${host} = x${target} ; then
    echo "Links are now set up to build a native compiler for ${target}." 1>&2
  else
    echo "Links are now set up to build a cross-compiler" 1>&2
    echo " from ${host} to ${target}." 1>&2
  fi
else
  if test x${host} = x${target} ; then
    echo "Links are now set up to build (on ${build}) a native compiler" 1>&2
    echo " for ${target}." 1>&2
  else
    echo "Links are now set up to build (on ${build}) a cross-compiler" 1>&2
    echo " from ${host} to ${target}." 1>&2
  fi
fi

AC_ARG_VAR(GMPLIBS,[How to link GMP])
AC_ARG_VAR(GMPINC,[How to find GMP include files])

AC_ARG_VAR(ISLLIBS,[How to link isl])
AC_ARG_VAR(ISLINC,[How to find isl include files])
if test "x${ISLLIBS}" != "x" ; then 
   AC_DEFINE(HAVE_isl, 1, [Define if isl is in use.])
fi

GCC_ENABLE_PLUGINS
AC_SUBST(pluginlibs)
AC_SUBST(enable_plugin)
if test x"$enable_plugin" = x"yes"; then
  AC_DEFINE(ENABLE_PLUGIN, 1, [Define to enable plugin support.])
fi


# Enable --enable-host-shared
AC_ARG_ENABLE(host-shared,
[AS_HELP_STRING([--enable-host-shared],
		[build host code as shared libraries])],
[PICFLAG=-fPIC], [PICFLAG=])
AC_SUBST(enable_host_shared)
AC_SUBST(PICFLAG)


AC_ARG_ENABLE(libquadmath-support,
[AS_HELP_STRING([--disable-libquadmath-support],
  [disable libquadmath support for Fortran])],
ENABLE_LIBQUADMATH_SUPPORT=$enableval,
ENABLE_LIBQUADMATH_SUPPORT=yes)
if test "${ENABLE_LIBQUADMATH_SUPPORT}" != "no" ; then
  AC_DEFINE(ENABLE_LIBQUADMATH_SUPPORT, 1,
            [Define to 1 to enable libquadmath support])
fi


# Specify what hash style to use by default.
AC_ARG_WITH([linker-hash-style],
[AC_HELP_STRING([--with-linker-hash-style={sysv,gnu,both}],
                [specify the linker hash style])],
[case x"$withval" in
   xsysv)
     LINKER_HASH_STYLE=sysv
     ;;
   xgnu)
     LINKER_HASH_STYLE=gnu
     ;;
   xboth)
     LINKER_HASH_STYLE=both
     ;;
   *)
     AC_MSG_ERROR([$withval is an invalid option to --with-linker-hash-style])
     ;;
 esac],
[LINKER_HASH_STYLE=''])
if test x"${LINKER_HASH_STYLE}" != x; then
  AC_DEFINE_UNQUOTED(LINKER_HASH_STYLE, "$LINKER_HASH_STYLE",
                                         [The linker hash style])
fi

# Specify what should be the default of -fdiagnostics-color option.
AC_ARG_WITH([diagnostics-color],
[AC_HELP_STRING([--with-diagnostics-color={never,auto,auto-if-env,always}],
                [specify the default of -fdiagnostics-color option
                 auto-if-env stands for -fdiagnostics-color=auto if
                 GCC_COLOR environment variable is present and
                 -fdiagnostics-color=never otherwise])],
[case x"$withval" in
   xnever)
     DIAGNOSTICS_COLOR_DEFAULT=DIAGNOSTICS_COLOR_NO
     ;;
   xauto)
     DIAGNOSTICS_COLOR_DEFAULT=DIAGNOSTICS_COLOR_AUTO
     ;;
   xauto-if-env)
     DIAGNOSTICS_COLOR_DEFAULT=-1
     ;;
   xalways)
     DIAGNOSTICS_COLOR_DEFAULT=DIAGNOSTICS_COLOR_YES
     ;;
   *)
     AC_MSG_ERROR([$withval is an invalid option to --with-diagnostics-color])
     ;;
 esac],
[DIAGNOSTICS_COLOR_DEFAULT=DIAGNOSTICS_COLOR_AUTO])
AC_DEFINE_UNQUOTED(DIAGNOSTICS_COLOR_DEFAULT, $DIAGNOSTICS_COLOR_DEFAULT,
		   [The default for -fdiagnostics-color option])

# Specify what should be the default of -fdiagnostics-urls option.
AC_ARG_WITH([diagnostics-urls],
[AC_HELP_STRING([--with-diagnostics-urls={never,auto,auto-if-env,always}],
                [specify the default of -fdiagnostics-urls option
                 auto-if-env stands for -fdiagnostics-urls=auto if
                 GCC_URLS or TERM_URLS environment variable is present and
                 -fdiagnostics-urls=never otherwise])],
[case x"$withval" in
   xnever)
     DIAGNOSTICS_URLS_DEFAULT=DIAGNOSTICS_URL_NO
     ;;
   xauto)
     DIAGNOSTICS_URLS_DEFAULT=DIAGNOSTICS_URL_AUTO
     ;;
   xauto-if-env)
     DIAGNOSTICS_URLS_DEFAULT=-1
     ;;
   xalways)
     DIAGNOSTICS_URLS_DEFAULT=DIAGNOSTICS_URL_YES
     ;;
   *)
     AC_MSG_ERROR([$withval is an invalid option to --with-diagnostics-urls])
     ;;
 esac],
[DIAGNOSTICS_URLS_DEFAULT=DIAGNOSTICS_URL_AUTO])
AC_DEFINE_UNQUOTED(DIAGNOSTICS_URLS_DEFAULT, $DIAGNOSTICS_URLS_DEFAULT,
		   [The default for -fdiagnostics-urls option])

# Generate gcc-driver-name.h containing GCC_DRIVER_NAME for the benefit
# of jit/jit-playback.c.
gcc_driver_version=`eval "${get_gcc_base_ver} $srcdir/BASE-VER"`
echo "gcc_driver_version: ${gcc_driver_version}"
cat > gcc-driver-name.h <<EOF
#define GCC_DRIVER_NAME "${target_noncanonical}-gcc-${gcc_driver_version}${exeext}"
EOF

# Check whether --enable-default-pie was given.
AC_ARG_ENABLE(default-pie,
[AS_HELP_STRING([--enable-default-pie],
  [enable Position Independent Executable as default])],
enable_default_pie=$enableval,
enable_default_pie=no)
if test x$enable_default_pie = xyes ; then
  AC_DEFINE(ENABLE_DEFAULT_PIE, 1,
      [Define if your target supports default PIE and it is enabled.])
fi
AC_SUBST([enable_default_pie])

# Check if -fno-PIE works.
AC_CACHE_CHECK([for -fno-PIE option],
  [gcc_cv_c_no_fpie],
  [saved_CXXFLAGS="$CXXFLAGS"
   CXXFLAGS="$CXXFLAGS -fno-PIE"
   AC_COMPILE_IFELSE([AC_LANG_SOURCE([int main(void) {return 0;}])],
     [gcc_cv_c_no_fpie=yes],
     [gcc_cv_c_no_fpie=no])
   CXXFLAGS="$saved_CXXFLAGS"])
if test "$gcc_cv_c_no_fpie" = "yes"; then
  NO_PIE_CFLAGS="-fno-PIE"
fi
AC_SUBST([NO_PIE_CFLAGS])

# Check if -no-pie works.
AC_CACHE_CHECK([for -no-pie option],
  [gcc_cv_no_pie],
  [saved_LDFLAGS="$LDFLAGS"
   LDFLAGS="$LDFLAGS -no-pie"
   AC_LINK_IFELSE([AC_LANG_SOURCE([int main(void) {return 0;}])],
     [gcc_cv_no_pie=yes],
     [gcc_cv_no_pie=no])
   LDFLAGS="$saved_LDFLAGS"])
if test "$gcc_cv_no_pie" = "yes"; then
  NO_PIE_FLAG="-no-pie"
fi
AC_SUBST([NO_PIE_FLAG])

# Enable Intel CET on Intel CET enabled host if jit is enabled.
GCC_CET_HOST_FLAGS(CET_HOST_FLAGS)
case x$enable_languages in
*jit*)
  ;;
*)
  CET_HOST_FLAGS=
  ;;
esac
AC_SUBST(CET_HOST_FLAGS)

# Check linker supports '-z bndplt'
ld_bndplt_support=no
AC_MSG_CHECKING(linker -z bndplt option)
if test x"$ld_is_gold" = xno; then
  if test $in_tree_ld = yes ; then
    if test "$gcc_cv_gld_major_version" -eq 2 -a "$gcc_cv_gld_minor_version" -ge 25 -o "$gcc_cv_gld_major_version" -gt 2; then
      ld_bndplt_support=yes
    fi
  elif test x$gcc_cv_ld != x; then
    # Check if linker supports -a bndplt option
    if $gcc_cv_ld --help 2>&1 | grep -- '-z bndplt' > /dev/null; then
      ld_bndplt_support=yes
    fi
  fi
fi
if test x"$ld_bndplt_support" = xyes; then
  AC_DEFINE(HAVE_LD_BNDPLT_SUPPORT, 1,
	[Define if your linker supports -z bndplt])
fi
AC_MSG_RESULT($ld_bndplt_support)

# Check linker supports '--push-state'/'--pop-state'
ld_pushpopstate_support=no
AC_MSG_CHECKING(linker --push-state/--pop-state options)
if test x"$ld_is_gold" = xno; then
  if test $in_tree_ld = yes ; then
    if test "$gcc_cv_gld_major_version" -eq 2 -a "$gcc_cv_gld_minor_version" -ge 25 -o "$gcc_cv_gld_major_version" -gt 2; then
      ld_pushpopstate_support=yes
    fi
  elif test x$gcc_cv_ld != x; then
    # Check if linker supports --push-state/--pop-state options
    if $gcc_cv_ld --help 2>&1 | grep -- '--push-state' > /dev/null; then
      ld_pushpopstate_support=yes
    fi
  fi
fi
if test x"$ld_pushpopstate_support" = xyes; then
  AC_DEFINE(HAVE_LD_PUSHPOPSTATE_SUPPORT, 1,
	[Define if your linker supports --push-state/--pop-state])
fi
AC_MSG_RESULT($ld_pushpopstate_support)

# On s390, float_t has historically been statically defined as double for no
# good reason. To comply with the C standard in the light of this definition,
# gcc has evaluated float expressions in double precision when in
# standards-compatible mode or when given -fexcess-precision=standard. To enable
# a smooth transition towards the new model used by most architectures, where
# gcc describes its behavior via the macro __FLT_EVAL_METHOD__ and glibc derives
# float_t from that, this behavior can be configured with
# --enable-s390-excess-float-precision. When given as enabled, that flag selects
# the old model. When omitted, native builds and cross compiles that have target
# libc headers will detect whether libc clamps float_t to double and in that
# case maintain the old model. Otherwise, they will default to the new model.
AC_ARG_ENABLE(s390-excess-float-precision,
  [AS_HELP_STRING([--enable-s390-excess-float-precision],
		  [on s390 targets, evaluate float with double precision
		   when in standards-conforming mode])],
  [],[enable_s390_excess_float_precision=auto])

case $target in
  s390*-linux*)
  if test x"$enable_s390_excess_float_precision" = xauto; then
    # Can we autodetect the behavior of the target libc?
    if test "$target" = "$host" -a "$host" = "$build"; then
      enable_s390_excess_float_precision=autodetect
    elif test "x$with_headers" != xno; then
      # cross build. are target headers available?
      # carefully coerce the build-system compiler to use target headers
      saved_CXXFLAGS="$CXXFLAGS"
      CROSS_TEST_CXXFLAGS="-nostdinc ${XGCC_FLAGS_FOR_TARGET//-B/-idirafter/}"
      CXXFLAGS="$CROSS_TEST_CXXFLAGS"
      AC_COMPILE_IFELSE([AC_LANG_SOURCE([[
#include <math.h>
]])], [enable_s390_excess_float_precision=autodetect], [])
      CXXFLAGS="$saved_CXXFLAGS"
    fi

    if test x"$enable_s390_excess_float_precision" = xautodetect; then
      saved_CXXFLAGS="$CXXFLAGS"
      if ! test "$target" = "$host" -a "$host" = "$build"; then
        CXXFLAGS="$CROSS_TEST_CXXFLAGS"
	unset CROSS_TEST_CXXFLAGS
      fi
      AC_CACHE_CHECK([for glibc clamping float_t to double],
        gcc_cv_float_t_clamped_to_double, [
        AC_COMPILE_IFELSE([AC_LANG_SOURCE([[
#define __FLT_EVAL_METHOD__ 0
#include <math.h>
int dummy[sizeof(float_t) == sizeof(double) ? 1 : -1];
]])],
          [gcc_cv_float_t_clamped_to_double=yes],
          [gcc_cv_float_t_clamped_to_double=no])])
      CXXFLAGS="$saved_CXXFLAGS"
      enable_s390_excess_float_precision="$gcc_cv_float_t_clamped_to_double"
    else
      # no way to detect behavior of target libc, default to new model
      enable_s390_excess_float_precision=no
    fi
  fi

  GCC_TARGET_TEMPLATE(ENABLE_S390_EXCESS_FLOAT_PRECISION)
  if test x"$enable_s390_excess_float_precision" = xyes; then
    AC_DEFINE(ENABLE_S390_EXCESS_FLOAT_PRECISION, 1,
[Define to enable evaluating float expressions with double precision in
standards-compatible mode on s390 targets.])
  fi
  ;;
esac

# Configure the subdirectories
# AC_CONFIG_SUBDIRS($subdirs)

# Create the Makefile
# and configure language subdirectories
AC_CONFIG_FILES($all_outputs)

AC_CONFIG_COMMANDS([default],
[
case ${CONFIG_HEADERS} in
  *auto-host.h:config.in*)
  echo > cstamp-h ;;
esac
# Make sure all the subdirs exist.
for d in $subdirs doc build common c-family
do
    test -d $d || mkdir $d
done
], 
[subdirs='$subdirs'])
AC_OUTPUT
<|MERGE_RESOLUTION|>--- conflicted
+++ resolved
@@ -1013,9 +1013,7 @@
 AC_SUBST(CONFIGURE_SPECS)
 
 ACX_PKGVERSION([GCC])
-# ACX_BUGURL([https://gcc.gnu.org/bugs/])
-# '\#' needed to escape hash to Make
-ACX_BUGURL([https://gcc.gnu.org/wiki/cxx-modules\#Bugs])
+ACX_BUGURL([https://gcc.gnu.org/bugs/])
 
 # Allow overriding the default URL for documentation
 AC_ARG_WITH(documentation-root-url,
@@ -1470,13 +1468,8 @@
   putchar_unlocked putc_unlocked)
 AC_CHECK_FUNCS(times clock kill getrlimit setrlimit atoq \
 	popen sysconf strsignal getrusage nl_langinfo \
-<<<<<<< HEAD
-	gettimeofday mbstowcs wcswidth mmap memrchr posix_fallocate setlocale \
-	gcc_UNLOCKED_FUNCS madvise mallinfo execv mallinfo2 fstatat)
-=======
 	gettimeofday mbstowcs wcswidth mmap posix_fallocate setlocale \
 	gcc_UNLOCKED_FUNCS madvise mallinfo mallinfo2 fstatat)
->>>>>>> d579e2e7
 
 if test x$ac_cv_func_mbstowcs = xyes; then
   AC_CACHE_CHECK(whether mbstowcs works, gcc_cv_func_mbstowcs_works,
@@ -1713,83 +1706,6 @@
   [Define if AF_INET6 supported.])
 fi
 
-<<<<<<< HEAD
-# Efficient server response wants epoll
-# Check for epoll_create, epoll_ctl, epoll_pwait
-AC_CACHE_CHECK(for epoll, ac_cv_epoll, [
-AC_COMPILE_IFELSE([AC_LANG_PROGRAM([[
-#include <sys/epoll.h>]],[[
-int fd = epoll_create (1);
-epoll_event ev;
-ev.events = EPOLLIN;
-ev.data.fd = 0;
-epoll_ctl (fd, EPOLL_CTL_ADD, 0, &ev);
-epoll_pwait (fd, 0, 0, -1, 0);]])],
-[ac_cv_epoll=yes],
-[ac_cv_epoll=no])])
-if test $ac_cv_epoll = yes; then
-  AC_DEFINE(HAVE_EPOLL, 1,
-  [Define if epoll_create, epoll_ctl, epoll_pwait provided.])
-fi
-
-# If we can't use epoll, try pselect.
-# Check for pselect
-AC_CACHE_CHECK(for pselect, ac_cv_pselect, [
-AC_COMPILE_IFELSE([AC_LANG_PROGRAM([[
-#include <sys/select.h>]],[[
-pselect (0, 0, 0, 0, 0, 0);]])],
-[ac_cv_pselect=yes],
-[ac_cv_pselect=no])])
-if test $ac_cv_pselect = yes; then
-  AC_DEFINE(HAVE_PSELECT, 1,
-  [Define if pselect provided.])
-fi
-
-# And failing that, use good old select.
-# If we can't even use this, the server is serialized.
-# Check for select
-AC_CACHE_CHECK(for select, ac_cv_select, [
-AC_COMPILE_IFELSE([AC_LANG_PROGRAM([[
-#include <sys/select.h>]],[[
-select (0, 0, 0, 0, 0);]])],
-[ac_cv_select=yes],
-[ac_cv_select=no])])
-if test $ac_cv_select = yes; then
-  AC_DEFINE(HAVE_SELECT, 1,
-  [Define if select provided.])
-fi
-
-# Avoid some fnctl calls by using accept4, when available.
-# Check for accept4
-AC_CACHE_CHECK(for accept4, ac_cv_accept4, [
-AC_COMPILE_IFELSE([AC_LANG_PROGRAM([[
-#include <sys/socket.h>]],[[
-int err = accept4 (1, 0, 0, SOCK_NONBLOCK);]])],
-[ac_cv_accept4=yes],
-[ac_cv_accept4=no])])
-if test $ac_cv_accept4 = yes; then
-  AC_DEFINE(HAVE_ACCEPT4, 1,
-  [Define if accept4 provided.])
-fi
-
-# For better server messages, look for a way to stringize network addresses
-# Check for inet_ntop
-AC_CACHE_CHECK(for inet_ntop, ac_cv_inet_ntop, [
-AC_COMPILE_IFELSE([AC_LANG_PROGRAM([[
-#include <arpa/inet.h>
-#include <netinet/in.h>]],[[
-sockaddr_in6 in6;
-char buf[INET6_ADDRSTRLEN];
-const char *str = inet_ntop (AF_INET6, &in6, buf, sizeof (buf));]])],
-[ac_cv_inet_ntop=yes],
-[ac_cv_inet_ntop=no])])
-if test $ac_cv_inet_ntop = yes; then
-  AC_DEFINE(HAVE_INET_NTOP, 1,
-  [Define if inet_ntop provided.])
-fi
-
-=======
->>>>>>> d579e2e7
 # Restore CFLAGS, CXXFLAGS from before the gcc_AC_NEED_DECLARATIONS tests.
 CFLAGS="$saved_CFLAGS"
 CXXFLAGS="$saved_CXXFLAGS"
