--- conflicted
+++ resolved
@@ -1037,15 +1037,12 @@
           else
             cpp_define (pfile, "__cpp_concepts=201507L");
         }
-<<<<<<< HEAD
       if (flag_contracts)
 	{
 	  cpp_define (pfile, "__cpp_contracts=201906L");
 	  cpp_define (pfile, "__cpp_contracts_literal_semantics=201906L");
 	  cpp_define (pfile, "__cpp_contracts_roles=201906L");
 	}
-=======
->>>>>>> d579e2e7
       if (flag_modules)
 	/* The std-defined value is 201907L, but I don't think we can
 	   claim victory yet.  201810 is the p1103 date. */
