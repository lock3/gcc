--- conflicted
+++ resolved
@@ -41,11 +41,6 @@
 #include "mkdeps.h"
 #include "dumpfile.h"
 #include "file-prefix-map.h"    /* add_*_prefix_map()  */
-<<<<<<< HEAD
-#include "cxx-contracts.h"
-#include "cxx-config.h"
-=======
->>>>>>> cc8288e6
 
 #ifndef DOLLARS_IN_IDENTIFIERS
 # define DOLLARS_IN_IDENTIFIERS true
@@ -340,10 +335,6 @@
 	  inform (input_location, "obsolete option %<-I-%> used, "
 		  "please use %<-iquote%> instead");
 	}
-      break;
-
-    case OPT_K:
-      define_knob (arg);
       break;
 
     case OPT_M:
