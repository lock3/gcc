--- conflicted
+++ resolved
@@ -274,12 +274,7 @@
 
 /* #undef callback for DWARF and DWARF2 debug info.  */
 static void
-<<<<<<< HEAD
-cb_undef (cpp_reader *pfile, source_location loc, cpp_hashnode *node)
-=======
-cb_undef (cpp_reader * ARG_UNUSED (pfile), location_t loc,
-	  cpp_hashnode *node)
->>>>>>> 2bd652d2
+cb_undef (cpp_reader *pfile, location_t loc, cpp_hashnode *node)
 {
   if (lang_hooks.preprocess_undef)
     lang_hooks.preprocess_undef (pfile, loc, node);
