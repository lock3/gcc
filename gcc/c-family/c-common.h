--- conflicted
+++ resolved
@@ -189,12 +189,9 @@
   /* C++ concepts */
   RID_CONCEPT, RID_REQUIRES,
 
-<<<<<<< HEAD
   /* C++ modules.  */
   RID_MODULE, RID_IMPORT,
 
-=======
->>>>>>> ad1a3914
   /* C++ coroutines */
   RID_CO_AWAIT, RID_CO_YIELD, RID_CO_RETURN,
 
@@ -446,19 +443,12 @@
 #define D_TRANSMEM	0X0800	/* C++ transactional memory TS.  */
 #define D_CXX_CHAR8_T	0X1000	/* In C++, only with -fchar8_t.  */
 #define D_CXX20		0x2000  /* In C++, C++20 only.  */
-<<<<<<< HEAD
-#define D_CXX_MODULES	0x4000  /* In C++, only with modules.  */
-#define D_CXX_COROUTINES 0x8000  /* In C++, only with coroutines TS.  */
+#define D_CXX_COROUTINES 0x4000  /* In C++, only with coroutines.  */
+#define D_CXX_MODULES	0x8000  /* In C++, only with modules.  */
 
 #define D_CXX_CONCEPTS_FLAGS D_CXXONLY | D_CXX_CONCEPTS
 #define D_CXX_CHAR8_T_FLAGS D_CXXONLY | D_CXX_CHAR8_T
 #define D_CXX_MODULES_FLAGS (D_CXXONLY | D_CXX_MODULES)
-=======
-#define D_CXX_COROUTINES 0x4000  /* In C++, only with coroutines.  */
-
-#define D_CXX_CONCEPTS_FLAGS D_CXXONLY | D_CXX_CONCEPTS
-#define D_CXX_CHAR8_T_FLAGS D_CXXONLY | D_CXX_CHAR8_T
->>>>>>> ad1a3914
 #define D_CXX_COROUTINES_FLAGS (D_CXXONLY | D_CXX_COROUTINES)
 
 /* The reserved keyword table.  */
