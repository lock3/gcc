--- conflicted
+++ resolved
@@ -1787,11 +1787,7 @@
 
 fmodule-only
 C++ ObjC RejectNegative Var(flag_module_only) Integer
-<<<<<<< HEAD
-Only emit Binary Module Interface.
-=======
 Only emit Compiled Module Interface.
->>>>>>> d579e2e7
 
 fmodule-mapper=
 C++ ObjC++ Joined RejectNegative MissingArgError(missing mapper)
@@ -1810,11 +1806,6 @@
 Warn about macros that have conflicting header units definitions.
 
 flang-info-include-translate
-<<<<<<< HEAD
-C++ Var(note_include_translate)
-Note #include directives translated to import declarations.
-
-=======
 C++ Var(note_include_translate_yes)
 Note #include directives translated to import declarations.
 
@@ -1822,13 +1813,10 @@
 C++ Var(note_include_translate_no)
 Note #include directives not translated to import declarations, and not known to be textual.
 
->>>>>>> d579e2e7
 flang-info-include-translate=
 C++ Joined RejectNegative MissingArgError(missing header name)
 Note a #include translation of a specific header.
 
-<<<<<<< HEAD
-=======
 flang-info-module-cmi
 C++ Var(note_module_cmi_yes)
 Note Compiled Module Interface pathnames.
@@ -1837,7 +1825,6 @@
 C++ Joined RejectNegative MissingArgError(missing module name)
 Note Compiled Module Interface pathname of a specific module or header-unit.
 
->>>>>>> d579e2e7
 fmax-include-depth=
 C ObjC C++ ObjC++ Joined RejectNegative UInteger
 fmax-include-depth=<number> Set the maximum depth of the nested #include.
