// PR c++/89511
// { dg-do compile { target c++11 } }

void f ()
{
  enum e { a };
<<<<<<< HEAD
  using e::a; // { dg-error "not a namespace" }
=======
  using e::a; // { dg-error "name enumerator" }
>>>>>>> 89cd5050
}

struct S {
  enum E { A };
  using E::A; // { dg-error "type .S. is not a base type for type .S." }
};

namespace N {
  enum E { B };
}

struct T {
  using N::E::B; // { dg-error "using-declaration for non-member at class scope" }
};<|MERGE_RESOLUTION|>--- conflicted
+++ resolved
@@ -4,11 +4,7 @@
 void f ()
 {
   enum e { a };
-<<<<<<< HEAD
-  using e::a; // { dg-error "not a namespace" }
-=======
   using e::a; // { dg-error "name enumerator" }
->>>>>>> 89cd5050
 }
 
 struct S {
