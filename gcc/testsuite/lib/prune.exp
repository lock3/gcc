#   Copyright (C) 1997-2021 Free Software Foundation, Inc.

# This program is free software; you can redistribute it and/or modify
# it under the terms of the GNU General Public License as published by
# the Free Software Foundation; either version 3 of the License, or
# (at your option) any later version.
# 
# This program is distributed in the hope that it will be useful,
# but WITHOUT ANY WARRANTY; without even the implied warranty of
# MERCHANTABILITY or FITNESS FOR A PARTICULAR PURPOSE.  See the
# GNU General Public License for more details.
# 
# You should have received a copy of the GNU General Public License
# along with GCC; see the file COPYING3.  If not see
# <http://www.gnu.org/licenses/>.

# Prune messages from gcc that aren't useful.

load_lib multiline.exp

# Add options to TEST_ALWAYS_FLAGS so that diagnostics have the expected output
# format.  Note: You should not normally need to add more options here.  If you
# have made a change to the default diagnostic output format and are wanting to
# undo that in the testsuite here, then please update the handling of
# -fdiagnostics-plain-output in opts-common.c instead.

if ![info exists TEST_ALWAYS_FLAGS] {
    set TEST_ALWAYS_FLAGS ""
}
set TEST_ALWAYS_FLAGS "-fdiagnostics-plain-output $TEST_ALWAYS_FLAGS"

proc prune_gcc_output { text } {
    global srcdir

    #send_user "Before:$text\n"

    # Handle any freeform regexps.
    set text [handle-dg-regexps $text]

    regsub -all "(^|\n)(\[^\n\]*: \[iI\]|I)n ((static member |lambda )?function|member|method|(copy )?constructor|destructor|instantiation|substitution|program|subroutine|block-data)\[^\n\]*" $text "" text
    regsub -all "(^|\n)\[^\n\]*(: )?At (top level|global scope):\[^\n\]*" $text "" text
    regsub -all "(^|\n)\[^\n\]*:   (recursively )?required \[^\n\]*" $text "" text
    regsub -all "(^|\n)\[^\n\]*:   . skipping \[0-9\]* instantiation contexts \[^\n\]*" $text "" text
    regsub -all "(^|\n)\[^\n\]*:   in .constexpr. expansion \[^\n\]*" $text "" text
    regsub -all "(^|\n)\[^\n\]*:   in requirements \[^\n\]*" $text "" text
    regsub -all "(^|\n)    inlined from \[^\n\]*" $text "" text
    regsub -all "(^|\n)\[^\n\]*: error: ld returned \[^\n\]*" $text "" text
    regsub -all "(^|\n)\[^\n\]*: re(compiling|linking)\[^\n\]*" $text "" text
    regsub -all "(^|\n)Please submit.*instructions\[^\n\]*" $text "" text
    regsub -all "(^|\n)\[0-9\]\[0-9\]* errors\." $text "" text
<<<<<<< HEAD
    regsub -all "(^|\n)THIS IS AN.*MECHANISM!\[^\n\]*" $text "" text
=======
>>>>>>> d579e2e7

    # Diagnostic inclusion stack
    regsub -all "(^|\n)(In file)?\[ \]+included from \[^\n\]*" $text "" text
    regsub -all "(^|\n)\[ \]+from \[^\n\]*" $text "" text
    regsub -all "(^|\n)(In|of) module( \[^\n \]*,)? imported at \[^\n\]*" $text "" text

    # Ignore informational notes.
    regsub -all "(^|\n)\[^\n\]*: note: \[^\n\]*" $text "" text

    # Ignore harmless -fpic warnings.
    regsub -all "(^|\n)\[^\n\]*: warning: -f(pic|PIC) ignored for target\[^\n\]*" $text "" text
    regsub -all "(^|\n)\[^\n\]*: warning: -f(pic|PIC)( and -fpic are| is)? not supported\[^\n\]*" $text "" text

    # Ignore errata warning from IA64 assembler.
    regsub -all "(^|\n)\[^\n\]*: Additional NOP may be necessary to workaround Itanium processor A/B step errata" $text "" text
    regsub -all "(^|\n)\[^\n*\]*: Assembler messages:\[^\n\]*" $text "" text

    # Ignore harmless VTA note.
    regsub -all "(^|\n)\[^\n\]*: note: variable tracking size limit exceeded with -fvar-tracking-assignments, retrying without\[^\n\]*" $text "" text

    # It would be nice to avoid passing anything to gcc that would cause it to
    # issue these messages (since ignoring them seems like a hack on our part),
    # but that's too difficult in the general case.  For example, sometimes
    # you need to use -B to point gcc at crt0.o, but there are some targets
    # that don't have crt0.o.
    regsub -all "(^|\n)\[^\n\]*file path prefix \[^\n\]* never used" $text "" text
    regsub -all "(^|\n)\[^\n\]*linker input file unused since linking not done" $text "" text

    # Ignore harmless warnings from Xcode 3.2.x.
    regsub -all "(^|\n)\[^\n\]*ld: warning: can't add line info to anonymous symbol\[^\n\]*" $text "" text
    regsub -all "(^|\n)\[^\n\]*warning: DWARFDebugInfoEntry::AppendDependants\[^\n\]*AT_\[^\n\]*FORM_ref4\[^\n\]*" $text "" text
    regsub -all "(^|\n)\[^\n\]*warning:\[^\n\]*TAG_variable:  AT_location\[^\n\]*didn't have valid function low pc\[^\n\]*" $text "" text

    # Ignore harmless warnings from Xcode 4.0.
    regsub -all "(^|\n)\[^\n\]*ld: warning: could not create compact unwind for\[^\n\]*" $text "" text

    # Ignore dsymutil warning (tool bug is actually linker)
    regsub -all "(^|\n)\[^\n\]*could not find object file symbol for symbol\[^\n\]*" $text "" text

    # If dg-enable-nn-line-numbers was provided, then obscure source-margin
    # line numbers by converting them to "NN" form.
    set text [maybe-handle-nn-line-numbers $text]
    
    # Call into multiline.exp to handle any multiline output directives.
    set text [handle-multiline-outputs $text]

    #send_user "After:$text\n"

    return $text
}

# escape metacharacters in literal string, so it can be used in regex

proc escape_regex_chars { line } {
    return [string map {"^" "\\^"
			"$" "\\$"
			"(" "\\("
			")" "\\)"
			"[" "\\["
			"]" "\\]"
			"{" "\\{"
			"}" "\\}"
			"." "\\."
			"\\" "\\\\"
			"?" "\\?"
			"+" "\\+"
			"*" "\\*"
			"|" "\\|"} $line]
}

proc prune_file_path { text } {
    global srcdir

    set safedir [escape_regex_chars $srcdir]
    regsub -all "$safedir\/" $text "" text

    # Truncate absolute file path into relative path.
    set topdir "[file dirname [file dirname [file dirname $safedir]]]"
    regsub -all "$topdir\/" $text "" text

    return $text
}

# Prune internal compiler error messages, including the "Please submit..."
# footnote.

proc prune_ices { text } {
  regsub -all "(^|\n)\[^\n\]*: internal compiler error:.*\nSee \[^\n\]*" $text "" text
  regsub -all "(^|\n|')*Internal compiler error:.*\nSee \[^\n\]*" $text "" text
  return $text
}

# Provide a definition of this if missing (delete after next dejagnu release).

if { [info procs prune_warnings] == "" } then {
    proc prune_warnings { text } {
	return $text
    }
}<|MERGE_RESOLUTION|>--- conflicted
+++ resolved
@@ -48,10 +48,6 @@
     regsub -all "(^|\n)\[^\n\]*: re(compiling|linking)\[^\n\]*" $text "" text
     regsub -all "(^|\n)Please submit.*instructions\[^\n\]*" $text "" text
     regsub -all "(^|\n)\[0-9\]\[0-9\]* errors\." $text "" text
-<<<<<<< HEAD
-    regsub -all "(^|\n)THIS IS AN.*MECHANISM!\[^\n\]*" $text "" text
-=======
->>>>>>> d579e2e7
 
     # Diagnostic inclusion stack
     regsub -all "(^|\n)(In file)?\[ \]+included from \[^\n\]*" $text "" text
