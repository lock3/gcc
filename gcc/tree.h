/* Definitions for the ubiquitous 'tree' type for GNU compilers.
   Copyright (C) 1989-2019 Free Software Foundation, Inc.

This file is part of GCC.

GCC is free software; you can redistribute it and/or modify it under
the terms of the GNU General Public License as published by the Free
Software Foundation; either version 3, or (at your option) any later
version.

GCC is distributed in the hope that it will be useful, but WITHOUT ANY
WARRANTY; without even the implied warranty of MERCHANTABILITY or
FITNESS FOR A PARTICULAR PURPOSE.  See the GNU General Public License
for more details.

You should have received a copy of the GNU General Public License
along with GCC; see the file COPYING3.  If not see
<http://www.gnu.org/licenses/>.  */

#ifndef GCC_TREE_H
#define GCC_TREE_H

#include "tree-core.h"

/* Convert a target-independent built-in function code to a combined_fn.  */

inline combined_fn
as_combined_fn (built_in_function fn)
{
  return combined_fn (int (fn));
}

/* Convert an internal function code to a combined_fn.  */

inline combined_fn
as_combined_fn (internal_fn fn)
{
  return combined_fn (int (fn) + int (END_BUILTINS));
}

/* Return true if CODE is a target-independent built-in function.  */

inline bool
builtin_fn_p (combined_fn code)
{
  return int (code) < int (END_BUILTINS);
}

/* Return the target-independent built-in function represented by CODE.
   Only valid if builtin_fn_p (CODE).  */

inline built_in_function
as_builtin_fn (combined_fn code)
{
  gcc_checking_assert (builtin_fn_p (code));
  return built_in_function (int (code));
}

/* Return true if CODE is an internal function.  */

inline bool
internal_fn_p (combined_fn code)
{
  return int (code) >= int (END_BUILTINS);
}

/* Return the internal function represented by CODE.  Only valid if
   internal_fn_p (CODE).  */

inline internal_fn
as_internal_fn (combined_fn code)
{
  gcc_checking_assert (internal_fn_p (code));
  return internal_fn (int (code) - int (END_BUILTINS));
}

/* Macros for initializing `tree_contains_struct'.  */
#define MARK_TS_BASE(C)					\
  (tree_contains_struct[C][TS_BASE] = true)

#define MARK_TS_TYPED(C)				\
  (MARK_TS_BASE (C),					\
   tree_contains_struct[C][TS_TYPED] = true)

#define MARK_TS_COMMON(C)				\
  (MARK_TS_TYPED (C),					\
   tree_contains_struct[C][TS_COMMON] = true)

#define MARK_TS_TYPE_COMMON(C)				\
  (MARK_TS_COMMON (C),					\
   tree_contains_struct[C][TS_TYPE_COMMON] = true)

#define MARK_TS_TYPE_WITH_LANG_SPECIFIC(C)		\
  (MARK_TS_TYPE_COMMON (C),				\
   tree_contains_struct[C][TS_TYPE_WITH_LANG_SPECIFIC] = true)

#define MARK_TS_TYPE_NON_COMMON(C)			\
<<<<<<< HEAD
  do {							\
    MARK_TS_TYPE_WITH_LANG_SPECIFIC (C);		\
    tree_contains_struct[C][TS_TYPE_NON_COMMON] = 1;	\
  } while (0)
=======
  (MARK_TS_TYPE_WITH_LANG_SPECIFIC (C),			\
   tree_contains_struct[C][TS_TYPE_NON_COMMON] = true)	\
>>>>>>> 7994803c

#define MARK_TS_DECL_MINIMAL(C)				\
  (MARK_TS_COMMON (C),					\
   tree_contains_struct[C][TS_DECL_MINIMAL] = true)

#define MARK_TS_DECL_COMMON(C)				\
  (MARK_TS_DECL_MINIMAL (C),				\
   tree_contains_struct[C][TS_DECL_COMMON] = true)

#define MARK_TS_DECL_WRTL(C)				\
  (MARK_TS_DECL_COMMON (C),				\
   tree_contains_struct[C][TS_DECL_WRTL] = true)

#define MARK_TS_DECL_WITH_VIS(C)			\
  (MARK_TS_DECL_WRTL (C),				\
   tree_contains_struct[C][TS_DECL_WITH_VIS] = true)

#define MARK_TS_DECL_NON_COMMON(C)			\
  (MARK_TS_DECL_WITH_VIS (C),				\
   tree_contains_struct[C][TS_DECL_NON_COMMON] = true)

#define MARK_TS_EXP(C)					\
  (MARK_TS_TYPED (C),					\
   tree_contains_struct[C][TS_EXP] = true)

/* Returns the string representing CLASS.  */

#define TREE_CODE_CLASS_STRING(CLASS)\
        tree_code_class_strings[(int) (CLASS)]

#define TREE_CODE_CLASS(CODE)	tree_code_type[(int) (CODE)]

/* Nonzero if NODE represents an exceptional code.  */

#define EXCEPTIONAL_CLASS_P(NODE)\
	(TREE_CODE_CLASS (TREE_CODE (NODE)) == tcc_exceptional)

/* Nonzero if NODE represents a constant.  */

#define CONSTANT_CLASS_P(NODE)\
	(TREE_CODE_CLASS (TREE_CODE (NODE)) == tcc_constant)

/* Nonzero if NODE represents a constant, or is a location wrapper
   around such a node.  */

#define CONSTANT_CLASS_OR_WRAPPER_P(NODE)\
	(CONSTANT_CLASS_P (tree_strip_any_location_wrapper (NODE)))

/* Nonzero if NODE represents a type.  */

#define TYPE_P(NODE)\
	(TREE_CODE_CLASS (TREE_CODE (NODE)) == tcc_type)

/* Nonzero if NODE represents a declaration.  */

#define DECL_P(NODE)\
        (TREE_CODE_CLASS (TREE_CODE (NODE)) == tcc_declaration)

/* True if NODE designates a variable declaration.  */
#define VAR_P(NODE) \
  (TREE_CODE (NODE) == VAR_DECL)

/* Nonzero if DECL represents a VAR_DECL or FUNCTION_DECL.  */

#define VAR_OR_FUNCTION_DECL_P(DECL)\
  (TREE_CODE (DECL) == VAR_DECL || TREE_CODE (DECL) == FUNCTION_DECL)

/* Nonzero if NODE represents a INDIRECT_REF.  Keep these checks in
   ascending code order.  */

#define INDIRECT_REF_P(NODE)\
  (TREE_CODE (NODE) == INDIRECT_REF)

/* Nonzero if NODE represents a reference.  */

#define REFERENCE_CLASS_P(NODE)\
	(TREE_CODE_CLASS (TREE_CODE (NODE)) == tcc_reference)

/* Nonzero if NODE represents a comparison.  */

#define COMPARISON_CLASS_P(NODE)\
	(TREE_CODE_CLASS (TREE_CODE (NODE)) == tcc_comparison)

/* Nonzero if NODE represents a unary arithmetic expression.  */

#define UNARY_CLASS_P(NODE)\
	(TREE_CODE_CLASS (TREE_CODE (NODE)) == tcc_unary)

/* Nonzero if NODE represents a binary arithmetic expression.  */

#define BINARY_CLASS_P(NODE)\
	(TREE_CODE_CLASS (TREE_CODE (NODE)) == tcc_binary)

/* Nonzero if NODE represents a statement expression.  */

#define STATEMENT_CLASS_P(NODE)\
	(TREE_CODE_CLASS (TREE_CODE (NODE)) == tcc_statement)

/* Nonzero if NODE represents a function call-like expression with a
   variable-length operand vector.  */

#define VL_EXP_CLASS_P(NODE)\
	(TREE_CODE_CLASS (TREE_CODE (NODE)) == tcc_vl_exp)

/* Nonzero if NODE represents any other expression.  */

#define EXPRESSION_CLASS_P(NODE)\
	(TREE_CODE_CLASS (TREE_CODE (NODE)) == tcc_expression)

/* Returns nonzero iff NODE represents a type or declaration.  */

#define IS_TYPE_OR_DECL_P(NODE)\
	(TYPE_P (NODE) || DECL_P (NODE))

/* Returns nonzero iff CLASS is the tree-code class of an
   expression.  */

#define IS_EXPR_CODE_CLASS(CLASS)\
	((CLASS) >= tcc_reference && (CLASS) <= tcc_expression)

/* Returns nonzero iff NODE is an expression of some kind.  */

#define EXPR_P(NODE) IS_EXPR_CODE_CLASS (TREE_CODE_CLASS (TREE_CODE (NODE)))

#define TREE_CODE_LENGTH(CODE)	tree_code_length[(int) (CODE)]


/* Helper macros for math builtins.  */

#define CASE_FLT_FN(FN) case FN: case FN##F: case FN##L
#define CASE_FLT_FN_FLOATN_NX(FN)			   \
  case FN##F16: case FN##F32: case FN##F64: case FN##F128: \
  case FN##F32X: case FN##F64X: case FN##F128X
#define CASE_FLT_FN_REENT(FN) case FN##_R: case FN##F_R: case FN##L_R
#define CASE_INT_FN(FN) case FN: case FN##L: case FN##LL: case FN##IMAX

#define NULL_TREE (tree) NULL

/* Define accessors for the fields that all tree nodes have
   (though some fields are not used for all kinds of nodes).  */

/* The tree-code says what kind of node it is.
   Codes are defined in tree.def.  */
#define TREE_CODE(NODE) ((enum tree_code) (NODE)->base.code)
#define TREE_SET_CODE(NODE, VALUE) ((NODE)->base.code = (VALUE))

/* When checking is enabled, errors will be generated if a tree node
   is accessed incorrectly. The macros die with a fatal error.  */
#if defined ENABLE_TREE_CHECKING && (GCC_VERSION >= 2007)

#define TREE_CHECK(T, CODE) \
(tree_check ((T), __FILE__, __LINE__, __FUNCTION__, (CODE)))

#define TREE_NOT_CHECK(T, CODE) \
(tree_not_check ((T), __FILE__, __LINE__, __FUNCTION__, (CODE)))

#define TREE_CHECK2(T, CODE1, CODE2) \
(tree_check2 ((T), __FILE__, __LINE__, __FUNCTION__, (CODE1), (CODE2)))

#define TREE_NOT_CHECK2(T, CODE1, CODE2) \
(tree_not_check2 ((T), __FILE__, __LINE__, __FUNCTION__, (CODE1), (CODE2)))

#define TREE_CHECK3(T, CODE1, CODE2, CODE3) \
(tree_check3 ((T), __FILE__, __LINE__, __FUNCTION__, (CODE1), (CODE2), (CODE3)))

#define TREE_NOT_CHECK3(T, CODE1, CODE2, CODE3) \
(tree_not_check3 ((T), __FILE__, __LINE__, __FUNCTION__, \
                               (CODE1), (CODE2), (CODE3)))

#define TREE_CHECK4(T, CODE1, CODE2, CODE3, CODE4) \
(tree_check4 ((T), __FILE__, __LINE__, __FUNCTION__, \
                           (CODE1), (CODE2), (CODE3), (CODE4)))

#define TREE_NOT_CHECK4(T, CODE1, CODE2, CODE3, CODE4) \
(tree_not_check4 ((T), __FILE__, __LINE__, __FUNCTION__, \
                               (CODE1), (CODE2), (CODE3), (CODE4)))

#define TREE_CHECK5(T, CODE1, CODE2, CODE3, CODE4, CODE5) \
(tree_check5 ((T), __FILE__, __LINE__, __FUNCTION__, \
                           (CODE1), (CODE2), (CODE3), (CODE4), (CODE5)))

#define TREE_NOT_CHECK5(T, CODE1, CODE2, CODE3, CODE4, CODE5) \
(tree_not_check5 ((T), __FILE__, __LINE__, __FUNCTION__, \
                               (CODE1), (CODE2), (CODE3), (CODE4), (CODE5)))

#define CONTAINS_STRUCT_CHECK(T, STRUCT) \
(contains_struct_check ((T), (STRUCT), __FILE__, __LINE__, __FUNCTION__))

#define TREE_CLASS_CHECK(T, CLASS) \
(tree_class_check ((T), (CLASS), __FILE__, __LINE__, __FUNCTION__))

#define TREE_RANGE_CHECK(T, CODE1, CODE2) \
(tree_range_check ((T), (CODE1), (CODE2), __FILE__, __LINE__, __FUNCTION__))

#define OMP_CLAUSE_SUBCODE_CHECK(T, CODE) \
(omp_clause_subcode_check ((T), (CODE), __FILE__, __LINE__, __FUNCTION__))

#define OMP_CLAUSE_RANGE_CHECK(T, CODE1, CODE2) \
(omp_clause_range_check ((T), (CODE1), (CODE2), \
                                      __FILE__, __LINE__, __FUNCTION__))

/* These checks have to be special cased.  */
#define EXPR_CHECK(T) \
(expr_check ((T), __FILE__, __LINE__, __FUNCTION__))

/* These checks have to be special cased.  */
#define NON_TYPE_CHECK(T) \
(non_type_check ((T), __FILE__, __LINE__, __FUNCTION__))

/* These checks have to be special cased.  */
#define ANY_INTEGRAL_TYPE_CHECK(T) \
(any_integral_type_check ((T), __FILE__, __LINE__, __FUNCTION__))

#define TREE_INT_CST_ELT_CHECK(T, I) \
(*tree_int_cst_elt_check ((T), (I), __FILE__, __LINE__, __FUNCTION__))

#define TREE_VEC_ELT_CHECK(T, I) \
(*(CONST_CAST2 (tree *, typeof (T)*, \
     tree_vec_elt_check ((T), (I), __FILE__, __LINE__, __FUNCTION__))))

#define OMP_CLAUSE_ELT_CHECK(T, I) \
(*(omp_clause_elt_check ((T), (I), __FILE__, __LINE__, __FUNCTION__)))

/* Special checks for TREE_OPERANDs.  */
#define TREE_OPERAND_CHECK(T, I) \
(*(CONST_CAST2 (tree*, typeof (T)*, \
     tree_operand_check ((T), (I), __FILE__, __LINE__, __FUNCTION__))))

#define TREE_OPERAND_CHECK_CODE(T, CODE, I) \
(*(tree_operand_check_code ((T), (CODE), (I), \
                                         __FILE__, __LINE__, __FUNCTION__)))

/* Nodes are chained together for many purposes.
   Types are chained together to record them for being output to the debugger
   (see the function `chain_type').
   Decls in the same scope are chained together to record the contents
   of the scope.
   Statement nodes for successive statements used to be chained together.
   Often lists of things are represented by TREE_LIST nodes that
   are chained together.  */

#define TREE_CHAIN(NODE) \
(CONTAINS_STRUCT_CHECK (NODE, TS_COMMON)->common.chain)

/* In all nodes that are expressions, this is the data type of the expression.
   In POINTER_TYPE nodes, this is the type that the pointer points to.
   In ARRAY_TYPE nodes, this is the type of the elements.
   In VECTOR_TYPE nodes, this is the type of the elements.  */
#define TREE_TYPE(NODE) \
(CONTAINS_STRUCT_CHECK (NODE, TS_TYPED)->typed.type)

extern void tree_contains_struct_check_failed (const_tree,
					       const enum tree_node_structure_enum,
					       const char *, int, const char *)
  ATTRIBUTE_NORETURN ATTRIBUTE_COLD;

extern void tree_check_failed (const_tree, const char *, int, const char *,
			       ...) ATTRIBUTE_NORETURN ATTRIBUTE_COLD;
extern void tree_not_check_failed (const_tree, const char *, int, const char *,
				   ...) ATTRIBUTE_NORETURN ATTRIBUTE_COLD;
extern void tree_class_check_failed (const_tree, const enum tree_code_class,
				     const char *, int, const char *)
    ATTRIBUTE_NORETURN ATTRIBUTE_COLD;
extern void tree_range_check_failed (const_tree, const char *, int,
				     const char *, enum tree_code,
				     enum tree_code)
    ATTRIBUTE_NORETURN ATTRIBUTE_COLD;
extern void tree_not_class_check_failed (const_tree,
					 const enum tree_code_class,
					 const char *, int, const char *)
    ATTRIBUTE_NORETURN ATTRIBUTE_COLD;
extern void tree_int_cst_elt_check_failed (int, int, const char *,
					   int, const char *)
    ATTRIBUTE_NORETURN ATTRIBUTE_COLD;
extern void tree_vec_elt_check_failed (int, int, const char *,
				       int, const char *)
    ATTRIBUTE_NORETURN ATTRIBUTE_COLD;
extern void phi_node_elt_check_failed (int, int, const char *,
				       int, const char *)
    ATTRIBUTE_NORETURN ATTRIBUTE_COLD;
extern void tree_operand_check_failed (int, const_tree,
				       const char *, int, const char *)
    ATTRIBUTE_NORETURN ATTRIBUTE_COLD;
extern void omp_clause_check_failed (const_tree, const char *, int,
				     const char *, enum omp_clause_code)
    ATTRIBUTE_NORETURN ATTRIBUTE_COLD;
extern void omp_clause_operand_check_failed (int, const_tree, const char *,
				             int, const char *)
    ATTRIBUTE_NORETURN ATTRIBUTE_COLD;
extern void omp_clause_range_check_failed (const_tree, const char *, int,
			       const char *, enum omp_clause_code,
			       enum omp_clause_code)
    ATTRIBUTE_NORETURN ATTRIBUTE_COLD;

#else /* not ENABLE_TREE_CHECKING, or not gcc */

#define CONTAINS_STRUCT_CHECK(T, ENUM)          (T)
#define TREE_CHECK(T, CODE)			(T)
#define TREE_NOT_CHECK(T, CODE)			(T)
#define TREE_CHECK2(T, CODE1, CODE2)		(T)
#define TREE_NOT_CHECK2(T, CODE1, CODE2)	(T)
#define TREE_CHECK3(T, CODE1, CODE2, CODE3)	(T)
#define TREE_NOT_CHECK3(T, CODE1, CODE2, CODE3)	(T)
#define TREE_CHECK4(T, CODE1, CODE2, CODE3, CODE4) (T)
#define TREE_NOT_CHECK4(T, CODE1, CODE2, CODE3, CODE4) (T)
#define TREE_CHECK5(T, CODE1, CODE2, CODE3, CODE4, CODE5) (T)
#define TREE_NOT_CHECK5(T, CODE1, CODE2, CODE3, CODE4, CODE5) (T)
#define TREE_CLASS_CHECK(T, CODE)		(T)
#define TREE_RANGE_CHECK(T, CODE1, CODE2)	(T)
#define EXPR_CHECK(T)				(T)
#define NON_TYPE_CHECK(T)			(T)
#define TREE_INT_CST_ELT_CHECK(T, I)		((T)->int_cst.val[I])
#define TREE_VEC_ELT_CHECK(T, I)		((T)->vec.a[I])
#define TREE_OPERAND_CHECK(T, I)		((T)->exp.operands[I])
#define TREE_OPERAND_CHECK_CODE(T, CODE, I)	((T)->exp.operands[I])
#define OMP_CLAUSE_ELT_CHECK(T, i)	        ((T)->omp_clause.ops[i])
#define OMP_CLAUSE_RANGE_CHECK(T, CODE1, CODE2)	(T)
#define OMP_CLAUSE_SUBCODE_CHECK(T, CODE)	(T)
#define ANY_INTEGRAL_TYPE_CHECK(T)		(T)

#define TREE_CHAIN(NODE) ((NODE)->common.chain)
#define TREE_TYPE(NODE) ((NODE)->typed.type)

#endif

#define TREE_BLOCK(NODE)		(tree_block (NODE))
#define TREE_SET_BLOCK(T, B)		(tree_set_block ((T), (B)))

#include "tree-check.h"

#define TYPE_CHECK(T)		TREE_CLASS_CHECK (T, tcc_type)
#define DECL_MINIMAL_CHECK(T)   CONTAINS_STRUCT_CHECK (T, TS_DECL_MINIMAL)
#define DECL_COMMON_CHECK(T)    CONTAINS_STRUCT_CHECK (T, TS_DECL_COMMON)
#define DECL_WRTL_CHECK(T)      CONTAINS_STRUCT_CHECK (T, TS_DECL_WRTL)
#define DECL_WITH_VIS_CHECK(T)  CONTAINS_STRUCT_CHECK (T, TS_DECL_WITH_VIS)
#define DECL_NON_COMMON_CHECK(T) CONTAINS_STRUCT_CHECK (T, TS_DECL_NON_COMMON)
#define CST_CHECK(T)		TREE_CLASS_CHECK (T, tcc_constant)
#define STMT_CHECK(T)		TREE_CLASS_CHECK (T, tcc_statement)
#define VL_EXP_CHECK(T)		TREE_CLASS_CHECK (T, tcc_vl_exp)
#define FUNC_OR_METHOD_CHECK(T)	TREE_CHECK2 (T, FUNCTION_TYPE, METHOD_TYPE)
#define PTR_OR_REF_CHECK(T)	TREE_CHECK2 (T, POINTER_TYPE, REFERENCE_TYPE)

#define RECORD_OR_UNION_CHECK(T)	\
  TREE_CHECK3 (T, RECORD_TYPE, UNION_TYPE, QUAL_UNION_TYPE)
#define NOT_RECORD_OR_UNION_CHECK(T) \
  TREE_NOT_CHECK3 (T, RECORD_TYPE, UNION_TYPE, QUAL_UNION_TYPE)
#define ARRAY_OR_INTEGER_TYPE_CHECK(T)	\
  TREE_CHECK2 (T, ARRAY_TYPE, INTEGER_TYPE)

#define NUMERICAL_TYPE_CHECK(T)					\
  TREE_CHECK5 (T, INTEGER_TYPE, ENUMERAL_TYPE, BOOLEAN_TYPE, REAL_TYPE,	\
	       FIXED_POINT_TYPE)

/* Here is how primitive or already-canonicalized types' hash codes
   are made.  */
#define TYPE_HASH(TYPE) (TYPE_UID (TYPE))

/* A simple hash function for an arbitrary tree node.  This must not be
   used in hash tables which are saved to a PCH.  */
#define TREE_HASH(NODE) ((size_t) (NODE) & 0777777)

/* Tests if CODE is a conversion expr (NOP_EXPR or CONVERT_EXPR).  */
#define CONVERT_EXPR_CODE_P(CODE)				\
  ((CODE) == NOP_EXPR || (CODE) == CONVERT_EXPR)

/* Similarly, but accept an expression instead of a tree code.  */
#define CONVERT_EXPR_P(EXP)	CONVERT_EXPR_CODE_P (TREE_CODE (EXP))

/* Generate case for NOP_EXPR, CONVERT_EXPR.  */

#define CASE_CONVERT						\
  case NOP_EXPR:						\
  case CONVERT_EXPR

/* Given an expression as a tree, strip any conversion that generates
   no instruction.  Accepts both tree and const_tree arguments since
   we are not modifying the tree itself.  */

#define STRIP_NOPS(EXP) \
  (EXP) = tree_strip_nop_conversions (CONST_CAST_TREE (EXP))

/* Like STRIP_NOPS, but don't let the signedness change either.  */

#define STRIP_SIGN_NOPS(EXP) \
  (EXP) = tree_strip_sign_nop_conversions (CONST_CAST_TREE (EXP))

/* Like STRIP_NOPS, but don't alter the TREE_TYPE either.  */

#define STRIP_TYPE_NOPS(EXP) \
  while ((CONVERT_EXPR_P (EXP)					\
	  || TREE_CODE (EXP) == NON_LVALUE_EXPR)		\
	 && TREE_OPERAND (EXP, 0) != error_mark_node		\
	 && (TREE_TYPE (EXP)					\
	     == TREE_TYPE (TREE_OPERAND (EXP, 0))))		\
    (EXP) = TREE_OPERAND (EXP, 0)

/* Remove unnecessary type conversions according to
   tree_ssa_useless_type_conversion.  */

#define STRIP_USELESS_TYPE_CONVERSION(EXP) \
  (EXP) = tree_ssa_strip_useless_type_conversions (EXP)

/* Remove any VIEW_CONVERT_EXPR or NON_LVALUE_EXPR that's purely
   in use to provide a location_t.  */

#define STRIP_ANY_LOCATION_WRAPPER(EXP) \
  (EXP) = tree_strip_any_location_wrapper (CONST_CAST_TREE (EXP))

/* Nonzero if TYPE represents a vector type.  */

#define VECTOR_TYPE_P(TYPE) (TREE_CODE (TYPE) == VECTOR_TYPE)

/* Nonzero if TYPE represents a vector of booleans.  */

#define VECTOR_BOOLEAN_TYPE_P(TYPE)				\
  (TREE_CODE (TYPE) == VECTOR_TYPE			\
   && TREE_CODE (TREE_TYPE (TYPE)) == BOOLEAN_TYPE)

/* Nonzero if TYPE represents an integral type.  Note that we do not
   include COMPLEX types here.  Keep these checks in ascending code
   order.  */

#define INTEGRAL_TYPE_P(TYPE)  \
  (TREE_CODE (TYPE) == ENUMERAL_TYPE  \
   || TREE_CODE (TYPE) == BOOLEAN_TYPE \
   || TREE_CODE (TYPE) == INTEGER_TYPE)

/* Nonzero if TYPE represents an integral type, including complex
   and vector integer types.  */

#define ANY_INTEGRAL_TYPE_P(TYPE)		\
  (INTEGRAL_TYPE_P (TYPE)			\
   || ((TREE_CODE (TYPE) == COMPLEX_TYPE 	\
        || VECTOR_TYPE_P (TYPE))		\
       && INTEGRAL_TYPE_P (TREE_TYPE (TYPE))))

/* Nonzero if TYPE represents a non-saturating fixed-point type.  */

#define NON_SAT_FIXED_POINT_TYPE_P(TYPE) \
  (TREE_CODE (TYPE) == FIXED_POINT_TYPE && !TYPE_SATURATING (TYPE))

/* Nonzero if TYPE represents a saturating fixed-point type.  */

#define SAT_FIXED_POINT_TYPE_P(TYPE) \
  (TREE_CODE (TYPE) == FIXED_POINT_TYPE && TYPE_SATURATING (TYPE))

/* Nonzero if TYPE represents a fixed-point type.  */

#define FIXED_POINT_TYPE_P(TYPE)	(TREE_CODE (TYPE) == FIXED_POINT_TYPE)

/* Nonzero if TYPE represents a scalar floating-point type.  */

#define SCALAR_FLOAT_TYPE_P(TYPE) (TREE_CODE (TYPE) == REAL_TYPE)

/* Nonzero if TYPE represents a complex floating-point type.  */

#define COMPLEX_FLOAT_TYPE_P(TYPE)	\
  (TREE_CODE (TYPE) == COMPLEX_TYPE	\
   && TREE_CODE (TREE_TYPE (TYPE)) == REAL_TYPE)

/* Nonzero if TYPE represents a vector integer type.  */
                
#define VECTOR_INTEGER_TYPE_P(TYPE)			\
  (VECTOR_TYPE_P (TYPE)					\
   && TREE_CODE (TREE_TYPE (TYPE)) == INTEGER_TYPE)


/* Nonzero if TYPE represents a vector floating-point type.  */

#define VECTOR_FLOAT_TYPE_P(TYPE)	\
  (VECTOR_TYPE_P (TYPE)			\
   && TREE_CODE (TREE_TYPE (TYPE)) == REAL_TYPE)

/* Nonzero if TYPE represents a floating-point type, including complex
   and vector floating-point types.  The vector and complex check does
   not use the previous two macros to enable early folding.  */

#define FLOAT_TYPE_P(TYPE)			\
  (SCALAR_FLOAT_TYPE_P (TYPE)			\
   || ((TREE_CODE (TYPE) == COMPLEX_TYPE 	\
        || VECTOR_TYPE_P (TYPE))		\
       && SCALAR_FLOAT_TYPE_P (TREE_TYPE (TYPE))))

/* Nonzero if TYPE represents a decimal floating-point type.  */
#define DECIMAL_FLOAT_TYPE_P(TYPE)		\
  (SCALAR_FLOAT_TYPE_P (TYPE)			\
   && DECIMAL_FLOAT_MODE_P (TYPE_MODE (TYPE)))

/* Nonzero if TYPE is a record or union type.  */
#define RECORD_OR_UNION_TYPE_P(TYPE)		\
  (TREE_CODE (TYPE) == RECORD_TYPE		\
   || TREE_CODE (TYPE) == UNION_TYPE		\
   || TREE_CODE (TYPE) == QUAL_UNION_TYPE)

/* Nonzero if TYPE represents an aggregate (multi-component) type.
   Keep these checks in ascending code order.  */

#define AGGREGATE_TYPE_P(TYPE) \
  (TREE_CODE (TYPE) == ARRAY_TYPE || RECORD_OR_UNION_TYPE_P (TYPE))

/* Nonzero if TYPE represents a pointer or reference type.
   (It should be renamed to INDIRECT_TYPE_P.)  Keep these checks in
   ascending code order.  */

#define POINTER_TYPE_P(TYPE) \
  (TREE_CODE (TYPE) == POINTER_TYPE || TREE_CODE (TYPE) == REFERENCE_TYPE)

/* Nonzero if TYPE represents a pointer to function.  */
#define FUNCTION_POINTER_TYPE_P(TYPE) \
  (POINTER_TYPE_P (TYPE) && TREE_CODE (TREE_TYPE (TYPE)) == FUNCTION_TYPE)

/* Nonzero if this type is a complete type.  */
#define COMPLETE_TYPE_P(NODE) (TYPE_SIZE (NODE) != NULL_TREE)

/* Nonzero if this type is the (possibly qualified) void type.  */
#define VOID_TYPE_P(NODE) (TREE_CODE (NODE) == VOID_TYPE)

/* Nonzero if this type is complete or is cv void.  */
#define COMPLETE_OR_VOID_TYPE_P(NODE) \
  (COMPLETE_TYPE_P (NODE) || VOID_TYPE_P (NODE))

/* Nonzero if this type is complete or is an array with unspecified bound.  */
#define COMPLETE_OR_UNBOUND_ARRAY_TYPE_P(NODE) \
  (COMPLETE_TYPE_P (TREE_CODE (NODE) == ARRAY_TYPE ? TREE_TYPE (NODE) : (NODE)))

#define FUNC_OR_METHOD_TYPE_P(NODE) \
  (TREE_CODE (NODE) == FUNCTION_TYPE || TREE_CODE (NODE) == METHOD_TYPE)

/* Define many boolean fields that all tree nodes have.  */

/* In VAR_DECL, PARM_DECL and RESULT_DECL nodes, nonzero means address
   of this is needed.  So it cannot be in a register.
   In a FUNCTION_DECL it has no meaning.
   In LABEL_DECL nodes, it means a goto for this label has been seen
   from a place outside all binding contours that restore stack levels.
   In an artificial SSA_NAME that points to a stack partition with at least
   two variables, it means that at least one variable has TREE_ADDRESSABLE.
   In ..._TYPE nodes, it means that objects of this type must be fully
   addressable.  This means that pieces of this object cannot go into
   register parameters, for example.  If this a function type, this
   means that the value must be returned in memory.
   In CONSTRUCTOR nodes, it means object constructed must be in memory.
   In IDENTIFIER_NODEs, this means that some extern decl for this name
   had its address taken.  That matters for inline functions.
   In a STMT_EXPR, it means we want the result of the enclosed expression.  */
#define TREE_ADDRESSABLE(NODE) ((NODE)->base.addressable_flag)

/* Set on a CALL_EXPR if the call is in a tail position, ie. just before the
   exit of a function.  Calls for which this is true are candidates for tail
   call optimizations.  */
#define CALL_EXPR_TAILCALL(NODE) \
  (CALL_EXPR_CHECK (NODE)->base.addressable_flag)

/* Set on a CALL_EXPR if the call has been marked as requiring tail call
   optimization for correctness.  */
#define CALL_EXPR_MUST_TAIL_CALL(NODE) \
  (CALL_EXPR_CHECK (NODE)->base.static_flag)

/* Used as a temporary field on a CASE_LABEL_EXPR to indicate that the
   CASE_LOW operand has been processed.  */
#define CASE_LOW_SEEN(NODE) \
  (CASE_LABEL_EXPR_CHECK (NODE)->base.addressable_flag)

#define PREDICT_EXPR_OUTCOME(NODE) \
  ((enum prediction) (PREDICT_EXPR_CHECK (NODE)->base.addressable_flag))
#define SET_PREDICT_EXPR_OUTCOME(NODE, OUTCOME) \
  (PREDICT_EXPR_CHECK (NODE)->base.addressable_flag = (int) OUTCOME)
#define PREDICT_EXPR_PREDICTOR(NODE) \
  ((enum br_predictor)tree_to_shwi (TREE_OPERAND (PREDICT_EXPR_CHECK (NODE), 0)))

/* In a VAR_DECL, nonzero means allocate static storage.
   In a FUNCTION_DECL, nonzero if function has been defined.
   In a CONSTRUCTOR, nonzero means allocate static storage.  */
#define TREE_STATIC(NODE) ((NODE)->base.static_flag)

/* In an ADDR_EXPR, nonzero means do not use a trampoline.  */
#define TREE_NO_TRAMPOLINE(NODE) (ADDR_EXPR_CHECK (NODE)->base.static_flag)

/* In a TARGET_EXPR or WITH_CLEANUP_EXPR, means that the pertinent cleanup
   should only be executed if an exception is thrown, not on normal exit
   of its scope.  */
#define CLEANUP_EH_ONLY(NODE) ((NODE)->base.static_flag)

/* In a TRY_CATCH_EXPR, means that the handler should be considered a
   separate cleanup in honor_protect_cleanup_actions.  */
#define TRY_CATCH_IS_CLEANUP(NODE) \
  (TRY_CATCH_EXPR_CHECK (NODE)->base.static_flag)

/* Used as a temporary field on a CASE_LABEL_EXPR to indicate that the
   CASE_HIGH operand has been processed.  */
#define CASE_HIGH_SEEN(NODE) \
  (CASE_LABEL_EXPR_CHECK (NODE)->base.static_flag)

/* Used to mark scoped enums.  */
#define ENUM_IS_SCOPED(NODE) (ENUMERAL_TYPE_CHECK (NODE)->base.static_flag)

/* Determines whether an ENUMERAL_TYPE has defined the list of constants. */
#define ENUM_IS_OPAQUE(NODE) (ENUMERAL_TYPE_CHECK (NODE)->base.private_flag)

/* In an expr node (usually a conversion) this means the node was made
   implicitly and should not lead to any sort of warning.  In a decl node,
   warnings concerning the decl should be suppressed.  This is used at
   least for used-before-set warnings, and it set after one warning is
   emitted.  */
#define TREE_NO_WARNING(NODE) ((NODE)->base.nowarning_flag)

/* Nonzero if we should warn about the change in empty class parameter
   passing ABI in this TU.  */
#define TRANSLATION_UNIT_WARN_EMPTY_P(NODE) \
  (TRANSLATION_UNIT_DECL_CHECK (NODE)->decl_common.decl_flag_0)

/* Nonzero if this type is "empty" according to the particular psABI.  */
#define TYPE_EMPTY_P(NODE) (TYPE_CHECK (NODE)->type_common.empty_flag)

/* Used to indicate that this TYPE represents a compiler-generated entity.  */
#define TYPE_ARTIFICIAL(NODE) (TYPE_CHECK (NODE)->base.nowarning_flag)

/* In an IDENTIFIER_NODE, this means that assemble_name was called with
   this string as an argument.  */
#define TREE_SYMBOL_REFERENCED(NODE) \
  (IDENTIFIER_NODE_CHECK (NODE)->base.static_flag)

/* Nonzero in a pointer or reference type means the data pointed to
   by this type can alias anything.  */
#define TYPE_REF_CAN_ALIAS_ALL(NODE) \
  (PTR_OR_REF_CHECK (NODE)->base.static_flag)

/* In an INTEGER_CST, REAL_CST, COMPLEX_CST, or VECTOR_CST, this means
   there was an overflow in folding.  */

#define TREE_OVERFLOW(NODE) (CST_CHECK (NODE)->base.public_flag)

/* TREE_OVERFLOW can only be true for EXPR of CONSTANT_CLASS_P.  */

#define TREE_OVERFLOW_P(EXPR) \
 (CONSTANT_CLASS_P (EXPR) && TREE_OVERFLOW (EXPR))

/* In a VAR_DECL, FUNCTION_DECL, NAMESPACE_DECL or TYPE_DECL,
   nonzero means name is to be accessible from outside this translation unit.
   In an IDENTIFIER_NODE, nonzero means an external declaration
   accessible from outside this translation unit was previously seen
   for this name in an inner scope.  */
#define TREE_PUBLIC(NODE) ((NODE)->base.public_flag)

/* In a _TYPE, indicates whether TYPE_CACHED_VALUES contains a vector
   of cached values, or is something else.  */
#define TYPE_CACHED_VALUES_P(NODE) (TYPE_CHECK (NODE)->base.public_flag)

/* In a SAVE_EXPR, indicates that the original expression has already
   been substituted with a VAR_DECL that contains the value.  */
#define SAVE_EXPR_RESOLVED_P(NODE) \
  (SAVE_EXPR_CHECK (NODE)->base.public_flag)

/* Set on a CALL_EXPR if this stdarg call should be passed the argument
   pack.  */
#define CALL_EXPR_VA_ARG_PACK(NODE) \
  (CALL_EXPR_CHECK (NODE)->base.public_flag)

/* In any expression, decl, or constant, nonzero means it has side effects or
   reevaluation of the whole expression could produce a different value.
   This is set if any subexpression is a function call, a side effect or a
   reference to a volatile variable.  In a ..._DECL, this is set only if the
   declaration said `volatile'.  This will never be set for a constant.  */
#define TREE_SIDE_EFFECTS(NODE) \
  (NON_TYPE_CHECK (NODE)->base.side_effects_flag)

/* In a LABEL_DECL, nonzero means this label had its address taken
   and therefore can never be deleted and is a jump target for
   computed gotos.  */
#define FORCED_LABEL(NODE) (LABEL_DECL_CHECK (NODE)->base.side_effects_flag)

/* Whether a case or a user-defined label is allowed to fall through to.
   This is used to implement -Wimplicit-fallthrough.  */
#define FALLTHROUGH_LABEL_P(NODE) \
  (LABEL_DECL_CHECK (NODE)->base.private_flag)

/* Set on the artificial label created for break; stmt from a switch.
   This is used to implement -Wimplicit-fallthrough.  */
#define SWITCH_BREAK_LABEL_P(NODE) \
  (LABEL_DECL_CHECK (NODE)->base.protected_flag)

/* Nonzero means this expression is volatile in the C sense:
   its address should be of type `volatile WHATEVER *'.
   In other words, the declared item is volatile qualified.
   This is used in _DECL nodes and _REF nodes.
   On a FUNCTION_DECL node, this means the function does not
   return normally.  This is the same effect as setting
   the attribute noreturn on the function in C.

   In a ..._TYPE node, means this type is volatile-qualified.
   But use TYPE_VOLATILE instead of this macro when the node is a type,
   because eventually we may make that a different bit.

   If this bit is set in an expression, so is TREE_SIDE_EFFECTS.  */
#define TREE_THIS_VOLATILE(NODE) ((NODE)->base.volatile_flag)

/* Nonzero means this node will not trap.  In an INDIRECT_REF, means
   accessing the memory pointed to won't generate a trap.  However,
   this only applies to an object when used appropriately: it doesn't
   mean that writing a READONLY mem won't trap.

   In ARRAY_REF and ARRAY_RANGE_REF means that we know that the index
   (or slice of the array) always belongs to the range of the array.
   I.e. that the access will not trap, provided that the access to
   the base to the array will not trap.  */
#define TREE_THIS_NOTRAP(NODE) \
  (TREE_CHECK5 (NODE, INDIRECT_REF, MEM_REF, TARGET_MEM_REF, ARRAY_REF,	\
		ARRAY_RANGE_REF)->base.nothrow_flag)

/* In a VAR_DECL, PARM_DECL or FIELD_DECL, or any kind of ..._REF node,
   nonzero means it may not be the lhs of an assignment.
   Nonzero in a FUNCTION_DECL means this function should be treated
   as "const" function (can only read its arguments).  */
#define TREE_READONLY(NODE) (NON_TYPE_CHECK (NODE)->base.readonly_flag)

/* Value of expression is constant.  Always on in all ..._CST nodes.  May
   also appear in an expression or decl where the value is constant.  */
#define TREE_CONSTANT(NODE) (NON_TYPE_CHECK (NODE)->base.constant_flag)

/* Nonzero if NODE, a type, has had its sizes gimplified.  */
#define TYPE_SIZES_GIMPLIFIED(NODE) \
  (TYPE_CHECK (NODE)->base.constant_flag)

/* In a decl (most significantly a FIELD_DECL), means an unsigned field.  */
#define DECL_UNSIGNED(NODE) \
  (DECL_COMMON_CHECK (NODE)->base.u.bits.unsigned_flag)

/* In integral and pointer types, means an unsigned type.  */
#define TYPE_UNSIGNED(NODE) (TYPE_CHECK (NODE)->base.u.bits.unsigned_flag)

/* Same as TYPE_UNSIGNED but converted to SIGNOP.  */
#define TYPE_SIGN(NODE) ((signop) TYPE_UNSIGNED (NODE))

/* True if overflow wraps around for the given integral or pointer type.  That
   is, TYPE_MAX + 1 == TYPE_MIN.  */
#define TYPE_OVERFLOW_WRAPS(TYPE) \
  (POINTER_TYPE_P (TYPE)					\
   ? flag_wrapv_pointer						\
   : (ANY_INTEGRAL_TYPE_CHECK(TYPE)->base.u.bits.unsigned_flag	\
      || flag_wrapv))

/* True if overflow is undefined for the given integral or pointer type.
   We may optimize on the assumption that values in the type never overflow.

   IMPORTANT NOTE: Any optimization based on TYPE_OVERFLOW_UNDEFINED
   must issue a warning based on warn_strict_overflow.  In some cases
   it will be appropriate to issue the warning immediately, and in
   other cases it will be appropriate to simply set a flag and let the
   caller decide whether a warning is appropriate or not.  */
#define TYPE_OVERFLOW_UNDEFINED(TYPE)				\
  (POINTER_TYPE_P (TYPE)					\
   ? !flag_wrapv_pointer					\
   : (!ANY_INTEGRAL_TYPE_CHECK(TYPE)->base.u.bits.unsigned_flag	\
      && !flag_wrapv && !flag_trapv))

/* True if overflow for the given integral type should issue a
   trap.  */
#define TYPE_OVERFLOW_TRAPS(TYPE) \
  (!ANY_INTEGRAL_TYPE_CHECK(TYPE)->base.u.bits.unsigned_flag && flag_trapv)

/* True if an overflow is to be preserved for sanitization.  */
#define TYPE_OVERFLOW_SANITIZED(TYPE)			\
  (INTEGRAL_TYPE_P (TYPE)				\
   && !TYPE_OVERFLOW_WRAPS (TYPE)			\
   && (flag_sanitize & SANITIZE_SI_OVERFLOW))

/* Nonzero in a VAR_DECL or STRING_CST means assembler code has been written.
   Nonzero in a FUNCTION_DECL means that the function has been compiled.
   This is interesting in an inline function, since it might not need
   to be compiled separately.
   Nonzero in a RECORD_TYPE, UNION_TYPE, QUAL_UNION_TYPE, ENUMERAL_TYPE
   or TYPE_DECL if the debugging info for the type has been written.
   In a BLOCK node, nonzero if reorder_blocks has already seen this block.
   In an SSA_NAME node, nonzero if the SSA_NAME occurs in an abnormal
   PHI node.  */
#define TREE_ASM_WRITTEN(NODE) ((NODE)->base.asm_written_flag)

/* Nonzero in a _DECL if the name is used in its scope.
   Nonzero in an expr node means inhibit warning if value is unused.
   In IDENTIFIER_NODEs, this means that some extern decl for this name
   was used.
   In a BLOCK, this means that the block contains variables that are used.  */
#define TREE_USED(NODE) ((NODE)->base.used_flag)

/* In a FUNCTION_DECL, nonzero means a call to the function cannot
   throw an exception.  In a CALL_EXPR, nonzero means the call cannot
   throw.  We can't easily check the node type here as the C++
   frontend also uses this flag (for AGGR_INIT_EXPR).  */
#define TREE_NOTHROW(NODE) ((NODE)->base.nothrow_flag)

/* In a CALL_EXPR, means that it's safe to use the target of the call
   expansion as the return slot for a call that returns in memory.  */
#define CALL_EXPR_RETURN_SLOT_OPT(NODE) \
  (CALL_EXPR_CHECK (NODE)->base.private_flag)

/* In a RESULT_DECL, PARM_DECL and VAR_DECL, means that it is
   passed by invisible reference (and the TREE_TYPE is a pointer to the true
   type).  */
#define DECL_BY_REFERENCE(NODE) \
  (TREE_CHECK3 (NODE, VAR_DECL, PARM_DECL, \
		RESULT_DECL)->decl_common.decl_by_reference_flag)

/* In VAR_DECL and PARM_DECL, set when the decl has been used except for
   being set.  */
#define DECL_READ_P(NODE) \
  (TREE_CHECK2 (NODE, VAR_DECL, PARM_DECL)->decl_common.decl_read_flag)

/* In VAR_DECL or RESULT_DECL, set when significant code movement precludes
   attempting to share the stack slot with some other variable.  */
#define DECL_NONSHAREABLE(NODE) \
  (TREE_CHECK2 (NODE, VAR_DECL, \
		RESULT_DECL)->decl_common.decl_nonshareable_flag)

/* In a PARM_DECL, set for Fortran hidden string length arguments that some
   buggy callers don't pass to the callee.  */
#define DECL_HIDDEN_STRING_LENGTH(NODE) \
  (TREE_CHECK (NODE, PARM_DECL)->decl_common.decl_nonshareable_flag)

/* In a CALL_EXPR, means that the call is the jump from a thunk to the
   thunked-to function.  */
#define CALL_FROM_THUNK_P(NODE) (CALL_EXPR_CHECK (NODE)->base.protected_flag)

/* In a CALL_EXPR, if the function being called is BUILT_IN_ALLOCA, means that
   it has been built for the declaration of a variable-sized object.  */
#define CALL_ALLOCA_FOR_VAR_P(NODE) \
  (CALL_EXPR_CHECK (NODE)->base.protected_flag)

/* Used in classes in C++.  */
#define TREE_PRIVATE(NODE) ((NODE)->base.private_flag)
/* Used in classes in C++. */
#define TREE_PROTECTED(NODE) ((NODE)->base.protected_flag)

/* True if reference type NODE is a C++ rvalue reference.  */
#define TYPE_REF_IS_RVALUE(NODE) \
  (REFERENCE_TYPE_CHECK (NODE)->base.private_flag)

/* Nonzero in a _DECL if the use of the name is defined as a
   deprecated feature by __attribute__((deprecated)).  */
#define TREE_DEPRECATED(NODE) \
  ((NODE)->base.deprecated_flag)

/* Nonzero indicates an IDENTIFIER_NODE that names an anonymous
   aggregate, (as created by anon_aggr_name_format).  */
#define IDENTIFIER_ANON_P(NODE) \
  (IDENTIFIER_NODE_CHECK (NODE)->base.private_flag)

/* Nonzero in an IDENTIFIER_NODE if the name is a local alias, whose
   uses are to be substituted for uses of the TREE_CHAINed identifier.  */
#define IDENTIFIER_TRANSPARENT_ALIAS(NODE) \
  (IDENTIFIER_NODE_CHECK (NODE)->base.deprecated_flag)

/* In an aggregate type, indicates that the scalar fields of the type are
   stored in reverse order from the target order.  This effectively
   toggles BYTES_BIG_ENDIAN and WORDS_BIG_ENDIAN within the type.  */
#define TYPE_REVERSE_STORAGE_ORDER(NODE) \
  (TREE_CHECK4 (NODE, RECORD_TYPE, UNION_TYPE, QUAL_UNION_TYPE, ARRAY_TYPE)->base.u.bits.saturating_flag)

/* In a non-aggregate type, indicates a saturating type.  */
#define TYPE_SATURATING(NODE) \
  (TREE_NOT_CHECK4 (NODE, RECORD_TYPE, UNION_TYPE, QUAL_UNION_TYPE, ARRAY_TYPE)->base.u.bits.saturating_flag)

/* In a BIT_FIELD_REF and MEM_REF, indicates that the reference is to a group
   of bits stored in reverse order from the target order.  This effectively
   toggles both BYTES_BIG_ENDIAN and WORDS_BIG_ENDIAN for the reference.

   The overall strategy is to preserve the invariant that every scalar in
   memory is associated with a single storage order, i.e. all accesses to
   this scalar are done with the same storage order.  This invariant makes
   it possible to factor out the storage order in most transformations, as
   only the address and/or the value (in target order) matter for them.
   But, of course, the storage order must be preserved when the accesses
   themselves are rewritten or transformed.  */
#define REF_REVERSE_STORAGE_ORDER(NODE) \
  (TREE_CHECK2 (NODE, BIT_FIELD_REF, MEM_REF)->base.default_def_flag)

  /* In an ADDR_EXPR, indicates that this is a pointer to nested function
   represented by a descriptor instead of a trampoline.  */
#define FUNC_ADDR_BY_DESCRIPTOR(NODE) \
  (TREE_CHECK (NODE, ADDR_EXPR)->base.default_def_flag)

/* In a CALL_EXPR, indicates that this is an indirect call for which
   pointers to nested function are descriptors instead of trampolines.  */
#define CALL_EXPR_BY_DESCRIPTOR(NODE) \
  (TREE_CHECK (NODE, CALL_EXPR)->base.default_def_flag)

/* These flags are available for each language front end to use internally.  */
#define TREE_LANG_FLAG_0(NODE) \
  (TREE_NOT_CHECK2 (NODE, TREE_VEC, SSA_NAME)->base.u.bits.lang_flag_0)
#define TREE_LANG_FLAG_1(NODE) \
  (TREE_NOT_CHECK2 (NODE, TREE_VEC, SSA_NAME)->base.u.bits.lang_flag_1)
#define TREE_LANG_FLAG_2(NODE) \
  (TREE_NOT_CHECK2 (NODE, TREE_VEC, SSA_NAME)->base.u.bits.lang_flag_2)
#define TREE_LANG_FLAG_3(NODE) \
  (TREE_NOT_CHECK2 (NODE, TREE_VEC, SSA_NAME)->base.u.bits.lang_flag_3)
#define TREE_LANG_FLAG_4(NODE) \
  (TREE_NOT_CHECK2 (NODE, TREE_VEC, SSA_NAME)->base.u.bits.lang_flag_4)
#define TREE_LANG_FLAG_5(NODE) \
  (TREE_NOT_CHECK2 (NODE, TREE_VEC, SSA_NAME)->base.u.bits.lang_flag_5)
#define TREE_LANG_FLAG_6(NODE) \
  (TREE_NOT_CHECK2 (NODE, TREE_VEC, SSA_NAME)->base.u.bits.lang_flag_6)

/* Define additional fields and accessors for nodes representing constants.  */

#define TREE_INT_CST_NUNITS(NODE) \
  (INTEGER_CST_CHECK (NODE)->base.u.int_length.unextended)
#define TREE_INT_CST_EXT_NUNITS(NODE) \
  (INTEGER_CST_CHECK (NODE)->base.u.int_length.extended)
#define TREE_INT_CST_OFFSET_NUNITS(NODE) \
  (INTEGER_CST_CHECK (NODE)->base.u.int_length.offset)
#define TREE_INT_CST_ELT(NODE, I) TREE_INT_CST_ELT_CHECK (NODE, I)
#define TREE_INT_CST_LOW(NODE) \
  ((unsigned HOST_WIDE_INT) TREE_INT_CST_ELT (NODE, 0))

/* Return true if NODE is a POLY_INT_CST.  This is only ever true on
   targets with variable-sized modes.  */
#define POLY_INT_CST_P(NODE) \
  (NUM_POLY_INT_COEFFS > 1 && TREE_CODE (NODE) == POLY_INT_CST)

/* In a POLY_INT_CST node.  */
#define POLY_INT_CST_COEFF(NODE, I) \
  (POLY_INT_CST_CHECK (NODE)->poly_int_cst.coeffs[I])

#define TREE_REAL_CST_PTR(NODE) (REAL_CST_CHECK (NODE)->real_cst.real_cst_ptr)
#define TREE_REAL_CST(NODE) (*TREE_REAL_CST_PTR (NODE))

#define TREE_FIXED_CST_PTR(NODE) \
  (FIXED_CST_CHECK (NODE)->fixed_cst.fixed_cst_ptr)
#define TREE_FIXED_CST(NODE) (*TREE_FIXED_CST_PTR (NODE))

/* In a STRING_CST */
/* In C terms, this is sizeof, not strlen.  */
#define TREE_STRING_LENGTH(NODE) (STRING_CST_CHECK (NODE)->string.length)
#define TREE_STRING_POINTER(NODE) \
  ((const char *)(STRING_CST_CHECK (NODE)->string.str))

/* In a COMPLEX_CST node.  */
#define TREE_REALPART(NODE) (COMPLEX_CST_CHECK (NODE)->complex.real)
#define TREE_IMAGPART(NODE) (COMPLEX_CST_CHECK (NODE)->complex.imag)

/* In a VECTOR_CST node.  See generic.texi for details.  */
#define VECTOR_CST_NELTS(NODE) (TYPE_VECTOR_SUBPARTS (TREE_TYPE (NODE)))
#define VECTOR_CST_ELT(NODE,IDX) vector_cst_elt (NODE, IDX)

#define VECTOR_CST_LOG2_NPATTERNS(NODE) \
  (VECTOR_CST_CHECK (NODE)->base.u.vector_cst.log2_npatterns)
#define VECTOR_CST_NPATTERNS(NODE) \
  (1U << VECTOR_CST_LOG2_NPATTERNS (NODE))
#define VECTOR_CST_NELTS_PER_PATTERN(NODE) \
  (VECTOR_CST_CHECK (NODE)->base.u.vector_cst.nelts_per_pattern)
#define VECTOR_CST_DUPLICATE_P(NODE) \
  (VECTOR_CST_NELTS_PER_PATTERN (NODE) == 1)
#define VECTOR_CST_STEPPED_P(NODE) \
  (VECTOR_CST_NELTS_PER_PATTERN (NODE) == 3)
#define VECTOR_CST_ENCODED_ELTS(NODE) \
  (VECTOR_CST_CHECK (NODE)->vector.elts)
#define VECTOR_CST_ENCODED_ELT(NODE, ELT) \
  (VECTOR_CST_CHECK (NODE)->vector.elts[ELT])

/* Define fields and accessors for some special-purpose tree nodes.  */

#define IDENTIFIER_LENGTH(NODE) \
  (IDENTIFIER_NODE_CHECK (NODE)->identifier.id.len)
#define IDENTIFIER_POINTER(NODE) \
  ((const char *) IDENTIFIER_NODE_CHECK (NODE)->identifier.id.str)
#define IDENTIFIER_HASH_VALUE(NODE) \
  (IDENTIFIER_NODE_CHECK (NODE)->identifier.id.hash_value)

/* Translate a hash table identifier pointer to a tree_identifier
   pointer, and vice versa.  */

#define HT_IDENT_TO_GCC_IDENT(NODE) \
  ((tree) ((char *) (NODE) - sizeof (struct tree_common)))
#define GCC_IDENT_TO_HT_IDENT(NODE) (&((struct tree_identifier *) (NODE))->id)

/* In a TREE_LIST node.  */
#define TREE_PURPOSE(NODE) (TREE_LIST_CHECK (NODE)->list.purpose)
#define TREE_VALUE(NODE) (TREE_LIST_CHECK (NODE)->list.value)

/* In a TREE_VEC node.  */
#define TREE_VEC_LENGTH(NODE) (TREE_VEC_CHECK (NODE)->base.u.length)
#define TREE_VEC_END(NODE) \
  ((void) TREE_VEC_CHECK (NODE), &((NODE)->vec.a[(NODE)->vec.base.u.length]))

#define TREE_VEC_ELT(NODE,I) TREE_VEC_ELT_CHECK (NODE, I)

/* In a CONSTRUCTOR node.  */
#define CONSTRUCTOR_ELTS(NODE) (CONSTRUCTOR_CHECK (NODE)->constructor.elts)
#define CONSTRUCTOR_ELT(NODE,IDX) \
  (&(*CONSTRUCTOR_ELTS (NODE))[IDX])
#define CONSTRUCTOR_NELTS(NODE) \
  (vec_safe_length (CONSTRUCTOR_ELTS (NODE)))
#define CONSTRUCTOR_NO_CLEARING(NODE) \
  (CONSTRUCTOR_CHECK (NODE)->base.public_flag)

/* Iterate through the vector V of CONSTRUCTOR_ELT elements, yielding the
   value of each element (stored within VAL). IX must be a scratch variable
   of unsigned integer type.  */
#define FOR_EACH_CONSTRUCTOR_VALUE(V, IX, VAL) \
  for (IX = 0; (IX >= vec_safe_length (V)) \
	       ? false \
	       : ((VAL = (*(V))[IX].value), \
	       true); \
       (IX)++)

/* Iterate through the vector V of CONSTRUCTOR_ELT elements, yielding both
   the value of each element (stored within VAL) and its index (stored
   within INDEX). IX must be a scratch variable of unsigned integer type.  */
#define FOR_EACH_CONSTRUCTOR_ELT(V, IX, INDEX, VAL) \
  for (IX = 0; (IX >= vec_safe_length (V)) \
	       ? false \
	       : (((void) (VAL = (*V)[IX].value)), \
		  (INDEX = (*V)[IX].index), \
		  true); \
       (IX)++)

/* Append a new constructor element to V, with the specified INDEX and VAL.  */
#define CONSTRUCTOR_APPEND_ELT(V, INDEX, VALUE) \
  do { \
    constructor_elt _ce___ = {INDEX, VALUE}; \
    vec_safe_push ((V), _ce___); \
  } while (0)

/* True if NODE, a FIELD_DECL, is to be processed as a bitfield for
   constructor output purposes.  */
#define CONSTRUCTOR_BITFIELD_P(NODE) \
  (DECL_BIT_FIELD (FIELD_DECL_CHECK (NODE)) && DECL_MODE (NODE) != BLKmode)

/* True if NODE is a clobber right hand side, an expression of indeterminate
   value that clobbers the LHS in a copy instruction.  We use a volatile
   empty CONSTRUCTOR for this, as it matches most of the necessary semantic.
   In particular the volatile flag causes us to not prematurely remove
   such clobber instructions.  */
#define TREE_CLOBBER_P(NODE) \
  (TREE_CODE (NODE) == CONSTRUCTOR && TREE_THIS_VOLATILE (NODE))

/* Define fields and accessors for some nodes that represent expressions.  */

/* Nonzero if NODE is an empty statement (NOP_EXPR <0>).  */
#define IS_EMPTY_STMT(NODE)	(TREE_CODE (NODE) == NOP_EXPR \
				 && VOID_TYPE_P (TREE_TYPE (NODE)) \
				 && integer_zerop (TREE_OPERAND (NODE, 0)))

/* In ordinary expression nodes.  */
#define TREE_OPERAND_LENGTH(NODE) tree_operand_length (NODE)
#define TREE_OPERAND(NODE, I) TREE_OPERAND_CHECK (NODE, I)

/* In a tcc_vl_exp node, operand 0 is an INT_CST node holding the operand
   length.  Its value includes the length operand itself; that is,
   the minimum valid length is 1.
   Note that we have to bypass the use of TREE_OPERAND to access
   that field to avoid infinite recursion in expanding the macros.  */
#define VL_EXP_OPERAND_LENGTH(NODE) \
  ((int)TREE_INT_CST_LOW (VL_EXP_CHECK (NODE)->exp.operands[0]))

/* Nonzero if gimple_debug_nonbind_marker_p() may possibly hold.  */
#define MAY_HAVE_DEBUG_MARKER_STMTS debug_nonbind_markers_p
/* Nonzero if gimple_debug_bind_p() (and thus
   gimple_debug_source_bind_p()) may possibly hold.  */
#define MAY_HAVE_DEBUG_BIND_STMTS flag_var_tracking_assignments
/* Nonzero if is_gimple_debug() may possibly hold.  */
#define MAY_HAVE_DEBUG_STMTS					\
  (MAY_HAVE_DEBUG_MARKER_STMTS || MAY_HAVE_DEBUG_BIND_STMTS)

/* In a LOOP_EXPR node.  */
#define LOOP_EXPR_BODY(NODE) TREE_OPERAND_CHECK_CODE (NODE, LOOP_EXPR, 0)

/* The source location of this expression.  Non-tree_exp nodes such as
   decls and constants can be shared among multiple locations, so
   return nothing.  */
#define EXPR_LOCATION(NODE) \
  (CAN_HAVE_LOCATION_P ((NODE)) ? (NODE)->exp.locus : UNKNOWN_LOCATION)
#define SET_EXPR_LOCATION(NODE, LOCUS) EXPR_CHECK ((NODE))->exp.locus = (LOCUS)
#define EXPR_HAS_LOCATION(NODE) (LOCATION_LOCUS (EXPR_LOCATION (NODE))	\
  != UNKNOWN_LOCATION)
/* The location to be used in a diagnostic about this expression.  Do not
   use this macro if the location will be assigned to other expressions.  */
#define EXPR_LOC_OR_LOC(NODE, LOCUS) (EXPR_HAS_LOCATION (NODE) \
				      ? (NODE)->exp.locus : (LOCUS))
#define EXPR_FILENAME(NODE) LOCATION_FILE (EXPR_CHECK ((NODE))->exp.locus)
#define EXPR_LINENO(NODE) LOCATION_LINE (EXPR_CHECK (NODE)->exp.locus)

#define CAN_HAVE_RANGE_P(NODE) (CAN_HAVE_LOCATION_P (NODE))
#define EXPR_LOCATION_RANGE(NODE) (get_expr_source_range (EXPR_CHECK ((NODE))))

#define EXPR_HAS_RANGE(NODE) \
    (CAN_HAVE_RANGE_P (NODE) \
     ? EXPR_LOCATION_RANGE (NODE).m_start != UNKNOWN_LOCATION \
     : false)

/* True if a tree is an expression or statement that can have a
   location.  */
#define CAN_HAVE_LOCATION_P(NODE) ((NODE) && EXPR_P (NODE))

static inline source_range
get_expr_source_range (tree expr)
{
  location_t loc = EXPR_LOCATION (expr);
  return get_range_from_loc (line_table, loc);
}

extern void protected_set_expr_location (tree, location_t);

extern tree maybe_wrap_with_location (tree, location_t);

extern int suppress_location_wrappers;

/* A class for suppressing the creation of location wrappers.
   Location wrappers will not be created during the lifetime
   of an instance of this class.  */

class auto_suppress_location_wrappers
{
 public:
  auto_suppress_location_wrappers () { ++suppress_location_wrappers; }
  ~auto_suppress_location_wrappers () { --suppress_location_wrappers; }
};

/* In a TARGET_EXPR node.  */
#define TARGET_EXPR_SLOT(NODE) TREE_OPERAND_CHECK_CODE (NODE, TARGET_EXPR, 0)
#define TARGET_EXPR_INITIAL(NODE) TREE_OPERAND_CHECK_CODE (NODE, TARGET_EXPR, 1)
#define TARGET_EXPR_CLEANUP(NODE) TREE_OPERAND_CHECK_CODE (NODE, TARGET_EXPR, 2)
/* Don't elide the initialization of TARGET_EXPR_SLOT for this TARGET_EXPR
   on rhs of MODIFY_EXPR.  */
#define TARGET_EXPR_NO_ELIDE(NODE) (TARGET_EXPR_CHECK (NODE)->base.private_flag)

/* DECL_EXPR accessor. This gives access to the DECL associated with
   the given declaration statement.  */
#define DECL_EXPR_DECL(NODE)    TREE_OPERAND (DECL_EXPR_CHECK (NODE), 0)

#define EXIT_EXPR_COND(NODE)	     TREE_OPERAND (EXIT_EXPR_CHECK (NODE), 0)

/* COMPOUND_LITERAL_EXPR accessors.  */
#define COMPOUND_LITERAL_EXPR_DECL_EXPR(NODE)		\
  TREE_OPERAND (COMPOUND_LITERAL_EXPR_CHECK (NODE), 0)
#define COMPOUND_LITERAL_EXPR_DECL(NODE)			\
  DECL_EXPR_DECL (COMPOUND_LITERAL_EXPR_DECL_EXPR (NODE))

/* SWITCH_EXPR accessors. These give access to the condition and body.  */
#define SWITCH_COND(NODE)       TREE_OPERAND (SWITCH_EXPR_CHECK (NODE), 0)
#define SWITCH_BODY(NODE)       TREE_OPERAND (SWITCH_EXPR_CHECK (NODE), 1)
/* True if there are case labels for all possible values of SWITCH_COND, either
   because there is a default: case label or because the case label ranges cover
   all values.  */
#define SWITCH_ALL_CASES_P(NODE) (SWITCH_EXPR_CHECK (NODE)->base.private_flag)

/* CASE_LABEL_EXPR accessors. These give access to the high and low values
   of a case label, respectively.  */
#define CASE_LOW(NODE)          	TREE_OPERAND (CASE_LABEL_EXPR_CHECK (NODE), 0)
#define CASE_HIGH(NODE)         	TREE_OPERAND (CASE_LABEL_EXPR_CHECK (NODE), 1)
#define CASE_LABEL(NODE)		TREE_OPERAND (CASE_LABEL_EXPR_CHECK (NODE), 2)
#define CASE_CHAIN(NODE)		TREE_OPERAND (CASE_LABEL_EXPR_CHECK (NODE), 3)

/* The operands of a TARGET_MEM_REF.  Operands 0 and 1 have to match
   corresponding MEM_REF operands.  */
#define TMR_BASE(NODE) (TREE_OPERAND (TARGET_MEM_REF_CHECK (NODE), 0))
#define TMR_OFFSET(NODE) (TREE_OPERAND (TARGET_MEM_REF_CHECK (NODE), 1))
#define TMR_INDEX(NODE) (TREE_OPERAND (TARGET_MEM_REF_CHECK (NODE), 2))
#define TMR_STEP(NODE) (TREE_OPERAND (TARGET_MEM_REF_CHECK (NODE), 3))
#define TMR_INDEX2(NODE) (TREE_OPERAND (TARGET_MEM_REF_CHECK (NODE), 4))

#define MR_DEPENDENCE_CLIQUE(NODE) \
  (TREE_CHECK2 (NODE, MEM_REF, TARGET_MEM_REF)->base.u.dependence_info.clique)
#define MR_DEPENDENCE_BASE(NODE) \
  (TREE_CHECK2 (NODE, MEM_REF, TARGET_MEM_REF)->base.u.dependence_info.base)

/* The operands of a BIND_EXPR.  */
#define BIND_EXPR_VARS(NODE) (TREE_OPERAND (BIND_EXPR_CHECK (NODE), 0))
#define BIND_EXPR_BODY(NODE) (TREE_OPERAND (BIND_EXPR_CHECK (NODE), 1))
#define BIND_EXPR_BLOCK(NODE) (TREE_OPERAND (BIND_EXPR_CHECK (NODE), 2))

/* GOTO_EXPR accessor. This gives access to the label associated with
   a goto statement.  */
#define GOTO_DESTINATION(NODE)  TREE_OPERAND (GOTO_EXPR_CHECK (NODE), 0)

/* ASM_EXPR accessors. ASM_STRING returns a STRING_CST for the
   instruction (e.g., "mov x, y"). ASM_OUTPUTS, ASM_INPUTS, and
   ASM_CLOBBERS represent the outputs, inputs, and clobbers for the
   statement.  */
#define ASM_STRING(NODE)        TREE_OPERAND (ASM_EXPR_CHECK (NODE), 0)
#define ASM_OUTPUTS(NODE)       TREE_OPERAND (ASM_EXPR_CHECK (NODE), 1)
#define ASM_INPUTS(NODE)        TREE_OPERAND (ASM_EXPR_CHECK (NODE), 2)
#define ASM_CLOBBERS(NODE)      TREE_OPERAND (ASM_EXPR_CHECK (NODE), 3)
#define ASM_LABELS(NODE)	TREE_OPERAND (ASM_EXPR_CHECK (NODE), 4)
/* Nonzero if we want to create an ASM_INPUT instead of an
   ASM_OPERAND with no operands.  */
#define ASM_INPUT_P(NODE) (ASM_EXPR_CHECK (NODE)->base.static_flag)
#define ASM_VOLATILE_P(NODE) (ASM_EXPR_CHECK (NODE)->base.public_flag)
/* Nonzero if we want to consider this asm as minimum length and cost
   for inlining decisions.  */
#define ASM_INLINE_P(NODE) (ASM_EXPR_CHECK (NODE)->base.protected_flag)

/* COND_EXPR accessors.  */
#define COND_EXPR_COND(NODE)	(TREE_OPERAND (COND_EXPR_CHECK (NODE), 0))
#define COND_EXPR_THEN(NODE)	(TREE_OPERAND (COND_EXPR_CHECK (NODE), 1))
#define COND_EXPR_ELSE(NODE)	(TREE_OPERAND (COND_EXPR_CHECK (NODE), 2))

/* Accessors for the chains of recurrences.  */
#define CHREC_LEFT(NODE)          TREE_OPERAND (POLYNOMIAL_CHREC_CHECK (NODE), 0)
#define CHREC_RIGHT(NODE)         TREE_OPERAND (POLYNOMIAL_CHREC_CHECK (NODE), 1)
#define CHREC_VARIABLE(NODE)      POLYNOMIAL_CHREC_CHECK (NODE)->base.u.chrec_var

/* LABEL_EXPR accessor. This gives access to the label associated with
   the given label expression.  */
#define LABEL_EXPR_LABEL(NODE)  TREE_OPERAND (LABEL_EXPR_CHECK (NODE), 0)

/* CATCH_EXPR accessors.  */
#define CATCH_TYPES(NODE)	TREE_OPERAND (CATCH_EXPR_CHECK (NODE), 0)
#define CATCH_BODY(NODE)	TREE_OPERAND (CATCH_EXPR_CHECK (NODE), 1)

/* EH_FILTER_EXPR accessors.  */
#define EH_FILTER_TYPES(NODE)	TREE_OPERAND (EH_FILTER_EXPR_CHECK (NODE), 0)
#define EH_FILTER_FAILURE(NODE)	TREE_OPERAND (EH_FILTER_EXPR_CHECK (NODE), 1)

/* OBJ_TYPE_REF accessors.  */
#define OBJ_TYPE_REF_EXPR(NODE)	  TREE_OPERAND (OBJ_TYPE_REF_CHECK (NODE), 0)
#define OBJ_TYPE_REF_OBJECT(NODE) TREE_OPERAND (OBJ_TYPE_REF_CHECK (NODE), 1)
#define OBJ_TYPE_REF_TOKEN(NODE)  TREE_OPERAND (OBJ_TYPE_REF_CHECK (NODE), 2)

/* ASSERT_EXPR accessors.  */
#define ASSERT_EXPR_VAR(NODE)	TREE_OPERAND (ASSERT_EXPR_CHECK (NODE), 0)
#define ASSERT_EXPR_COND(NODE)	TREE_OPERAND (ASSERT_EXPR_CHECK (NODE), 1)

/* CALL_EXPR accessors.  */
#define CALL_EXPR_FN(NODE) TREE_OPERAND (CALL_EXPR_CHECK (NODE), 1)
#define CALL_EXPR_STATIC_CHAIN(NODE) TREE_OPERAND (CALL_EXPR_CHECK (NODE), 2)
#define CALL_EXPR_ARG(NODE, I) TREE_OPERAND (CALL_EXPR_CHECK (NODE), (I) + 3)
#define call_expr_nargs(NODE) (VL_EXP_OPERAND_LENGTH (NODE) - 3)
#define CALL_EXPR_IFN(NODE) (CALL_EXPR_CHECK (NODE)->base.u.ifn)

/* CALL_EXPR_ARGP returns a pointer to the argument vector for NODE.
   We can't use &CALL_EXPR_ARG (NODE, 0) because that will complain if
   the argument count is zero when checking is enabled.  Instead, do
   the pointer arithmetic to advance past the 3 fixed operands in a
   CALL_EXPR.  That produces a valid pointer to just past the end of the
   operand array, even if it's not valid to dereference it.  */
#define CALL_EXPR_ARGP(NODE) \
  (&(TREE_OPERAND (CALL_EXPR_CHECK (NODE), 0)) + 3)

/* TM directives and accessors.  */
#define TRANSACTION_EXPR_BODY(NODE) \
  TREE_OPERAND (TRANSACTION_EXPR_CHECK (NODE), 0)
#define TRANSACTION_EXPR_OUTER(NODE) \
  (TRANSACTION_EXPR_CHECK (NODE)->base.static_flag)
#define TRANSACTION_EXPR_RELAXED(NODE) \
  (TRANSACTION_EXPR_CHECK (NODE)->base.public_flag)

/* OpenMP and OpenACC directive and clause accessors.  */

/* Generic accessors for OMP nodes that keep the body as operand 0, and clauses
   as operand 1.  */
#define OMP_BODY(NODE) \
  TREE_OPERAND (TREE_RANGE_CHECK (NODE, OACC_PARALLEL, OMP_MASTER), 0)
#define OMP_CLAUSES(NODE) \
  TREE_OPERAND (TREE_RANGE_CHECK (NODE, OACC_PARALLEL, OMP_SCAN), 1)

/* Generic accessors for OMP nodes that keep clauses as operand 0.  */
#define OMP_STANDALONE_CLAUSES(NODE) \
  TREE_OPERAND (TREE_RANGE_CHECK (NODE, OACC_CACHE, OMP_TARGET_EXIT_DATA), 0)

#define OACC_DATA_BODY(NODE) \
  TREE_OPERAND (OACC_DATA_CHECK (NODE), 0)
#define OACC_DATA_CLAUSES(NODE) \
  TREE_OPERAND (OACC_DATA_CHECK (NODE), 1)

#define OACC_HOST_DATA_BODY(NODE) \
  TREE_OPERAND (OACC_HOST_DATA_CHECK (NODE), 0)
#define OACC_HOST_DATA_CLAUSES(NODE) \
  TREE_OPERAND (OACC_HOST_DATA_CHECK (NODE), 1)

#define OACC_CACHE_CLAUSES(NODE) \
  TREE_OPERAND (OACC_CACHE_CHECK (NODE), 0)

#define OACC_DECLARE_CLAUSES(NODE) \
  TREE_OPERAND (OACC_DECLARE_CHECK (NODE), 0)

#define OACC_ENTER_DATA_CLAUSES(NODE) \
  TREE_OPERAND (OACC_ENTER_DATA_CHECK (NODE), 0)

#define OACC_EXIT_DATA_CLAUSES(NODE) \
  TREE_OPERAND (OACC_EXIT_DATA_CHECK (NODE), 0)

#define OACC_UPDATE_CLAUSES(NODE) \
  TREE_OPERAND (OACC_UPDATE_CHECK (NODE), 0)

#define OMP_PARALLEL_BODY(NODE)    TREE_OPERAND (OMP_PARALLEL_CHECK (NODE), 0)
#define OMP_PARALLEL_CLAUSES(NODE) TREE_OPERAND (OMP_PARALLEL_CHECK (NODE), 1)

#define OMP_TASK_BODY(NODE)	   TREE_OPERAND (OMP_TASK_CHECK (NODE), 0)
#define OMP_TASK_CLAUSES(NODE)	   TREE_OPERAND (OMP_TASK_CHECK (NODE), 1)

#define OMP_TASKREG_CHECK(NODE)	  TREE_RANGE_CHECK (NODE, OMP_PARALLEL, OMP_TASK)
#define OMP_TASKREG_BODY(NODE)    TREE_OPERAND (OMP_TASKREG_CHECK (NODE), 0)
#define OMP_TASKREG_CLAUSES(NODE) TREE_OPERAND (OMP_TASKREG_CHECK (NODE), 1)

#define OMP_LOOPING_CHECK(NODE) TREE_RANGE_CHECK (NODE, OMP_FOR, OACC_LOOP)
#define OMP_FOR_BODY(NODE)	   TREE_OPERAND (OMP_LOOPING_CHECK (NODE), 0)
#define OMP_FOR_CLAUSES(NODE)	   TREE_OPERAND (OMP_LOOPING_CHECK (NODE), 1)
#define OMP_FOR_INIT(NODE)	   TREE_OPERAND (OMP_LOOPING_CHECK (NODE), 2)
#define OMP_FOR_COND(NODE)	   TREE_OPERAND (OMP_LOOPING_CHECK (NODE), 3)
#define OMP_FOR_INCR(NODE)	   TREE_OPERAND (OMP_LOOPING_CHECK (NODE), 4)
#define OMP_FOR_PRE_BODY(NODE)	   TREE_OPERAND (OMP_LOOPING_CHECK (NODE), 5)
#define OMP_FOR_ORIG_DECLS(NODE)   TREE_OPERAND (OMP_LOOPING_CHECK (NODE), 6)

#define OMP_SECTIONS_BODY(NODE)    TREE_OPERAND (OMP_SECTIONS_CHECK (NODE), 0)
#define OMP_SECTIONS_CLAUSES(NODE) TREE_OPERAND (OMP_SECTIONS_CHECK (NODE), 1)

#define OMP_SECTION_BODY(NODE)	   TREE_OPERAND (OMP_SECTION_CHECK (NODE), 0)

#define OMP_SINGLE_BODY(NODE)	   TREE_OPERAND (OMP_SINGLE_CHECK (NODE), 0)
#define OMP_SINGLE_CLAUSES(NODE)   TREE_OPERAND (OMP_SINGLE_CHECK (NODE), 1)

#define OMP_MASTER_BODY(NODE)	   TREE_OPERAND (OMP_MASTER_CHECK (NODE), 0)

#define OMP_TASKGROUP_BODY(NODE)   TREE_OPERAND (OMP_TASKGROUP_CHECK (NODE), 0)
#define OMP_TASKGROUP_CLAUSES(NODE) \
  TREE_OPERAND (OMP_TASKGROUP_CHECK (NODE), 1)

#define OMP_ORDERED_BODY(NODE)	   TREE_OPERAND (OMP_ORDERED_CHECK (NODE), 0)
#define OMP_ORDERED_CLAUSES(NODE)  TREE_OPERAND (OMP_ORDERED_CHECK (NODE), 1)

#define OMP_CRITICAL_BODY(NODE)    TREE_OPERAND (OMP_CRITICAL_CHECK (NODE), 0)
#define OMP_CRITICAL_CLAUSES(NODE) TREE_OPERAND (OMP_CRITICAL_CHECK (NODE), 1)
#define OMP_CRITICAL_NAME(NODE)    TREE_OPERAND (OMP_CRITICAL_CHECK (NODE), 2)

#define OMP_TEAMS_BODY(NODE)	   TREE_OPERAND (OMP_TEAMS_CHECK (NODE), 0)
#define OMP_TEAMS_CLAUSES(NODE)	   TREE_OPERAND (OMP_TEAMS_CHECK (NODE), 1)

#define OMP_TARGET_DATA_BODY(NODE) \
  TREE_OPERAND (OMP_TARGET_DATA_CHECK (NODE), 0)
#define OMP_TARGET_DATA_CLAUSES(NODE)\
  TREE_OPERAND (OMP_TARGET_DATA_CHECK (NODE), 1)

#define OMP_TARGET_BODY(NODE)	   TREE_OPERAND (OMP_TARGET_CHECK (NODE), 0)
#define OMP_TARGET_CLAUSES(NODE)   TREE_OPERAND (OMP_TARGET_CHECK (NODE), 1)

#define OMP_TARGET_UPDATE_CLAUSES(NODE)\
  TREE_OPERAND (OMP_TARGET_UPDATE_CHECK (NODE), 0)

#define OMP_TARGET_ENTER_DATA_CLAUSES(NODE)\
  TREE_OPERAND (OMP_TARGET_ENTER_DATA_CHECK (NODE), 0)

#define OMP_TARGET_EXIT_DATA_CLAUSES(NODE)\
  TREE_OPERAND (OMP_TARGET_EXIT_DATA_CHECK (NODE), 0)

#define OMP_SCAN_BODY(NODE)	TREE_OPERAND (OMP_SCAN_CHECK (NODE), 0)
#define OMP_SCAN_CLAUSES(NODE)	TREE_OPERAND (OMP_SCAN_CHECK (NODE), 1)

#define OMP_CLAUSE_SIZE(NODE)						\
  OMP_CLAUSE_OPERAND (OMP_CLAUSE_RANGE_CHECK (OMP_CLAUSE_CHECK (NODE),	\
					      OMP_CLAUSE_FROM,		\
					      OMP_CLAUSE__CACHE_), 1)

#define OMP_CLAUSE_CHAIN(NODE)     TREE_CHAIN (OMP_CLAUSE_CHECK (NODE))
#define OMP_CLAUSE_DECL(NODE)      					\
  OMP_CLAUSE_OPERAND (OMP_CLAUSE_RANGE_CHECK (OMP_CLAUSE_CHECK (NODE),	\
					      OMP_CLAUSE_PRIVATE,	\
					      OMP_CLAUSE__SCANTEMP_), 0)
#define OMP_CLAUSE_HAS_LOCATION(NODE) \
  (LOCATION_LOCUS ((OMP_CLAUSE_CHECK (NODE))->omp_clause.locus)		\
  != UNKNOWN_LOCATION)
#define OMP_CLAUSE_LOCATION(NODE)  (OMP_CLAUSE_CHECK (NODE))->omp_clause.locus

/* True on an OMP_SECTION statement that was the last lexical member.
   This status is meaningful in the implementation of lastprivate.  */
#define OMP_SECTION_LAST(NODE) \
  (OMP_SECTION_CHECK (NODE)->base.private_flag)

/* True on an OMP_PARALLEL statement if it represents an explicit
   combined parallel work-sharing constructs.  */
#define OMP_PARALLEL_COMBINED(NODE) \
  (OMP_PARALLEL_CHECK (NODE)->base.private_flag)

/* True on an OMP_TEAMS statement if it represents an explicit
   combined teams distribute constructs.  */
#define OMP_TEAMS_COMBINED(NODE) \
  (OMP_TEAMS_CHECK (NODE)->base.private_flag)

/* True on an OMP_TARGET statement if it represents explicit
   combined target teams, target parallel or target simd constructs.  */
#define OMP_TARGET_COMBINED(NODE) \
  (OMP_TARGET_CHECK (NODE)->base.private_flag)

/* Memory order for OMP_ATOMIC*.  */
#define OMP_ATOMIC_MEMORY_ORDER(NODE) \
  (TREE_RANGE_CHECK (NODE, OMP_ATOMIC, \
		     OMP_ATOMIC_CAPTURE_NEW)->base.u.omp_atomic_memory_order)

/* True on a PRIVATE clause if its decl is kept around for debugging
   information only and its DECL_VALUE_EXPR is supposed to point
   to what it has been remapped to.  */
#define OMP_CLAUSE_PRIVATE_DEBUG(NODE) \
  (OMP_CLAUSE_SUBCODE_CHECK (NODE, OMP_CLAUSE_PRIVATE)->base.public_flag)

/* True on a PRIVATE clause if ctor needs access to outer region's
   variable.  */
#define OMP_CLAUSE_PRIVATE_OUTER_REF(NODE) \
  TREE_PRIVATE (OMP_CLAUSE_SUBCODE_CHECK (NODE, OMP_CLAUSE_PRIVATE))

/* True if a PRIVATE clause is for a C++ class IV on taskloop construct
   (thus should be private on the outer taskloop and firstprivate on
   task).  */
#define OMP_CLAUSE_PRIVATE_TASKLOOP_IV(NODE) \
  TREE_PROTECTED (OMP_CLAUSE_SUBCODE_CHECK (NODE, OMP_CLAUSE_PRIVATE))

/* True on a FIRSTPRIVATE clause if it has been added implicitly.  */
#define OMP_CLAUSE_FIRSTPRIVATE_IMPLICIT(NODE) \
  (OMP_CLAUSE_SUBCODE_CHECK (NODE, OMP_CLAUSE_FIRSTPRIVATE)->base.public_flag)

/* True on a FIRSTPRIVATE clause if only the reference and not what it refers
   to should be firstprivatized.  */
#define OMP_CLAUSE_FIRSTPRIVATE_NO_REFERENCE(NODE) \
  TREE_PRIVATE (OMP_CLAUSE_SUBCODE_CHECK (NODE, OMP_CLAUSE_FIRSTPRIVATE))

/* True on a LASTPRIVATE clause if a FIRSTPRIVATE clause for the same
   decl is present in the chain.  */
#define OMP_CLAUSE_LASTPRIVATE_FIRSTPRIVATE(NODE) \
  (OMP_CLAUSE_SUBCODE_CHECK (NODE, OMP_CLAUSE_LASTPRIVATE)->base.public_flag)
#define OMP_CLAUSE_LASTPRIVATE_STMT(NODE) \
  OMP_CLAUSE_OPERAND (OMP_CLAUSE_SUBCODE_CHECK (NODE,			\
						OMP_CLAUSE_LASTPRIVATE),\
		      1)
#define OMP_CLAUSE_LASTPRIVATE_GIMPLE_SEQ(NODE) \
  (OMP_CLAUSE_CHECK (NODE))->omp_clause.gimple_reduction_init

/* True if a LASTPRIVATE clause is for a C++ class IV on taskloop or
   loop construct (thus should be lastprivate on the outer taskloop and
   firstprivate on task for the taskloop construct and carefully handled
   for loop construct).  */
#define OMP_CLAUSE_LASTPRIVATE_LOOP_IV(NODE) \
  TREE_PROTECTED (OMP_CLAUSE_SUBCODE_CHECK (NODE, OMP_CLAUSE_LASTPRIVATE))

/* True if a LASTPRIVATE clause has CONDITIONAL: modifier.  */
#define OMP_CLAUSE_LASTPRIVATE_CONDITIONAL(NODE) \
  TREE_PRIVATE (OMP_CLAUSE_SUBCODE_CHECK (NODE, OMP_CLAUSE_LASTPRIVATE))

/* True on a SHARED clause if a FIRSTPRIVATE clause for the same
   decl is present in the chain (this can happen only for taskloop
   with FIRSTPRIVATE/LASTPRIVATE on it originally.  */
#define OMP_CLAUSE_SHARED_FIRSTPRIVATE(NODE) \
  (OMP_CLAUSE_SUBCODE_CHECK (NODE, OMP_CLAUSE_SHARED)->base.public_flag)

/* True on a SHARED clause if a scalar is not modified in the body and
   thus could be optimized as firstprivate.  */
#define OMP_CLAUSE_SHARED_READONLY(NODE) \
  TREE_PRIVATE (OMP_CLAUSE_SUBCODE_CHECK (NODE, OMP_CLAUSE_SHARED))

#define OMP_CLAUSE_IF_MODIFIER(NODE)	\
  (OMP_CLAUSE_SUBCODE_CHECK (NODE, OMP_CLAUSE_IF)->omp_clause.subcode.if_modifier)

#define OMP_CLAUSE_FINAL_EXPR(NODE) \
  OMP_CLAUSE_OPERAND (OMP_CLAUSE_SUBCODE_CHECK (NODE, OMP_CLAUSE_FINAL), 0)
#define OMP_CLAUSE_IF_EXPR(NODE) \
  OMP_CLAUSE_OPERAND (OMP_CLAUSE_SUBCODE_CHECK (NODE, OMP_CLAUSE_IF), 0)
#define OMP_CLAUSE_NUM_THREADS_EXPR(NODE) \
  OMP_CLAUSE_OPERAND (OMP_CLAUSE_SUBCODE_CHECK (NODE, OMP_CLAUSE_NUM_THREADS),0)
#define OMP_CLAUSE_SCHEDULE_CHUNK_EXPR(NODE) \
  OMP_CLAUSE_OPERAND (OMP_CLAUSE_SUBCODE_CHECK (NODE, OMP_CLAUSE_SCHEDULE), 0)
#define OMP_CLAUSE_NUM_TASKS_EXPR(NODE) \
  OMP_CLAUSE_OPERAND (OMP_CLAUSE_SUBCODE_CHECK (NODE, OMP_CLAUSE_NUM_TASKS), 0)
#define OMP_CLAUSE_HINT_EXPR(NODE) \
  OMP_CLAUSE_OPERAND (OMP_CLAUSE_SUBCODE_CHECK (NODE, OMP_CLAUSE_HINT), 0)

#define OMP_CLAUSE_GRAINSIZE_EXPR(NODE) \
  OMP_CLAUSE_OPERAND (OMP_CLAUSE_SUBCODE_CHECK (NODE, OMP_CLAUSE_GRAINSIZE),0)

#define OMP_CLAUSE_PRIORITY_EXPR(NODE) \
  OMP_CLAUSE_OPERAND (OMP_CLAUSE_SUBCODE_CHECK (NODE, OMP_CLAUSE_PRIORITY),0)

/* OpenACC clause expressions  */
#define OMP_CLAUSE_EXPR(NODE, CLAUSE) \
  OMP_CLAUSE_OPERAND (OMP_CLAUSE_SUBCODE_CHECK (NODE, CLAUSE), 0)
#define OMP_CLAUSE_GANG_EXPR(NODE) \
  OMP_CLAUSE_OPERAND ( \
    OMP_CLAUSE_SUBCODE_CHECK (NODE, OMP_CLAUSE_GANG), 0)
#define OMP_CLAUSE_GANG_STATIC_EXPR(NODE) \
  OMP_CLAUSE_OPERAND ( \
    OMP_CLAUSE_SUBCODE_CHECK (NODE, OMP_CLAUSE_GANG), 1)
#define OMP_CLAUSE_ASYNC_EXPR(NODE) \
  OMP_CLAUSE_OPERAND ( \
    OMP_CLAUSE_SUBCODE_CHECK (NODE, OMP_CLAUSE_ASYNC), 0)
#define OMP_CLAUSE_WAIT_EXPR(NODE) \
  OMP_CLAUSE_OPERAND ( \
    OMP_CLAUSE_SUBCODE_CHECK (NODE, OMP_CLAUSE_WAIT), 0)
#define OMP_CLAUSE_VECTOR_EXPR(NODE) \
  OMP_CLAUSE_OPERAND ( \
    OMP_CLAUSE_SUBCODE_CHECK (NODE, OMP_CLAUSE_VECTOR), 0)
#define OMP_CLAUSE_WORKER_EXPR(NODE) \
  OMP_CLAUSE_OPERAND ( \
    OMP_CLAUSE_SUBCODE_CHECK (NODE, OMP_CLAUSE_WORKER), 0)
#define OMP_CLAUSE_NUM_GANGS_EXPR(NODE) \
  OMP_CLAUSE_OPERAND ( \
    OMP_CLAUSE_SUBCODE_CHECK (NODE, OMP_CLAUSE_NUM_GANGS), 0)
#define OMP_CLAUSE_NUM_WORKERS_EXPR(NODE) \
  OMP_CLAUSE_OPERAND ( \
    OMP_CLAUSE_SUBCODE_CHECK (NODE, OMP_CLAUSE_NUM_WORKERS), 0)
#define OMP_CLAUSE_VECTOR_LENGTH_EXPR(NODE) \
  OMP_CLAUSE_OPERAND ( \
    OMP_CLAUSE_SUBCODE_CHECK (NODE, OMP_CLAUSE_VECTOR_LENGTH), 0)

#define OMP_CLAUSE_DEPEND_KIND(NODE) \
  (OMP_CLAUSE_SUBCODE_CHECK (NODE, OMP_CLAUSE_DEPEND)->omp_clause.subcode.depend_kind)

#define OMP_CLAUSE_DEPEND_SINK_NEGATIVE(NODE) \
  TREE_PUBLIC (TREE_LIST_CHECK (NODE))

#define OMP_CLAUSE_MAP_KIND(NODE) \
  ((enum gomp_map_kind) OMP_CLAUSE_SUBCODE_CHECK (NODE, OMP_CLAUSE_MAP)->omp_clause.subcode.map_kind)
#define OMP_CLAUSE_SET_MAP_KIND(NODE, MAP_KIND) \
  (OMP_CLAUSE_SUBCODE_CHECK (NODE, OMP_CLAUSE_MAP)->omp_clause.subcode.map_kind \
   = (unsigned int) (MAP_KIND))

/* Nonzero if this map clause is for array (rather than pointer) based array
   section with zero bias.  Both the non-decl OMP_CLAUSE_MAP and corresponding
   OMP_CLAUSE_MAP with GOMP_MAP_POINTER are marked with this flag.  */
#define OMP_CLAUSE_MAP_ZERO_BIAS_ARRAY_SECTION(NODE) \
  (OMP_CLAUSE_SUBCODE_CHECK (NODE, OMP_CLAUSE_MAP)->base.public_flag)
/* Nonzero if this is a mapped array section, that might need special
   treatment if OMP_CLAUSE_SIZE is zero.  */
#define OMP_CLAUSE_MAP_MAYBE_ZERO_LENGTH_ARRAY_SECTION(NODE) \
  TREE_PROTECTED (OMP_CLAUSE_SUBCODE_CHECK (NODE, OMP_CLAUSE_MAP))
/* Nonzero if this map clause is for an ACC parallel reduction variable.  */
#define OMP_CLAUSE_MAP_IN_REDUCTION(NODE) \
  TREE_PRIVATE (OMP_CLAUSE_SUBCODE_CHECK (NODE, OMP_CLAUSE_MAP))

#define OMP_CLAUSE_PROC_BIND_KIND(NODE) \
  (OMP_CLAUSE_SUBCODE_CHECK (NODE, OMP_CLAUSE_PROC_BIND)->omp_clause.subcode.proc_bind_kind)

#define OMP_CLAUSE_DEVICE_TYPE_KIND(NODE) \
  (OMP_CLAUSE_SUBCODE_CHECK (NODE, OMP_CLAUSE_DEVICE_TYPE)->omp_clause.subcode.device_type_kind)

#define OMP_CLAUSE_COLLAPSE_EXPR(NODE) \
  OMP_CLAUSE_OPERAND (OMP_CLAUSE_SUBCODE_CHECK (NODE, OMP_CLAUSE_COLLAPSE), 0)
#define OMP_CLAUSE_COLLAPSE_ITERVAR(NODE) \
  OMP_CLAUSE_OPERAND (OMP_CLAUSE_SUBCODE_CHECK (NODE, OMP_CLAUSE_COLLAPSE), 1)
#define OMP_CLAUSE_COLLAPSE_COUNT(NODE) \
  OMP_CLAUSE_OPERAND (OMP_CLAUSE_SUBCODE_CHECK (NODE, OMP_CLAUSE_COLLAPSE), 2)

#define OMP_CLAUSE_ORDERED_EXPR(NODE) \
  OMP_CLAUSE_OPERAND (OMP_CLAUSE_SUBCODE_CHECK (NODE, OMP_CLAUSE_ORDERED), 0)

#define OMP_CLAUSE_REDUCTION_CODE(NODE)	\
  (OMP_CLAUSE_RANGE_CHECK (NODE, OMP_CLAUSE_REDUCTION, \
     OMP_CLAUSE_IN_REDUCTION)->omp_clause.subcode.reduction_code)
#define OMP_CLAUSE_REDUCTION_INIT(NODE) \
  OMP_CLAUSE_OPERAND (OMP_CLAUSE_RANGE_CHECK (NODE, OMP_CLAUSE_REDUCTION, \
					      OMP_CLAUSE_IN_REDUCTION), 1)
#define OMP_CLAUSE_REDUCTION_MERGE(NODE) \
  OMP_CLAUSE_OPERAND (OMP_CLAUSE_RANGE_CHECK (NODE, OMP_CLAUSE_REDUCTION, \
					      OMP_CLAUSE_IN_REDUCTION), 2)
#define OMP_CLAUSE_REDUCTION_GIMPLE_INIT(NODE) \
  (OMP_CLAUSE_CHECK (NODE))->omp_clause.gimple_reduction_init
#define OMP_CLAUSE_REDUCTION_GIMPLE_MERGE(NODE) \
  (OMP_CLAUSE_CHECK (NODE))->omp_clause.gimple_reduction_merge
#define OMP_CLAUSE_REDUCTION_PLACEHOLDER(NODE) \
  OMP_CLAUSE_OPERAND (OMP_CLAUSE_RANGE_CHECK (NODE, OMP_CLAUSE_REDUCTION, \
					      OMP_CLAUSE_IN_REDUCTION), 3)
#define OMP_CLAUSE_REDUCTION_DECL_PLACEHOLDER(NODE) \
  OMP_CLAUSE_OPERAND (OMP_CLAUSE_RANGE_CHECK (NODE, OMP_CLAUSE_REDUCTION, \
					      OMP_CLAUSE_IN_REDUCTION), 4)

/* True if a REDUCTION clause may reference the original list item (omp_orig)
   in its OMP_CLAUSE_REDUCTION_{,GIMPLE_}INIT.  */
#define OMP_CLAUSE_REDUCTION_OMP_ORIG_REF(NODE) \
  (OMP_CLAUSE_RANGE_CHECK (NODE, OMP_CLAUSE_REDUCTION, \
			   OMP_CLAUSE_IN_REDUCTION)->base.public_flag)

/* True if a REDUCTION clause has task reduction-modifier.  */
#define OMP_CLAUSE_REDUCTION_TASK(NODE) \
  TREE_PROTECTED (OMP_CLAUSE_SUBCODE_CHECK (NODE, OMP_CLAUSE_REDUCTION))

/* True if a REDUCTION clause has inscan reduction-modifier.  */
#define OMP_CLAUSE_REDUCTION_INSCAN(NODE) \
  TREE_PRIVATE (OMP_CLAUSE_SUBCODE_CHECK (NODE, OMP_CLAUSE_REDUCTION))

/* True if a LINEAR clause doesn't need copy in.  True for iterator vars which
   are always initialized inside of the loop construct, false otherwise.  */
#define OMP_CLAUSE_LINEAR_NO_COPYIN(NODE) \
  (OMP_CLAUSE_SUBCODE_CHECK (NODE, OMP_CLAUSE_LINEAR)->base.public_flag)

/* True if a LINEAR clause doesn't need copy out.  True for iterator vars which
   are declared inside of the simd construct.  */
#define OMP_CLAUSE_LINEAR_NO_COPYOUT(NODE) \
  TREE_PRIVATE (OMP_CLAUSE_SUBCODE_CHECK (NODE, OMP_CLAUSE_LINEAR))

/* True if a LINEAR clause has a stride that is variable.  */
#define OMP_CLAUSE_LINEAR_VARIABLE_STRIDE(NODE) \
  TREE_PROTECTED (OMP_CLAUSE_SUBCODE_CHECK (NODE, OMP_CLAUSE_LINEAR))

/* True if a LINEAR clause is for an array or allocatable variable that
   needs special handling by the frontend.  */
#define OMP_CLAUSE_LINEAR_ARRAY(NODE) \
  (OMP_CLAUSE_SUBCODE_CHECK (NODE, OMP_CLAUSE_LINEAR)->base.deprecated_flag)

#define OMP_CLAUSE_LINEAR_STEP(NODE) \
  OMP_CLAUSE_OPERAND (OMP_CLAUSE_SUBCODE_CHECK (NODE, OMP_CLAUSE_LINEAR), 1)

#define OMP_CLAUSE_LINEAR_STMT(NODE) \
  OMP_CLAUSE_OPERAND (OMP_CLAUSE_SUBCODE_CHECK (NODE, OMP_CLAUSE_LINEAR), 2)

#define OMP_CLAUSE_LINEAR_GIMPLE_SEQ(NODE) \
  (OMP_CLAUSE_CHECK (NODE))->omp_clause.gimple_reduction_init

#define OMP_CLAUSE_LINEAR_KIND(NODE) \
  (OMP_CLAUSE_SUBCODE_CHECK (NODE, OMP_CLAUSE_LINEAR)->omp_clause.subcode.linear_kind)

#define OMP_CLAUSE_ALIGNED_ALIGNMENT(NODE) \
  OMP_CLAUSE_OPERAND (OMP_CLAUSE_SUBCODE_CHECK (NODE, OMP_CLAUSE_ALIGNED), 1)

#define OMP_CLAUSE_NUM_TEAMS_EXPR(NODE) \
  OMP_CLAUSE_OPERAND (OMP_CLAUSE_SUBCODE_CHECK (NODE, OMP_CLAUSE_NUM_TEAMS), 0)

#define OMP_CLAUSE_THREAD_LIMIT_EXPR(NODE) \
  OMP_CLAUSE_OPERAND (OMP_CLAUSE_SUBCODE_CHECK (NODE, \
						OMP_CLAUSE_THREAD_LIMIT), 0)

#define OMP_CLAUSE_DEVICE_ID(NODE) \
  OMP_CLAUSE_OPERAND (OMP_CLAUSE_SUBCODE_CHECK (NODE, OMP_CLAUSE_DEVICE), 0)

#define OMP_CLAUSE_DIST_SCHEDULE_CHUNK_EXPR(NODE) \
  OMP_CLAUSE_OPERAND (OMP_CLAUSE_SUBCODE_CHECK (NODE, \
						OMP_CLAUSE_DIST_SCHEDULE), 0)

#define OMP_CLAUSE_SAFELEN_EXPR(NODE) \
  OMP_CLAUSE_OPERAND (OMP_CLAUSE_SUBCODE_CHECK (NODE, OMP_CLAUSE_SAFELEN), 0)

#define OMP_CLAUSE_SIMDLEN_EXPR(NODE) \
  OMP_CLAUSE_OPERAND (OMP_CLAUSE_SUBCODE_CHECK (NODE, OMP_CLAUSE_SIMDLEN), 0)

#define OMP_CLAUSE__SIMDUID__DECL(NODE) \
  OMP_CLAUSE_OPERAND (OMP_CLAUSE_SUBCODE_CHECK (NODE, OMP_CLAUSE__SIMDUID_), 0)

#define OMP_CLAUSE_SCHEDULE_KIND(NODE) \
  (OMP_CLAUSE_SUBCODE_CHECK (NODE, OMP_CLAUSE_SCHEDULE)->omp_clause.subcode.schedule_kind)

/* True if a SCHEDULE clause has the simd modifier on it.  */
#define OMP_CLAUSE_SCHEDULE_SIMD(NODE) \
  (OMP_CLAUSE_SUBCODE_CHECK (NODE, OMP_CLAUSE_SCHEDULE)->base.public_flag)

#define OMP_CLAUSE_DEFAULT_KIND(NODE) \
  (OMP_CLAUSE_SUBCODE_CHECK (NODE, OMP_CLAUSE_DEFAULT)->omp_clause.subcode.default_kind)

#define OMP_CLAUSE_DEFAULTMAP_KIND(NODE) \
  (OMP_CLAUSE_SUBCODE_CHECK (NODE, OMP_CLAUSE_DEFAULTMAP)->omp_clause.subcode.defaultmap_kind)
#define OMP_CLAUSE_DEFAULTMAP_CATEGORY(NODE) \
  ((enum omp_clause_defaultmap_kind) \
   (OMP_CLAUSE_DEFAULTMAP_KIND (NODE) & OMP_CLAUSE_DEFAULTMAP_CATEGORY_MASK))
#define OMP_CLAUSE_DEFAULTMAP_BEHAVIOR(NODE) \
  ((enum omp_clause_defaultmap_kind) \
   (OMP_CLAUSE_DEFAULTMAP_KIND (NODE) & OMP_CLAUSE_DEFAULTMAP_MASK))
#define OMP_CLAUSE_DEFAULTMAP_SET_KIND(NODE, BEHAVIOR, CATEGORY) \
  (OMP_CLAUSE_DEFAULTMAP_KIND (NODE) \
   = (enum omp_clause_defaultmap_kind) (CATEGORY | BEHAVIOR))

#define OMP_CLAUSE_BIND_KIND(NODE) \
  (OMP_CLAUSE_SUBCODE_CHECK (NODE, OMP_CLAUSE_BIND)->omp_clause.subcode.bind_kind)

#define OMP_CLAUSE_TILE_LIST(NODE) \
  OMP_CLAUSE_OPERAND (OMP_CLAUSE_SUBCODE_CHECK (NODE, OMP_CLAUSE_TILE), 0)
#define OMP_CLAUSE_TILE_ITERVAR(NODE) \
  OMP_CLAUSE_OPERAND (OMP_CLAUSE_SUBCODE_CHECK (NODE, OMP_CLAUSE_TILE), 1)
#define OMP_CLAUSE_TILE_COUNT(NODE) \
  OMP_CLAUSE_OPERAND (OMP_CLAUSE_SUBCODE_CHECK (NODE, OMP_CLAUSE_TILE), 2)

#define OMP_CLAUSE__GRIDDIM__DIMENSION(NODE) \
  (OMP_CLAUSE_SUBCODE_CHECK (NODE, OMP_CLAUSE__GRIDDIM_)\
   ->omp_clause.subcode.dimension)
#define OMP_CLAUSE__GRIDDIM__SIZE(NODE) \
  OMP_CLAUSE_OPERAND (OMP_CLAUSE_SUBCODE_CHECK (NODE, OMP_CLAUSE__GRIDDIM_), 0)
#define OMP_CLAUSE__GRIDDIM__GROUP(NODE) \
  OMP_CLAUSE_OPERAND (OMP_CLAUSE_SUBCODE_CHECK (NODE, OMP_CLAUSE__GRIDDIM_), 1)

/* _CONDTEMP_ holding temporary with iteration count.  */
#define OMP_CLAUSE__CONDTEMP__ITER(NODE) \
  (OMP_CLAUSE_SUBCODE_CHECK (NODE, OMP_CLAUSE__CONDTEMP_)->base.public_flag)

/* _SCANTEMP_ holding temporary with pointer to thread's local array;
   allocation.  */
#define OMP_CLAUSE__SCANTEMP__ALLOC(NODE) \
  (OMP_CLAUSE_SUBCODE_CHECK (NODE, OMP_CLAUSE__SCANTEMP_)->base.public_flag)

/* _SCANTEMP_ holding temporary with a control variable for deallocation;
   one boolean_type_node for test whether alloca was used, another one
   to pass to __builtin_stack_restore or free.  */
#define OMP_CLAUSE__SCANTEMP__CONTROL(NODE) \
  TREE_PRIVATE (OMP_CLAUSE_SUBCODE_CHECK (NODE, OMP_CLAUSE__SCANTEMP_))

/* SSA_NAME accessors.  */

/* Whether SSA_NAME NODE is a virtual operand.  This simply caches the
   information in the underlying SSA_NAME_VAR for efficiency.  */
#define SSA_NAME_IS_VIRTUAL_OPERAND(NODE) \
  SSA_NAME_CHECK (NODE)->base.public_flag

/* Returns the IDENTIFIER_NODE giving the SSA name a name or NULL_TREE
   if there is no name associated with it.  */
#define SSA_NAME_IDENTIFIER(NODE)				\
  (SSA_NAME_CHECK (NODE)->ssa_name.var != NULL_TREE		\
   ? (TREE_CODE ((NODE)->ssa_name.var) == IDENTIFIER_NODE	\
      ? (NODE)->ssa_name.var					\
      : DECL_NAME ((NODE)->ssa_name.var))			\
   : NULL_TREE)

/* Returns the variable being referenced.  This can be NULL_TREE for
   temporaries not associated with any user variable.
   Once released, this is the only field that can be relied upon.  */
#define SSA_NAME_VAR(NODE)					\
  (SSA_NAME_CHECK (NODE)->ssa_name.var == NULL_TREE		\
   || TREE_CODE ((NODE)->ssa_name.var) == IDENTIFIER_NODE	\
   ? NULL_TREE : (NODE)->ssa_name.var)

#define SET_SSA_NAME_VAR_OR_IDENTIFIER(NODE,VAR) \
  do \
    { \
      tree var_ = (VAR); \
      SSA_NAME_CHECK (NODE)->ssa_name.var = var_; \
      SSA_NAME_IS_VIRTUAL_OPERAND (NODE) \
	= (var_ \
	   && TREE_CODE (var_) == VAR_DECL \
	   && VAR_DECL_IS_VIRTUAL_OPERAND (var_)); \
    } \
  while (0)

/* Returns the statement which defines this SSA name.  */
#define SSA_NAME_DEF_STMT(NODE)	SSA_NAME_CHECK (NODE)->ssa_name.def_stmt

/* Returns the SSA version number of this SSA name.  Note that in
   tree SSA, version numbers are not per variable and may be recycled.  */
#define SSA_NAME_VERSION(NODE)	SSA_NAME_CHECK (NODE)->base.u.version

/* Nonzero if this SSA name occurs in an abnormal PHI.  SSA_NAMES are
   never output, so we can safely use the ASM_WRITTEN_FLAG for this
   status bit.  */
#define SSA_NAME_OCCURS_IN_ABNORMAL_PHI(NODE) \
    SSA_NAME_CHECK (NODE)->base.asm_written_flag

/* Nonzero if this SSA_NAME expression is currently on the free list of
   SSA_NAMES.  Using NOTHROW_FLAG seems reasonably safe since throwing
   has no meaning for an SSA_NAME.  */
#define SSA_NAME_IN_FREE_LIST(NODE) \
    SSA_NAME_CHECK (NODE)->base.nothrow_flag

/* Nonzero if this SSA_NAME is the default definition for the
   underlying symbol.  A default SSA name is created for symbol S if
   the very first reference to S in the function is a read operation.
   Default definitions are always created by an empty statement and
   belong to no basic block.  */
#define SSA_NAME_IS_DEFAULT_DEF(NODE) \
    SSA_NAME_CHECK (NODE)->base.default_def_flag

/* Nonzero if this SSA_NAME is known to point to memory that may not
   be written to.  This is set for default defs of function parameters
   that have a corresponding r or R specification in the functions
   fn spec attribute.  This is used by alias analysis.  */
#define SSA_NAME_POINTS_TO_READONLY_MEMORY(NODE) \
    SSA_NAME_CHECK (NODE)->base.deprecated_flag

/* Attributes for SSA_NAMEs for pointer-type variables.  */
#define SSA_NAME_PTR_INFO(N) \
   SSA_NAME_CHECK (N)->ssa_name.info.ptr_info

/* True if SSA_NAME_RANGE_INFO describes an anti-range.  */
#define SSA_NAME_ANTI_RANGE_P(N) \
    SSA_NAME_CHECK (N)->base.static_flag

/* The type of range described by SSA_NAME_RANGE_INFO.  */
#define SSA_NAME_RANGE_TYPE(N) \
    (SSA_NAME_ANTI_RANGE_P (N) ? VR_ANTI_RANGE : VR_RANGE)

/* Value range info attributes for SSA_NAMEs of non pointer-type variables.  */
#define SSA_NAME_RANGE_INFO(N) \
    SSA_NAME_CHECK (N)->ssa_name.info.range_info

/* Return the immediate_use information for an SSA_NAME. */
#define SSA_NAME_IMM_USE_NODE(NODE) SSA_NAME_CHECK (NODE)->ssa_name.imm_uses

#define OMP_CLAUSE_CODE(NODE)					\
	(OMP_CLAUSE_CHECK (NODE))->omp_clause.code

#define OMP_CLAUSE_SET_CODE(NODE, CODE)				\
	((OMP_CLAUSE_CHECK (NODE))->omp_clause.code = (CODE))

#define OMP_CLAUSE_OPERAND(NODE, I)				\
	OMP_CLAUSE_ELT_CHECK (NODE, I)

/* In a BLOCK node.  */
#define BLOCK_VARS(NODE) (BLOCK_CHECK (NODE)->block.vars)
#define BLOCK_NONLOCALIZED_VARS(NODE) \
  (BLOCK_CHECK (NODE)->block.nonlocalized_vars)
#define BLOCK_NUM_NONLOCALIZED_VARS(NODE) \
  vec_safe_length (BLOCK_NONLOCALIZED_VARS (NODE))
#define BLOCK_NONLOCALIZED_VAR(NODE,N) (*BLOCK_NONLOCALIZED_VARS (NODE))[N]
#define BLOCK_SUBBLOCKS(NODE) (BLOCK_CHECK (NODE)->block.subblocks)
#define BLOCK_SUPERCONTEXT(NODE) (BLOCK_CHECK (NODE)->block.supercontext)
#define BLOCK_CHAIN(NODE) (BLOCK_CHECK (NODE)->block.chain)
#define BLOCK_ABSTRACT_ORIGIN(NODE) (BLOCK_CHECK (NODE)->block.abstract_origin)
#define BLOCK_ORIGIN(NODE) \
  (BLOCK_ABSTRACT_ORIGIN(NODE) ? BLOCK_ABSTRACT_ORIGIN(NODE) : (NODE))
#define BLOCK_DIE(NODE) (BLOCK_CHECK (NODE)->block.die)

/* True if BLOCK has the same ranges as its BLOCK_SUPERCONTEXT.  */
#define BLOCK_SAME_RANGE(NODE) (BLOCK_CHECK (NODE)->base.u.bits.nameless_flag)

/* True if BLOCK appears in cold section.  */
#define BLOCK_IN_COLD_SECTION_P(NODE) \
  (BLOCK_CHECK (NODE)->base.u.bits.atomic_flag)

/* An index number for this block.  These values are not guaranteed to
   be unique across functions -- whether or not they are depends on
   the debugging output format in use.  */
#define BLOCK_NUMBER(NODE) (BLOCK_CHECK (NODE)->block.block_num)

/* If block reordering splits a lexical block into discontiguous
   address ranges, we'll make a copy of the original block.

   Note that this is logically distinct from BLOCK_ABSTRACT_ORIGIN.
   In that case, we have one source block that has been replicated
   (through inlining or unrolling) into many logical blocks, and that
   these logical blocks have different physical variables in them.

   In this case, we have one logical block split into several
   non-contiguous address ranges.  Most debug formats can't actually
   represent this idea directly, so we fake it by creating multiple
   logical blocks with the same variables in them.  However, for those
   that do support non-contiguous regions, these allow the original
   logical block to be reconstructed, along with the set of address
   ranges.

   One of the logical block fragments is arbitrarily chosen to be
   the ORIGIN.  The other fragments will point to the origin via
   BLOCK_FRAGMENT_ORIGIN; the origin itself will have this pointer
   be null.  The list of fragments will be chained through
   BLOCK_FRAGMENT_CHAIN from the origin.  */

#define BLOCK_FRAGMENT_ORIGIN(NODE) (BLOCK_CHECK (NODE)->block.fragment_origin)
#define BLOCK_FRAGMENT_CHAIN(NODE) (BLOCK_CHECK (NODE)->block.fragment_chain)

/* For an inlined function, this gives the location where it was called
   from.  This is only set in the top level block, which corresponds to the
   inlined function scope.  This is used in the debug output routines.  */

#define BLOCK_SOURCE_LOCATION(NODE) (BLOCK_CHECK (NODE)->block.locus)

/* This gives the location of the end of the block, useful to attach
   code implicitly generated for outgoing paths.  */

#define BLOCK_SOURCE_END_LOCATION(NODE) (BLOCK_CHECK (NODE)->block.end_locus)

/* Define fields and accessors for nodes representing data types.  */

/* See tree.def for documentation of the use of these fields.
   Look at the documentation of the various ..._TYPE tree codes.

   Note that the type.values, type.minval, and type.maxval fields are
   overloaded and used for different macros in different kinds of types.
   Each macro must check to ensure the tree node is of the proper kind of
   type.  Note also that some of the front-ends also overload these fields,
   so they must be checked as well.  */

#define TYPE_UID(NODE) (TYPE_CHECK (NODE)->type_common.uid)
/* Type size in bits as a tree expression.  Need not be constant
   and may be null.  */
#define TYPE_SIZE(NODE) (TYPE_CHECK (NODE)->type_common.size)
/* Likewise, type size in bytes.  */
#define TYPE_SIZE_UNIT(NODE) (TYPE_CHECK (NODE)->type_common.size_unit)
#define TYPE_POINTER_TO(NODE) (TYPE_CHECK (NODE)->type_common.pointer_to)
#define TYPE_REFERENCE_TO(NODE) (TYPE_CHECK (NODE)->type_common.reference_to)
#define TYPE_PRECISION(NODE) (TYPE_CHECK (NODE)->type_common.precision)
#define TYPE_NAME(NODE) (TYPE_CHECK (NODE)->type_common.name)
#define TYPE_NEXT_VARIANT(NODE) (TYPE_CHECK (NODE)->type_common.next_variant)
#define TYPE_MAIN_VARIANT(NODE) (TYPE_CHECK (NODE)->type_common.main_variant)
#define TYPE_CONTEXT(NODE) (TYPE_CHECK (NODE)->type_common.context)

#define TYPE_MODE_RAW(NODE) (TYPE_CHECK (NODE)->type_common.mode)
#define TYPE_MODE(NODE) \
  (VECTOR_TYPE_P (TYPE_CHECK (NODE)) \
   ? vector_type_mode (NODE) : (NODE)->type_common.mode)
#define SCALAR_TYPE_MODE(NODE) \
  (as_a <scalar_mode> (TYPE_CHECK (NODE)->type_common.mode))
#define SCALAR_INT_TYPE_MODE(NODE) \
  (as_a <scalar_int_mode> (TYPE_CHECK (NODE)->type_common.mode))
#define SCALAR_FLOAT_TYPE_MODE(NODE) \
  (as_a <scalar_float_mode> (TYPE_CHECK (NODE)->type_common.mode))
#define SET_TYPE_MODE(NODE, MODE) \
  (TYPE_CHECK (NODE)->type_common.mode = (MODE))

extern machine_mode element_mode (const_tree);
extern machine_mode vector_type_mode (const_tree);

/* The "canonical" type for this type node, which is used by frontends to
   compare the type for equality with another type.  If two types are
   equal (based on the semantics of the language), then they will have
   equivalent TYPE_CANONICAL entries.

   As a special case, if TYPE_CANONICAL is NULL_TREE, and thus
   TYPE_STRUCTURAL_EQUALITY_P is true, then it cannot
   be used for comparison against other types.  Instead, the type is
   said to require structural equality checks, described in
   TYPE_STRUCTURAL_EQUALITY_P.

   For unqualified aggregate and function types the middle-end relies on
   TYPE_CANONICAL to tell whether two variables can be assigned
   to each other without a conversion.  The middle-end also makes sure
   to assign the same alias-sets to the type partition with equal
   TYPE_CANONICAL of their unqualified variants.  */
#define TYPE_CANONICAL(NODE) (TYPE_CHECK (NODE)->type_common.canonical)
/* Indicates that the type node requires structural equality
   checks.  The compiler will need to look at the composition of the
   type to determine whether it is equal to another type, rather than
   just comparing canonical type pointers.  For instance, we would need
   to look at the return and parameter types of a FUNCTION_TYPE
   node.  */
#define TYPE_STRUCTURAL_EQUALITY_P(NODE) (TYPE_CANONICAL (NODE) == NULL_TREE)
/* Sets the TYPE_CANONICAL field to NULL_TREE, indicating that the
   type node requires structural equality.  */
#define SET_TYPE_STRUCTURAL_EQUALITY(NODE) (TYPE_CANONICAL (NODE) = NULL_TREE)

#define TYPE_IBIT(NODE) (GET_MODE_IBIT (TYPE_MODE (NODE)))
#define TYPE_FBIT(NODE) (GET_MODE_FBIT (TYPE_MODE (NODE)))

/* The (language-specific) typed-based alias set for this type.
   Objects whose TYPE_ALIAS_SETs are different cannot alias each
   other.  If the TYPE_ALIAS_SET is -1, no alias set has yet been
   assigned to this type.  If the TYPE_ALIAS_SET is 0, objects of this
   type can alias objects of any type.  */
#define TYPE_ALIAS_SET(NODE) (TYPE_CHECK (NODE)->type_common.alias_set)

/* Nonzero iff the typed-based alias set for this type has been
   calculated.  */
#define TYPE_ALIAS_SET_KNOWN_P(NODE) \
  (TYPE_CHECK (NODE)->type_common.alias_set != -1)

/* A TREE_LIST of IDENTIFIER nodes of the attributes that apply
   to this type.  */
#define TYPE_ATTRIBUTES(NODE) (TYPE_CHECK (NODE)->type_common.attributes)

/* The alignment necessary for objects of this type.
   The value is an int, measured in bits and must be a power of two.
   We support also an "alignment" of zero.  */
#define TYPE_ALIGN(NODE) \
    (TYPE_CHECK (NODE)->type_common.align \
     ? ((unsigned)1) << ((NODE)->type_common.align - 1) : 0)

/* Specify that TYPE_ALIGN(NODE) is X.  */
#define SET_TYPE_ALIGN(NODE, X) \
    (TYPE_CHECK (NODE)->type_common.align = ffs_hwi (X))

/* 1 if the alignment for this type was requested by "aligned" attribute,
   0 if it is the default for this type.  */
#define TYPE_USER_ALIGN(NODE) (TYPE_CHECK (NODE)->base.u.bits.user_align)

/* The alignment for NODE, in bytes.  */
#define TYPE_ALIGN_UNIT(NODE) (TYPE_ALIGN (NODE) / BITS_PER_UNIT)

/* The minimum alignment necessary for objects of this type without
   warning.  The value is an int, measured in bits.  */
#define TYPE_WARN_IF_NOT_ALIGN(NODE) \
    (TYPE_CHECK (NODE)->type_common.warn_if_not_align \
     ? ((unsigned)1) << ((NODE)->type_common.warn_if_not_align - 1) : 0)

/* Specify that TYPE_WARN_IF_NOT_ALIGN(NODE) is X.  */
#define SET_TYPE_WARN_IF_NOT_ALIGN(NODE, X) \
    (TYPE_CHECK (NODE)->type_common.warn_if_not_align = ffs_hwi (X))

/* If your language allows you to declare types, and you want debug info
   for them, then you need to generate corresponding TYPE_DECL nodes.
   These "stub" TYPE_DECL nodes have no name, and simply point at the
   type node.  You then set the TYPE_STUB_DECL field of the type node
   to point back at the TYPE_DECL node.  This allows the debug routines
   to know that the two nodes represent the same type, so that we only
   get one debug info record for them.  */
#define TYPE_STUB_DECL(NODE) (TREE_CHAIN (TYPE_CHECK (NODE)))

/* In a RECORD_TYPE, UNION_TYPE, QUAL_UNION_TYPE or ARRAY_TYPE, it means
   the type has BLKmode only because it lacks the alignment required for
   its size.  */
#define TYPE_NO_FORCE_BLK(NODE) \
  (TYPE_CHECK (NODE)->type_common.no_force_blk_flag)

/* Nonzero in a type considered volatile as a whole.  */
#define TYPE_VOLATILE(NODE) (TYPE_CHECK (NODE)->base.volatile_flag)

/* Nonzero in a type considered atomic as a whole.  */
#define TYPE_ATOMIC(NODE) (TYPE_CHECK (NODE)->base.u.bits.atomic_flag)

/* Means this type is const-qualified.  */
#define TYPE_READONLY(NODE) (TYPE_CHECK (NODE)->base.readonly_flag)

/* If nonzero, this type is `restrict'-qualified, in the C sense of
   the term.  */
#define TYPE_RESTRICT(NODE) (TYPE_CHECK (NODE)->type_common.restrict_flag)

/* If nonzero, type's name shouldn't be emitted into debug info.  */
#define TYPE_NAMELESS(NODE) (TYPE_CHECK (NODE)->base.u.bits.nameless_flag)

/* The address space the type is in.  */
#define TYPE_ADDR_SPACE(NODE) (TYPE_CHECK (NODE)->base.u.bits.address_space)

/* Encode/decode the named memory support as part of the qualifier.  If more
   than 8 qualifiers are added, these macros need to be adjusted.  */
#define ENCODE_QUAL_ADDR_SPACE(NUM) ((NUM & 0xFF) << 8)
#define DECODE_QUAL_ADDR_SPACE(X) (((X) >> 8) & 0xFF)

/* Return all qualifiers except for the address space qualifiers.  */
#define CLEAR_QUAL_ADDR_SPACE(X) ((X) & ~0xFF00)

/* Only keep the address space out of the qualifiers and discard the other
   qualifiers.  */
#define KEEP_QUAL_ADDR_SPACE(X) ((X) & 0xFF00)

/* The set of type qualifiers for this type.  */
#define TYPE_QUALS(NODE)					\
  ((int) ((TYPE_READONLY (NODE) * TYPE_QUAL_CONST)		\
	  | (TYPE_VOLATILE (NODE) * TYPE_QUAL_VOLATILE)		\
	  | (TYPE_ATOMIC (NODE) * TYPE_QUAL_ATOMIC)		\
	  | (TYPE_RESTRICT (NODE) * TYPE_QUAL_RESTRICT)		\
	  | (ENCODE_QUAL_ADDR_SPACE (TYPE_ADDR_SPACE (NODE)))))

/* The same as TYPE_QUALS without the address space qualifications.  */
#define TYPE_QUALS_NO_ADDR_SPACE(NODE)				\
  ((int) ((TYPE_READONLY (NODE) * TYPE_QUAL_CONST)		\
	  | (TYPE_VOLATILE (NODE) * TYPE_QUAL_VOLATILE)		\
	  | (TYPE_ATOMIC (NODE) * TYPE_QUAL_ATOMIC)		\
	  | (TYPE_RESTRICT (NODE) * TYPE_QUAL_RESTRICT)))

/* The same as TYPE_QUALS without the address space and atomic 
   qualifications.  */
#define TYPE_QUALS_NO_ADDR_SPACE_NO_ATOMIC(NODE)		\
  ((int) ((TYPE_READONLY (NODE) * TYPE_QUAL_CONST)		\
	  | (TYPE_VOLATILE (NODE) * TYPE_QUAL_VOLATILE)		\
	  | (TYPE_RESTRICT (NODE) * TYPE_QUAL_RESTRICT)))

/* These flags are available for each language front end to use internally.  */
#define TYPE_LANG_FLAG_0(NODE) (TYPE_CHECK (NODE)->type_common.lang_flag_0)
#define TYPE_LANG_FLAG_1(NODE) (TYPE_CHECK (NODE)->type_common.lang_flag_1)
#define TYPE_LANG_FLAG_2(NODE) (TYPE_CHECK (NODE)->type_common.lang_flag_2)
#define TYPE_LANG_FLAG_3(NODE) (TYPE_CHECK (NODE)->type_common.lang_flag_3)
#define TYPE_LANG_FLAG_4(NODE) (TYPE_CHECK (NODE)->type_common.lang_flag_4)
#define TYPE_LANG_FLAG_5(NODE) (TYPE_CHECK (NODE)->type_common.lang_flag_5)
#define TYPE_LANG_FLAG_6(NODE) (TYPE_CHECK (NODE)->type_common.lang_flag_6)
#define TYPE_LANG_FLAG_7(NODE) (TYPE_CHECK (NODE)->type_common.lang_flag_7)

/* Used to keep track of visited nodes in tree traversals.  This is set to
   0 by copy_node and make_node.  */
#define TREE_VISITED(NODE) ((NODE)->base.visited)

/* If set in an ARRAY_TYPE, indicates a string type (for languages
   that distinguish string from array of char).
   If set in a INTEGER_TYPE, indicates a character type.  */
#define TYPE_STRING_FLAG(NODE) \
	(ARRAY_OR_INTEGER_TYPE_CHECK (NODE)->type_common.string_flag)

/* If set for RECORD_TYPE or UNION_TYPE it indicates that the type conforms
   to the C++ one definition rule.  This is used for LTO canonical type
   computation.  */
#define TYPE_CXX_ODR_P(NODE) \
	(RECORD_OR_UNION_CHECK (NODE)->type_common.string_flag)

/* Nonzero in a VECTOR_TYPE if the frontends should not emit warnings
   about missing conversions to other vector types of the same size.  */
#define TYPE_VECTOR_OPAQUE(NODE) \
  (VECTOR_TYPE_CHECK (NODE)->base.default_def_flag)

/* Indicates that objects of this type must be initialized by calling a
   function when they are created.  */
#define TYPE_NEEDS_CONSTRUCTING(NODE) \
  (TYPE_CHECK (NODE)->type_common.needs_constructing_flag)

/* Indicates that a UNION_TYPE object should be passed the same way that
   the first union alternative would be passed, or that a RECORD_TYPE
   object should be passed the same way that the first (and only) member
   would be passed.  */
#define TYPE_TRANSPARENT_AGGR(NODE) \
  (RECORD_OR_UNION_CHECK (NODE)->type_common.transparent_aggr_flag)

/* For an ARRAY_TYPE, indicates that it is not permitted to take the
   address of a component of the type.  This is the counterpart of
   DECL_NONADDRESSABLE_P for arrays, see the definition of this flag.  */
#define TYPE_NONALIASED_COMPONENT(NODE) \
  (ARRAY_TYPE_CHECK (NODE)->type_common.transparent_aggr_flag)

/* For an ARRAY_TYPE, a RECORD_TYPE, a UNION_TYPE or a QUAL_UNION_TYPE
   whether the array is typeless storage or the type contains a member
   with this flag set.  Such types are exempt from type-based alias
   analysis.  For ARRAY_TYPEs with AGGREGATE_TYPE_P element types
   the flag should be inherited from the element type, can change
   when type is finalized and because of that should not be used in
   type hashing.  For ARRAY_TYPEs with non-AGGREGATE_TYPE_P element types
   the flag should not be changed after the array is created and should
   be used in type hashing.  */
#define TYPE_TYPELESS_STORAGE(NODE) \
  (TREE_CHECK4 (NODE, RECORD_TYPE, UNION_TYPE, QUAL_UNION_TYPE, \
		ARRAY_TYPE)->type_common.typeless_storage)

/* Indicated that objects of this type should be laid out in as
   compact a way as possible.  */
#define TYPE_PACKED(NODE) (TYPE_CHECK (NODE)->base.u.bits.packed_flag)

/* Used by type_contains_placeholder_p to avoid recomputation.
   Values are: 0 (unknown), 1 (false), 2 (true).  Never access
   this field directly.  */
#define TYPE_CONTAINS_PLACEHOLDER_INTERNAL(NODE) \
  (TYPE_CHECK (NODE)->type_common.contains_placeholder_bits)

/* Nonzero if RECORD_TYPE represents a final derivation of class.  */
#define TYPE_FINAL_P(NODE) \
  (RECORD_OR_UNION_CHECK (NODE)->base.default_def_flag)

/* The debug output functions use the symtab union field to store
   information specific to the debugging format.  The different debug
   output hooks store different types in the union field.  These three
   macros are used to access different fields in the union.  The debug
   hooks are responsible for consistently using only a specific
   macro.  */

/* Symtab field as an integer.  Used by stabs generator in dbxout.c to
   hold the type's number in the generated stabs.  */
#define TYPE_SYMTAB_ADDRESS(NODE) \
  (TYPE_CHECK (NODE)->type_common.symtab.address)

/* Symtab field as a pointer to a DWARF DIE.  Used by DWARF generator
   in dwarf2out.c to point to the DIE generated for the type.  */
#define TYPE_SYMTAB_DIE(NODE) \
  (TYPE_CHECK (NODE)->type_common.symtab.die)

/* The garbage collector needs to know the interpretation of the
   symtab field.  These constants represent the different types in the
   union.  */

#define TYPE_SYMTAB_IS_ADDRESS (0)
#define TYPE_SYMTAB_IS_DIE (1)

#define TYPE_LANG_SPECIFIC(NODE) \
  (TYPE_CHECK (NODE)->type_with_lang_specific.lang_specific)

#define TYPE_VALUES(NODE) (ENUMERAL_TYPE_CHECK (NODE)->type_non_common.values)
#define TYPE_DOMAIN(NODE) (ARRAY_TYPE_CHECK (NODE)->type_non_common.values)
#define TYPE_FIELDS(NODE)				\
  (RECORD_OR_UNION_CHECK (NODE)->type_non_common.values)
#define TYPE_CACHED_VALUES(NODE) (TYPE_CHECK (NODE)->type_non_common.values)
#define TYPE_ARG_TYPES(NODE)				\
  (FUNC_OR_METHOD_CHECK (NODE)->type_non_common.values)
#define TYPE_VALUES_RAW(NODE) (TYPE_CHECK (NODE)->type_non_common.values)

#define TYPE_MIN_VALUE(NODE)				\
  (NUMERICAL_TYPE_CHECK (NODE)->type_non_common.minval)
#define TYPE_NEXT_PTR_TO(NODE)				\
  (POINTER_TYPE_CHECK (NODE)->type_non_common.minval)
#define TYPE_NEXT_REF_TO(NODE)				\
  (REFERENCE_TYPE_CHECK (NODE)->type_non_common.minval)
#define TYPE_VFIELD(NODE)				\
  (RECORD_OR_UNION_CHECK (NODE)->type_non_common.minval)
#define TYPE_MIN_VALUE_RAW(NODE) (TYPE_CHECK (NODE)->type_non_common.minval)

#define TYPE_MAX_VALUE(NODE) \
  (NUMERICAL_TYPE_CHECK (NODE)->type_non_common.maxval)
#define TYPE_METHOD_BASETYPE(NODE)			\
  (FUNC_OR_METHOD_CHECK (NODE)->type_non_common.maxval)
#define TYPE_OFFSET_BASETYPE(NODE)			\
  (OFFSET_TYPE_CHECK (NODE)->type_non_common.maxval)
/* If non-NULL, this is an upper bound of the size (in bytes) of an
   object of the given ARRAY_TYPE_NON_COMMON.  This allows temporaries to be
   allocated.  */
#define TYPE_ARRAY_MAX_SIZE(ARRAY_TYPE) \
  (ARRAY_TYPE_CHECK (ARRAY_TYPE)->type_non_common.maxval)
#define TYPE_MAX_VALUE_RAW(NODE) (TYPE_CHECK (NODE)->type_non_common.maxval)
/* For record and union types, information about this type, as a base type
   for itself.  */
#define TYPE_BINFO(NODE) (RECORD_OR_UNION_CHECK (NODE)->type_non_common.maxval)

/* For types, used in a language-dependent way.  */
#define TYPE_LANG_SLOT_1(NODE) \
  (TYPE_CHECK (NODE)->type_non_common.lang_1)

/* Define accessor macros for information about type inheritance
   and basetypes.

   A "basetype" means a particular usage of a data type for inheritance
   in another type.  Each such basetype usage has its own "binfo"
   object to describe it.  The binfo object is a TREE_VEC node.

   Inheritance is represented by the binfo nodes allocated for a
   given type.  For example, given types C and D, such that D is
   inherited by C, 3 binfo nodes will be allocated: one for describing
   the binfo properties of C, similarly one for D, and one for
   describing the binfo properties of D as a base type for C.
   Thus, given a pointer to class C, one can get a pointer to the binfo
   of D acting as a basetype for C by looking at C's binfo's basetypes.  */

/* BINFO specific flags.  */

/* Nonzero means that the derivation chain is via a `virtual' declaration.  */
#define BINFO_VIRTUAL_P(NODE) (TREE_BINFO_CHECK (NODE)->base.static_flag)

/* Flags for language dependent use.  */
#define BINFO_FLAG_0(NODE) TREE_LANG_FLAG_0 (TREE_BINFO_CHECK (NODE))
#define BINFO_FLAG_1(NODE) TREE_LANG_FLAG_1 (TREE_BINFO_CHECK (NODE))
#define BINFO_FLAG_2(NODE) TREE_LANG_FLAG_2 (TREE_BINFO_CHECK (NODE))
#define BINFO_FLAG_3(NODE) TREE_LANG_FLAG_3 (TREE_BINFO_CHECK (NODE))
#define BINFO_FLAG_4(NODE) TREE_LANG_FLAG_4 (TREE_BINFO_CHECK (NODE))
#define BINFO_FLAG_5(NODE) TREE_LANG_FLAG_5 (TREE_BINFO_CHECK (NODE))
#define BINFO_FLAG_6(NODE) TREE_LANG_FLAG_6 (TREE_BINFO_CHECK (NODE))

/* The actual data type node being inherited in this basetype.  */
#define BINFO_TYPE(NODE) TREE_TYPE (TREE_BINFO_CHECK (NODE))

/* The offset where this basetype appears in its containing type.
   BINFO_OFFSET slot holds the offset (in bytes)
   from the base of the complete object to the base of the part of the
   object that is allocated on behalf of this `type'.
   This is always 0 except when there is multiple inheritance.  */

#define BINFO_OFFSET(NODE) (TREE_BINFO_CHECK (NODE)->binfo.offset)
#define BINFO_OFFSET_ZEROP(NODE) (integer_zerop (BINFO_OFFSET (NODE)))

/* The virtual function table belonging to this basetype.  Virtual
   function tables provide a mechanism for run-time method dispatching.
   The entries of a virtual function table are language-dependent.  */

#define BINFO_VTABLE(NODE) (TREE_BINFO_CHECK (NODE)->binfo.vtable)

/* The virtual functions in the virtual function table.  This is
   a TREE_LIST that is used as an initial approximation for building
   a virtual function table for this basetype.  */
#define BINFO_VIRTUALS(NODE) (TREE_BINFO_CHECK (NODE)->binfo.virtuals)

/* A vector of binfos for the direct basetypes inherited by this
   basetype.

   If this basetype describes type D as inherited in C, and if the
   basetypes of D are E and F, then this vector contains binfos for
   inheritance of E and F by C.  */
#define BINFO_BASE_BINFOS(NODE) (&TREE_BINFO_CHECK (NODE)->binfo.base_binfos)

/* The number of basetypes for NODE.  */
#define BINFO_N_BASE_BINFOS(NODE) (BINFO_BASE_BINFOS (NODE)->length ())

/* Accessor macro to get to the Nth base binfo of this binfo.  */
#define BINFO_BASE_BINFO(NODE,N) \
 ((*BINFO_BASE_BINFOS (NODE))[(N)])
#define BINFO_BASE_ITERATE(NODE,N,B) \
 (BINFO_BASE_BINFOS (NODE)->iterate ((N), &(B)))
#define BINFO_BASE_APPEND(NODE,T) \
 (BINFO_BASE_BINFOS (NODE)->quick_push ((T)))

/* For a BINFO record describing a virtual base class, i.e., one where
   TREE_VIA_VIRTUAL is set, this field assists in locating the virtual
   base.  The actual contents are language-dependent.  In the C++
   front-end this field is an INTEGER_CST giving an offset into the
   vtable where the offset to the virtual base can be found.  */
#define BINFO_VPTR_FIELD(NODE) (TREE_BINFO_CHECK (NODE)->binfo.vptr_field)

/* Indicates the accesses this binfo has to its bases. The values are
   access_public_node, access_protected_node or access_private_node.
   If this array is not present, public access is implied.  */
#define BINFO_BASE_ACCESSES(NODE) \
  (TREE_BINFO_CHECK (NODE)->binfo.base_accesses)

#define BINFO_BASE_ACCESS(NODE,N) \
  (*BINFO_BASE_ACCESSES (NODE))[(N)]
#define BINFO_BASE_ACCESS_APPEND(NODE,T) \
  BINFO_BASE_ACCESSES (NODE)->quick_push ((T))

/* The index in the VTT where this subobject's sub-VTT can be found.
   NULL_TREE if there is no sub-VTT.  */
#define BINFO_SUBVTT_INDEX(NODE) (TREE_BINFO_CHECK (NODE)->binfo.vtt_subvtt)

/* The index in the VTT where the vptr for this subobject can be
   found.  NULL_TREE if there is no secondary vptr in the VTT.  */
#define BINFO_VPTR_INDEX(NODE) (TREE_BINFO_CHECK (NODE)->binfo.vtt_vptr)

/* The BINFO_INHERITANCE_CHAIN points at the binfo for the base
   inheriting this base for non-virtual bases. For virtual bases it
   points either to the binfo for which this is a primary binfo, or to
   the binfo of the most derived type.  */
#define BINFO_INHERITANCE_CHAIN(NODE) \
	(TREE_BINFO_CHECK (NODE)->binfo.inheritance)


/* Define fields and accessors for nodes representing declared names.  */

/* Nonzero if DECL represents an SSA name or a variable that can possibly
   have an associated SSA name.  */
#define SSA_VAR_P(DECL)							\
	(TREE_CODE (DECL) == VAR_DECL					\
	 || TREE_CODE (DECL) == PARM_DECL				\
	 || TREE_CODE (DECL) == RESULT_DECL				\
	 || TREE_CODE (DECL) == SSA_NAME)


#define DECL_CHAIN(NODE) (TREE_CHAIN (DECL_MINIMAL_CHECK (NODE)))

/* This is the name of the object as written by the user.
   It is an IDENTIFIER_NODE.  */
#define DECL_NAME(NODE) (DECL_MINIMAL_CHECK (NODE)->decl_minimal.name)

/* The IDENTIFIER_NODE associated with the TYPE_NAME field.  */
#define TYPE_IDENTIFIER(NODE) \
  (TYPE_NAME (NODE) && DECL_P (TYPE_NAME (NODE)) \
   ? DECL_NAME (TYPE_NAME (NODE)) : TYPE_NAME (NODE))

/* Every ..._DECL node gets a unique number.  */
#define DECL_UID(NODE) (DECL_MINIMAL_CHECK (NODE)->decl_minimal.uid)

/* DEBUG_EXPR_DECLs get negative UID numbers, to catch erroneous
   uses.  */
#define DEBUG_TEMP_UID(NODE) (-DECL_UID (TREE_CHECK ((NODE), DEBUG_EXPR_DECL)))

/* Every ..._DECL node gets a unique number that stays the same even
   when the decl is copied by the inliner once it is set.  */
#define DECL_PT_UID(NODE) \
  (DECL_COMMON_CHECK (NODE)->decl_common.pt_uid == -1u \
   ? (NODE)->decl_minimal.uid : (NODE)->decl_common.pt_uid)
/* Initialize the ..._DECL node pt-uid to the decls uid.  */
#define SET_DECL_PT_UID(NODE, UID) \
  (DECL_COMMON_CHECK (NODE)->decl_common.pt_uid = (UID))
/* Whether the ..._DECL node pt-uid has been initialized and thus needs to
   be preserved when copyin the decl.  */
#define DECL_PT_UID_SET_P(NODE) \
  (DECL_COMMON_CHECK (NODE)->decl_common.pt_uid != -1u)

/* These two fields describe where in the source code the declaration
   was.  If the declaration appears in several places (as for a C
   function that is declared first and then defined later), this
   information should refer to the definition.  */
#define DECL_SOURCE_LOCATION(NODE) \
  (DECL_MINIMAL_CHECK (NODE)->decl_minimal.locus)
#define DECL_SOURCE_FILE(NODE) LOCATION_FILE (DECL_SOURCE_LOCATION (NODE))
#define DECL_SOURCE_LINE(NODE) LOCATION_LINE (DECL_SOURCE_LOCATION (NODE))
#define DECL_SOURCE_COLUMN(NODE) LOCATION_COLUMN (DECL_SOURCE_LOCATION (NODE))
/* This accessor returns TRUE if the decl it operates on was created
   by a front-end or back-end rather than by user code.  In this case
   builtin-ness is indicated by source location.  */
#define DECL_IS_BUILTIN(DECL) \
  (LOCATION_LOCUS (DECL_SOURCE_LOCATION (DECL)) <= BUILTINS_LOCATION)

/*  For FIELD_DECLs, this is the RECORD_TYPE, UNION_TYPE, or
    QUAL_UNION_TYPE node that the field is a member of.  For VAR_DECL,
    PARM_DECL, FUNCTION_DECL, LABEL_DECL, RESULT_DECL, and CONST_DECL
    nodes, this points to either the FUNCTION_DECL for the containing
    function, the RECORD_TYPE or UNION_TYPE for the containing type, or
    NULL_TREE or a TRANSLATION_UNIT_DECL if the given decl has "file
    scope".  In particular, for VAR_DECLs which are virtual table pointers
    (they have DECL_VIRTUAL set), we use DECL_CONTEXT to determine the type
    they belong to.  */
#define DECL_CONTEXT(NODE) (DECL_MINIMAL_CHECK (NODE)->decl_minimal.context)
#define DECL_FIELD_CONTEXT(NODE) \
  (FIELD_DECL_CHECK (NODE)->decl_minimal.context)

/* If nonzero, decl's name shouldn't be emitted into debug info.  */
#define DECL_NAMELESS(NODE) (DECL_MINIMAL_CHECK (NODE)->base.u.bits.nameless_flag)

/* For any sort of a ..._DECL node, this points to the original (abstract)
   decl node which this decl is an inlined/cloned instance of, or else it
   is NULL indicating that this decl is not an instance of some other decl.

   The C front-end also uses this in a nested declaration of an inline
   function, to point back to the definition.  */
#define DECL_ABSTRACT_ORIGIN(NODE) \
  (DECL_COMMON_CHECK (NODE)->decl_common.abstract_origin)

/* Like DECL_ABSTRACT_ORIGIN, but returns NODE if there's no abstract
   origin.  This is useful when setting the DECL_ABSTRACT_ORIGIN.  */
#define DECL_ORIGIN(NODE) \
  (DECL_ABSTRACT_ORIGIN (NODE) ? DECL_ABSTRACT_ORIGIN (NODE) : (NODE))

/* Nonzero for any sort of ..._DECL node means this decl node represents an
   inline instance of some original (abstract) decl from an inline function;
   suppress any warnings about shadowing some other variable.  FUNCTION_DECL
   nodes can also have their abstract origin set to themselves.  */
#define DECL_FROM_INLINE(NODE) \
  (DECL_ABSTRACT_ORIGIN (NODE) != NULL_TREE \
   && DECL_ABSTRACT_ORIGIN (NODE) != (NODE))

/* In a DECL this is the field where attributes are stored.  */
#define DECL_ATTRIBUTES(NODE) \
  (DECL_COMMON_CHECK (NODE)->decl_common.attributes)

/* For a FUNCTION_DECL, holds the tree of BINDINGs.
   For a TRANSLATION_UNIT_DECL, holds the namespace's BLOCK.
   For a VAR_DECL, holds the initial value.
   For a PARM_DECL, used for DECL_ARG_TYPE--default
   values for parameters are encoded in the type of the function,
   not in the PARM_DECL slot.
   For a FIELD_DECL, this is used for enumeration values and the C
   frontend uses it for temporarily storing bitwidth of bitfields.

   ??? Need to figure out some way to check this isn't a PARM_DECL.  */
#define DECL_INITIAL(NODE) (DECL_COMMON_CHECK (NODE)->decl_common.initial)

/* Holds the size of the datum, in bits, as a tree expression.
   Need not be constant and may be null.  */
#define DECL_SIZE(NODE) (DECL_COMMON_CHECK (NODE)->decl_common.size)
/* Likewise for the size in bytes.  */
#define DECL_SIZE_UNIT(NODE) (DECL_COMMON_CHECK (NODE)->decl_common.size_unit)
/* Returns the alignment required for the datum, in bits.  It must
   be a power of two, but an "alignment" of zero is supported
   (e.g. as "uninitialized" sentinel).  */
#define DECL_ALIGN(NODE) \
    (DECL_COMMON_CHECK (NODE)->decl_common.align \
     ? ((unsigned)1) << ((NODE)->decl_common.align - 1) : 0)
/* Specify that DECL_ALIGN(NODE) is X.  */
#define SET_DECL_ALIGN(NODE, X) \
    (DECL_COMMON_CHECK (NODE)->decl_common.align = ffs_hwi (X))

/* The minimum alignment necessary for the datum, in bits, without
   warning.  */
#define DECL_WARN_IF_NOT_ALIGN(NODE) \
    (DECL_COMMON_CHECK (NODE)->decl_common.warn_if_not_align \
     ? ((unsigned)1) << ((NODE)->decl_common.warn_if_not_align - 1) : 0)

/* Specify that DECL_WARN_IF_NOT_ALIGN(NODE) is X.  */
#define SET_DECL_WARN_IF_NOT_ALIGN(NODE, X) \
    (DECL_COMMON_CHECK (NODE)->decl_common.warn_if_not_align = ffs_hwi (X))

/* The alignment of NODE, in bytes.  */
#define DECL_ALIGN_UNIT(NODE) (DECL_ALIGN (NODE) / BITS_PER_UNIT)
/* Set if the alignment of this DECL has been set by the user, for
   example with an 'aligned' attribute.  */
#define DECL_USER_ALIGN(NODE) \
  (DECL_COMMON_CHECK (NODE)->base.u.bits.user_align)
/* Holds the machine mode corresponding to the declaration of a variable or
   field.  Always equal to TYPE_MODE (TREE_TYPE (decl)) except for a
   FIELD_DECL.  */
#define DECL_MODE(NODE) (DECL_COMMON_CHECK (NODE)->decl_common.mode)
#define SET_DECL_MODE(NODE, MODE) \
  (DECL_COMMON_CHECK (NODE)->decl_common.mode = (MODE))

/* For FUNCTION_DECL, if it is built-in, this identifies which built-in
   operation it is.  This is only intended for low-level accesses;
   normally DECL_FUNCTION_CODE, DECL_FE_FUNCTION_CODE or DECL_MD_FUNCTION
   should be used instead.  */
#define DECL_UNCHECKED_FUNCTION_CODE(NODE) \
  (FUNCTION_DECL_CHECK (NODE)->function_decl.function_code)

/* Test if FCODE is a function code for an alloca operation.  */
#define ALLOCA_FUNCTION_CODE_P(FCODE)				\
  ((FCODE) == BUILT_IN_ALLOCA					\
   || (FCODE) == BUILT_IN_ALLOCA_WITH_ALIGN			\
   || (FCODE) == BUILT_IN_ALLOCA_WITH_ALIGN_AND_MAX)

/* Generate case for an alloca operation.  */
#define CASE_BUILT_IN_ALLOCA			\
  case BUILT_IN_ALLOCA:				\
  case BUILT_IN_ALLOCA_WITH_ALIGN:		\
  case BUILT_IN_ALLOCA_WITH_ALIGN_AND_MAX

#define DECL_FUNCTION_PERSONALITY(NODE) \
  (FUNCTION_DECL_CHECK (NODE)->function_decl.personality)

/* Nonzero for a given ..._DECL node means that the name of this node should
   be ignored for symbolic debug purposes.  For a TYPE_DECL, this means that
   the associated type should be ignored.  For a FUNCTION_DECL, the body of
   the function should also be ignored.  */
#define DECL_IGNORED_P(NODE) \
  (DECL_COMMON_CHECK (NODE)->decl_common.ignored_flag)

/* Nonzero for a given ..._DECL node means that this node represents an
   "abstract instance" of the given declaration (e.g. in the original
   declaration of an inline function).  When generating symbolic debugging
   information, we mustn't try to generate any address information for nodes
   marked as "abstract instances" because we don't actually generate
   any code or allocate any data space for such instances.  */
#define DECL_ABSTRACT_P(NODE) \
  (DECL_COMMON_CHECK (NODE)->decl_common.abstract_flag)

/* Language-specific decl information.  */
#define DECL_LANG_SPECIFIC(NODE) \
  (DECL_COMMON_CHECK (NODE)->decl_common.lang_specific)

/* In a VAR_DECL or FUNCTION_DECL, nonzero means external reference:
   do not allocate storage, and refer to a definition elsewhere.  Note that
   this does not necessarily imply the entity represented by NODE
   has no program source-level definition in this translation unit.  For
   example, for a FUNCTION_DECL, DECL_SAVED_TREE may be non-NULL and
   DECL_EXTERNAL may be true simultaneously; that can be the case for
   a C99 "extern inline" function.  */
#define DECL_EXTERNAL(NODE) (DECL_COMMON_CHECK (NODE)->decl_common.decl_flag_1)

/* Nonzero in a ..._DECL means this variable is ref'd from a nested function.
   For VAR_DECL nodes, PARM_DECL nodes, and FUNCTION_DECL nodes.

   For LABEL_DECL nodes, nonzero if nonlocal gotos to the label are permitted.

   Also set in some languages for variables, etc., outside the normal
   lexical scope, such as class instance variables.  */
#define DECL_NONLOCAL(NODE) \
  (DECL_COMMON_CHECK (NODE)->decl_common.nonlocal_flag)

/* Used in VAR_DECLs to indicate that the variable is a vtable.
   Used in FIELD_DECLs for vtable pointers.
   Used in FUNCTION_DECLs to indicate that the function is virtual.  */
#define DECL_VIRTUAL_P(NODE) \
  (DECL_COMMON_CHECK (NODE)->decl_common.virtual_flag)

/* Used to indicate that this DECL represents a compiler-generated entity.  */
#define DECL_ARTIFICIAL(NODE) \
  (DECL_COMMON_CHECK (NODE)->decl_common.artificial_flag)

/* Additional flags for language-specific uses.  */
#define DECL_LANG_FLAG_0(NODE) \
  (DECL_COMMON_CHECK (NODE)->decl_common.lang_flag_0)
#define DECL_LANG_FLAG_1(NODE) \
  (DECL_COMMON_CHECK (NODE)->decl_common.lang_flag_1)
#define DECL_LANG_FLAG_2(NODE) \
  (DECL_COMMON_CHECK (NODE)->decl_common.lang_flag_2)
#define DECL_LANG_FLAG_3(NODE) \
  (DECL_COMMON_CHECK (NODE)->decl_common.lang_flag_3)
#define DECL_LANG_FLAG_4(NODE) \
  (DECL_COMMON_CHECK (NODE)->decl_common.lang_flag_4)
#define DECL_LANG_FLAG_5(NODE) \
  (DECL_COMMON_CHECK (NODE)->decl_common.lang_flag_5)
#define DECL_LANG_FLAG_6(NODE) \
  (DECL_COMMON_CHECK (NODE)->decl_common.lang_flag_6)
#define DECL_LANG_FLAG_7(NODE) \
  (DECL_COMMON_CHECK (NODE)->decl_common.lang_flag_7)
#define DECL_LANG_FLAG_8(NODE) \
  (DECL_COMMON_CHECK (NODE)->decl_common.lang_flag_8)

/* Nonzero for a scope which is equal to file scope.  */
#define SCOPE_FILE_SCOPE_P(EXP)	\
  (! (EXP) || TREE_CODE (EXP) == TRANSLATION_UNIT_DECL)
/* Nonzero for a decl which is at file scope.  */
#define DECL_FILE_SCOPE_P(EXP) SCOPE_FILE_SCOPE_P (DECL_CONTEXT (EXP))
/* Nonzero for a type which is at file scope.  */
#define TYPE_FILE_SCOPE_P(EXP) SCOPE_FILE_SCOPE_P (TYPE_CONTEXT (EXP))

/* Nonzero for a decl that is decorated using attribute used.
   This indicates to compiler tools that this decl needs to be preserved.  */
#define DECL_PRESERVE_P(DECL) \
  DECL_COMMON_CHECK (DECL)->decl_common.preserve_flag

/* For function local variables of COMPLEX and VECTOR types,
   indicates that the variable is not aliased, and that all
   modifications to the variable have been adjusted so that
   they are killing assignments.  Thus the variable may now
   be treated as a GIMPLE register, and use real instead of
   virtual ops in SSA form.  */
#define DECL_GIMPLE_REG_P(DECL) \
  DECL_COMMON_CHECK (DECL)->decl_common.gimple_reg_flag

extern tree decl_value_expr_lookup (tree);
extern void decl_value_expr_insert (tree, tree);

/* In a VAR_DECL or PARM_DECL, the location at which the value may be found,
   if transformations have made this more complicated than evaluating the
   decl itself.  */
#define DECL_HAS_VALUE_EXPR_P(NODE) \
  (TREE_CHECK3 (NODE, VAR_DECL, PARM_DECL, RESULT_DECL) \
   ->decl_common.decl_flag_2)
#define DECL_VALUE_EXPR(NODE) \
  (decl_value_expr_lookup (DECL_WRTL_CHECK (NODE)))
#define SET_DECL_VALUE_EXPR(NODE, VAL) \
  (decl_value_expr_insert (DECL_WRTL_CHECK (NODE), VAL))

/* Holds the RTL expression for the value of a variable or function.
   This value can be evaluated lazily for functions, variables with
   static storage duration, and labels.  */
#define DECL_RTL(NODE)					\
  (DECL_WRTL_CHECK (NODE)->decl_with_rtl.rtl		\
   ? (NODE)->decl_with_rtl.rtl					\
   : (make_decl_rtl (NODE), (NODE)->decl_with_rtl.rtl))

/* Set the DECL_RTL for NODE to RTL.  */
#define SET_DECL_RTL(NODE, RTL) set_decl_rtl (NODE, RTL)

/* Returns nonzero if NODE is a tree node that can contain RTL.  */
#define HAS_RTL_P(NODE) (CODE_CONTAINS_STRUCT (TREE_CODE (NODE), TS_DECL_WRTL))

/* Returns nonzero if the DECL_RTL for NODE has already been set.  */
#define DECL_RTL_SET_P(NODE) \
  (HAS_RTL_P (NODE) && DECL_WRTL_CHECK (NODE)->decl_with_rtl.rtl != NULL)

/* Copy the RTL from SRC_DECL to DST_DECL.  If the RTL was not set for
   SRC_DECL, it will not be set for DST_DECL; this is a lazy copy.  */
#define COPY_DECL_RTL(SRC_DECL, DST_DECL) \
  (DECL_WRTL_CHECK (DST_DECL)->decl_with_rtl.rtl \
   = DECL_WRTL_CHECK (SRC_DECL)->decl_with_rtl.rtl)

/* The DECL_RTL for NODE, if it is set, or NULL, if it is not set.  */
#define DECL_RTL_IF_SET(NODE) (DECL_RTL_SET_P (NODE) ? DECL_RTL (NODE) : NULL)

#if (GCC_VERSION >= 2007)
#define DECL_RTL_KNOWN_SET(decl) __extension__				\
({  tree const __d = (decl);						\
    gcc_checking_assert (DECL_RTL_SET_P (__d));				\
    /* Dereference it so the compiler knows it can't be NULL even	\
       without assertion checking.  */					\
    &*DECL_RTL_IF_SET (__d); })
#else
#define DECL_RTL_KNOWN_SET(decl) (&*DECL_RTL_IF_SET (decl))
#endif

/* In VAR_DECL and PARM_DECL nodes, nonzero means declared `register'.  */
#define DECL_REGISTER(NODE) (DECL_WRTL_CHECK (NODE)->decl_common.decl_flag_0)

/* In a FIELD_DECL, this is the field position, counting in bytes, of the
   DECL_OFFSET_ALIGN-bit-sized word containing the bit closest to the beginning
   of the structure.  */
#define DECL_FIELD_OFFSET(NODE) (FIELD_DECL_CHECK (NODE)->field_decl.offset)

/* In a FIELD_DECL, this is the offset, in bits, of the first bit of the
   field from DECL_FIELD_OFFSET.  This field may be nonzero even for fields
   that are not bit fields (since DECL_OFFSET_ALIGN may be larger than the
   natural alignment of the field's type).  */
#define DECL_FIELD_BIT_OFFSET(NODE) \
  (FIELD_DECL_CHECK (NODE)->field_decl.bit_offset)

/* In a FIELD_DECL, this indicates whether the field was a bit-field and
   if so, the type that was originally specified for it.
   TREE_TYPE may have been modified (in finish_struct).  */
#define DECL_BIT_FIELD_TYPE(NODE) \
  (FIELD_DECL_CHECK (NODE)->field_decl.bit_field_type)

/* In a FIELD_DECL of a RECORD_TYPE, this is a pointer to the storage
   representative FIELD_DECL.  */
#define DECL_BIT_FIELD_REPRESENTATIVE(NODE) \
  (FIELD_DECL_CHECK (NODE)->field_decl.qualifier)

/* For a FIELD_DECL in a QUAL_UNION_TYPE, records the expression, which
   if nonzero, indicates that the field occupies the type.  */
#define DECL_QUALIFIER(NODE) (FIELD_DECL_CHECK (NODE)->field_decl.qualifier)

/* For FIELD_DECLs, off_align holds the number of low-order bits of
   DECL_FIELD_OFFSET which are known to be always zero.
   DECL_OFFSET_ALIGN thus returns the alignment that DECL_FIELD_OFFSET
   has.  */
#define DECL_OFFSET_ALIGN(NODE) \
  (((unsigned HOST_WIDE_INT)1) << FIELD_DECL_CHECK (NODE)->decl_common.off_align)

/* Specify that DECL_OFFSET_ALIGN(NODE) is X.  */
#define SET_DECL_OFFSET_ALIGN(NODE, X) \
  (FIELD_DECL_CHECK (NODE)->decl_common.off_align = ffs_hwi (X) - 1)

/* For FIELD_DECLS, DECL_FCONTEXT is the *first* baseclass in
   which this FIELD_DECL is defined.  This information is needed when
   writing debugging information about vfield and vbase decls for C++.  */
#define DECL_FCONTEXT(NODE) (FIELD_DECL_CHECK (NODE)->field_decl.fcontext)

/* In a FIELD_DECL, indicates this field should be bit-packed.  */
#define DECL_PACKED(NODE) (FIELD_DECL_CHECK (NODE)->base.u.bits.packed_flag)

/* Nonzero in a FIELD_DECL means it is a bit field, and must be accessed
   specially.  */
#define DECL_BIT_FIELD(NODE) (FIELD_DECL_CHECK (NODE)->decl_common.decl_flag_1)

/* Used in a FIELD_DECL to indicate that we cannot form the address of
   this component.  This makes it possible for Type-Based Alias Analysis
   to disambiguate accesses to this field with indirect accesses using
   the field's type:

     struct S { int i; } s;
     int *p;

   If the flag is set on 'i', TBAA computes that s.i and *p never conflict.

   From the implementation's viewpoint, the alias set of the type of the
   field 'i' (int) will not be recorded as a subset of that of the type of
   's' (struct S) in record_component_aliases.  The counterpart is that
   accesses to s.i must not be given the alias set of the type of 'i'
   (int) but instead directly that of the type of 's' (struct S).  */
#define DECL_NONADDRESSABLE_P(NODE) \
  (FIELD_DECL_CHECK (NODE)->decl_common.decl_flag_2)

/* Used in a FIELD_DECL to indicate that this field is padding.  */
#define DECL_PADDING_P(NODE) \
  (FIELD_DECL_CHECK (NODE)->decl_common.decl_flag_3)

/* A numeric unique identifier for a LABEL_DECL.  The UID allocation is
   dense, unique within any one function, and may be used to index arrays.
   If the value is -1, then no UID has been assigned.  */
#define LABEL_DECL_UID(NODE) \
  (LABEL_DECL_CHECK (NODE)->label_decl.label_decl_uid)

/* In a LABEL_DECL, the EH region number for which the label is the
   post_landing_pad.  */
#define EH_LANDING_PAD_NR(NODE) \
  (LABEL_DECL_CHECK (NODE)->label_decl.eh_landing_pad_nr)

/* For a PARM_DECL, records the data type used to pass the argument,
   which may be different from the type seen in the program.  */
#define DECL_ARG_TYPE(NODE) (PARM_DECL_CHECK (NODE)->decl_common.initial)

/* For PARM_DECL, holds an RTL for the stack slot or register
   where the data was actually passed.  */
#define DECL_INCOMING_RTL(NODE) \
  (PARM_DECL_CHECK (NODE)->parm_decl.incoming_rtl)

/* Nonzero for a given ..._DECL node means that no warnings should be
   generated just because this node is unused.  */
#define DECL_IN_SYSTEM_HEADER(NODE) \
  (in_system_header_at (DECL_SOURCE_LOCATION (NODE)))

/* Used to indicate that the linkage status of this DECL is not yet known,
   so it should not be output now.  */
#define DECL_DEFER_OUTPUT(NODE) \
  (DECL_WITH_VIS_CHECK (NODE)->decl_with_vis.defer_output)

/* In a VAR_DECL that's static,
   nonzero if the space is in the text section.  */
#define DECL_IN_TEXT_SECTION(NODE) \
  (VAR_DECL_CHECK (NODE)->decl_with_vis.in_text_section)

/* In a VAR_DECL that's static,
   nonzero if it belongs to the global constant pool.  */
#define DECL_IN_CONSTANT_POOL(NODE) \
  (VAR_DECL_CHECK (NODE)->decl_with_vis.in_constant_pool)

/* Nonzero for a given ..._DECL node means that this node should be
   put in .common, if possible.  If a DECL_INITIAL is given, and it
   is not error_mark_node, then the decl cannot be put in .common.  */
#define DECL_COMMON(NODE) \
  (DECL_WITH_VIS_CHECK (NODE)->decl_with_vis.common_flag)

/* In a VAR_DECL, nonzero if the decl is a register variable with
   an explicit asm specification.  */
#define DECL_HARD_REGISTER(NODE)  \
  (VAR_DECL_CHECK (NODE)->decl_with_vis.hard_register)

  /* Used to indicate that this DECL has weak linkage.  */
#define DECL_WEAK(NODE) (DECL_WITH_VIS_CHECK (NODE)->decl_with_vis.weak_flag)

/* Used to indicate that the DECL is a dllimport.  */
#define DECL_DLLIMPORT_P(NODE) \
  (DECL_WITH_VIS_CHECK (NODE)->decl_with_vis.dllimport_flag)

/* Used in a DECL to indicate that, even if it TREE_PUBLIC, it need
   not be put out unless it is needed in this translation unit.
   Entities like this are shared across translation units (like weak
   entities), but are guaranteed to be generated by any translation
   unit that needs them, and therefore need not be put out anywhere
   where they are not needed.  DECL_COMDAT is just a hint to the
   back-end; it is up to front-ends which set this flag to ensure
   that there will never be any harm, other than bloat, in putting out
   something which is DECL_COMDAT.  */
#define DECL_COMDAT(NODE) \
  (DECL_WITH_VIS_CHECK (NODE)->decl_with_vis.comdat_flag)

#define DECL_COMDAT_GROUP(NODE) \
  decl_comdat_group (NODE)

/* Used in TREE_PUBLIC decls to indicate that copies of this DECL in
   multiple translation units should be merged.  */
#define DECL_ONE_ONLY(NODE) (DECL_COMDAT_GROUP (NODE) != NULL_TREE \
			     && (TREE_PUBLIC (NODE) || DECL_EXTERNAL (NODE)))

/* The name of the object as the assembler will see it (but before any
   translations made by ASM_OUTPUT_LABELREF).  Often this is the same
   as DECL_NAME.  It is an IDENTIFIER_NODE.

   ASSEMBLER_NAME of TYPE_DECLS may store global name of type used for
   One Definition Rule based type merging at LTO.  It is computed only for
   LTO compilation and C++.  */
#define DECL_ASSEMBLER_NAME(NODE) decl_assembler_name (NODE)

/* Raw accessor for DECL_ASSEMBLE_NAME.  */
#define DECL_ASSEMBLER_NAME_RAW(NODE) \
  (DECL_WITH_VIS_CHECK (NODE)->decl_with_vis.assembler_name)

/* Return true if NODE is a NODE that can contain a DECL_ASSEMBLER_NAME.
   This is true of all DECL nodes except FIELD_DECL.  */
#define HAS_DECL_ASSEMBLER_NAME_P(NODE) \
  (CODE_CONTAINS_STRUCT (TREE_CODE (NODE), TS_DECL_WITH_VIS))

/* Returns nonzero if the DECL_ASSEMBLER_NAME for NODE has been set.  If zero,
   the NODE might still have a DECL_ASSEMBLER_NAME -- it just hasn't been set
   yet.  */
#define DECL_ASSEMBLER_NAME_SET_P(NODE) \
  (DECL_ASSEMBLER_NAME_RAW (NODE) != NULL_TREE)

/* Set the DECL_ASSEMBLER_NAME for NODE to NAME.  */
#define SET_DECL_ASSEMBLER_NAME(NODE, NAME) \
  overwrite_decl_assembler_name (NODE, NAME)

/* Copy the DECL_ASSEMBLER_NAME from SRC_DECL to DST_DECL.  Note that
   if SRC_DECL's DECL_ASSEMBLER_NAME has not yet been set, using this
   macro will not cause the DECL_ASSEMBLER_NAME to be set, but will
   clear DECL_ASSEMBLER_NAME of DST_DECL, if it was already set.  In
   other words, the semantics of using this macro, are different than
   saying:

     SET_DECL_ASSEMBLER_NAME(DST_DECL, DECL_ASSEMBLER_NAME (SRC_DECL))

   which will try to set the DECL_ASSEMBLER_NAME for SRC_DECL.  */

#define COPY_DECL_ASSEMBLER_NAME(SRC_DECL, DST_DECL)			\
  SET_DECL_ASSEMBLER_NAME (DST_DECL, DECL_ASSEMBLER_NAME_RAW (SRC_DECL))

/* Records the section name in a section attribute.  Used to pass
   the name from decl_attributes to make_function_rtl and make_decl_rtl.  */
#define DECL_SECTION_NAME(NODE) decl_section_name (NODE)

/* Nonzero in a decl means that the gimplifier has seen (or placed)
   this variable in a BIND_EXPR.  */
#define DECL_SEEN_IN_BIND_EXPR_P(NODE) \
  (DECL_WITH_VIS_CHECK (NODE)->decl_with_vis.seen_in_bind_expr)

/* Value of the decls's visibility attribute */
#define DECL_VISIBILITY(NODE) \
  (DECL_WITH_VIS_CHECK (NODE)->decl_with_vis.visibility)

/* Nonzero means that the decl had its visibility specified rather than
   being inferred.  */
#define DECL_VISIBILITY_SPECIFIED(NODE) \
  (DECL_WITH_VIS_CHECK (NODE)->decl_with_vis.visibility_specified)

/* In a VAR_DECL, the model to use if the data should be allocated from
   thread-local storage.  */
#define DECL_TLS_MODEL(NODE) decl_tls_model (NODE)

/* In a VAR_DECL, nonzero if the data should be allocated from
   thread-local storage.  */
#define DECL_THREAD_LOCAL_P(NODE) \
  ((TREE_STATIC (NODE) || DECL_EXTERNAL (NODE)) && decl_tls_model (NODE) >= TLS_MODEL_REAL)

/* In a non-local VAR_DECL with static storage duration, true if the
   variable has an initialization priority.  If false, the variable
   will be initialized at the DEFAULT_INIT_PRIORITY.  */
#define DECL_HAS_INIT_PRIORITY_P(NODE) \
  (VAR_DECL_CHECK (NODE)->decl_with_vis.init_priority_p)

extern tree decl_debug_expr_lookup (tree);
extern void decl_debug_expr_insert (tree, tree);

/* For VAR_DECL, this is set to an expression that it was split from.  */
#define DECL_HAS_DEBUG_EXPR_P(NODE) \
  (VAR_DECL_CHECK (NODE)->decl_common.debug_expr_is_from)
#define DECL_DEBUG_EXPR(NODE) \
  (decl_debug_expr_lookup (VAR_DECL_CHECK (NODE)))

#define SET_DECL_DEBUG_EXPR(NODE, VAL) \
  (decl_debug_expr_insert (VAR_DECL_CHECK (NODE), VAL))

extern priority_type decl_init_priority_lookup (tree);
extern priority_type decl_fini_priority_lookup (tree);
extern void decl_init_priority_insert (tree, priority_type);
extern void decl_fini_priority_insert (tree, priority_type);

/* For a VAR_DECL or FUNCTION_DECL the initialization priority of
   NODE.  */
#define DECL_INIT_PRIORITY(NODE) \
  (decl_init_priority_lookup (NODE))
/* Set the initialization priority for NODE to VAL.  */
#define SET_DECL_INIT_PRIORITY(NODE, VAL) \
  (decl_init_priority_insert (NODE, VAL))

/* For a FUNCTION_DECL the finalization priority of NODE.  */
#define DECL_FINI_PRIORITY(NODE) \
  (decl_fini_priority_lookup (NODE))
/* Set the finalization priority for NODE to VAL.  */
#define SET_DECL_FINI_PRIORITY(NODE, VAL) \
  (decl_fini_priority_insert (NODE, VAL))

/* The initialization priority for entities for which no explicit
   initialization priority has been specified.  */
#define DEFAULT_INIT_PRIORITY 65535

/* The maximum allowed initialization priority.  */
#define MAX_INIT_PRIORITY 65535

/* The largest priority value reserved for use by system runtime
   libraries.  */
#define MAX_RESERVED_INIT_PRIORITY 100

/* In a VAR_DECL, nonzero if this is a global variable for VOPs.  */
#define VAR_DECL_IS_VIRTUAL_OPERAND(NODE) \
  (VAR_DECL_CHECK (NODE)->base.u.bits.saturating_flag)

/* In a VAR_DECL, nonzero if this is a non-local frame structure.  */
#define DECL_NONLOCAL_FRAME(NODE)  \
  (VAR_DECL_CHECK (NODE)->base.default_def_flag)

/* In a VAR_DECL, nonzero if this variable is not aliased by any pointer.  */
#define DECL_NONALIASED(NODE) \
  (VAR_DECL_CHECK (NODE)->base.nothrow_flag)

/* This field is used to reference anything in decl.result and is meant only
   for use by the garbage collector.  */
#define DECL_RESULT_FLD(NODE) \
  (DECL_NON_COMMON_CHECK (NODE)->decl_non_common.result)

/* The DECL_VINDEX is used for FUNCTION_DECLS in two different ways.
   Before the struct containing the FUNCTION_DECL is laid out,
   DECL_VINDEX may point to a FUNCTION_DECL in a base class which
   is the FUNCTION_DECL which this FUNCTION_DECL will replace as a virtual
   function.  When the class is laid out, this pointer is changed
   to an INTEGER_CST node which is suitable for use as an index
   into the virtual function table. */
#define DECL_VINDEX(NODE) \
  (FUNCTION_DECL_CHECK (NODE)->function_decl.vindex)

/* In FUNCTION_DECL, holds the decl for the return value.  */
#define DECL_RESULT(NODE) (FUNCTION_DECL_CHECK (NODE)->decl_non_common.result)

/* In a FUNCTION_DECL, nonzero if the function cannot be inlined.  */
#define DECL_UNINLINABLE(NODE) \
  (FUNCTION_DECL_CHECK (NODE)->function_decl.uninlinable)

/* In a FUNCTION_DECL, the saved representation of the body of the
   entire function.  */
#define DECL_SAVED_TREE(NODE) \
  (FUNCTION_DECL_CHECK (NODE)->function_decl.saved_tree)

/* Nonzero in a FUNCTION_DECL means this function should be treated
   as if it were a malloc, meaning it returns a pointer that is
   not an alias.  */
#define DECL_IS_MALLOC(NODE) \
  (FUNCTION_DECL_CHECK (NODE)->function_decl.malloc_flag)

/* Macro for direct set and get of function_decl.decl_type.  */
#define FUNCTION_DECL_DECL_TYPE(NODE) \
  (NODE->function_decl.decl_type)

/* Set decl_type of a DECL.  Set it to T when SET is true, or reset
   it to NONE.  */

static inline void
set_function_decl_type (tree decl, function_decl_type t, bool set)
{
  if (set)
    {
      gcc_assert (FUNCTION_DECL_DECL_TYPE (decl) == NONE
		  || FUNCTION_DECL_DECL_TYPE (decl) == t);
      decl->function_decl.decl_type = t;
    }
  else if (FUNCTION_DECL_DECL_TYPE (decl) == t)
    FUNCTION_DECL_DECL_TYPE (decl) = NONE;
}

/* Nonzero in a FUNCTION_DECL means this function should be treated as
   C++ operator new, meaning that it returns a pointer for which we
   should not use type based aliasing.  */
#define DECL_IS_OPERATOR_NEW_P(NODE) \
  (FUNCTION_DECL_CHECK (NODE)->function_decl.decl_type == OPERATOR_NEW)

#define DECL_IS_REPLACEABLE_OPERATOR_NEW_P(NODE) \
  (DECL_IS_OPERATOR_NEW_P (NODE) && DECL_IS_MALLOC (NODE))

#define DECL_SET_IS_OPERATOR_NEW(NODE, VAL) \
  set_function_decl_type (FUNCTION_DECL_CHECK (NODE), OPERATOR_NEW, VAL)

/* Nonzero in a FUNCTION_DECL means this function should be treated as
   C++ operator delete.  */
#define DECL_IS_OPERATOR_DELETE_P(NODE) \
  (FUNCTION_DECL_CHECK (NODE)->function_decl.decl_type == OPERATOR_DELETE)

#define DECL_SET_IS_OPERATOR_DELETE(NODE, VAL) \
  set_function_decl_type (FUNCTION_DECL_CHECK (NODE), OPERATOR_DELETE, VAL)

/* Nonzero in a FUNCTION_DECL means this function may return more
   than once.  */
#define DECL_IS_RETURNS_TWICE(NODE) \
  (FUNCTION_DECL_CHECK (NODE)->function_decl.returns_twice_flag)

/* Nonzero in a FUNCTION_DECL means this function should be treated
   as "pure" function (like const function, but may read global memory).  */
#define DECL_PURE_P(NODE) (FUNCTION_DECL_CHECK (NODE)->function_decl.pure_flag)

/* Nonzero only if one of TREE_READONLY or DECL_PURE_P is nonzero AND
   the const or pure function may not terminate.  When this is nonzero
   for a const or pure function, it can be dealt with by cse passes
   but cannot be removed by dce passes since you are not allowed to
   change an infinite looping program into one that terminates without
   error.  */
#define DECL_LOOPING_CONST_OR_PURE_P(NODE) \
  (FUNCTION_DECL_CHECK (NODE)->function_decl.looping_const_or_pure_flag)

/* Nonzero in a FUNCTION_DECL means this function should be treated
   as "novops" function (function that does not read global memory,
   but may have arbitrary side effects).  */
#define DECL_IS_NOVOPS(NODE) \
  (FUNCTION_DECL_CHECK (NODE)->function_decl.novops_flag)

/* Used in FUNCTION_DECLs to indicate that they should be run automatically
   at the beginning or end of execution.  */
#define DECL_STATIC_CONSTRUCTOR(NODE) \
  (FUNCTION_DECL_CHECK (NODE)->function_decl.static_ctor_flag)

#define DECL_STATIC_DESTRUCTOR(NODE) \
(FUNCTION_DECL_CHECK (NODE)->function_decl.static_dtor_flag)

/* Used in FUNCTION_DECLs to indicate that function entry and exit should
   be instrumented with calls to support routines.  */
#define DECL_NO_INSTRUMENT_FUNCTION_ENTRY_EXIT(NODE) \
  (FUNCTION_DECL_CHECK (NODE)->function_decl.no_instrument_function_entry_exit)

/* Used in FUNCTION_DECLs to indicate that limit-stack-* should be
   disabled in this function.  */
#define DECL_NO_LIMIT_STACK(NODE) \
  (FUNCTION_DECL_CHECK (NODE)->function_decl.no_limit_stack)

/* In a FUNCTION_DECL indicates that a static chain is needed.  */
#define DECL_STATIC_CHAIN(NODE) \
  (FUNCTION_DECL_CHECK (NODE)->decl_with_vis.regdecl_flag)

/* Nonzero for a decl that cgraph has decided should be inlined into
   at least one call site.  It is not meaningful to look at this
   directly; always use cgraph_function_possibly_inlined_p.  */
#define DECL_POSSIBLY_INLINED(DECL) \
  FUNCTION_DECL_CHECK (DECL)->function_decl.possibly_inlined

/* Nonzero in a FUNCTION_DECL means that this function was declared inline,
   such as via the `inline' keyword in C/C++.  This flag controls the linkage
   semantics of 'inline'  */
#define DECL_DECLARED_INLINE_P(NODE) \
  (FUNCTION_DECL_CHECK (NODE)->function_decl.declared_inline_flag)

/* Nonzero in a FUNCTION_DECL means this function should not get
   -Winline warnings.  */
#define DECL_NO_INLINE_WARNING_P(NODE) \
  (FUNCTION_DECL_CHECK (NODE)->function_decl.no_inline_warning_flag)

/* Nonzero if a FUNCTION_CODE is a TM load/store.  */
#define BUILTIN_TM_LOAD_STORE_P(FN) \
  ((FN) >= BUILT_IN_TM_STORE_1 && (FN) <= BUILT_IN_TM_LOAD_RFW_LDOUBLE)

/* Nonzero if a FUNCTION_CODE is a TM load.  */
#define BUILTIN_TM_LOAD_P(FN) \
  ((FN) >= BUILT_IN_TM_LOAD_1 && (FN) <= BUILT_IN_TM_LOAD_RFW_LDOUBLE)

/* Nonzero if a FUNCTION_CODE is a TM store.  */
#define BUILTIN_TM_STORE_P(FN) \
  ((FN) >= BUILT_IN_TM_STORE_1 && (FN) <= BUILT_IN_TM_STORE_WAW_LDOUBLE)

#define CASE_BUILT_IN_TM_LOAD(FN)	\
  case BUILT_IN_TM_LOAD_##FN:		\
  case BUILT_IN_TM_LOAD_RAR_##FN:	\
  case BUILT_IN_TM_LOAD_RAW_##FN:	\
  case BUILT_IN_TM_LOAD_RFW_##FN

#define CASE_BUILT_IN_TM_STORE(FN)	\
  case BUILT_IN_TM_STORE_##FN:		\
  case BUILT_IN_TM_STORE_WAR_##FN:	\
  case BUILT_IN_TM_STORE_WAW_##FN

/* Nonzero in a FUNCTION_DECL that should be always inlined by the inliner
   disregarding size and cost heuristics.  This is equivalent to using
   the always_inline attribute without the required diagnostics if the
   function cannot be inlined.  */
#define DECL_DISREGARD_INLINE_LIMITS(NODE) \
  (FUNCTION_DECL_CHECK (NODE)->function_decl.disregard_inline_limits)

extern vec<tree, va_gc> **decl_debug_args_lookup (tree);
extern vec<tree, va_gc> **decl_debug_args_insert (tree);

/* Nonzero if a FUNCTION_DECL has DEBUG arguments attached to it.  */
#define DECL_HAS_DEBUG_ARGS_P(NODE) \
  (FUNCTION_DECL_CHECK (NODE)->function_decl.has_debug_args_flag)

/* For FUNCTION_DECL, this holds a pointer to a structure ("struct function")
   that describes the status of this function.  */
#define DECL_STRUCT_FUNCTION(NODE) \
  (FUNCTION_DECL_CHECK (NODE)->function_decl.f)

/* For a builtin function, identify which part of the compiler defined it.  */
#define DECL_BUILT_IN_CLASS(NODE) \
   ((built_in_class) FUNCTION_DECL_CHECK (NODE)->function_decl.built_in_class)

/* In FUNCTION_DECL, a chain of ..._DECL nodes.  */
#define DECL_ARGUMENTS(NODE) \
   (FUNCTION_DECL_CHECK (NODE)->function_decl.arguments)

/* In FUNCTION_DECL, the function specific target options to use when compiling
   this function.  */
#define DECL_FUNCTION_SPECIFIC_TARGET(NODE) \
   (FUNCTION_DECL_CHECK (NODE)->function_decl.function_specific_target)

/* In FUNCTION_DECL, the function specific optimization options to use when
   compiling this function.  */
#define DECL_FUNCTION_SPECIFIC_OPTIMIZATION(NODE) \
   (FUNCTION_DECL_CHECK (NODE)->function_decl.function_specific_optimization)

/* In FUNCTION_DECL, this is set if this function has other versions generated
   using "target" attributes.  The default version is the one which does not
   have any "target" attribute set. */
#define DECL_FUNCTION_VERSIONED(NODE)\
   (FUNCTION_DECL_CHECK (NODE)->function_decl.versioned_function)

/* In FUNCTION_DECL, this is set if this function is a C++ constructor.
   Devirtualization machinery uses this knowledge for determing type of the
   object constructed.  Also we assume that constructor address is not
   important.  */
#define DECL_CXX_CONSTRUCTOR_P(NODE)\
   (FUNCTION_DECL_CHECK (NODE)->decl_with_vis.cxx_constructor)

/* In FUNCTION_DECL, this is set if this function is a C++ destructor.
   Devirtualization machinery uses this to track types in destruction.  */
#define DECL_CXX_DESTRUCTOR_P(NODE)\
   (FUNCTION_DECL_CHECK (NODE)->decl_with_vis.cxx_destructor)

/* In FUNCTION_DECL, this is set if this function is a lambda function.  */
#define DECL_LAMBDA_FUNCTION_P(NODE) \
  (FUNCTION_DECL_CHECK (NODE)->function_decl.decl_type == LAMBDA_FUNCTION)

#define DECL_SET_LAMBDA_FUNCTION(NODE, VAL) \
  set_function_decl_type (FUNCTION_DECL_CHECK (NODE), LAMBDA_FUNCTION, VAL)

/* In FUNCTION_DECL that represent an virtual method this is set when
   the method is final.  */
#define DECL_FINAL_P(NODE)\
   (FUNCTION_DECL_CHECK (NODE)->decl_with_vis.final)

/* The source language of the translation-unit.  */
#define TRANSLATION_UNIT_LANGUAGE(NODE) \
  (TRANSLATION_UNIT_DECL_CHECK (NODE)->translation_unit_decl.language)

/* TRANSLATION_UNIT_DECL inherits from DECL_MINIMAL.  */

/* For a TYPE_DECL, holds the "original" type.  (TREE_TYPE has the copy.) */
#define DECL_ORIGINAL_TYPE(NODE) \
  (TYPE_DECL_CHECK (NODE)->decl_non_common.result)

/* In a TYPE_DECL nonzero means the detail info about this type is not dumped
   into stabs.  Instead it will generate cross reference ('x') of names.
   This uses the same flag as DECL_EXTERNAL.  */
#define TYPE_DECL_SUPPRESS_DEBUG(NODE) \
  (TYPE_DECL_CHECK (NODE)->decl_common.decl_flag_1)

/* Getter of the imported declaration associated to the
   IMPORTED_DECL node.  */
#define IMPORTED_DECL_ASSOCIATED_DECL(NODE) \
(DECL_INITIAL (IMPORTED_DECL_CHECK (NODE)))

/* Getter of the symbol declaration associated with the
   NAMELIST_DECL node.  */
#define NAMELIST_DECL_ASSOCIATED_DECL(NODE) \
  (DECL_INITIAL (NODE))

/* A STATEMENT_LIST chains statements together in GENERIC and GIMPLE.
   To reduce overhead, the nodes containing the statements are not trees.
   This avoids the overhead of tree_common on all linked list elements.

   Use the interface in tree-iterator.h to access this node.  */

#define STATEMENT_LIST_HEAD(NODE) \
  (STATEMENT_LIST_CHECK (NODE)->stmt_list.head)
#define STATEMENT_LIST_TAIL(NODE) \
  (STATEMENT_LIST_CHECK (NODE)->stmt_list.tail)

#define TREE_OPTIMIZATION(NODE) \
  (OPTIMIZATION_NODE_CHECK (NODE)->optimization.opts)

#define TREE_OPTIMIZATION_OPTABS(NODE) \
  (OPTIMIZATION_NODE_CHECK (NODE)->optimization.optabs)

#define TREE_OPTIMIZATION_BASE_OPTABS(NODE) \
  (OPTIMIZATION_NODE_CHECK (NODE)->optimization.base_optabs)

/* Return a tree node that encapsulates the optimization options in OPTS.  */
extern tree build_optimization_node (struct gcc_options *opts);

#define TREE_TARGET_OPTION(NODE) \
  (TARGET_OPTION_NODE_CHECK (NODE)->target_option.opts)

#define TREE_TARGET_GLOBALS(NODE) \
  (TARGET_OPTION_NODE_CHECK (NODE)->target_option.globals)

/* Return a tree node that encapsulates the target options in OPTS.  */
extern tree build_target_option_node (struct gcc_options *opts);

extern void prepare_target_option_nodes_for_pch (void);

#if defined ENABLE_TREE_CHECKING && (GCC_VERSION >= 2007)

inline tree
tree_check (tree __t, const char *__f, int __l, const char *__g, tree_code __c)
{
  if (TREE_CODE (__t) != __c)
    tree_check_failed (__t, __f, __l, __g, __c, 0);
  return __t;
}

inline tree
tree_not_check (tree __t, const char *__f, int __l, const char *__g,
                enum tree_code __c)
{
  if (TREE_CODE (__t) == __c)
    tree_not_check_failed (__t, __f, __l, __g, __c, 0);
  return __t;
}

inline tree
tree_check2 (tree __t, const char *__f, int __l, const char *__g,
             enum tree_code __c1, enum tree_code __c2)
{
  if (TREE_CODE (__t) != __c1
      && TREE_CODE (__t) != __c2)
    tree_check_failed (__t, __f, __l, __g, __c1, __c2, 0);
  return __t;
}

inline tree
tree_not_check2 (tree __t, const char *__f, int __l, const char *__g,
                 enum tree_code __c1, enum tree_code __c2)
{
  if (TREE_CODE (__t) == __c1
      || TREE_CODE (__t) == __c2)
    tree_not_check_failed (__t, __f, __l, __g, __c1, __c2, 0);
  return __t;
}

inline tree
tree_check3 (tree __t, const char *__f, int __l, const char *__g,
             enum tree_code __c1, enum tree_code __c2, enum tree_code __c3)
{
  if (TREE_CODE (__t) != __c1
      && TREE_CODE (__t) != __c2
      && TREE_CODE (__t) != __c3)
    tree_check_failed (__t, __f, __l, __g, __c1, __c2, __c3, 0);
  return __t;
}

inline tree
tree_not_check3 (tree __t, const char *__f, int __l, const char *__g,
                 enum tree_code __c1, enum tree_code __c2, enum tree_code __c3)
{
  if (TREE_CODE (__t) == __c1
      || TREE_CODE (__t) == __c2
      || TREE_CODE (__t) == __c3)
    tree_not_check_failed (__t, __f, __l, __g, __c1, __c2, __c3, 0);
  return __t;
}

inline tree
tree_check4 (tree __t, const char *__f, int __l, const char *__g,
             enum tree_code __c1, enum tree_code __c2, enum tree_code __c3,
             enum tree_code __c4)
{
  if (TREE_CODE (__t) != __c1
      && TREE_CODE (__t) != __c2
      && TREE_CODE (__t) != __c3
      && TREE_CODE (__t) != __c4)
    tree_check_failed (__t, __f, __l, __g, __c1, __c2, __c3, __c4, 0);
  return __t;
}

inline tree
tree_not_check4 (tree __t, const char *__f, int __l, const char *__g,
                 enum tree_code __c1, enum tree_code __c2, enum tree_code __c3,
                 enum tree_code __c4)
{
  if (TREE_CODE (__t) == __c1
      || TREE_CODE (__t) == __c2
      || TREE_CODE (__t) == __c3
      || TREE_CODE (__t) == __c4)
    tree_not_check_failed (__t, __f, __l, __g, __c1, __c2, __c3, __c4, 0);
  return __t;
}

inline tree
tree_check5 (tree __t, const char *__f, int __l, const char *__g,
             enum tree_code __c1, enum tree_code __c2, enum tree_code __c3,
             enum tree_code __c4, enum tree_code __c5)
{
  if (TREE_CODE (__t) != __c1
      && TREE_CODE (__t) != __c2
      && TREE_CODE (__t) != __c3
      && TREE_CODE (__t) != __c4
      && TREE_CODE (__t) != __c5)
    tree_check_failed (__t, __f, __l, __g, __c1, __c2, __c3, __c4, __c5, 0);
  return __t;
}

inline tree
tree_not_check5 (tree __t, const char *__f, int __l, const char *__g,
                 enum tree_code __c1, enum tree_code __c2, enum tree_code __c3,
                 enum tree_code __c4, enum tree_code __c5)
{
  if (TREE_CODE (__t) == __c1
      || TREE_CODE (__t) == __c2
      || TREE_CODE (__t) == __c3
      || TREE_CODE (__t) == __c4
      || TREE_CODE (__t) == __c5)
    tree_not_check_failed (__t, __f, __l, __g, __c1, __c2, __c3, __c4, __c5, 0);
  return __t;
}

inline tree
contains_struct_check (tree __t, const enum tree_node_structure_enum __s,
                       const char *__f, int __l, const char *__g)
{
  if (tree_contains_struct[TREE_CODE (__t)][__s] != 1)
      tree_contains_struct_check_failed (__t, __s, __f, __l, __g);
  return __t;
}

inline tree
tree_class_check (tree __t, const enum tree_code_class __class,
                  const char *__f, int __l, const char *__g)
{
  if (TREE_CODE_CLASS (TREE_CODE (__t)) != __class)
    tree_class_check_failed (__t, __class, __f, __l, __g);
  return __t;
}

inline tree
tree_range_check (tree __t,
                  enum tree_code __code1, enum tree_code __code2,
                  const char *__f, int __l, const char *__g)
{
  if (TREE_CODE (__t) < __code1 || TREE_CODE (__t) > __code2)
    tree_range_check_failed (__t, __f, __l, __g, __code1, __code2);
  return __t;
}

inline tree
omp_clause_subcode_check (tree __t, enum omp_clause_code __code,
                          const char *__f, int __l, const char *__g)
{
  if (TREE_CODE (__t) != OMP_CLAUSE)
    tree_check_failed (__t, __f, __l, __g, OMP_CLAUSE, 0);
  if (__t->omp_clause.code != __code)
    omp_clause_check_failed (__t, __f, __l, __g, __code);
  return __t;
}

inline tree
omp_clause_range_check (tree __t,
                        enum omp_clause_code __code1,
                        enum omp_clause_code __code2,
                        const char *__f, int __l, const char *__g)
{
  if (TREE_CODE (__t) != OMP_CLAUSE)
    tree_check_failed (__t, __f, __l, __g, OMP_CLAUSE, 0);
  if ((int) __t->omp_clause.code < (int) __code1
      || (int) __t->omp_clause.code > (int) __code2)
    omp_clause_range_check_failed (__t, __f, __l, __g, __code1, __code2);
  return __t;
}

/* These checks have to be special cased.  */

inline tree
expr_check (tree __t, const char *__f, int __l, const char *__g)
{
  char const __c = TREE_CODE_CLASS (TREE_CODE (__t));
  if (!IS_EXPR_CODE_CLASS (__c))
    tree_class_check_failed (__t, tcc_expression, __f, __l, __g);
  return __t;
}

/* These checks have to be special cased.  */

inline tree
non_type_check (tree __t, const char *__f, int __l, const char *__g)
{
  if (TYPE_P (__t))
    tree_not_class_check_failed (__t, tcc_type, __f, __l, __g);
  return __t;
}

inline const HOST_WIDE_INT *
tree_int_cst_elt_check (const_tree __t, int __i,
			const char *__f, int __l, const char *__g)
{
  if (TREE_CODE (__t) != INTEGER_CST)
    tree_check_failed (__t, __f, __l, __g, INTEGER_CST, 0);
  if (__i < 0 || __i >= __t->base.u.int_length.extended)
    tree_int_cst_elt_check_failed (__i, __t->base.u.int_length.extended,
				   __f, __l, __g);
  return &CONST_CAST_TREE (__t)->int_cst.val[__i];
}

inline HOST_WIDE_INT *
tree_int_cst_elt_check (tree __t, int __i,
			const char *__f, int __l, const char *__g)
{
  if (TREE_CODE (__t) != INTEGER_CST)
    tree_check_failed (__t, __f, __l, __g, INTEGER_CST, 0);
  if (__i < 0 || __i >= __t->base.u.int_length.extended)
    tree_int_cst_elt_check_failed (__i, __t->base.u.int_length.extended,
				   __f, __l, __g);
  return &CONST_CAST_TREE (__t)->int_cst.val[__i];
}

/* Workaround -Wstrict-overflow false positive during profiledbootstrap.  */

# if GCC_VERSION >= 4006
#pragma GCC diagnostic push
#pragma GCC diagnostic ignored "-Wstrict-overflow"
#endif

inline tree *
tree_vec_elt_check (tree __t, int __i,
                    const char *__f, int __l, const char *__g)
{
  if (TREE_CODE (__t) != TREE_VEC)
    tree_check_failed (__t, __f, __l, __g, TREE_VEC, 0);
  if (__i < 0 || __i >= __t->base.u.length)
    tree_vec_elt_check_failed (__i, __t->base.u.length, __f, __l, __g);
  return &CONST_CAST_TREE (__t)->vec.a[__i];
}

# if GCC_VERSION >= 4006
#pragma GCC diagnostic pop
#endif

inline tree *
omp_clause_elt_check (tree __t, int __i,
                      const char *__f, int __l, const char *__g)
{
  if (TREE_CODE (__t) != OMP_CLAUSE)
    tree_check_failed (__t, __f, __l, __g, OMP_CLAUSE, 0);
  if (__i < 0 || __i >= omp_clause_num_ops [__t->omp_clause.code])
    omp_clause_operand_check_failed (__i, __t, __f, __l, __g);
  return &__t->omp_clause.ops[__i];
}

/* These checks have to be special cased.  */

inline tree
any_integral_type_check (tree __t, const char *__f, int __l, const char *__g)
{
  if (!ANY_INTEGRAL_TYPE_P (__t))
    tree_check_failed (__t, __f, __l, __g, BOOLEAN_TYPE, ENUMERAL_TYPE,
		       INTEGER_TYPE, 0);
  return __t;
}

inline const_tree
tree_check (const_tree __t, const char *__f, int __l, const char *__g,
	    tree_code __c)
{
  if (TREE_CODE (__t) != __c)
    tree_check_failed (__t, __f, __l, __g, __c, 0);
  return __t;
}

inline const_tree
tree_not_check (const_tree __t, const char *__f, int __l, const char *__g,
                enum tree_code __c)
{
  if (TREE_CODE (__t) == __c)
    tree_not_check_failed (__t, __f, __l, __g, __c, 0);
  return __t;
}

inline const_tree
tree_check2 (const_tree __t, const char *__f, int __l, const char *__g,
             enum tree_code __c1, enum tree_code __c2)
{
  if (TREE_CODE (__t) != __c1
      && TREE_CODE (__t) != __c2)
    tree_check_failed (__t, __f, __l, __g, __c1, __c2, 0);
  return __t;
}

inline const_tree
tree_not_check2 (const_tree __t, const char *__f, int __l, const char *__g,
                 enum tree_code __c1, enum tree_code __c2)
{
  if (TREE_CODE (__t) == __c1
      || TREE_CODE (__t) == __c2)
    tree_not_check_failed (__t, __f, __l, __g, __c1, __c2, 0);
  return __t;
}

inline const_tree
tree_check3 (const_tree __t, const char *__f, int __l, const char *__g,
             enum tree_code __c1, enum tree_code __c2, enum tree_code __c3)
{
  if (TREE_CODE (__t) != __c1
      && TREE_CODE (__t) != __c2
      && TREE_CODE (__t) != __c3)
    tree_check_failed (__t, __f, __l, __g, __c1, __c2, __c3, 0);
  return __t;
}

inline const_tree
tree_not_check3 (const_tree __t, const char *__f, int __l, const char *__g,
                 enum tree_code __c1, enum tree_code __c2, enum tree_code __c3)
{
  if (TREE_CODE (__t) == __c1
      || TREE_CODE (__t) == __c2
      || TREE_CODE (__t) == __c3)
    tree_not_check_failed (__t, __f, __l, __g, __c1, __c2, __c3, 0);
  return __t;
}

inline const_tree
tree_check4 (const_tree __t, const char *__f, int __l, const char *__g,
             enum tree_code __c1, enum tree_code __c2, enum tree_code __c3,
             enum tree_code __c4)
{
  if (TREE_CODE (__t) != __c1
      && TREE_CODE (__t) != __c2
      && TREE_CODE (__t) != __c3
      && TREE_CODE (__t) != __c4)
    tree_check_failed (__t, __f, __l, __g, __c1, __c2, __c3, __c4, 0);
  return __t;
}

inline const_tree
tree_not_check4 (const_tree __t, const char *__f, int __l, const char *__g,
                 enum tree_code __c1, enum tree_code __c2, enum tree_code __c3,
                 enum tree_code __c4)
{
  if (TREE_CODE (__t) == __c1
      || TREE_CODE (__t) == __c2
      || TREE_CODE (__t) == __c3
      || TREE_CODE (__t) == __c4)
    tree_not_check_failed (__t, __f, __l, __g, __c1, __c2, __c3, __c4, 0);
  return __t;
}

inline const_tree
tree_check5 (const_tree __t, const char *__f, int __l, const char *__g,
             enum tree_code __c1, enum tree_code __c2, enum tree_code __c3,
             enum tree_code __c4, enum tree_code __c5)
{
  if (TREE_CODE (__t) != __c1
      && TREE_CODE (__t) != __c2
      && TREE_CODE (__t) != __c3
      && TREE_CODE (__t) != __c4
      && TREE_CODE (__t) != __c5)
    tree_check_failed (__t, __f, __l, __g, __c1, __c2, __c3, __c4, __c5, 0);
  return __t;
}

inline const_tree
tree_not_check5 (const_tree __t, const char *__f, int __l, const char *__g,
                 enum tree_code __c1, enum tree_code __c2, enum tree_code __c3,
                 enum tree_code __c4, enum tree_code __c5)
{
  if (TREE_CODE (__t) == __c1
      || TREE_CODE (__t) == __c2
      || TREE_CODE (__t) == __c3
      || TREE_CODE (__t) == __c4
      || TREE_CODE (__t) == __c5)
    tree_not_check_failed (__t, __f, __l, __g, __c1, __c2, __c3, __c4, __c5, 0);
  return __t;
}

inline const_tree
contains_struct_check (const_tree __t, const enum tree_node_structure_enum __s,
                       const char *__f, int __l, const char *__g)
{
  if (tree_contains_struct[TREE_CODE (__t)][__s] != 1)
      tree_contains_struct_check_failed (__t, __s, __f, __l, __g);
  return __t;
}

inline const_tree
tree_class_check (const_tree __t, const enum tree_code_class __class,
                  const char *__f, int __l, const char *__g)
{
  if (TREE_CODE_CLASS (TREE_CODE (__t)) != __class)
    tree_class_check_failed (__t, __class, __f, __l, __g);
  return __t;
}

inline const_tree
tree_range_check (const_tree __t,
                  enum tree_code __code1, enum tree_code __code2,
                  const char *__f, int __l, const char *__g)
{
  if (TREE_CODE (__t) < __code1 || TREE_CODE (__t) > __code2)
    tree_range_check_failed (__t, __f, __l, __g, __code1, __code2);
  return __t;
}

inline const_tree
omp_clause_subcode_check (const_tree __t, enum omp_clause_code __code,
                          const char *__f, int __l, const char *__g)
{
  if (TREE_CODE (__t) != OMP_CLAUSE)
    tree_check_failed (__t, __f, __l, __g, OMP_CLAUSE, 0);
  if (__t->omp_clause.code != __code)
    omp_clause_check_failed (__t, __f, __l, __g, __code);
  return __t;
}

inline const_tree
omp_clause_range_check (const_tree __t,
                        enum omp_clause_code __code1,
                        enum omp_clause_code __code2,
                        const char *__f, int __l, const char *__g)
{
  if (TREE_CODE (__t) != OMP_CLAUSE)
    tree_check_failed (__t, __f, __l, __g, OMP_CLAUSE, 0);
  if ((int) __t->omp_clause.code < (int) __code1
      || (int) __t->omp_clause.code > (int) __code2)
    omp_clause_range_check_failed (__t, __f, __l, __g, __code1, __code2);
  return __t;
}

inline const_tree
expr_check (const_tree __t, const char *__f, int __l, const char *__g)
{
  char const __c = TREE_CODE_CLASS (TREE_CODE (__t));
  if (!IS_EXPR_CODE_CLASS (__c))
    tree_class_check_failed (__t, tcc_expression, __f, __l, __g);
  return __t;
}

inline const_tree
non_type_check (const_tree __t, const char *__f, int __l, const char *__g)
{
  if (TYPE_P (__t))
    tree_not_class_check_failed (__t, tcc_type, __f, __l, __g);
  return __t;
}

# if GCC_VERSION >= 4006
#pragma GCC diagnostic push
#pragma GCC diagnostic ignored "-Wstrict-overflow"
#endif

inline const_tree *
tree_vec_elt_check (const_tree __t, int __i,
                    const char *__f, int __l, const char *__g)
{
  if (TREE_CODE (__t) != TREE_VEC)
    tree_check_failed (__t, __f, __l, __g, TREE_VEC, 0);
  if (__i < 0 || __i >= __t->base.u.length)
    tree_vec_elt_check_failed (__i, __t->base.u.length, __f, __l, __g);
  return CONST_CAST (const_tree *, &__t->vec.a[__i]);
  //return &__t->vec.a[__i];
}

# if GCC_VERSION >= 4006
#pragma GCC diagnostic pop
#endif

inline const_tree *
omp_clause_elt_check (const_tree __t, int __i,
                      const char *__f, int __l, const char *__g)
{
  if (TREE_CODE (__t) != OMP_CLAUSE)
    tree_check_failed (__t, __f, __l, __g, OMP_CLAUSE, 0);
  if (__i < 0 || __i >= omp_clause_num_ops [__t->omp_clause.code])
    omp_clause_operand_check_failed (__i, __t, __f, __l, __g);
  return CONST_CAST (const_tree *, &__t->omp_clause.ops[__i]);
}

inline const_tree
any_integral_type_check (const_tree __t, const char *__f, int __l,
			 const char *__g)
{
  if (!ANY_INTEGRAL_TYPE_P (__t))
    tree_check_failed (__t, __f, __l, __g, BOOLEAN_TYPE, ENUMERAL_TYPE,
		       INTEGER_TYPE, 0);
  return __t;
}

#endif

/* Compute the number of operands in an expression node NODE.  For
   tcc_vl_exp nodes like CALL_EXPRs, this is stored in the node itself,
   otherwise it is looked up from the node's code.  */
static inline int
tree_operand_length (const_tree node)
{
  if (VL_EXP_CLASS_P (node))
    return VL_EXP_OPERAND_LENGTH (node);
  else
    return TREE_CODE_LENGTH (TREE_CODE (node));
}

#if defined ENABLE_TREE_CHECKING && (GCC_VERSION >= 2007)

/* Special checks for TREE_OPERANDs.  */
inline tree *
tree_operand_check (tree __t, int __i,
                    const char *__f, int __l, const char *__g)
{
  const_tree __u = EXPR_CHECK (__t);
  if (__i < 0 || __i >= TREE_OPERAND_LENGTH (__u))
    tree_operand_check_failed (__i, __u, __f, __l, __g);
  return &CONST_CAST_TREE (__u)->exp.operands[__i];
}

inline tree *
tree_operand_check_code (tree __t, enum tree_code __code, int __i,
                         const char *__f, int __l, const char *__g)
{
  if (TREE_CODE (__t) != __code)
    tree_check_failed (__t, __f, __l, __g, __code, 0);
  if (__i < 0 || __i >= TREE_OPERAND_LENGTH (__t))
    tree_operand_check_failed (__i, __t, __f, __l, __g);
  return &__t->exp.operands[__i];
}

inline const_tree *
tree_operand_check (const_tree __t, int __i,
                    const char *__f, int __l, const char *__g)
{
  const_tree __u = EXPR_CHECK (__t);
  if (__i < 0 || __i >= TREE_OPERAND_LENGTH (__u))
    tree_operand_check_failed (__i, __u, __f, __l, __g);
  return CONST_CAST (const_tree *, &__u->exp.operands[__i]);
}

inline const_tree *
tree_operand_check_code (const_tree __t, enum tree_code __code, int __i,
                         const char *__f, int __l, const char *__g)
{
  if (TREE_CODE (__t) != __code)
    tree_check_failed (__t, __f, __l, __g, __code, 0);
  if (__i < 0 || __i >= TREE_OPERAND_LENGTH (__t))
    tree_operand_check_failed (__i, __t, __f, __l, __g);
  return CONST_CAST (const_tree *, &__t->exp.operands[__i]);
}

#endif

/* True iff an identifier matches a C string.  */

inline bool
id_equal (const_tree id, const char *str)
{
  return !strcmp (IDENTIFIER_POINTER (id), str);
}

inline bool
id_equal (const char *str, const_tree id)
{
  return !strcmp (str, IDENTIFIER_POINTER (id));
}

/* Return the number of elements in the VECTOR_TYPE given by NODE.  */

inline poly_uint64
TYPE_VECTOR_SUBPARTS (const_tree node)
{
  STATIC_ASSERT (NUM_POLY_INT_COEFFS <= 2);
  unsigned int precision = VECTOR_TYPE_CHECK (node)->type_common.precision;
  if (NUM_POLY_INT_COEFFS == 2)
    {
      /* See the corresponding code in SET_TYPE_VECTOR_SUBPARTS for a
	 description of the encoding.  */
      poly_uint64 res = 0;
      res.coeffs[0] = HOST_WIDE_INT_1U << (precision & 0xff);
      if (precision & 0x100)
	res.coeffs[1] = HOST_WIDE_INT_1U << (precision & 0xff);
      return res;
    }
  else
    return HOST_WIDE_INT_1U << precision;
}

/* Set the number of elements in VECTOR_TYPE NODE to SUBPARTS, which must
   satisfy valid_vector_subparts_p.  */

inline void
SET_TYPE_VECTOR_SUBPARTS (tree node, poly_uint64 subparts)
{
  STATIC_ASSERT (NUM_POLY_INT_COEFFS <= 2);
  unsigned HOST_WIDE_INT coeff0 = subparts.coeffs[0];
  int index = exact_log2 (coeff0);
  gcc_assert (index >= 0);
  if (NUM_POLY_INT_COEFFS == 2)
    {
      /* We have two coefficients that are each in the range 1 << [0, 63],
	 so supporting all combinations would require 6 bits per coefficient
	 and 12 bits in total.  Since the precision field is only 10 bits
	 in size, we need to be more restrictive than that.

	 At present, coeff[1] is always either 0 (meaning that the number
	 of units is constant) or equal to coeff[0] (meaning that the number
	 of units is N + X * N for some target-dependent zero-based runtime
	 parameter X).  We can therefore encode coeff[1] in a single bit.

	 The most compact encoding would be to use mask 0x3f for coeff[0]
	 and 0x40 for coeff[1], leaving 0x380 unused.  It's possible to
	 get slightly more efficient code on some hosts if we instead
	 treat the shift amount as an independent byte, so here we use
	 0xff for coeff[0] and 0x100 for coeff[1].  */
      unsigned HOST_WIDE_INT coeff1 = subparts.coeffs[1];
      gcc_assert (coeff1 == 0 || coeff1 == coeff0);
      VECTOR_TYPE_CHECK (node)->type_common.precision
	= index + (coeff1 != 0 ? 0x100 : 0);
    }
  else
    VECTOR_TYPE_CHECK (node)->type_common.precision = index;
}

/* Return true if we can construct vector types with the given number
   of subparts.  */

static inline bool
valid_vector_subparts_p (poly_uint64 subparts)
{
  unsigned HOST_WIDE_INT coeff0 = subparts.coeffs[0];
  if (!pow2p_hwi (coeff0))
    return false;
  if (NUM_POLY_INT_COEFFS == 2)
    {
      unsigned HOST_WIDE_INT coeff1 = subparts.coeffs[1];
      if (coeff1 != 0 && coeff1 != coeff0)
	return false;
    }
  return true;
}

/* Return the built-in function that DECL represents, given that it is known
   to be a FUNCTION_DECL with built-in class BUILT_IN_NORMAL.  */
inline built_in_function
DECL_FUNCTION_CODE (const_tree decl)
{
  const tree_function_decl &fndecl = FUNCTION_DECL_CHECK (decl)->function_decl;
  gcc_checking_assert (fndecl.built_in_class == BUILT_IN_NORMAL);
  return (built_in_function) fndecl.function_code;
}

/* Return the target-specific built-in function that DECL represents,
   given that it is known to be a FUNCTION_DECL with built-in class
   BUILT_IN_MD.  */
inline int
DECL_MD_FUNCTION_CODE (const_tree decl)
{
  const tree_function_decl &fndecl = FUNCTION_DECL_CHECK (decl)->function_decl;
  gcc_checking_assert (fndecl.built_in_class == BUILT_IN_MD);
  return fndecl.function_code;
}

/* Return the frontend-specific built-in function that DECL represents,
   given that it is known to be a FUNCTION_DECL with built-in class
   BUILT_IN_FRONTEND.  */
inline int
DECL_FE_FUNCTION_CODE (const_tree decl)
{
  const tree_function_decl &fndecl = FUNCTION_DECL_CHECK (decl)->function_decl;
  gcc_checking_assert (fndecl.built_in_class == BUILT_IN_FRONTEND);
  return fndecl.function_code;
}

/* Record that FUNCTION_DECL DECL represents built-in function FCODE of
   class FCLASS.  */
inline void
set_decl_built_in_function (tree decl, built_in_class fclass,
			    unsigned int fcode)
{
  tree_function_decl &fndecl = FUNCTION_DECL_CHECK (decl)->function_decl;
  fndecl.built_in_class = fclass;
  fndecl.function_code = fcode;
}

/* Record that FUNCTION_DECL NEWDECL represents the same built-in function
   as OLDDECL (or none, if OLDDECL doesn't represent a built-in function).  */
inline void
copy_decl_built_in_function (tree newdecl, const_tree olddecl)
{
  tree_function_decl &newfndecl = FUNCTION_DECL_CHECK (newdecl)->function_decl;
  const tree_function_decl &oldfndecl
    = FUNCTION_DECL_CHECK (olddecl)->function_decl;
  newfndecl.built_in_class = oldfndecl.built_in_class;
  newfndecl.function_code = oldfndecl.function_code;
}

/* In NON_LVALUE_EXPR and VIEW_CONVERT_EXPR, set when this node is merely a
   wrapper added to express a location_t on behalf of the node's child
   (e.g. by maybe_wrap_with_location).  */

#define EXPR_LOCATION_WRAPPER_P(NODE) \
  (TREE_CHECK2(NODE, NON_LVALUE_EXPR, VIEW_CONVERT_EXPR)->base.public_flag)

/* Test if EXP is merely a wrapper node, added to express a location_t
   on behalf of the node's child (e.g. by maybe_wrap_with_location).  */

inline bool
location_wrapper_p (const_tree exp)
{
  /* A wrapper node has code NON_LVALUE_EXPR or VIEW_CONVERT_EXPR, and
     the flag EXPR_LOCATION_WRAPPER_P is set.
     It normally has the same type as its operand, but it can have a
     different one if the type of the operand has changed (e.g. when
     merging duplicate decls).

     NON_LVALUE_EXPR is used for wrapping constants, apart from STRING_CST.
     VIEW_CONVERT_EXPR is used for wrapping non-constants and STRING_CST.  */
  if ((TREE_CODE (exp) == NON_LVALUE_EXPR
       || TREE_CODE (exp) == VIEW_CONVERT_EXPR)
      && EXPR_LOCATION_WRAPPER_P (exp))
    return true;
  return false;
}

/* Implementation of STRIP_ANY_LOCATION_WRAPPER.  */

inline tree
tree_strip_any_location_wrapper (tree exp)
{
  if (location_wrapper_p (exp))
    return TREE_OPERAND (exp, 0);
  else
    return exp;
}

#define error_mark_node			global_trees[TI_ERROR_MARK]

#define intQI_type_node			global_trees[TI_INTQI_TYPE]
#define intHI_type_node			global_trees[TI_INTHI_TYPE]
#define intSI_type_node			global_trees[TI_INTSI_TYPE]
#define intDI_type_node			global_trees[TI_INTDI_TYPE]
#define intTI_type_node			global_trees[TI_INTTI_TYPE]

#define unsigned_intQI_type_node	global_trees[TI_UINTQI_TYPE]
#define unsigned_intHI_type_node	global_trees[TI_UINTHI_TYPE]
#define unsigned_intSI_type_node	global_trees[TI_UINTSI_TYPE]
#define unsigned_intDI_type_node	global_trees[TI_UINTDI_TYPE]
#define unsigned_intTI_type_node	global_trees[TI_UINTTI_TYPE]

#define atomicQI_type_node	global_trees[TI_ATOMICQI_TYPE]
#define atomicHI_type_node	global_trees[TI_ATOMICHI_TYPE]
#define atomicSI_type_node	global_trees[TI_ATOMICSI_TYPE]
#define atomicDI_type_node	global_trees[TI_ATOMICDI_TYPE]
#define atomicTI_type_node	global_trees[TI_ATOMICTI_TYPE]

#define uint16_type_node		global_trees[TI_UINT16_TYPE]
#define uint32_type_node		global_trees[TI_UINT32_TYPE]
#define uint64_type_node		global_trees[TI_UINT64_TYPE]

#define void_node			global_trees[TI_VOID]

#define integer_zero_node		global_trees[TI_INTEGER_ZERO]
#define integer_one_node		global_trees[TI_INTEGER_ONE]
#define integer_three_node              global_trees[TI_INTEGER_THREE]
#define integer_minus_one_node		global_trees[TI_INTEGER_MINUS_ONE]
#define size_zero_node			global_trees[TI_SIZE_ZERO]
#define size_one_node			global_trees[TI_SIZE_ONE]
#define bitsize_zero_node		global_trees[TI_BITSIZE_ZERO]
#define bitsize_one_node		global_trees[TI_BITSIZE_ONE]
#define bitsize_unit_node		global_trees[TI_BITSIZE_UNIT]

/* Base access nodes.  */
#define access_public_node		global_trees[TI_PUBLIC]
#define access_protected_node	        global_trees[TI_PROTECTED]
#define access_private_node		global_trees[TI_PRIVATE]

#define null_pointer_node		global_trees[TI_NULL_POINTER]

#define float_type_node			global_trees[TI_FLOAT_TYPE]
#define double_type_node		global_trees[TI_DOUBLE_TYPE]
#define long_double_type_node		global_trees[TI_LONG_DOUBLE_TYPE]

/* Nodes for particular _FloatN and _FloatNx types in sequence.  */
#define FLOATN_TYPE_NODE(IDX)		global_trees[TI_FLOATN_TYPE_FIRST + (IDX)]
#define FLOATN_NX_TYPE_NODE(IDX)	global_trees[TI_FLOATN_NX_TYPE_FIRST + (IDX)]
#define FLOATNX_TYPE_NODE(IDX)		global_trees[TI_FLOATNX_TYPE_FIRST + (IDX)]

/* Names for individual types (code should normally iterate over all
   such types; these are only for back-end use, or in contexts such as
   *.def where iteration is not possible).  */
#define float16_type_node		global_trees[TI_FLOAT16_TYPE]
#define float32_type_node		global_trees[TI_FLOAT32_TYPE]
#define float64_type_node		global_trees[TI_FLOAT64_TYPE]
#define float128_type_node		global_trees[TI_FLOAT128_TYPE]
#define float32x_type_node		global_trees[TI_FLOAT32X_TYPE]
#define float64x_type_node		global_trees[TI_FLOAT64X_TYPE]
#define float128x_type_node		global_trees[TI_FLOAT128X_TYPE]

#define float_ptr_type_node		global_trees[TI_FLOAT_PTR_TYPE]
#define double_ptr_type_node		global_trees[TI_DOUBLE_PTR_TYPE]
#define long_double_ptr_type_node	global_trees[TI_LONG_DOUBLE_PTR_TYPE]
#define integer_ptr_type_node		global_trees[TI_INTEGER_PTR_TYPE]

#define complex_integer_type_node	global_trees[TI_COMPLEX_INTEGER_TYPE]
#define complex_float_type_node		global_trees[TI_COMPLEX_FLOAT_TYPE]
#define complex_double_type_node	global_trees[TI_COMPLEX_DOUBLE_TYPE]
#define complex_long_double_type_node	global_trees[TI_COMPLEX_LONG_DOUBLE_TYPE]

#define COMPLEX_FLOATN_NX_TYPE_NODE(IDX)	global_trees[TI_COMPLEX_FLOATN_NX_TYPE_FIRST + (IDX)]

#define void_type_node			global_trees[TI_VOID_TYPE]
/* The C type `void *'.  */
#define ptr_type_node			global_trees[TI_PTR_TYPE]
/* The C type `const void *'.  */
#define const_ptr_type_node		global_trees[TI_CONST_PTR_TYPE]
/* The C type `size_t'.  */
#define size_type_node                  global_trees[TI_SIZE_TYPE]
#define pid_type_node                   global_trees[TI_PID_TYPE]
#define ptrdiff_type_node		global_trees[TI_PTRDIFF_TYPE]
#define va_list_type_node		global_trees[TI_VA_LIST_TYPE]
#define va_list_gpr_counter_field	global_trees[TI_VA_LIST_GPR_COUNTER_FIELD]
#define va_list_fpr_counter_field	global_trees[TI_VA_LIST_FPR_COUNTER_FIELD]
/* The C type `FILE *'.  */
#define fileptr_type_node		global_trees[TI_FILEPTR_TYPE]
/* The C type `const struct tm *'.  */
#define const_tm_ptr_type_node		global_trees[TI_CONST_TM_PTR_TYPE]
/* The C type `fenv_t *'.  */
#define fenv_t_ptr_type_node		global_trees[TI_FENV_T_PTR_TYPE]
#define const_fenv_t_ptr_type_node	global_trees[TI_CONST_FENV_T_PTR_TYPE]
/* The C type `fexcept_t *'.  */
#define fexcept_t_ptr_type_node		global_trees[TI_FEXCEPT_T_PTR_TYPE]
#define const_fexcept_t_ptr_type_node	global_trees[TI_CONST_FEXCEPT_T_PTR_TYPE]
#define pointer_sized_int_node		global_trees[TI_POINTER_SIZED_TYPE]

#define boolean_type_node		global_trees[TI_BOOLEAN_TYPE]
#define boolean_false_node		global_trees[TI_BOOLEAN_FALSE]
#define boolean_true_node		global_trees[TI_BOOLEAN_TRUE]

/* The decimal floating point types. */
#define dfloat32_type_node              global_trees[TI_DFLOAT32_TYPE]
#define dfloat64_type_node              global_trees[TI_DFLOAT64_TYPE]
#define dfloat128_type_node             global_trees[TI_DFLOAT128_TYPE]
#define dfloat32_ptr_type_node          global_trees[TI_DFLOAT32_PTR_TYPE]
#define dfloat64_ptr_type_node          global_trees[TI_DFLOAT64_PTR_TYPE]
#define dfloat128_ptr_type_node         global_trees[TI_DFLOAT128_PTR_TYPE]

/* The fixed-point types.  */
#define sat_short_fract_type_node       global_trees[TI_SAT_SFRACT_TYPE]
#define sat_fract_type_node             global_trees[TI_SAT_FRACT_TYPE]
#define sat_long_fract_type_node        global_trees[TI_SAT_LFRACT_TYPE]
#define sat_long_long_fract_type_node   global_trees[TI_SAT_LLFRACT_TYPE]
#define sat_unsigned_short_fract_type_node \
					global_trees[TI_SAT_USFRACT_TYPE]
#define sat_unsigned_fract_type_node    global_trees[TI_SAT_UFRACT_TYPE]
#define sat_unsigned_long_fract_type_node \
					global_trees[TI_SAT_ULFRACT_TYPE]
#define sat_unsigned_long_long_fract_type_node \
					global_trees[TI_SAT_ULLFRACT_TYPE]
#define short_fract_type_node           global_trees[TI_SFRACT_TYPE]
#define fract_type_node                 global_trees[TI_FRACT_TYPE]
#define long_fract_type_node            global_trees[TI_LFRACT_TYPE]
#define long_long_fract_type_node       global_trees[TI_LLFRACT_TYPE]
#define unsigned_short_fract_type_node  global_trees[TI_USFRACT_TYPE]
#define unsigned_fract_type_node        global_trees[TI_UFRACT_TYPE]
#define unsigned_long_fract_type_node   global_trees[TI_ULFRACT_TYPE]
#define unsigned_long_long_fract_type_node \
					global_trees[TI_ULLFRACT_TYPE]
#define sat_short_accum_type_node       global_trees[TI_SAT_SACCUM_TYPE]
#define sat_accum_type_node             global_trees[TI_SAT_ACCUM_TYPE]
#define sat_long_accum_type_node        global_trees[TI_SAT_LACCUM_TYPE]
#define sat_long_long_accum_type_node   global_trees[TI_SAT_LLACCUM_TYPE]
#define sat_unsigned_short_accum_type_node \
					global_trees[TI_SAT_USACCUM_TYPE]
#define sat_unsigned_accum_type_node    global_trees[TI_SAT_UACCUM_TYPE]
#define sat_unsigned_long_accum_type_node \
					global_trees[TI_SAT_ULACCUM_TYPE]
#define sat_unsigned_long_long_accum_type_node \
					global_trees[TI_SAT_ULLACCUM_TYPE]
#define short_accum_type_node           global_trees[TI_SACCUM_TYPE]
#define accum_type_node                 global_trees[TI_ACCUM_TYPE]
#define long_accum_type_node            global_trees[TI_LACCUM_TYPE]
#define long_long_accum_type_node       global_trees[TI_LLACCUM_TYPE]
#define unsigned_short_accum_type_node  global_trees[TI_USACCUM_TYPE]
#define unsigned_accum_type_node        global_trees[TI_UACCUM_TYPE]
#define unsigned_long_accum_type_node   global_trees[TI_ULACCUM_TYPE]
#define unsigned_long_long_accum_type_node \
					global_trees[TI_ULLACCUM_TYPE]
#define qq_type_node                    global_trees[TI_QQ_TYPE]
#define hq_type_node                    global_trees[TI_HQ_TYPE]
#define sq_type_node                    global_trees[TI_SQ_TYPE]
#define dq_type_node                    global_trees[TI_DQ_TYPE]
#define tq_type_node                    global_trees[TI_TQ_TYPE]
#define uqq_type_node                   global_trees[TI_UQQ_TYPE]
#define uhq_type_node                   global_trees[TI_UHQ_TYPE]
#define usq_type_node                   global_trees[TI_USQ_TYPE]
#define udq_type_node                   global_trees[TI_UDQ_TYPE]
#define utq_type_node                   global_trees[TI_UTQ_TYPE]
#define sat_qq_type_node                global_trees[TI_SAT_QQ_TYPE]
#define sat_hq_type_node                global_trees[TI_SAT_HQ_TYPE]
#define sat_sq_type_node                global_trees[TI_SAT_SQ_TYPE]
#define sat_dq_type_node                global_trees[TI_SAT_DQ_TYPE]
#define sat_tq_type_node                global_trees[TI_SAT_TQ_TYPE]
#define sat_uqq_type_node               global_trees[TI_SAT_UQQ_TYPE]
#define sat_uhq_type_node               global_trees[TI_SAT_UHQ_TYPE]
#define sat_usq_type_node               global_trees[TI_SAT_USQ_TYPE]
#define sat_udq_type_node               global_trees[TI_SAT_UDQ_TYPE]
#define sat_utq_type_node               global_trees[TI_SAT_UTQ_TYPE]
#define ha_type_node                    global_trees[TI_HA_TYPE]
#define sa_type_node                    global_trees[TI_SA_TYPE]
#define da_type_node                    global_trees[TI_DA_TYPE]
#define ta_type_node                    global_trees[TI_TA_TYPE]
#define uha_type_node                   global_trees[TI_UHA_TYPE]
#define usa_type_node                   global_trees[TI_USA_TYPE]
#define uda_type_node                   global_trees[TI_UDA_TYPE]
#define uta_type_node                   global_trees[TI_UTA_TYPE]
#define sat_ha_type_node                global_trees[TI_SAT_HA_TYPE]
#define sat_sa_type_node                global_trees[TI_SAT_SA_TYPE]
#define sat_da_type_node                global_trees[TI_SAT_DA_TYPE]
#define sat_ta_type_node                global_trees[TI_SAT_TA_TYPE]
#define sat_uha_type_node               global_trees[TI_SAT_UHA_TYPE]
#define sat_usa_type_node               global_trees[TI_SAT_USA_TYPE]
#define sat_uda_type_node               global_trees[TI_SAT_UDA_TYPE]
#define sat_uta_type_node               global_trees[TI_SAT_UTA_TYPE]

/* The node that should be placed at the end of a parameter list to
   indicate that the function does not take a variable number of
   arguments.  The TREE_VALUE will be void_type_node and there will be
   no TREE_CHAIN.  Language-independent code should not assume
   anything else about this node.  */
#define void_list_node                  global_trees[TI_VOID_LIST_NODE]

#define main_identifier_node		global_trees[TI_MAIN_IDENTIFIER]
#define MAIN_NAME_P(NODE) \
  (IDENTIFIER_NODE_CHECK (NODE) == main_identifier_node)

/* Optimization options (OPTIMIZATION_NODE) to use for default and current
   functions.  */
#define optimization_default_node	global_trees[TI_OPTIMIZATION_DEFAULT]
#define optimization_current_node	global_trees[TI_OPTIMIZATION_CURRENT]

/* Default/current target options (TARGET_OPTION_NODE).  */
#define target_option_default_node	global_trees[TI_TARGET_OPTION_DEFAULT]
#define target_option_current_node	global_trees[TI_TARGET_OPTION_CURRENT]

/* Default tree list option(), optimize() pragmas to be linked into the
   attribute list.  */
#define current_target_pragma		global_trees[TI_CURRENT_TARGET_PRAGMA]
#define current_optimize_pragma		global_trees[TI_CURRENT_OPTIMIZE_PRAGMA]

/* SCEV analyzer global shared trees.  */
#define chrec_not_analyzed_yet		NULL_TREE
#define chrec_dont_know			global_trees[TI_CHREC_DONT_KNOW]
#define chrec_known			global_trees[TI_CHREC_KNOWN]

#define char_type_node			integer_types[itk_char]
#define signed_char_type_node		integer_types[itk_signed_char]
#define unsigned_char_type_node		integer_types[itk_unsigned_char]
#define short_integer_type_node		integer_types[itk_short]
#define short_unsigned_type_node	integer_types[itk_unsigned_short]
#define integer_type_node		integer_types[itk_int]
#define unsigned_type_node		integer_types[itk_unsigned_int]
#define long_integer_type_node		integer_types[itk_long]
#define long_unsigned_type_node		integer_types[itk_unsigned_long]
#define long_long_integer_type_node	integer_types[itk_long_long]
#define long_long_unsigned_type_node	integer_types[itk_unsigned_long_long]

/* True if NODE is an erroneous expression.  */

#define error_operand_p(NODE)					\
  ((NODE) == error_mark_node					\
   || ((NODE) && TREE_TYPE ((NODE)) == error_mark_node))

/* Return the number of elements encoded directly in a VECTOR_CST.  */

inline unsigned int
vector_cst_encoded_nelts (const_tree t)
{
  return VECTOR_CST_NPATTERNS (t) * VECTOR_CST_NELTS_PER_PATTERN (t);
}

extern tree decl_assembler_name (tree);
extern void overwrite_decl_assembler_name (tree decl, tree name);
extern tree decl_comdat_group (const_tree);
extern tree decl_comdat_group_id (const_tree);
extern const char *decl_section_name (const_tree);
extern void set_decl_section_name (tree, const char *);
extern enum tls_model decl_tls_model (const_tree);
extern void set_decl_tls_model (tree, enum tls_model);

/* Compute the number of bytes occupied by 'node'.  This routine only
   looks at TREE_CODE and, if the code is TREE_VEC, TREE_VEC_LENGTH.  */

extern size_t tree_size (const_tree);

/* Compute the number of bytes occupied by a tree with code CODE.
   This function cannot be used for TREE_VEC or INTEGER_CST nodes,
   which are of variable length.  */
extern size_t tree_code_size (enum tree_code);

/* Allocate and return a new UID from the DECL_UID namespace.  */
extern int allocate_decl_uid (void);

/* Lowest level primitive for allocating a node.
   The TREE_CODE is the only argument.  Contents are initialized
   to zero except for a few of the common fields.  */

extern tree make_node (enum tree_code CXX_MEM_STAT_INFO);

/* Free tree node.  */

extern void free_node (tree);

/* Make a copy of a node, with all the same contents.  */

extern tree copy_node (tree CXX_MEM_STAT_INFO);

/* Make a copy of a chain of TREE_LIST nodes.  */

extern tree copy_list (tree);

/* Make a CASE_LABEL_EXPR.  */

extern tree build_case_label (tree, tree, tree);

/* Make a BINFO.  */
extern tree make_tree_binfo (unsigned CXX_MEM_STAT_INFO);

/* Make an INTEGER_CST.  */

extern tree make_int_cst (int, int CXX_MEM_STAT_INFO);

/* Make a TREE_VEC.  */

extern tree make_tree_vec (int CXX_MEM_STAT_INFO);

/* Grow a TREE_VEC.  */

extern tree grow_tree_vec (tree v, int CXX_MEM_STAT_INFO);

/* Construct various types of nodes.  */

extern tree build_nt (enum tree_code, ...);
extern tree build_nt_call_vec (tree, vec<tree, va_gc> *);

extern tree build0 (enum tree_code, tree CXX_MEM_STAT_INFO);
extern tree build1 (enum tree_code, tree, tree CXX_MEM_STAT_INFO);
extern tree build2 (enum tree_code, tree, tree, tree CXX_MEM_STAT_INFO);
extern tree build3 (enum tree_code, tree, tree, tree, tree CXX_MEM_STAT_INFO);
extern tree build4 (enum tree_code, tree, tree, tree, tree,
		    tree CXX_MEM_STAT_INFO);
extern tree build5 (enum tree_code, tree, tree, tree, tree, tree,
		    tree CXX_MEM_STAT_INFO);

/* _loc versions of build[1-5].  */

static inline tree
build1_loc (location_t loc, enum tree_code code, tree type,
	    tree arg1 CXX_MEM_STAT_INFO)
{
  tree t = build1 (code, type, arg1 PASS_MEM_STAT);
  if (CAN_HAVE_LOCATION_P (t))
    SET_EXPR_LOCATION (t, loc);
  return t;
}

static inline tree
build2_loc (location_t loc, enum tree_code code, tree type, tree arg0,
	    tree arg1 CXX_MEM_STAT_INFO)
{
  tree t = build2 (code, type, arg0, arg1 PASS_MEM_STAT);
  if (CAN_HAVE_LOCATION_P (t))
    SET_EXPR_LOCATION (t, loc);
  return t;
}

static inline tree
build3_loc (location_t loc, enum tree_code code, tree type, tree arg0,
	    tree arg1, tree arg2 CXX_MEM_STAT_INFO)
{
  tree t = build3 (code, type, arg0, arg1, arg2 PASS_MEM_STAT);
  if (CAN_HAVE_LOCATION_P (t))
    SET_EXPR_LOCATION (t, loc);
  return t;
}

static inline tree
build4_loc (location_t loc, enum tree_code code, tree type, tree arg0,
	    tree arg1, tree arg2, tree arg3 CXX_MEM_STAT_INFO)
{
  tree t = build4 (code, type, arg0, arg1, arg2, arg3 PASS_MEM_STAT);
  if (CAN_HAVE_LOCATION_P (t))
    SET_EXPR_LOCATION (t, loc);
  return t;
}

static inline tree
build5_loc (location_t loc, enum tree_code code, tree type, tree arg0,
	    tree arg1, tree arg2, tree arg3, tree arg4 CXX_MEM_STAT_INFO)
{
  tree t = build5 (code, type, arg0, arg1, arg2, arg3,
			arg4 PASS_MEM_STAT);
  if (CAN_HAVE_LOCATION_P (t))
    SET_EXPR_LOCATION (t, loc);
  return t;
}

/* Constructs double_int from tree CST.  */

extern tree double_int_to_tree (tree, double_int);

extern tree wide_int_to_tree (tree type, const poly_wide_int_ref &cst);
extern tree force_fit_type (tree, const poly_wide_int_ref &, int, bool);

/* Create an INT_CST node with a CST value zero extended.  */

/* static inline */
extern tree build_int_cst (tree, poly_int64);
extern tree build_int_cstu (tree type, poly_uint64);
extern tree build_int_cst_type (tree, poly_int64);
extern tree make_vector (unsigned, unsigned CXX_MEM_STAT_INFO);
extern tree build_vector_from_ctor (tree, vec<constructor_elt, va_gc> *);
extern tree build_vector_from_val (tree, tree);
extern tree build_uniform_cst (tree, tree);
extern tree build_vec_series (tree, tree, tree);
extern tree build_index_vector (tree, poly_uint64, poly_uint64);
extern tree build_vector_a_then_b (tree, unsigned int, tree, tree);
extern void recompute_constructor_flags (tree);
extern void verify_constructor_flags (tree);
extern tree build_constructor (tree, vec<constructor_elt, va_gc> * CXX_MEM_STAT_INFO);
extern tree build_constructor_single (tree, tree, tree);
extern tree build_constructor_from_list (tree, tree);
extern tree build_constructor_va (tree, int, ...);
extern tree build_clobber (tree);
extern tree build_real_from_int_cst (tree, const_tree);
extern tree build_complex (tree, tree, tree);
extern tree build_complex_inf (tree, bool);
extern tree build_each_one_cst (tree);
extern tree build_one_cst (tree);
extern tree build_minus_one_cst (tree);
extern tree build_all_ones_cst (tree);
extern tree build_zero_cst (tree);
extern tree build_string (int, const char *);
extern tree build_poly_int_cst (tree, const poly_wide_int_ref &);
extern tree build_tree_list (tree, tree CXX_MEM_STAT_INFO);
extern tree build_tree_list_vec (const vec<tree, va_gc> * CXX_MEM_STAT_INFO);
extern tree build_decl (location_t, enum tree_code,
			tree, tree CXX_MEM_STAT_INFO);
extern tree build_fn_decl (const char *, tree);
extern tree build_translation_unit_decl (tree);
extern tree build_block (tree, tree, tree, tree);
extern tree build_empty_stmt (location_t);
extern tree build_omp_clause (location_t, enum omp_clause_code);

extern tree build_vl_exp (enum tree_code, int CXX_MEM_STAT_INFO);

extern tree build_call_nary (tree, tree, int, ...);
extern tree build_call_valist (tree, tree, int, va_list);
#define build_call_array(T1,T2,N,T3)\
   build_call_array_loc (UNKNOWN_LOCATION, T1, T2, N, T3)
extern tree build_call_array_loc (location_t, tree, tree, int, const tree *);
extern tree build_call_vec (tree, tree, vec<tree, va_gc> *);
extern tree build_call_expr_loc_array (location_t, tree, int, tree *);
extern tree build_call_expr_loc_vec (location_t, tree, vec<tree, va_gc> *);
extern tree build_call_expr_loc (location_t, tree, int, ...);
extern tree build_call_expr (tree, int, ...);
extern tree build_call_expr_internal_loc (location_t, enum internal_fn,
					  tree, int, ...);
extern tree build_call_expr_internal_loc_array (location_t, enum internal_fn,
						tree, int, const tree *);
extern tree maybe_build_call_expr_loc (location_t, combined_fn, tree,
				       int, ...);
extern tree build_alloca_call_expr (tree, unsigned int, HOST_WIDE_INT);
extern tree build_string_literal (int, const char *, tree = char_type_node,
				  unsigned HOST_WIDE_INT = HOST_WIDE_INT_M1U);

/* Construct various nodes representing data types.  */

extern tree signed_or_unsigned_type_for (int, tree);
extern tree signed_type_for (tree);
extern tree unsigned_type_for (tree);
extern tree truth_type_for (tree);
extern tree build_pointer_type_for_mode (tree, machine_mode, bool);
extern tree build_pointer_type (tree);
extern tree build_reference_type_for_mode (tree, machine_mode, bool);
extern tree build_reference_type (tree);
extern tree build_vector_type_for_mode (tree, machine_mode);
extern tree build_vector_type (tree, poly_int64);
extern tree build_truth_vector_type (poly_uint64, poly_uint64);
extern tree build_same_sized_truth_vector_type (tree vectype);
extern tree build_opaque_vector_type (tree, poly_int64);
extern tree build_index_type (tree);
extern tree build_array_type (tree, tree, bool = false);
extern tree build_nonshared_array_type (tree, tree);
extern tree build_array_type_nelts (tree, poly_uint64);
extern tree build_function_type (tree, tree);
extern tree build_function_type_list (tree, ...);
extern tree build_varargs_function_type_list (tree, ...);
extern tree build_function_type_array (tree, int, tree *);
extern tree build_varargs_function_type_array (tree, int, tree *);
#define build_function_type_vec(RET, V) \
  build_function_type_array (RET, vec_safe_length (V), vec_safe_address (V))
#define build_varargs_function_type_vec(RET, V) \
  build_varargs_function_type_array (RET, vec_safe_length (V), \
				     vec_safe_address (V))
extern tree build_method_type_directly (tree, tree, tree);
extern tree build_method_type (tree, tree);
extern tree build_offset_type (tree, tree);
extern tree build_complex_type (tree, bool named = false);
extern tree array_type_nelts (const_tree);

extern tree value_member (tree, tree);
extern tree purpose_member (const_tree, tree);
extern bool vec_member (const_tree, vec<tree, va_gc> *);
extern tree chain_index (int, tree);

/* Arguments may be null.  */
extern int tree_int_cst_equal (const_tree, const_tree);

/* The following predicates are safe to call with a null argument.  */
extern bool tree_fits_shwi_p (const_tree) ATTRIBUTE_PURE;
extern bool tree_fits_poly_int64_p (const_tree) ATTRIBUTE_PURE;
extern bool tree_fits_uhwi_p (const_tree) ATTRIBUTE_PURE;
extern bool tree_fits_poly_uint64_p (const_tree) ATTRIBUTE_PURE;

extern HOST_WIDE_INT tree_to_shwi (const_tree)
  ATTRIBUTE_NONNULL (1) ATTRIBUTE_PURE;
extern poly_int64 tree_to_poly_int64 (const_tree)
  ATTRIBUTE_NONNULL (1) ATTRIBUTE_PURE;
extern unsigned HOST_WIDE_INT tree_to_uhwi (const_tree)
  ATTRIBUTE_NONNULL (1) ATTRIBUTE_PURE;
extern poly_uint64 tree_to_poly_uint64 (const_tree)
  ATTRIBUTE_NONNULL (1) ATTRIBUTE_PURE;
#if !defined ENABLE_TREE_CHECKING && (GCC_VERSION >= 4003)
extern inline __attribute__ ((__gnu_inline__)) HOST_WIDE_INT
tree_to_shwi (const_tree t)
{
  gcc_assert (tree_fits_shwi_p (t));
  return TREE_INT_CST_LOW (t);
}

extern inline __attribute__ ((__gnu_inline__)) unsigned HOST_WIDE_INT
tree_to_uhwi (const_tree t)
{
  gcc_assert (tree_fits_uhwi_p (t));
  return TREE_INT_CST_LOW (t);
}
#if NUM_POLY_INT_COEFFS == 1
extern inline __attribute__ ((__gnu_inline__)) poly_int64
tree_to_poly_int64 (const_tree t)
{
  gcc_assert (tree_fits_poly_int64_p (t));
  return TREE_INT_CST_LOW (t);
}

extern inline __attribute__ ((__gnu_inline__)) poly_uint64
tree_to_poly_uint64 (const_tree t)
{
  gcc_assert (tree_fits_poly_uint64_p (t));
  return TREE_INT_CST_LOW (t);
}
#endif
#endif
extern int tree_int_cst_sgn (const_tree);
extern int tree_int_cst_sign_bit (const_tree);
extern unsigned int tree_int_cst_min_precision (tree, signop);
extern tree strip_array_types (tree);
extern tree excess_precision_type (tree);

/* Desription of the reason why the argument of valid_constant_size_p
   is not a valid size.  */
enum cst_size_error {
  cst_size_ok,
  cst_size_not_constant,
  cst_size_negative,
  cst_size_too_big,
  cst_size_overflow
};

extern bool valid_constant_size_p (const_tree, cst_size_error * = NULL);
extern tree max_object_size ();

/* Return true if T holds a value that can be represented as a poly_int64
   without loss of precision.  Store the value in *VALUE if so.  */

inline bool
poly_int_tree_p (const_tree t, poly_int64_pod *value)
{
  if (tree_fits_poly_int64_p (t))
    {
      *value = tree_to_poly_int64 (t);
      return true;
    }
  return false;
}

/* Return true if T holds a value that can be represented as a poly_uint64
   without loss of precision.  Store the value in *VALUE if so.  */

inline bool
poly_int_tree_p (const_tree t, poly_uint64_pod *value)
{
  if (tree_fits_poly_uint64_p (t))
    {
      *value = tree_to_poly_uint64 (t);
      return true;
    }
  return false;
}

/* From expmed.c.  Since rtl.h is included after tree.h, we can't
   put the prototype here.  Rtl.h does declare the prototype if
   tree.h had been included.  */

extern tree make_tree (tree, rtx);

/* Returns true iff CAND and BASE have equivalent language-specific
   qualifiers.  */

extern bool check_lang_type (const_tree cand, const_tree base);

/* Returns true iff unqualified CAND and BASE are equivalent.  */

extern bool check_base_type (const_tree cand, const_tree base);

/* Check whether CAND is suitable to be returned from get_qualified_type
   (BASE, TYPE_QUALS).  */

extern bool check_qualified_type (const_tree, const_tree, int);

/* Return a version of the TYPE, qualified as indicated by the
   TYPE_QUALS, if one exists.  If no qualified version exists yet,
   return NULL_TREE.  */

extern tree get_qualified_type (tree, int);

/* Like get_qualified_type, but creates the type if it does not
   exist.  This function never returns NULL_TREE.  */

extern tree build_qualified_type (tree, int CXX_MEM_STAT_INFO);

/* Create a variant of type T with alignment ALIGN.  */

extern tree build_aligned_type (tree, unsigned int);

/* Like build_qualified_type, but only deals with the `const' and
   `volatile' qualifiers.  This interface is retained for backwards
   compatibility with the various front-ends; new code should use
   build_qualified_type instead.  */

#define build_type_variant(TYPE, CONST_P, VOLATILE_P)			\
  build_qualified_type ((TYPE),						\
			((CONST_P) ? TYPE_QUAL_CONST : 0)		\
			| ((VOLATILE_P) ? TYPE_QUAL_VOLATILE : 0))

/* Make a copy of a type node.  */

extern tree build_distinct_type_copy (tree CXX_MEM_STAT_INFO);
extern tree build_variant_type_copy (tree CXX_MEM_STAT_INFO);

/* Given a hashcode and a ..._TYPE node (for which the hashcode was made),
   return a canonicalized ..._TYPE node, so that duplicates are not made.
   How the hash code is computed is up to the caller, as long as any two
   callers that could hash identical-looking type nodes agree.  */

extern hashval_t type_hash_canon_hash (tree);
extern tree type_hash_canon (unsigned int, tree);

extern tree convert (tree, tree);
extern unsigned int expr_align (const_tree);
extern tree size_in_bytes_loc (location_t, const_tree);
inline tree
size_in_bytes (const_tree t)
{
  return size_in_bytes_loc (input_location, t);
}

extern HOST_WIDE_INT int_size_in_bytes (const_tree);
extern HOST_WIDE_INT max_int_size_in_bytes (const_tree);
extern tree bit_position (const_tree);
extern tree byte_position (const_tree);
extern HOST_WIDE_INT int_byte_position (const_tree);

/* Type for sizes of data-type.  */

#define sizetype sizetype_tab[(int) stk_sizetype]
#define bitsizetype sizetype_tab[(int) stk_bitsizetype]
#define ssizetype sizetype_tab[(int) stk_ssizetype]
#define sbitsizetype sizetype_tab[(int) stk_sbitsizetype]
#define size_int(L) size_int_kind (L, stk_sizetype)
#define ssize_int(L) size_int_kind (L, stk_ssizetype)
#define bitsize_int(L) size_int_kind (L, stk_bitsizetype)
#define sbitsize_int(L) size_int_kind (L, stk_sbitsizetype)

/* Log2 of BITS_PER_UNIT.  */

#if BITS_PER_UNIT == 8
#define LOG2_BITS_PER_UNIT 3
#elif BITS_PER_UNIT == 16
#define LOG2_BITS_PER_UNIT 4
#else
#error Unknown BITS_PER_UNIT
#endif

/* Concatenate two lists (chains of TREE_LIST nodes) X and Y
   by making the last node in X point to Y.
   Returns X, except if X is 0 returns Y.  */

extern tree chainon (tree, tree);

/* Make a new TREE_LIST node from specified PURPOSE, VALUE and CHAIN.  */

extern tree tree_cons (tree, tree, tree CXX_MEM_STAT_INFO);

/* Return the last tree node in a chain.  */

extern tree tree_last (tree);

/* Reverse the order of elements in a chain, and return the new head.  */

extern tree nreverse (tree);

/* Returns the length of a chain of nodes
   (number of chain pointers to follow before reaching a null pointer).  */

extern int list_length (const_tree);

/* Returns the first FIELD_DECL in a type.  */

extern tree first_field (const_tree);

/* Given an initializer INIT, return TRUE if INIT is zero or some
   aggregate of zeros.  Otherwise return FALSE.  If NONZERO is not
   null, set *NONZERO if and only if INIT is known not to be all
   zeros.  The combination of return value of false and *NONZERO
   false implies that INIT may but need not be all zeros.  Other
   combinations indicate definitive answers.  */

extern bool initializer_zerop (const_tree, bool * = NULL);
extern bool initializer_each_zero_or_onep (const_tree);

/* Analogous to initializer_zerop but also examines the type for
   which the initializer is being used.  Unlike initializer_zerop,
   considers empty strings to be zero initializers for arrays and
   non-zero for pointers.  */
extern bool type_initializer_zero_p (tree, tree);

extern wide_int vector_cst_int_elt (const_tree, unsigned int);
extern tree vector_cst_elt (const_tree, unsigned int);

/* Given a vector VEC, return its first element if all elements are
   the same.  Otherwise return NULL_TREE.  */

extern tree uniform_vector_p (const_tree);

/* If the argument is INTEGER_CST, return it.  If the argument is vector
   with all elements the same INTEGER_CST, return that INTEGER_CST.  Otherwise
   return NULL_TREE.  */

extern tree uniform_integer_cst_p (tree);

extern int single_nonzero_element (const_tree);

/* Given a CONSTRUCTOR CTOR, return the element values as a vector.  */

extern vec<tree, va_gc> *ctor_to_vec (tree);

/* zerop (tree x) is nonzero if X is a constant of value 0.  */

extern bool zerop (const_tree);

/* integer_zerop (tree x) is nonzero if X is an integer constant of value 0.  */

extern bool integer_zerop (const_tree);

/* integer_onep (tree x) is nonzero if X is an integer constant of value 1.  */

extern bool integer_onep (const_tree);

/* integer_onep (tree x) is nonzero if X is an integer constant of value 1, or
   a vector or complex where each part is 1.  */

extern bool integer_each_onep (const_tree);

/* integer_all_onesp (tree x) is nonzero if X is an integer constant
   all of whose significant bits are 1.  */

extern bool integer_all_onesp (const_tree);

/* integer_minus_onep (tree x) is nonzero if X is an integer constant of
   value -1.  */

extern bool integer_minus_onep (const_tree);

/* integer_pow2p (tree x) is nonzero is X is an integer constant with
   exactly one bit 1.  */

extern bool integer_pow2p (const_tree);

/* integer_nonzerop (tree x) is nonzero if X is an integer constant
   with a nonzero value.  */

extern bool integer_nonzerop (const_tree);

/* integer_truep (tree x) is nonzero if X is an integer constant of value 1 or
   a vector where each element is an integer constant of value -1.  */

extern bool integer_truep (const_tree);

extern bool cst_and_fits_in_hwi (const_tree);
extern tree num_ending_zeros (const_tree);

/* fixed_zerop (tree x) is nonzero if X is a fixed-point constant of
   value 0.  */

extern bool fixed_zerop (const_tree);

/* staticp (tree x) is nonzero if X is a reference to data allocated
   at a fixed address in memory.  Returns the outermost data.  */

extern tree staticp (tree);

/* save_expr (EXP) returns an expression equivalent to EXP
   but it can be used multiple times within context CTX
   and only evaluate EXP once.  */

extern tree save_expr (tree);

/* Return true if T is function-invariant.  */

extern bool tree_invariant_p (tree);

/* Look inside EXPR into any simple arithmetic operations.  Return the
   outermost non-arithmetic or non-invariant node.  */

extern tree skip_simple_arithmetic (tree);

/* Look inside EXPR into simple arithmetic operations involving constants.
   Return the outermost non-arithmetic or non-constant node.  */

extern tree skip_simple_constant_arithmetic (tree);

/* Return which tree structure is used by T.  */

enum tree_node_structure_enum tree_node_structure (const_tree);

/* Return true if EXP contains a PLACEHOLDER_EXPR, i.e. if it represents a
   size or offset that depends on a field within a record.  */

extern bool contains_placeholder_p (const_tree);

/* This macro calls the above function but short-circuits the common
   case of a constant to save time.  Also check for null.  */

#define CONTAINS_PLACEHOLDER_P(EXP) \
  ((EXP) != 0 && ! TREE_CONSTANT (EXP) && contains_placeholder_p (EXP))

/* Return true if any part of the structure of TYPE involves a PLACEHOLDER_EXPR
   directly.  This includes size, bounds, qualifiers (for QUAL_UNION_TYPE) and
   field positions.  */

extern bool type_contains_placeholder_p (tree);

/* Given a tree EXP, find all occurrences of references to fields
   in a PLACEHOLDER_EXPR and place them in vector REFS without
   duplicates.  Also record VAR_DECLs and CONST_DECLs.  Note that
   we assume here that EXP contains only arithmetic expressions
   or CALL_EXPRs with PLACEHOLDER_EXPRs occurring only in their
   argument list.  */

extern void find_placeholder_in_expr (tree, vec<tree> *);

/* This macro calls the above function but short-circuits the common
   case of a constant to save time and also checks for NULL.  */

#define FIND_PLACEHOLDER_IN_EXPR(EXP, V) \
do {					 \
  if((EXP) && !TREE_CONSTANT (EXP))	 \
    find_placeholder_in_expr (EXP, V);	 \
} while (0)

/* Given a tree EXP, a FIELD_DECL F, and a replacement value R,
   return a tree with all occurrences of references to F in a
   PLACEHOLDER_EXPR replaced by R.  Also handle VAR_DECLs and
   CONST_DECLs.  Note that we assume here that EXP contains only
   arithmetic expressions or CALL_EXPRs with PLACEHOLDER_EXPRs
   occurring only in their argument list.  */

extern tree substitute_in_expr (tree, tree, tree);

/* This macro calls the above function but short-circuits the common
   case of a constant to save time and also checks for NULL.  */

#define SUBSTITUTE_IN_EXPR(EXP, F, R) \
  ((EXP) == 0 || TREE_CONSTANT (EXP) ? (EXP) : substitute_in_expr (EXP, F, R))

/* Similar, but look for a PLACEHOLDER_EXPR in EXP and find a replacement
   for it within OBJ, a tree that is an object or a chain of references.  */

extern tree substitute_placeholder_in_expr (tree, tree);

/* This macro calls the above function but short-circuits the common
   case of a constant to save time and also checks for NULL.  */

#define SUBSTITUTE_PLACEHOLDER_IN_EXPR(EXP, OBJ) \
  ((EXP) == 0 || TREE_CONSTANT (EXP) ? (EXP)	\
   : substitute_placeholder_in_expr (EXP, OBJ))


/* stabilize_reference (EXP) returns a reference equivalent to EXP
   but it can be used multiple times
   and only evaluate the subexpressions once.  */

extern tree stabilize_reference (tree);

/* Return EXP, stripped of any conversions to wider types
   in such a way that the result of converting to type FOR_TYPE
   is the same as if EXP were converted to FOR_TYPE.
   If FOR_TYPE is 0, it signifies EXP's type.  */

extern tree get_unwidened (tree, tree);

/* Return OP or a simpler expression for a narrower value
   which can be sign-extended or zero-extended to give back OP.
   Store in *UNSIGNEDP_PTR either 1 if the value should be zero-extended
   or 0 if the value should be sign-extended.  */

extern tree get_narrower (tree, int *);

/* Return true if T is an expression that get_inner_reference handles.  */

static inline bool
handled_component_p (const_tree t)
{
  switch (TREE_CODE (t))
    {
    case COMPONENT_REF:
    case BIT_FIELD_REF:
    case ARRAY_REF:
    case ARRAY_RANGE_REF:
    case REALPART_EXPR:
    case IMAGPART_EXPR:
    case VIEW_CONVERT_EXPR:
      return true;

    default:
      return false;
    }
}

/* Return true T is a component with reverse storage order.  */

static inline bool
reverse_storage_order_for_component_p (tree t)
{
  /* The storage order only applies to scalar components.  */
  if (AGGREGATE_TYPE_P (TREE_TYPE (t)) || VECTOR_TYPE_P (TREE_TYPE (t)))
    return false;

  if (TREE_CODE (t) == REALPART_EXPR || TREE_CODE (t) == IMAGPART_EXPR)
    t = TREE_OPERAND (t, 0);

  switch (TREE_CODE (t))
    {
    case ARRAY_REF:
    case COMPONENT_REF:
      /* ??? Fortran can take COMPONENT_REF of a VOID_TYPE.  */
      /* ??? UBSan can take COMPONENT_REF of a REFERENCE_TYPE.  */
      return AGGREGATE_TYPE_P (TREE_TYPE (TREE_OPERAND (t, 0)))
	     && TYPE_REVERSE_STORAGE_ORDER (TREE_TYPE (TREE_OPERAND (t, 0)));

    case BIT_FIELD_REF:
    case MEM_REF:
      return REF_REVERSE_STORAGE_ORDER (t);

    case ARRAY_RANGE_REF:
    case VIEW_CONVERT_EXPR:
    default:
      return false;
    }

  gcc_unreachable ();
}

/* Return true if T is a storage order barrier, i.e. a VIEW_CONVERT_EXPR
   that can modify the storage order of objects.  Note that, even if the
   TYPE_REVERSE_STORAGE_ORDER flag is set on both the inner type and the
   outer type, a VIEW_CONVERT_EXPR can modify the storage order because
   it can change the partition of the aggregate object into scalars.  */

static inline bool
storage_order_barrier_p (const_tree t)
{
  if (TREE_CODE (t) != VIEW_CONVERT_EXPR)
    return false;

  if (AGGREGATE_TYPE_P (TREE_TYPE (t))
      && TYPE_REVERSE_STORAGE_ORDER (TREE_TYPE (t)))
    return true;

  tree op = TREE_OPERAND (t, 0);

  if (AGGREGATE_TYPE_P (TREE_TYPE (op))
      && TYPE_REVERSE_STORAGE_ORDER (TREE_TYPE (op)))
    return true;

  return false;
}

/* Given a DECL or TYPE, return the scope in which it was declared, or
   NUL_TREE if there is no containing scope.  */

extern tree get_containing_scope (const_tree);

/* Returns the ultimate TRANSLATION_UNIT_DECL context of DECL or NULL.  */

extern const_tree get_ultimate_context (const_tree);

/* Return the FUNCTION_DECL which provides this _DECL with its context,
   or zero if none.  */
extern tree decl_function_context (const_tree);

/* Return the RECORD_TYPE, UNION_TYPE, or QUAL_UNION_TYPE which provides
   this _DECL with its context, or zero if none.  */
extern tree decl_type_context (const_tree);

/* Return true if EXPR is the real constant zero.  */
extern bool real_zerop (const_tree);

/* Initialize the iterator I with arguments from function FNDECL  */

static inline void
function_args_iter_init (function_args_iterator *i, const_tree fntype)
{
  i->next = TYPE_ARG_TYPES (fntype);
}

/* Return a pointer that holds the next argument if there are more arguments to
   handle, otherwise return NULL.  */

static inline tree *
function_args_iter_cond_ptr (function_args_iterator *i)
{
  return (i->next) ? &TREE_VALUE (i->next) : NULL;
}

/* Return the next argument if there are more arguments to handle, otherwise
   return NULL.  */

static inline tree
function_args_iter_cond (function_args_iterator *i)
{
  return (i->next) ? TREE_VALUE (i->next) : NULL_TREE;
}

/* Advance to the next argument.  */
static inline void
function_args_iter_next (function_args_iterator *i)
{
  gcc_assert (i->next != NULL_TREE);
  i->next = TREE_CHAIN (i->next);
}

/* We set BLOCK_SOURCE_LOCATION only to inlined function entry points.  */

static inline bool
inlined_function_outer_scope_p (const_tree block)
{
 return LOCATION_LOCUS (BLOCK_SOURCE_LOCATION (block)) != UNKNOWN_LOCATION;
}

/* Loop over all function arguments of FNTYPE.  In each iteration, PTR is set
   to point to the next tree element.  ITER is an instance of
   function_args_iterator used to iterate the arguments.  */
#define FOREACH_FUNCTION_ARGS_PTR(FNTYPE, PTR, ITER)			\
  for (function_args_iter_init (&(ITER), (FNTYPE));			\
       (PTR = function_args_iter_cond_ptr (&(ITER))) != NULL;		\
       function_args_iter_next (&(ITER)))

/* Loop over all function arguments of FNTYPE.  In each iteration, TREE is set
   to the next tree element.  ITER is an instance of function_args_iterator
   used to iterate the arguments.  */
#define FOREACH_FUNCTION_ARGS(FNTYPE, TREE, ITER)			\
  for (function_args_iter_init (&(ITER), (FNTYPE));			\
       (TREE = function_args_iter_cond (&(ITER))) != NULL_TREE;		\
       function_args_iter_next (&(ITER)))

/* In tree.c */
extern unsigned crc32_unsigned_n (unsigned, unsigned, unsigned);
extern unsigned crc32_string (unsigned, const char *);
inline unsigned
crc32_unsigned (unsigned chksum, unsigned value)
{
  return crc32_unsigned_n (chksum, value, 4);
}
inline unsigned
crc32_byte (unsigned chksum, char byte)
{
  return crc32_unsigned_n (chksum, byte, 1);
}
extern void clean_symbol_name (char *);
extern tree get_file_function_name (const char *);
extern tree get_callee_fndecl (const_tree);
extern combined_fn get_call_combined_fn (const_tree);
extern int type_num_arguments (const_tree);
extern tree type_argument_type (const_tree, unsigned) ATTRIBUTE_NONNULL (1);
extern bool associative_tree_code (enum tree_code);
extern bool commutative_tree_code (enum tree_code);
extern bool commutative_ternary_tree_code (enum tree_code);
extern bool operation_can_overflow (enum tree_code);
extern bool operation_no_trapping_overflow (tree, enum tree_code);
extern tree upper_bound_in_type (tree, tree);
extern tree lower_bound_in_type (tree, tree);
extern int operand_equal_for_phi_arg_p (const_tree, const_tree);
extern tree create_artificial_label (location_t);
extern const char *get_name (tree);
extern bool stdarg_p (const_tree);
extern bool prototype_p (const_tree);
extern bool is_typedef_decl (const_tree x);
extern bool typedef_variant_p (const_tree);
extern bool auto_var_p (const_tree);
extern bool auto_var_in_fn_p (const_tree, const_tree);
extern tree build_low_bits_mask (tree, unsigned);
extern bool tree_nop_conversion_p (const_tree, const_tree);
extern tree tree_strip_nop_conversions (tree);
extern tree tree_strip_sign_nop_conversions (tree);
extern const_tree strip_invariant_refs (const_tree);
extern tree lhd_gcc_personality (void);
extern void assign_assembler_name_if_needed (tree);
extern bool warn_deprecated_use (tree, tree);
extern tree cache_integer_cst (tree, bool small = false);
extern const char *combined_fn_name (combined_fn);

/* Compare and hash for any structure which begins with a canonical
   pointer.  Assumes all pointers are interchangeable, which is sort
   of already assumed by gcc elsewhere IIRC.  */

static inline int
struct_ptr_eq (const void *a, const void *b)
{
  const void * const * x = (const void * const *) a;
  const void * const * y = (const void * const *) b;
  return *x == *y;
}

static inline hashval_t
struct_ptr_hash (const void *a)
{
  const void * const * x = (const void * const *) a;
  return (intptr_t)*x >> 4;
}

/* Return nonzero if CODE is a tree code that represents a truth value.  */
static inline bool
truth_value_p (enum tree_code code)
{
  return (TREE_CODE_CLASS (code) == tcc_comparison
	  || code == TRUTH_AND_EXPR || code == TRUTH_ANDIF_EXPR
	  || code == TRUTH_OR_EXPR || code == TRUTH_ORIF_EXPR
	  || code == TRUTH_XOR_EXPR || code == TRUTH_NOT_EXPR);
}

/* Return whether TYPE is a type suitable for an offset for
   a POINTER_PLUS_EXPR.  */
static inline bool
ptrofftype_p (tree type)
{
  return (INTEGRAL_TYPE_P (type)
	  && TYPE_PRECISION (type) == TYPE_PRECISION (sizetype)
	  && TYPE_UNSIGNED (type) == TYPE_UNSIGNED (sizetype));
}

/* Return true if the argument is a complete type or an array
   of unknown bound (whose type is incomplete but) whose elements
   have complete type.  */
static inline bool
complete_or_array_type_p (const_tree type)
{
  return COMPLETE_TYPE_P (type)
         || (TREE_CODE (type) == ARRAY_TYPE
	     && COMPLETE_TYPE_P (TREE_TYPE (type)));
}

/* Return true if the value of T could be represented as a poly_widest_int.  */

inline bool
poly_int_tree_p (const_tree t)
{
  return (TREE_CODE (t) == INTEGER_CST || POLY_INT_CST_P (t));
}

/* Return the bit size of BIT_FIELD_REF T, in cases where it is known
   to be a poly_uint64.  (This is always true at the gimple level.)  */

inline poly_uint64
bit_field_size (const_tree t)
{
  return tree_to_poly_uint64 (TREE_OPERAND (t, 1));
}

/* Return the starting bit offset of BIT_FIELD_REF T, in cases where it is
   known to be a poly_uint64.  (This is always true at the gimple level.)  */

inline poly_uint64
bit_field_offset (const_tree t)
{
  return tree_to_poly_uint64 (TREE_OPERAND (t, 2));
}

extern tree strip_float_extensions (tree);
extern bool really_constant_p (const_tree);
extern bool ptrdiff_tree_p (const_tree, poly_int64_pod *);
extern bool decl_address_invariant_p (const_tree);
extern bool decl_address_ip_invariant_p (const_tree);
extern bool int_fits_type_p (const_tree, const_tree)
  ATTRIBUTE_NONNULL (1) ATTRIBUTE_NONNULL (2) ATTRIBUTE_PURE;
#ifndef GENERATOR_FILE
extern void get_type_static_bounds (const_tree, mpz_t, mpz_t);
#endif
extern bool variably_modified_type_p (tree, tree);
extern int tree_log2 (const_tree);
extern int tree_floor_log2 (const_tree);
extern unsigned int tree_ctz (const_tree);
extern int simple_cst_equal (const_tree, const_tree);

namespace inchash
{

extern void add_expr (const_tree, hash &, unsigned int = 0);

}

/* Compat version until all callers are converted. Return hash for
   TREE with SEED.  */
static inline hashval_t iterative_hash_expr(const_tree tree, hashval_t seed)
{
  inchash::hash hstate (seed);
  inchash::add_expr (tree, hstate);
  return hstate.end ();
}

extern int compare_tree_int (const_tree, unsigned HOST_WIDE_INT);
extern bool type_list_equal (const_tree, const_tree);
extern bool chain_member (const_tree, const_tree);
extern void dump_tree_statistics (void);
extern void recompute_tree_invariant_for_addr_expr (tree);
extern bool needs_to_live_in_memory (const_tree);
extern tree reconstruct_complex_type (tree, tree);
extern bool real_onep (const_tree);
extern bool real_minus_onep (const_tree);
extern void init_ttree (void);
extern void build_common_tree_nodes (bool);
extern void build_common_builtin_nodes (void);
extern tree build_nonstandard_integer_type (unsigned HOST_WIDE_INT, int);
extern tree build_nonstandard_boolean_type (unsigned HOST_WIDE_INT);
extern tree build_range_type (tree, tree, tree);
extern tree build_nonshared_range_type (tree, tree, tree);
extern bool subrange_type_for_debug_p (const_tree, tree *, tree *);
extern HOST_WIDE_INT int_cst_value (const_tree);
extern tree tree_block (tree);
extern void tree_set_block (tree, tree);
extern location_t *block_nonartificial_location (tree);
extern location_t tree_nonartificial_location (tree);
extern tree block_ultimate_origin (const_tree);
extern tree get_binfo_at_offset (tree, poly_int64, tree);
extern bool virtual_method_call_p (const_tree);
extern tree obj_type_ref_class (const_tree ref);
extern bool types_same_for_odr (const_tree type1, const_tree type2);
extern bool contains_bitfld_component_ref_p (const_tree);
extern bool block_may_fallthru (const_tree);
extern void using_eh_for_cleanups (void);
extern bool using_eh_for_cleanups_p (void);
extern const char *get_tree_code_name (enum tree_code);
extern void set_call_expr_flags (tree, int);
extern tree walk_tree_1 (tree*, walk_tree_fn, void*, hash_set<tree>*,
			 walk_tree_lh);
extern tree walk_tree_without_duplicates_1 (tree*, walk_tree_fn, void*,
					    walk_tree_lh);
#define walk_tree(a,b,c,d) \
	walk_tree_1 (a, b, c, d, NULL)
#define walk_tree_without_duplicates(a,b,c) \
	walk_tree_without_duplicates_1 (a, b, c, NULL)

extern tree drop_tree_overflow (tree);

/* Given a memory reference expression T, return its base address.
   The base address of a memory reference expression is the main
   object being referenced.  */
extern tree get_base_address (tree t);

/* Return a tree of sizetype representing the size, in bytes, of the element
   of EXP, an ARRAY_REF or an ARRAY_RANGE_REF.  */
extern tree array_ref_element_size (tree);

/* Return a typenode for the "standard" C type with a given name.  */
extern tree get_typenode_from_name (const char *);

/* Return a tree representing the upper bound of the array mentioned in
   EXP, an ARRAY_REF or an ARRAY_RANGE_REF.  */
extern tree array_ref_up_bound (tree);

/* Return a tree representing the lower bound of the array mentioned in
   EXP, an ARRAY_REF or an ARRAY_RANGE_REF.  */
extern tree array_ref_low_bound (tree);

/* Returns true if REF is an array reference or a component reference
   to an array at the end of a structure.  If this is the case, the array
   may be allocated larger than its upper bound implies.  */
extern bool array_at_struct_end_p (tree);

/* Return a tree representing the offset, in bytes, of the field referenced
   by EXP.  This does not include any offset in DECL_FIELD_BIT_OFFSET.  */
extern tree component_ref_field_offset (tree);

extern int tree_map_base_eq (const void *, const void *);
extern unsigned int tree_map_base_hash (const void *);
extern int tree_map_base_marked_p (const void *);
extern void DEBUG_FUNCTION verify_type (const_tree t);
extern bool gimple_canonical_types_compatible_p (const_tree, const_tree,
						 bool trust_type_canonical = true);
extern bool type_with_interoperable_signedness (const_tree);
extern bitmap get_nonnull_args (const_tree);
extern int get_range_pos_neg (tree);

/* Return simplified tree code of type that is used for canonical type
   merging.  */
inline enum tree_code
tree_code_for_canonical_type_merging (enum tree_code code)
{
  /* By C standard, each enumerated type shall be compatible with char,
     a signed integer, or an unsigned integer.  The choice of type is
     implementation defined (in our case it depends on -fshort-enum).

     For this reason we make no distinction between ENUMERAL_TYPE and INTEGER
     type and compare only by their signedness and precision.  */
  if (code == ENUMERAL_TYPE)
    return INTEGER_TYPE;
  /* To allow inter-operability between languages having references and
     C, we consider reference types and pointers alike.  Note that this is
     not strictly necessary for C-Fortran 2008 interoperability because
     Fortran define C_PTR type that needs to be compatible with C pointers
     and we handle this one as ptr_type_node.  */
  if (code == REFERENCE_TYPE)
    return POINTER_TYPE;
  return code;
}

/* Return ture if get_alias_set care about TYPE_CANONICAL of given type.
   We don't define the types for pointers, arrays and vectors.  The reason is
   that pointers are handled specially: ptr_type_node accesses conflict with
   accesses to all other pointers.  This is done by alias.c.
   Because alias sets of arrays and vectors are the same as types of their
   elements, we can't compute canonical type either.  Otherwise we could go
   form void *[10] to int *[10] (because they are equivalent for canonical type
   machinery) and get wrong TBAA.  */

inline bool
canonical_type_used_p (const_tree t)
{
  return !(POINTER_TYPE_P (t)
	   || TREE_CODE (t) == ARRAY_TYPE
	   || TREE_CODE (t) == VECTOR_TYPE);
}

#define tree_map_eq tree_map_base_eq
extern unsigned int tree_map_hash (const void *);
#define tree_map_marked_p tree_map_base_marked_p

#define tree_decl_map_eq tree_map_base_eq
extern unsigned int tree_decl_map_hash (const void *);
#define tree_decl_map_marked_p tree_map_base_marked_p

struct tree_decl_map_cache_hasher : ggc_cache_ptr_hash<tree_decl_map>
{
  static hashval_t hash (tree_decl_map *m) { return tree_decl_map_hash (m); }
  static bool
  equal (tree_decl_map *a, tree_decl_map *b)
  {
    return tree_decl_map_eq (a, b);
  }

  static int
  keep_cache_entry (tree_decl_map *&m)
  {
    return ggc_marked_p (m->base.from);
  }
};

#define tree_int_map_eq tree_map_base_eq
#define tree_int_map_hash tree_map_base_hash
#define tree_int_map_marked_p tree_map_base_marked_p

#define tree_vec_map_eq tree_map_base_eq
#define tree_vec_map_hash tree_decl_map_hash
#define tree_vec_map_marked_p tree_map_base_marked_p

/* A hash_map of two trees for use with GTY((cache)).  Garbage collection for
   such a map will not mark keys, and will mark values if the key is already
   marked.  */
struct tree_cache_traits
  : simple_cache_map_traits<default_hash_traits<tree>, tree> { };
typedef hash_map<tree,tree,tree_cache_traits> tree_cache_map;

/* Initialize the abstract argument list iterator object ITER with the
   arguments from CALL_EXPR node EXP.  */
static inline void
init_call_expr_arg_iterator (tree exp, call_expr_arg_iterator *iter)
{
  iter->t = exp;
  iter->n = call_expr_nargs (exp);
  iter->i = 0;
}

static inline void
init_const_call_expr_arg_iterator (const_tree exp, const_call_expr_arg_iterator *iter)
{
  iter->t = exp;
  iter->n = call_expr_nargs (exp);
  iter->i = 0;
}

/* Return the next argument from abstract argument list iterator object ITER,
   and advance its state.  Return NULL_TREE if there are no more arguments.  */
static inline tree
next_call_expr_arg (call_expr_arg_iterator *iter)
{
  tree result;
  if (iter->i >= iter->n)
    return NULL_TREE;
  result = CALL_EXPR_ARG (iter->t, iter->i);
  iter->i++;
  return result;
}

static inline const_tree
next_const_call_expr_arg (const_call_expr_arg_iterator *iter)
{
  const_tree result;
  if (iter->i >= iter->n)
    return NULL_TREE;
  result = CALL_EXPR_ARG (iter->t, iter->i);
  iter->i++;
  return result;
}

/* Initialize the abstract argument list iterator object ITER, then advance
   past and return the first argument.  Useful in for expressions, e.g.
     for (arg = first_call_expr_arg (exp, &iter); arg;
          arg = next_call_expr_arg (&iter))   */
static inline tree
first_call_expr_arg (tree exp, call_expr_arg_iterator *iter)
{
  init_call_expr_arg_iterator (exp, iter);
  return next_call_expr_arg (iter);
}

static inline const_tree
first_const_call_expr_arg (const_tree exp, const_call_expr_arg_iterator *iter)
{
  init_const_call_expr_arg_iterator (exp, iter);
  return next_const_call_expr_arg (iter);
}

/* Test whether there are more arguments in abstract argument list iterator
   ITER, without changing its state.  */
static inline bool
more_call_expr_args_p (const call_expr_arg_iterator *iter)
{
  return (iter->i < iter->n);
}

/* Iterate through each argument ARG of CALL_EXPR CALL, using variable ITER
   (of type call_expr_arg_iterator) to hold the iteration state.  */
#define FOR_EACH_CALL_EXPR_ARG(arg, iter, call)			\
  for ((arg) = first_call_expr_arg ((call), &(iter)); (arg);	\
       (arg) = next_call_expr_arg (&(iter)))

#define FOR_EACH_CONST_CALL_EXPR_ARG(arg, iter, call)			\
  for ((arg) = first_const_call_expr_arg ((call), &(iter)); (arg);	\
       (arg) = next_const_call_expr_arg (&(iter)))

/* Return true if tree node T is a language-specific node.  */
static inline bool
is_lang_specific (const_tree t)
{
  return TREE_CODE (t) == LANG_TYPE || TREE_CODE (t) >= NUM_TREE_CODES;
}

/* Valid builtin number.  */
#define BUILTIN_VALID_P(FNCODE) \
  (IN_RANGE ((int)FNCODE, ((int)BUILT_IN_NONE) + 1, ((int) END_BUILTINS) - 1))

/* Return the tree node for an explicit standard builtin function or NULL.  */
static inline tree
builtin_decl_explicit (enum built_in_function fncode)
{
  gcc_checking_assert (BUILTIN_VALID_P (fncode));

  return builtin_info[(size_t)fncode].decl;
}

/* Return the tree node for an implicit builtin function or NULL.  */
static inline tree
builtin_decl_implicit (enum built_in_function fncode)
{
  size_t uns_fncode = (size_t)fncode;
  gcc_checking_assert (BUILTIN_VALID_P (fncode));

  if (!builtin_info[uns_fncode].implicit_p)
    return NULL_TREE;

  return builtin_info[uns_fncode].decl;
}

/* Set explicit builtin function nodes and whether it is an implicit
   function.  */

static inline void
set_builtin_decl (enum built_in_function fncode, tree decl, bool implicit_p)
{
  size_t ufncode = (size_t)fncode;

  gcc_checking_assert (BUILTIN_VALID_P (fncode)
		       && (decl != NULL_TREE || !implicit_p));

  builtin_info[ufncode].decl = decl;
  builtin_info[ufncode].implicit_p = implicit_p;
  builtin_info[ufncode].declared_p = false;
}

/* Set the implicit flag for a builtin function.  */

static inline void
set_builtin_decl_implicit_p (enum built_in_function fncode, bool implicit_p)
{
  size_t uns_fncode = (size_t)fncode;

  gcc_checking_assert (BUILTIN_VALID_P (fncode)
		       && builtin_info[uns_fncode].decl != NULL_TREE);

  builtin_info[uns_fncode].implicit_p = implicit_p;
}

/* Set the declared flag for a builtin function.  */

static inline void
set_builtin_decl_declared_p (enum built_in_function fncode, bool declared_p)
{
  size_t uns_fncode = (size_t)fncode;

  gcc_checking_assert (BUILTIN_VALID_P (fncode)
		       && builtin_info[uns_fncode].decl != NULL_TREE);

  builtin_info[uns_fncode].declared_p = declared_p;
}

/* Return whether the standard builtin function can be used as an explicit
   function.  */

static inline bool
builtin_decl_explicit_p (enum built_in_function fncode)
{
  gcc_checking_assert (BUILTIN_VALID_P (fncode));
  return (builtin_info[(size_t)fncode].decl != NULL_TREE);
}

/* Return whether the standard builtin function can be used implicitly.  */

static inline bool
builtin_decl_implicit_p (enum built_in_function fncode)
{
  size_t uns_fncode = (size_t)fncode;

  gcc_checking_assert (BUILTIN_VALID_P (fncode));
  return (builtin_info[uns_fncode].decl != NULL_TREE
	  && builtin_info[uns_fncode].implicit_p);
}

/* Return whether the standard builtin function was declared.  */

static inline bool
builtin_decl_declared_p (enum built_in_function fncode)
{
  size_t uns_fncode = (size_t)fncode;

  gcc_checking_assert (BUILTIN_VALID_P (fncode));
  return (builtin_info[uns_fncode].decl != NULL_TREE
	  && builtin_info[uns_fncode].declared_p);
}

/* Return true if T (assumed to be a DECL) is a global variable.
   A variable is considered global if its storage is not automatic.  */

static inline bool
is_global_var (const_tree t)
{
  return (TREE_STATIC (t) || DECL_EXTERNAL (t));
}

/* Return true if VAR may be aliased.  A variable is considered as
   maybe aliased if it has its address taken by the local TU
   or possibly by another TU and might be modified through a pointer.  */

static inline bool
may_be_aliased (const_tree var)
{
  return (TREE_CODE (var) != CONST_DECL
	  && (TREE_PUBLIC (var)
	      || DECL_EXTERNAL (var)
	      || TREE_ADDRESSABLE (var))
	  && !((TREE_STATIC (var) || TREE_PUBLIC (var) || DECL_EXTERNAL (var))
	       && (TREE_READONLY (var)
		   || (TREE_CODE (var) == VAR_DECL
		       && DECL_NONALIASED (var)))));
}

/* Return pointer to optimization flags of FNDECL.  */
static inline struct cl_optimization *
opts_for_fn (const_tree fndecl)
{
  tree fn_opts = DECL_FUNCTION_SPECIFIC_OPTIMIZATION (fndecl);
  if (fn_opts == NULL_TREE)
    fn_opts = optimization_default_node;
  return TREE_OPTIMIZATION (fn_opts);
}

/* Return pointer to target flags of FNDECL.  */
static inline cl_target_option *
target_opts_for_fn (const_tree fndecl)
{
  tree fn_opts = DECL_FUNCTION_SPECIFIC_TARGET (fndecl);
  if (fn_opts == NULL_TREE)
    fn_opts = target_option_default_node;
  return fn_opts == NULL_TREE ? NULL : TREE_TARGET_OPTION (fn_opts);
}

/* opt flag for function FNDECL, e.g. opts_for_fn (fndecl, optimize) is
   the optimization level of function fndecl.  */
#define opt_for_fn(fndecl, opt) (opts_for_fn (fndecl)->x_##opt)

/* For anonymous aggregate types, we need some sort of name to
   hold on to.  In practice, this should not appear, but it should
   not be harmful if it does.  Identifiers returned will be
   IDENTIFIER_ANON_P.  */
extern tree make_anon_name ();

/* The tree and const_tree overload templates.   */
namespace wi
{
  class unextended_tree
  {
  private:
    const_tree m_t;

  public:
    unextended_tree () {}
    unextended_tree (const_tree t) : m_t (t) {}

    unsigned int get_precision () const;
    const HOST_WIDE_INT *get_val () const;
    unsigned int get_len () const;
    const_tree get_tree () const { return m_t; }
  };

  template <>
  struct int_traits <unextended_tree>
  {
    static const enum precision_type precision_type = VAR_PRECISION;
    static const bool host_dependent_precision = false;
    static const bool is_sign_extended = false;
  };

  template <int N>
  class extended_tree
  {
  private:
    const_tree m_t;

  public:
    extended_tree () {}
    extended_tree (const_tree);

    unsigned int get_precision () const;
    const HOST_WIDE_INT *get_val () const;
    unsigned int get_len () const;
    const_tree get_tree () const { return m_t; }
  };

  template <int N>
  struct int_traits <extended_tree <N> >
  {
    static const enum precision_type precision_type = CONST_PRECISION;
    static const bool host_dependent_precision = false;
    static const bool is_sign_extended = true;
    static const unsigned int precision = N;
  };

  typedef extended_tree <WIDE_INT_MAX_PRECISION> widest_extended_tree;
  typedef extended_tree <ADDR_MAX_PRECISION> offset_extended_tree;

  typedef const generic_wide_int <widest_extended_tree> tree_to_widest_ref;
  typedef const generic_wide_int <offset_extended_tree> tree_to_offset_ref;
  typedef const generic_wide_int<wide_int_ref_storage<false, false> >
    tree_to_wide_ref;

  tree_to_widest_ref to_widest (const_tree);
  tree_to_offset_ref to_offset (const_tree);
  tree_to_wide_ref to_wide (const_tree);
  wide_int to_wide (const_tree, unsigned int);

  typedef const poly_int <NUM_POLY_INT_COEFFS,
			  generic_wide_int <widest_extended_tree> >
    tree_to_poly_widest_ref;
  typedef const poly_int <NUM_POLY_INT_COEFFS,
			  generic_wide_int <offset_extended_tree> >
    tree_to_poly_offset_ref;
  typedef const poly_int <NUM_POLY_INT_COEFFS,
			  generic_wide_int <unextended_tree> >
    tree_to_poly_wide_ref;

  tree_to_poly_widest_ref to_poly_widest (const_tree);
  tree_to_poly_offset_ref to_poly_offset (const_tree);
  tree_to_poly_wide_ref to_poly_wide (const_tree);

  template <int N>
  struct ints_for <generic_wide_int <extended_tree <N> >, CONST_PRECISION>
  {
    typedef generic_wide_int <extended_tree <N> > extended;
    static extended zero (const extended &);
  };

  template <>
  struct ints_for <generic_wide_int <unextended_tree>, VAR_PRECISION>
  {
    typedef generic_wide_int <unextended_tree> unextended;
    static unextended zero (const unextended &);
  };
}

/* Used to convert a tree to a widest2_int like this:
   widest2_int foo = widest2_int_cst (some_tree).  */
typedef generic_wide_int <wi::extended_tree <WIDE_INT_MAX_PRECISION * 2> >
  widest2_int_cst;

/* Refer to INTEGER_CST T as though it were a widest_int.

   This function gives T's actual numerical value, influenced by the
   signedness of its type.  For example, a signed byte with just the
   top bit set would be -128 while an unsigned byte with the same
   bit pattern would be 128.

   This is the right choice when operating on groups of INTEGER_CSTs
   that might have different signedness or precision.  It is also the
   right choice in code that specifically needs an approximation of
   infinite-precision arithmetic instead of normal modulo arithmetic.

   The approximation of infinite precision is good enough for realistic
   numbers of additions and subtractions of INTEGER_CSTs (where
   "realistic" includes any number less than 1 << 31) but it cannot
   represent the result of multiplying the two largest supported
   INTEGER_CSTs.  The overflow-checking form of wi::mul provides a way
   of multiplying two arbitrary INTEGER_CSTs and checking that the
   result is representable as a widest_int.

   Note that any overflow checking done on these values is relative to
   the range of widest_int rather than the range of a TREE_TYPE.

   Calling this function should have no overhead in release builds,
   so it is OK to call it several times for the same tree.  If it is
   useful for readability reasons to reduce the number of calls,
   it is more efficient to use:

     wi::tree_to_widest_ref wt = wi::to_widest (t);

   instead of:

     widest_int wt = wi::to_widest (t).  */

inline wi::tree_to_widest_ref
wi::to_widest (const_tree t)
{
  return t;
}

/* Refer to INTEGER_CST T as though it were an offset_int.

   This function is an optimisation of wi::to_widest for cases
   in which T is known to be a bit or byte count in the range
   (-(2 ^ (N + BITS_PER_UNIT)), 2 ^ (N + BITS_PER_UNIT)), where N is
   the target's address size in bits.

   This is the right choice when operating on bit or byte counts as
   untyped numbers rather than M-bit values.  The wi::to_widest comments
   about addition, subtraction and multiplication apply here: sequences
   of 1 << 31 additions and subtractions do not induce overflow, but
   multiplying the largest sizes might.  Again,

     wi::tree_to_offset_ref wt = wi::to_offset (t);

   is more efficient than:

     offset_int wt = wi::to_offset (t).  */

inline wi::tree_to_offset_ref
wi::to_offset (const_tree t)
{
  return t;
}

/* Refer to INTEGER_CST T as though it were a wide_int.

   In contrast to the approximation of infinite-precision numbers given
   by wi::to_widest and wi::to_offset, this function treats T as a
   signless collection of N bits, where N is the precision of T's type.
   As with machine registers, signedness is determined by the operation
   rather than the operands; for example, there is a distinction between
   signed and unsigned division.

   This is the right choice when operating on values with the same type
   using normal modulo arithmetic.  The overflow-checking forms of things
   like wi::add check whether the result can be represented in T's type.

   Calling this function should have no overhead in release builds,
   so it is OK to call it several times for the same tree.  If it is
   useful for readability reasons to reduce the number of calls,
   it is more efficient to use:

     wi::tree_to_wide_ref wt = wi::to_wide (t);

   instead of:

     wide_int wt = wi::to_wide (t).  */

inline wi::tree_to_wide_ref
wi::to_wide (const_tree t)
{
  return wi::storage_ref (&TREE_INT_CST_ELT (t, 0), TREE_INT_CST_NUNITS (t),
			  TYPE_PRECISION (TREE_TYPE (t)));
}

/* Convert INTEGER_CST T to a wide_int of precision PREC, extending or
   truncating as necessary.  When extending, use sign extension if T's
   type is signed and zero extension if T's type is unsigned.  */

inline wide_int
wi::to_wide (const_tree t, unsigned int prec)
{
  return wide_int::from (wi::to_wide (t), prec, TYPE_SIGN (TREE_TYPE (t)));
}

template <int N>
inline wi::extended_tree <N>::extended_tree (const_tree t)
  : m_t (t)
{
  gcc_checking_assert (TYPE_PRECISION (TREE_TYPE (t)) <= N);
}

template <int N>
inline unsigned int
wi::extended_tree <N>::get_precision () const
{
  return N;
}

template <int N>
inline const HOST_WIDE_INT *
wi::extended_tree <N>::get_val () const
{
  return &TREE_INT_CST_ELT (m_t, 0);
}

template <int N>
inline unsigned int
wi::extended_tree <N>::get_len () const
{
  if (N == ADDR_MAX_PRECISION)
    return TREE_INT_CST_OFFSET_NUNITS (m_t);
  else if (N >= WIDE_INT_MAX_PRECISION)
    return TREE_INT_CST_EXT_NUNITS (m_t);
  else
    /* This class is designed to be used for specific output precisions
       and needs to be as fast as possible, so there is no fallback for
       other casees.  */
    gcc_unreachable ();
}

inline unsigned int
wi::unextended_tree::get_precision () const
{
  return TYPE_PRECISION (TREE_TYPE (m_t));
}

inline const HOST_WIDE_INT *
wi::unextended_tree::get_val () const
{
  return &TREE_INT_CST_ELT (m_t, 0);
}

inline unsigned int
wi::unextended_tree::get_len () const
{
  return TREE_INT_CST_NUNITS (m_t);
}

/* Return the value of a POLY_INT_CST in its native precision.  */

inline wi::tree_to_poly_wide_ref
poly_int_cst_value (const_tree x)
{
  poly_int <NUM_POLY_INT_COEFFS, generic_wide_int <wi::unextended_tree> > res;
  for (unsigned int i = 0; i < NUM_POLY_INT_COEFFS; ++i)
    res.coeffs[i] = POLY_INT_CST_COEFF (x, i);
  return res;
}

/* Access INTEGER_CST or POLY_INT_CST tree T as if it were a
   poly_widest_int.  See wi::to_widest for more details.  */

inline wi::tree_to_poly_widest_ref
wi::to_poly_widest (const_tree t)
{
  if (POLY_INT_CST_P (t))
    {
      poly_int <NUM_POLY_INT_COEFFS,
		generic_wide_int <widest_extended_tree> > res;
      for (unsigned int i = 0; i < NUM_POLY_INT_COEFFS; ++i)
	res.coeffs[i] = POLY_INT_CST_COEFF (t, i);
      return res;
    }
  return t;
}

/* Access INTEGER_CST or POLY_INT_CST tree T as if it were a
   poly_offset_int.  See wi::to_offset for more details.  */

inline wi::tree_to_poly_offset_ref
wi::to_poly_offset (const_tree t)
{
  if (POLY_INT_CST_P (t))
    {
      poly_int <NUM_POLY_INT_COEFFS,
		generic_wide_int <offset_extended_tree> > res;
      for (unsigned int i = 0; i < NUM_POLY_INT_COEFFS; ++i)
	res.coeffs[i] = POLY_INT_CST_COEFF (t, i);
      return res;
    }
  return t;
}

/* Access INTEGER_CST or POLY_INT_CST tree T as if it were a
   poly_wide_int.  See wi::to_wide for more details.  */

inline wi::tree_to_poly_wide_ref
wi::to_poly_wide (const_tree t)
{
  if (POLY_INT_CST_P (t))
    return poly_int_cst_value (t);
  return t;
}

template <int N>
inline generic_wide_int <wi::extended_tree <N> >
wi::ints_for <generic_wide_int <wi::extended_tree <N> >,
	      wi::CONST_PRECISION>::zero (const extended &x)
{
  return build_zero_cst (TREE_TYPE (x.get_tree ()));
}

inline generic_wide_int <wi::unextended_tree>
wi::ints_for <generic_wide_int <wi::unextended_tree>,
	      wi::VAR_PRECISION>::zero (const unextended &x)
{
  return build_zero_cst (TREE_TYPE (x.get_tree ()));
}

namespace wi
{
  template <typename T>
  bool fits_to_boolean_p (const T &x, const_tree);

  template <typename T>
  bool fits_to_tree_p (const T &x, const_tree);

  wide_int min_value (const_tree);
  wide_int max_value (const_tree);
  wide_int from_mpz (const_tree, mpz_t, bool);
}

template <typename T>
bool
wi::fits_to_boolean_p (const T &x, const_tree type)
{
  typedef typename poly_int_traits<T>::int_type int_type;
  return (known_eq (x, int_type (0))
	  || known_eq (x, int_type (TYPE_UNSIGNED (type) ? 1 : -1)));
}

template <typename T>
bool
wi::fits_to_tree_p (const T &x, const_tree type)
{
  /* Non-standard boolean types can have arbitrary precision but various
     transformations assume that they can only take values 0 and +/-1.  */
  if (TREE_CODE (type) == BOOLEAN_TYPE)
    return fits_to_boolean_p (x, type);

  if (TYPE_UNSIGNED (type))
    return known_eq (x, zext (x, TYPE_PRECISION (type)));
  else
    return known_eq (x, sext (x, TYPE_PRECISION (type)));
}

/* Produce the smallest number that is represented in TYPE.  The precision
   and sign are taken from TYPE.  */
inline wide_int
wi::min_value (const_tree type)
{
  return min_value (TYPE_PRECISION (type), TYPE_SIGN (type));
}

/* Produce the largest number that is represented in TYPE.  The precision
   and sign are taken from TYPE.  */
inline wide_int
wi::max_value (const_tree type)
{
  return max_value (TYPE_PRECISION (type), TYPE_SIGN (type));
}

/* Return true if INTEGER_CST T1 is less than INTEGER_CST T2,
   extending both according to their respective TYPE_SIGNs.  */

inline bool
tree_int_cst_lt (const_tree t1, const_tree t2)
{
  return wi::to_widest (t1) < wi::to_widest (t2);
}

/* Return true if INTEGER_CST T1 is less than or equal to INTEGER_CST T2,
   extending both according to their respective TYPE_SIGNs.  */

inline bool
tree_int_cst_le (const_tree t1, const_tree t2)
{
  return wi::to_widest (t1) <= wi::to_widest (t2);
}

/* Returns -1 if T1 < T2, 0 if T1 == T2, and 1 if T1 > T2.  T1 and T2
   are both INTEGER_CSTs and their values are extended according to their
   respective TYPE_SIGNs.  */

inline int
tree_int_cst_compare (const_tree t1, const_tree t2)
{
  return wi::cmps (wi::to_widest (t1), wi::to_widest (t2));
}

/* FIXME - These declarations belong in builtins.h, expr.h and emit-rtl.h,
   but none of these files are allowed to be included from front ends.
   They should be split in two. One suitable for the FEs, the other suitable
   for the BE.  */

/* Assign the RTX to declaration.  */
extern void set_decl_rtl (tree, rtx);
extern bool complete_ctor_at_level_p (const_tree, HOST_WIDE_INT, const_tree);

/* Given an expression EXP that is a handled_component_p,
   look for the ultimate containing object, which is returned and specify
   the access position and size.  */
extern tree get_inner_reference (tree, poly_int64_pod *, poly_int64_pod *,
				 tree *, machine_mode *, int *, int *, int *);

extern tree build_personality_function (const char *);

struct GTY(()) int_n_trees_t {
  /* These parts are initialized at runtime */
  tree signed_type;
  tree unsigned_type;
};

/* This is also in machmode.h */
extern bool int_n_enabled_p[NUM_INT_N_ENTS];
extern GTY(()) struct int_n_trees_t int_n_trees[NUM_INT_N_ENTS];

/* Like bit_position, but return as an integer.  It must be representable in
   that way (since it could be a signed value, we don't have the
   option of returning -1 like int_size_in_byte can.  */

inline HOST_WIDE_INT
int_bit_position (const_tree field)
{
  return ((wi::to_offset (DECL_FIELD_OFFSET (field)) << LOG2_BITS_PER_UNIT)
	  + wi::to_offset (DECL_FIELD_BIT_OFFSET (field))).to_shwi ();
}

/* Return true if it makes sense to consider alias set for a type T.  */

inline bool
type_with_alias_set_p (const_tree t)
{
  /* Function and method types are never accessed as memory locations.  */
  if (TREE_CODE (t) == FUNCTION_TYPE || TREE_CODE (t) == METHOD_TYPE)
    return false;

  if (COMPLETE_TYPE_P (t))
    return true;

  /* Incomplete types cannot be accessed in general except for arrays
     where we can fetch its element despite we have no array bounds.  */
  if (TREE_CODE (t) == ARRAY_TYPE && COMPLETE_TYPE_P (TREE_TYPE (t)))
    return true;

  return false;
}

extern location_t set_block (location_t loc, tree block);

extern void gt_ggc_mx (tree &);
extern void gt_pch_nx (tree &);
extern void gt_pch_nx (tree &, gt_pointer_operator, void *);

extern bool nonnull_arg_p (const_tree);
extern bool default_is_empty_record (const_tree);
extern HOST_WIDE_INT arg_int_size_in_bytes (const_tree);
extern tree arg_size_in_bytes (const_tree);
extern bool expr_type_first_operand_type_p (tree_code);

extern location_t
set_source_range (tree expr, location_t start, location_t finish);

extern location_t
set_source_range (tree expr, source_range src_range);

/* Return true if it makes sense to promote/demote from_type to to_type. */
inline bool
desired_pro_or_demotion_p (const_tree to_type, const_tree from_type)
{
  unsigned int to_type_precision = TYPE_PRECISION (to_type);

  /* OK to promote if to_type is no bigger than word_mode. */
  if (to_type_precision <= GET_MODE_PRECISION (word_mode))
    return true;

  /* Otherwise, allow only if narrowing or same precision conversions. */
  return to_type_precision <= TYPE_PRECISION (from_type);
}

/* Pointer type used to declare builtins before we have seen its real
   declaration.  */
class builtin_structptr_type
{
public:
  tree& node;
  tree& base;
  const char *str;
};
extern const builtin_structptr_type builtin_structptr_types[6];

/* Return true if type T has the same precision as its underlying mode.  */

inline bool
type_has_mode_precision_p (const_tree t)
{
  return known_eq (TYPE_PRECISION (t), GET_MODE_PRECISION (TYPE_MODE (t)));
}

/* Return true if a FUNCTION_DECL NODE is a GCC built-in function.

   Note that it is different from the DECL_IS_BUILTIN accessor.  For
   instance, user declared prototypes of C library functions are not
   DECL_IS_BUILTIN but may be DECL_BUILT_IN.  */

inline bool
fndecl_built_in_p (const_tree node)
{
  return (DECL_BUILT_IN_CLASS (node) != NOT_BUILT_IN);
}

/* Return true if a FUNCTION_DECL NODE is a GCC built-in function
   of class KLASS.  */

inline bool
fndecl_built_in_p (const_tree node, built_in_class klass)
{
  return (fndecl_built_in_p (node) && DECL_BUILT_IN_CLASS (node) == klass);
}

/* Return true if a FUNCTION_DECL NODE is a GCC built-in function
   of class KLASS with name equal to NAME.  */

inline bool
fndecl_built_in_p (const_tree node, unsigned int name, built_in_class klass)
{
  return (fndecl_built_in_p (node, klass)
	  && DECL_UNCHECKED_FUNCTION_CODE (node) == name);
}

/* Return true if a FUNCTION_DECL NODE is a GCC built-in function
   of BUILT_IN_NORMAL class with name equal to NAME.  */

inline bool
fndecl_built_in_p (const_tree node, built_in_function name)
{
  return (fndecl_built_in_p (node, BUILT_IN_NORMAL)
	  && DECL_FUNCTION_CODE (node) == name);
}

/* A struct for encapsulating location information about an operator
   and the operation built from it.

   m_operator_loc is the location of the operator
   m_combined_loc is the location of the compound expression.

   For example, given "a && b" the, operator location is:
      a && b
        ^~
   and the combined location is:
      a && b
      ~~^~~~
   Capturing this information allows for class binary_op_rich_location
   to provide detailed information about e.g. type mismatches in binary
   operations where enough location information is available:

     arg_0 op arg_1
     ~~~~~ ^~ ~~~~~
       |        |
       |        arg1 type
       arg0 type

   falling back to just showing the combined location:

     arg_0 op arg_1
     ~~~~~~^~~~~~~~

   where it is not.  */

class op_location_t
{
public:
  location_t m_operator_loc;
  location_t m_combined_loc;

  /* 1-argument ctor, for constructing from a combined location.  */
  op_location_t (location_t combined_loc)
  : m_operator_loc (UNKNOWN_LOCATION), m_combined_loc (combined_loc)
  {}

  /* 2-argument ctor, for distinguishing between the operator's location
     and the combined location.  */
  op_location_t (location_t operator_loc, location_t combined_loc)
  : m_operator_loc (operator_loc), m_combined_loc (combined_loc)
  {}

  /* Implicitly convert back to a location_t, using the combined location.  */
  operator location_t () const { return m_combined_loc; }
};

#endif  /* GCC_TREE_H  */<|MERGE_RESOLUTION|>--- conflicted
+++ resolved
@@ -95,15 +95,8 @@
    tree_contains_struct[C][TS_TYPE_WITH_LANG_SPECIFIC] = true)
 
 #define MARK_TS_TYPE_NON_COMMON(C)			\
-<<<<<<< HEAD
-  do {							\
-    MARK_TS_TYPE_WITH_LANG_SPECIFIC (C);		\
-    tree_contains_struct[C][TS_TYPE_NON_COMMON] = 1;	\
-  } while (0)
-=======
   (MARK_TS_TYPE_WITH_LANG_SPECIFIC (C),			\
    tree_contains_struct[C][TS_TYPE_NON_COMMON] = true)	\
->>>>>>> 7994803c
 
 #define MARK_TS_DECL_MINIMAL(C)				\
   (MARK_TS_COMMON (C),					\
