/* Definitions for the ubiquitous 'tree' type for GNU compilers.
   Copyright (C) 1989-2021 Free Software Foundation, Inc.

This file is part of GCC.

GCC is free software; you can redistribute it and/or modify it under
the terms of the GNU General Public License as published by the Free
Software Foundation; either version 3, or (at your option) any later
version.

GCC is distributed in the hope that it will be useful, but WITHOUT ANY
WARRANTY; without even the implied warranty of MERCHANTABILITY or
FITNESS FOR A PARTICULAR PURPOSE.  See the GNU General Public License
for more details.

You should have received a copy of the GNU General Public License
along with GCC; see the file COPYING3.  If not see
<http://www.gnu.org/licenses/>.  */

#ifndef GCC_TREE_H
#define GCC_TREE_H

#include "tree-core.h"

/* Convert a target-independent built-in function code to a combined_fn.  */

inline combined_fn
as_combined_fn (built_in_function fn)
{
  return combined_fn (int (fn));
}

/* Convert an internal function code to a combined_fn.  */

inline combined_fn
as_combined_fn (internal_fn fn)
{
  return combined_fn (int (fn) + int (END_BUILTINS));
}

/* Return true if CODE is a target-independent built-in function.  */

inline bool
builtin_fn_p (combined_fn code)
{
  return int (code) < int (END_BUILTINS);
}

/* Return the target-independent built-in function represented by CODE.
   Only valid if builtin_fn_p (CODE).  */

inline built_in_function
as_builtin_fn (combined_fn code)
{
  gcc_checking_assert (builtin_fn_p (code));
  return built_in_function (int (code));
}

/* Return true if CODE is an internal function.  */

inline bool
internal_fn_p (combined_fn code)
{
  return int (code) >= int (END_BUILTINS);
}

/* Return the internal function represented by CODE.  Only valid if
   internal_fn_p (CODE).  */

inline internal_fn
as_internal_fn (combined_fn code)
{
  gcc_checking_assert (internal_fn_p (code));
  return internal_fn (int (code) - int (END_BUILTINS));
}

/* Macros for initializing `tree_contains_struct'.  */
#define MARK_TS_BASE(C)					\
  (tree_contains_struct[C][TS_BASE] = true)

#define MARK_TS_TYPED(C)				\
  (MARK_TS_BASE (C),					\
   tree_contains_struct[C][TS_TYPED] = true)

#define MARK_TS_COMMON(C)				\
  (MARK_TS_TYPED (C),					\
   tree_contains_struct[C][TS_COMMON] = true)

#define MARK_TS_TYPE_COMMON(C)				\
  (MARK_TS_COMMON (C),					\
   tree_contains_struct[C][TS_TYPE_COMMON] = true)

#define MARK_TS_TYPE_WITH_LANG_SPECIFIC(C)		\
  (MARK_TS_TYPE_COMMON (C),				\
   tree_contains_struct[C][TS_TYPE_WITH_LANG_SPECIFIC] = true)

#define MARK_TS_TYPE_NON_COMMON(C)			\
  (MARK_TS_TYPE_WITH_LANG_SPECIFIC (C),			\
   tree_contains_struct[C][TS_TYPE_NON_COMMON] = true)	\

#define MARK_TS_DECL_MINIMAL(C)				\
  (MARK_TS_COMMON (C),					\
   tree_contains_struct[C][TS_DECL_MINIMAL] = true)

#define MARK_TS_DECL_COMMON(C)				\
  (MARK_TS_DECL_MINIMAL (C),				\
   tree_contains_struct[C][TS_DECL_COMMON] = true)

#define MARK_TS_DECL_WRTL(C)				\
  (MARK_TS_DECL_COMMON (C),				\
   tree_contains_struct[C][TS_DECL_WRTL] = true)

#define MARK_TS_DECL_WITH_VIS(C)			\
  (MARK_TS_DECL_WRTL (C),				\
   tree_contains_struct[C][TS_DECL_WITH_VIS] = true)

#define MARK_TS_DECL_NON_COMMON(C)			\
  (MARK_TS_DECL_WITH_VIS (C),				\
   tree_contains_struct[C][TS_DECL_NON_COMMON] = true)

#define MARK_TS_EXP(C)					\
  (MARK_TS_TYPED (C),					\
   tree_contains_struct[C][TS_EXP] = true)

/* Returns the string representing CLASS.  */

#define TREE_CODE_CLASS_STRING(CLASS)\
        tree_code_class_strings[(int) (CLASS)]

#define TREE_CODE_CLASS(CODE)	tree_code_type[(int) (CODE)]

/* Nonzero if NODE represents an exceptional code.  */

#define EXCEPTIONAL_CLASS_P(NODE)\
	(TREE_CODE_CLASS (TREE_CODE (NODE)) == tcc_exceptional)

/* Nonzero if NODE represents a constant.  */

#define CONSTANT_CLASS_P(NODE)\
	(TREE_CODE_CLASS (TREE_CODE (NODE)) == tcc_constant)

/* Nonzero if NODE represents a constant, or is a location wrapper
   around such a node.  */

#define CONSTANT_CLASS_OR_WRAPPER_P(NODE)\
	(CONSTANT_CLASS_P (tree_strip_any_location_wrapper (NODE)))

/* Nonzero if NODE represents a type.  */

#define TYPE_P(NODE)\
	(TREE_CODE_CLASS (TREE_CODE (NODE)) == tcc_type)

/* Nonzero if NODE represents a declaration.  */

#define DECL_P(NODE)\
        (TREE_CODE_CLASS (TREE_CODE (NODE)) == tcc_declaration)

/* True if NODE designates a variable declaration.  */
#define VAR_P(NODE) \
  (TREE_CODE (NODE) == VAR_DECL)

/* Nonzero if DECL represents a VAR_DECL or FUNCTION_DECL.  */

#define VAR_OR_FUNCTION_DECL_P(DECL)\
  (TREE_CODE (DECL) == VAR_DECL || TREE_CODE (DECL) == FUNCTION_DECL)

/* Nonzero if NODE represents a INDIRECT_REF.  Keep these checks in
   ascending code order.  */

#define INDIRECT_REF_P(NODE)\
  (TREE_CODE (NODE) == INDIRECT_REF)

/* Nonzero if NODE represents a reference.  */

#define REFERENCE_CLASS_P(NODE)\
	(TREE_CODE_CLASS (TREE_CODE (NODE)) == tcc_reference)

/* Nonzero if NODE represents a comparison.  */

#define COMPARISON_CLASS_P(NODE)\
	(TREE_CODE_CLASS (TREE_CODE (NODE)) == tcc_comparison)

/* Nonzero if NODE represents a unary arithmetic expression.  */

#define UNARY_CLASS_P(NODE)\
	(TREE_CODE_CLASS (TREE_CODE (NODE)) == tcc_unary)

/* Nonzero if NODE represents a binary arithmetic expression.  */

#define BINARY_CLASS_P(NODE)\
	(TREE_CODE_CLASS (TREE_CODE (NODE)) == tcc_binary)

/* Nonzero if NODE represents a statement expression.  */

#define STATEMENT_CLASS_P(NODE)\
	(TREE_CODE_CLASS (TREE_CODE (NODE)) == tcc_statement)

/* Nonzero if NODE represents a function call-like expression with a
   variable-length operand vector.  */

#define VL_EXP_CLASS_P(NODE)\
	(TREE_CODE_CLASS (TREE_CODE (NODE)) == tcc_vl_exp)

/* Nonzero if NODE represents any other expression.  */

#define EXPRESSION_CLASS_P(NODE)\
	(TREE_CODE_CLASS (TREE_CODE (NODE)) == tcc_expression)

/* Returns nonzero iff NODE represents a type or declaration.  */

#define IS_TYPE_OR_DECL_P(NODE)\
	(TYPE_P (NODE) || DECL_P (NODE))

/* Returns nonzero iff CLASS is the tree-code class of an
   expression.  */

#define IS_EXPR_CODE_CLASS(CLASS)\
	((CLASS) >= tcc_reference && (CLASS) <= tcc_expression)

/* Returns nonzero iff NODE is an expression of some kind.  */

#define EXPR_P(NODE) IS_EXPR_CODE_CLASS (TREE_CODE_CLASS (TREE_CODE (NODE)))

#define TREE_CODE_LENGTH(CODE)	tree_code_length[(int) (CODE)]


/* Helper macros for math builtins.  */

#define CASE_FLT_FN(FN) case FN: case FN##F: case FN##L
#define CASE_FLT_FN_FLOATN_NX(FN)			   \
  case FN##F16: case FN##F32: case FN##F64: case FN##F128: \
  case FN##F32X: case FN##F64X: case FN##F128X
#define CASE_FLT_FN_REENT(FN) case FN##_R: case FN##F_R: case FN##L_R
#define CASE_INT_FN(FN) case FN: case FN##L: case FN##LL: case FN##IMAX

#define NULL_TREE (tree) NULL

/* Define accessors for the fields that all tree nodes have
   (though some fields are not used for all kinds of nodes).  */

/* The tree-code says what kind of node it is.
   Codes are defined in tree.def.  */
#define TREE_CODE(NODE) ((enum tree_code) (NODE)->base.code)
#define TREE_SET_CODE(NODE, VALUE) ((NODE)->base.code = (VALUE))

/* When checking is enabled, errors will be generated if a tree node
   is accessed incorrectly. The macros die with a fatal error.  */
#if defined ENABLE_TREE_CHECKING && (GCC_VERSION >= 2007)

#define TREE_CHECK(T, CODE) \
(tree_check ((T), __FILE__, __LINE__, __FUNCTION__, (CODE)))

#define TREE_NOT_CHECK(T, CODE) \
(tree_not_check ((T), __FILE__, __LINE__, __FUNCTION__, (CODE)))

#define TREE_CHECK2(T, CODE1, CODE2) \
(tree_check2 ((T), __FILE__, __LINE__, __FUNCTION__, (CODE1), (CODE2)))

#define TREE_NOT_CHECK2(T, CODE1, CODE2) \
(tree_not_check2 ((T), __FILE__, __LINE__, __FUNCTION__, (CODE1), (CODE2)))

#define TREE_CHECK3(T, CODE1, CODE2, CODE3) \
(tree_check3 ((T), __FILE__, __LINE__, __FUNCTION__, (CODE1), (CODE2), (CODE3)))

#define TREE_NOT_CHECK3(T, CODE1, CODE2, CODE3) \
(tree_not_check3 ((T), __FILE__, __LINE__, __FUNCTION__, \
                               (CODE1), (CODE2), (CODE3)))

#define TREE_CHECK4(T, CODE1, CODE2, CODE3, CODE4) \
(tree_check4 ((T), __FILE__, __LINE__, __FUNCTION__, \
                           (CODE1), (CODE2), (CODE3), (CODE4)))

#define TREE_NOT_CHECK4(T, CODE1, CODE2, CODE3, CODE4) \
(tree_not_check4 ((T), __FILE__, __LINE__, __FUNCTION__, \
                               (CODE1), (CODE2), (CODE3), (CODE4)))

#define TREE_CHECK5(T, CODE1, CODE2, CODE3, CODE4, CODE5) \
(tree_check5 ((T), __FILE__, __LINE__, __FUNCTION__, \
                           (CODE1), (CODE2), (CODE3), (CODE4), (CODE5)))

#define TREE_NOT_CHECK5(T, CODE1, CODE2, CODE3, CODE4, CODE5) \
(tree_not_check5 ((T), __FILE__, __LINE__, __FUNCTION__, \
                               (CODE1), (CODE2), (CODE3), (CODE4), (CODE5)))

#define CONTAINS_STRUCT_CHECK(T, STRUCT) \
(contains_struct_check ((T), (STRUCT), __FILE__, __LINE__, __FUNCTION__))

#define TREE_CLASS_CHECK(T, CLASS) \
(tree_class_check ((T), (CLASS), __FILE__, __LINE__, __FUNCTION__))

#define TREE_RANGE_CHECK(T, CODE1, CODE2) \
(tree_range_check ((T), (CODE1), (CODE2), __FILE__, __LINE__, __FUNCTION__))

#define OMP_CLAUSE_SUBCODE_CHECK(T, CODE) \
(omp_clause_subcode_check ((T), (CODE), __FILE__, __LINE__, __FUNCTION__))

#define OMP_CLAUSE_RANGE_CHECK(T, CODE1, CODE2) \
(omp_clause_range_check ((T), (CODE1), (CODE2), \
                                      __FILE__, __LINE__, __FUNCTION__))

/* These checks have to be special cased.  */
#define EXPR_CHECK(T) \
(expr_check ((T), __FILE__, __LINE__, __FUNCTION__))

/* These checks have to be special cased.  */
#define NON_TYPE_CHECK(T) \
(non_type_check ((T), __FILE__, __LINE__, __FUNCTION__))

/* These checks have to be special cased.  */
#define ANY_INTEGRAL_TYPE_CHECK(T) \
(any_integral_type_check ((T), __FILE__, __LINE__, __FUNCTION__))

#define TREE_INT_CST_ELT_CHECK(T, I) \
(*tree_int_cst_elt_check ((T), (I), __FILE__, __LINE__, __FUNCTION__))

#define TREE_VEC_ELT_CHECK(T, I) \
(*(CONST_CAST2 (tree *, typeof (T)*, \
     tree_vec_elt_check ((T), (I), __FILE__, __LINE__, __FUNCTION__))))

#define OMP_CLAUSE_ELT_CHECK(T, I) \
(*(omp_clause_elt_check ((T), (I), __FILE__, __LINE__, __FUNCTION__)))

/* Special checks for TREE_OPERANDs.  */
#define TREE_OPERAND_CHECK(T, I) \
(*(CONST_CAST2 (tree*, typeof (T)*, \
     tree_operand_check ((T), (I), __FILE__, __LINE__, __FUNCTION__))))

#define TREE_OPERAND_CHECK_CODE(T, CODE, I) \
(*(tree_operand_check_code ((T), (CODE), (I), \
                                         __FILE__, __LINE__, __FUNCTION__)))

/* Nodes are chained together for many purposes.
   Types are chained together to record them for being output to the debugger
   (see the function `chain_type').
   Decls in the same scope are chained together to record the contents
   of the scope.
   Statement nodes for successive statements used to be chained together.
   Often lists of things are represented by TREE_LIST nodes that
   are chained together.  */

#define TREE_CHAIN(NODE) \
(CONTAINS_STRUCT_CHECK (NODE, TS_COMMON)->common.chain)

/* In all nodes that are expressions, this is the data type of the expression.
   In POINTER_TYPE nodes, this is the type that the pointer points to.
   In ARRAY_TYPE nodes, this is the type of the elements.
   In VECTOR_TYPE nodes, this is the type of the elements.  */
#define TREE_TYPE(NODE) \
(CONTAINS_STRUCT_CHECK (NODE, TS_TYPED)->typed.type)

extern void tree_contains_struct_check_failed (const_tree,
					       const enum tree_node_structure_enum,
					       const char *, int, const char *)
  ATTRIBUTE_NORETURN ATTRIBUTE_COLD;

extern void tree_check_failed (const_tree, const char *, int, const char *,
			       ...) ATTRIBUTE_NORETURN ATTRIBUTE_COLD;
extern void tree_not_check_failed (const_tree, const char *, int, const char *,
				   ...) ATTRIBUTE_NORETURN ATTRIBUTE_COLD;
extern void tree_class_check_failed (const_tree, const enum tree_code_class,
				     const char *, int, const char *)
    ATTRIBUTE_NORETURN ATTRIBUTE_COLD;
extern void tree_range_check_failed (const_tree, const char *, int,
				     const char *, enum tree_code,
				     enum tree_code)
    ATTRIBUTE_NORETURN ATTRIBUTE_COLD;
extern void tree_not_class_check_failed (const_tree,
					 const enum tree_code_class,
					 const char *, int, const char *)
    ATTRIBUTE_NORETURN ATTRIBUTE_COLD;
extern void tree_int_cst_elt_check_failed (int, int, const char *,
					   int, const char *)
    ATTRIBUTE_NORETURN ATTRIBUTE_COLD;
extern void tree_vec_elt_check_failed (int, int, const char *,
				       int, const char *)
    ATTRIBUTE_NORETURN ATTRIBUTE_COLD;
extern void phi_node_elt_check_failed (int, int, const char *,
				       int, const char *)
    ATTRIBUTE_NORETURN ATTRIBUTE_COLD;
extern void tree_operand_check_failed (int, const_tree,
				       const char *, int, const char *)
    ATTRIBUTE_NORETURN ATTRIBUTE_COLD;
extern void omp_clause_check_failed (const_tree, const char *, int,
				     const char *, enum omp_clause_code)
    ATTRIBUTE_NORETURN ATTRIBUTE_COLD;
extern void omp_clause_operand_check_failed (int, const_tree, const char *,
				             int, const char *)
    ATTRIBUTE_NORETURN ATTRIBUTE_COLD;
extern void omp_clause_range_check_failed (const_tree, const char *, int,
			       const char *, enum omp_clause_code,
			       enum omp_clause_code)
    ATTRIBUTE_NORETURN ATTRIBUTE_COLD;

#else /* not ENABLE_TREE_CHECKING, or not gcc */

#define CONTAINS_STRUCT_CHECK(T, ENUM)          (T)
#define TREE_CHECK(T, CODE)			(T)
#define TREE_NOT_CHECK(T, CODE)			(T)
#define TREE_CHECK2(T, CODE1, CODE2)		(T)
#define TREE_NOT_CHECK2(T, CODE1, CODE2)	(T)
#define TREE_CHECK3(T, CODE1, CODE2, CODE3)	(T)
#define TREE_NOT_CHECK3(T, CODE1, CODE2, CODE3)	(T)
#define TREE_CHECK4(T, CODE1, CODE2, CODE3, CODE4) (T)
#define TREE_NOT_CHECK4(T, CODE1, CODE2, CODE3, CODE4) (T)
#define TREE_CHECK5(T, CODE1, CODE2, CODE3, CODE4, CODE5) (T)
#define TREE_NOT_CHECK5(T, CODE1, CODE2, CODE3, CODE4, CODE5) (T)
#define TREE_CLASS_CHECK(T, CODE)		(T)
#define TREE_RANGE_CHECK(T, CODE1, CODE2)	(T)
#define EXPR_CHECK(T)				(T)
#define NON_TYPE_CHECK(T)			(T)
#define TREE_INT_CST_ELT_CHECK(T, I)		((T)->int_cst.val[I])
#define TREE_VEC_ELT_CHECK(T, I)		((T)->vec.a[I])
#define TREE_OPERAND_CHECK(T, I)		((T)->exp.operands[I])
#define TREE_OPERAND_CHECK_CODE(T, CODE, I)	((T)->exp.operands[I])
#define OMP_CLAUSE_ELT_CHECK(T, i)	        ((T)->omp_clause.ops[i])
#define OMP_CLAUSE_RANGE_CHECK(T, CODE1, CODE2)	(T)
#define OMP_CLAUSE_SUBCODE_CHECK(T, CODE)	(T)
#define ANY_INTEGRAL_TYPE_CHECK(T)		(T)

#define TREE_CHAIN(NODE) ((NODE)->common.chain)
#define TREE_TYPE(NODE) ((NODE)->typed.type)

#endif

#define TREE_BLOCK(NODE)		(tree_block (NODE))
#define TREE_SET_BLOCK(T, B)		(tree_set_block ((T), (B)))

#include "tree-check.h"

#define TYPE_CHECK(T)		TREE_CLASS_CHECK (T, tcc_type)
#define DECL_MINIMAL_CHECK(T)   CONTAINS_STRUCT_CHECK (T, TS_DECL_MINIMAL)
#define DECL_COMMON_CHECK(T)    CONTAINS_STRUCT_CHECK (T, TS_DECL_COMMON)
#define DECL_WRTL_CHECK(T)      CONTAINS_STRUCT_CHECK (T, TS_DECL_WRTL)
#define DECL_WITH_VIS_CHECK(T)  CONTAINS_STRUCT_CHECK (T, TS_DECL_WITH_VIS)
#define DECL_NON_COMMON_CHECK(T) CONTAINS_STRUCT_CHECK (T, TS_DECL_NON_COMMON)
#define CST_CHECK(T)		TREE_CLASS_CHECK (T, tcc_constant)
#define STMT_CHECK(T)		TREE_CLASS_CHECK (T, tcc_statement)
#define VL_EXP_CHECK(T)		TREE_CLASS_CHECK (T, tcc_vl_exp)
#define FUNC_OR_METHOD_CHECK(T)	TREE_CHECK2 (T, FUNCTION_TYPE, METHOD_TYPE)
#define PTR_OR_REF_CHECK(T)	TREE_CHECK2 (T, POINTER_TYPE, REFERENCE_TYPE)

#define RECORD_OR_UNION_CHECK(T)	\
  TREE_CHECK3 (T, RECORD_TYPE, UNION_TYPE, QUAL_UNION_TYPE)
#define NOT_RECORD_OR_UNION_CHECK(T) \
  TREE_NOT_CHECK3 (T, RECORD_TYPE, UNION_TYPE, QUAL_UNION_TYPE)
#define ARRAY_OR_INTEGER_TYPE_CHECK(T)	\
  TREE_CHECK2 (T, ARRAY_TYPE, INTEGER_TYPE)

#define NUMERICAL_TYPE_CHECK(T)					\
  TREE_CHECK5 (T, INTEGER_TYPE, ENUMERAL_TYPE, BOOLEAN_TYPE, REAL_TYPE,	\
	       FIXED_POINT_TYPE)

/* Here is how primitive or already-canonicalized types' hash codes
   are made.  */
#define TYPE_HASH(TYPE) (TYPE_UID (TYPE))

/* A simple hash function for an arbitrary tree node.  This must not be
   used in hash tables which are saved to a PCH.  */
#define TREE_HASH(NODE) ((size_t) (NODE) & 0777777)

/* Tests if CODE is a conversion expr (NOP_EXPR or CONVERT_EXPR).  */
#define CONVERT_EXPR_CODE_P(CODE)				\
  ((CODE) == NOP_EXPR || (CODE) == CONVERT_EXPR)

/* Similarly, but accept an expression instead of a tree code.  */
#define CONVERT_EXPR_P(EXP)	CONVERT_EXPR_CODE_P (TREE_CODE (EXP))

/* Generate case for NOP_EXPR, CONVERT_EXPR.  */

#define CASE_CONVERT						\
  case NOP_EXPR:						\
  case CONVERT_EXPR

/* Given an expression as a tree, strip any conversion that generates
   no instruction.  Accepts both tree and const_tree arguments since
   we are not modifying the tree itself.  */

#define STRIP_NOPS(EXP) \
  (EXP) = tree_strip_nop_conversions (CONST_CAST_TREE (EXP))

/* Like STRIP_NOPS, but don't let the signedness change either.  */

#define STRIP_SIGN_NOPS(EXP) \
  (EXP) = tree_strip_sign_nop_conversions (CONST_CAST_TREE (EXP))

/* Like STRIP_NOPS, but don't alter the TREE_TYPE either.  */

#define STRIP_TYPE_NOPS(EXP) \
  while ((CONVERT_EXPR_P (EXP)					\
	  || TREE_CODE (EXP) == NON_LVALUE_EXPR)		\
	 && TREE_OPERAND (EXP, 0) != error_mark_node		\
	 && (TREE_TYPE (EXP)					\
	     == TREE_TYPE (TREE_OPERAND (EXP, 0))))		\
    (EXP) = TREE_OPERAND (EXP, 0)

/* Remove unnecessary type conversions according to
   tree_ssa_useless_type_conversion.  */

#define STRIP_USELESS_TYPE_CONVERSION(EXP) \
  (EXP) = tree_ssa_strip_useless_type_conversions (EXP)

/* Remove any VIEW_CONVERT_EXPR or NON_LVALUE_EXPR that's purely
   in use to provide a location_t.  */

#define STRIP_ANY_LOCATION_WRAPPER(EXP) \
  (EXP) = tree_strip_any_location_wrapper (CONST_CAST_TREE (EXP))

/* Nonzero if TYPE represents a vector type.  */

#define VECTOR_TYPE_P(TYPE) (TREE_CODE (TYPE) == VECTOR_TYPE)

/* Nonzero if TYPE represents a vector of booleans.  */

#define VECTOR_BOOLEAN_TYPE_P(TYPE)				\
  (TREE_CODE (TYPE) == VECTOR_TYPE			\
   && TREE_CODE (TREE_TYPE (TYPE)) == BOOLEAN_TYPE)

/* Nonzero if TYPE represents an integral type.  Note that we do not
   include COMPLEX types here.  Keep these checks in ascending code
   order.  */

#define INTEGRAL_TYPE_P(TYPE)  \
  (TREE_CODE (TYPE) == ENUMERAL_TYPE  \
   || TREE_CODE (TYPE) == BOOLEAN_TYPE \
   || TREE_CODE (TYPE) == INTEGER_TYPE)

/* Nonzero if TYPE represents an integral type, including complex
   and vector integer types.  */

#define ANY_INTEGRAL_TYPE_P(TYPE)		\
  (INTEGRAL_TYPE_P (TYPE)			\
   || ((TREE_CODE (TYPE) == COMPLEX_TYPE 	\
        || VECTOR_TYPE_P (TYPE))		\
       && INTEGRAL_TYPE_P (TREE_TYPE (TYPE))))

/* Nonzero if TYPE represents a non-saturating fixed-point type.  */

#define NON_SAT_FIXED_POINT_TYPE_P(TYPE) \
  (TREE_CODE (TYPE) == FIXED_POINT_TYPE && !TYPE_SATURATING (TYPE))

/* Nonzero if TYPE represents a saturating fixed-point type.  */

#define SAT_FIXED_POINT_TYPE_P(TYPE) \
  (TREE_CODE (TYPE) == FIXED_POINT_TYPE && TYPE_SATURATING (TYPE))

/* Nonzero if TYPE represents a fixed-point type.  */

#define FIXED_POINT_TYPE_P(TYPE)	(TREE_CODE (TYPE) == FIXED_POINT_TYPE)

/* Nonzero if TYPE represents a scalar floating-point type.  */

#define SCALAR_FLOAT_TYPE_P(TYPE) (TREE_CODE (TYPE) == REAL_TYPE)

/* Nonzero if TYPE represents a complex floating-point type.  */

#define COMPLEX_FLOAT_TYPE_P(TYPE)	\
  (TREE_CODE (TYPE) == COMPLEX_TYPE	\
   && TREE_CODE (TREE_TYPE (TYPE)) == REAL_TYPE)

/* Nonzero if TYPE represents a vector integer type.  */
                
#define VECTOR_INTEGER_TYPE_P(TYPE)			\
  (VECTOR_TYPE_P (TYPE)					\
   && TREE_CODE (TREE_TYPE (TYPE)) == INTEGER_TYPE)


/* Nonzero if TYPE represents a vector floating-point type.  */

#define VECTOR_FLOAT_TYPE_P(TYPE)	\
  (VECTOR_TYPE_P (TYPE)			\
   && TREE_CODE (TREE_TYPE (TYPE)) == REAL_TYPE)

/* Nonzero if TYPE represents a floating-point type, including complex
   and vector floating-point types.  The vector and complex check does
   not use the previous two macros to enable early folding.  */

#define FLOAT_TYPE_P(TYPE)			\
  (SCALAR_FLOAT_TYPE_P (TYPE)			\
   || ((TREE_CODE (TYPE) == COMPLEX_TYPE 	\
        || VECTOR_TYPE_P (TYPE))		\
       && SCALAR_FLOAT_TYPE_P (TREE_TYPE (TYPE))))

/* Nonzero if TYPE represents a decimal floating-point type.  */
#define DECIMAL_FLOAT_TYPE_P(TYPE)		\
  (SCALAR_FLOAT_TYPE_P (TYPE)			\
   && DECIMAL_FLOAT_MODE_P (TYPE_MODE (TYPE)))

/* Nonzero if TYPE is a record or union type.  */
#define RECORD_OR_UNION_TYPE_P(TYPE)		\
  (TREE_CODE (TYPE) == RECORD_TYPE		\
   || TREE_CODE (TYPE) == UNION_TYPE		\
   || TREE_CODE (TYPE) == QUAL_UNION_TYPE)

/* Nonzero if TYPE represents an aggregate (multi-component) type.
   Keep these checks in ascending code order.  */

#define AGGREGATE_TYPE_P(TYPE) \
  (TREE_CODE (TYPE) == ARRAY_TYPE || RECORD_OR_UNION_TYPE_P (TYPE))

/* Nonzero if TYPE represents a pointer or reference type.
   (It should be renamed to INDIRECT_TYPE_P.)  Keep these checks in
   ascending code order.  */

#define POINTER_TYPE_P(TYPE) \
  (TREE_CODE (TYPE) == POINTER_TYPE || TREE_CODE (TYPE) == REFERENCE_TYPE)

/* Nonzero if TYPE represents a pointer to function.  */
#define FUNCTION_POINTER_TYPE_P(TYPE) \
  (POINTER_TYPE_P (TYPE) && TREE_CODE (TREE_TYPE (TYPE)) == FUNCTION_TYPE)

/* Nonzero if this type is a complete type.  */
#define COMPLETE_TYPE_P(NODE) (TYPE_SIZE (NODE) != NULL_TREE)

/* Nonzero if this type is the (possibly qualified) void type.  */
#define VOID_TYPE_P(NODE) (TREE_CODE (NODE) == VOID_TYPE)

/* Nonzero if this type is complete or is cv void.  */
#define COMPLETE_OR_VOID_TYPE_P(NODE) \
  (COMPLETE_TYPE_P (NODE) || VOID_TYPE_P (NODE))

/* Nonzero if this type is complete or is an array with unspecified bound.  */
#define COMPLETE_OR_UNBOUND_ARRAY_TYPE_P(NODE) \
  (COMPLETE_TYPE_P (TREE_CODE (NODE) == ARRAY_TYPE ? TREE_TYPE (NODE) : (NODE)))

#define FUNC_OR_METHOD_TYPE_P(NODE) \
  (TREE_CODE (NODE) == FUNCTION_TYPE || TREE_CODE (NODE) == METHOD_TYPE)

#define OPAQUE_TYPE_P(NODE) \
    (TREE_CODE (NODE) == OPAQUE_TYPE)

/* Define many boolean fields that all tree nodes have.  */

/* In VAR_DECL, PARM_DECL and RESULT_DECL nodes, nonzero means address
   of this is needed.  So it cannot be in a register.
   In a FUNCTION_DECL it has no meaning.
   In LABEL_DECL nodes, it means a goto for this label has been seen
   from a place outside all binding contours that restore stack levels.
   In an artificial SSA_NAME that points to a stack partition with at least
   two variables, it means that at least one variable has TREE_ADDRESSABLE.
   In ..._TYPE nodes, it means that objects of this type must be fully
   addressable.  This means that pieces of this object cannot go into
   register parameters, for example.  If this a function type, this
   means that the value must be returned in memory.
   In CONSTRUCTOR nodes, it means object constructed must be in memory.
   In IDENTIFIER_NODEs, this means that some extern decl for this name
   had its address taken.  That matters for inline functions.
   In a STMT_EXPR, it means we want the result of the enclosed expression.  */
#define TREE_ADDRESSABLE(NODE) ((NODE)->base.addressable_flag)

/* Set on a CALL_EXPR if the call is in a tail position, ie. just before the
   exit of a function.  Calls for which this is true are candidates for tail
   call optimizations.  */
#define CALL_EXPR_TAILCALL(NODE) \
  (CALL_EXPR_CHECK (NODE)->base.addressable_flag)

/* Set on a CALL_EXPR if the call has been marked as requiring tail call
   optimization for correctness.  */
#define CALL_EXPR_MUST_TAIL_CALL(NODE) \
  (CALL_EXPR_CHECK (NODE)->base.static_flag)

/* Used as a temporary field on a CASE_LABEL_EXPR to indicate that the
   CASE_LOW operand has been processed.  */
#define CASE_LOW_SEEN(NODE) \
  (CASE_LABEL_EXPR_CHECK (NODE)->base.addressable_flag)

#define PREDICT_EXPR_OUTCOME(NODE) \
  ((enum prediction) (PREDICT_EXPR_CHECK (NODE)->base.addressable_flag))
#define SET_PREDICT_EXPR_OUTCOME(NODE, OUTCOME) \
  (PREDICT_EXPR_CHECK (NODE)->base.addressable_flag = (int) OUTCOME)
#define PREDICT_EXPR_PREDICTOR(NODE) \
  ((enum br_predictor)tree_to_shwi (TREE_OPERAND (PREDICT_EXPR_CHECK (NODE), 0)))

/* In a VAR_DECL, nonzero means allocate static storage.
   In a FUNCTION_DECL, nonzero if function has been defined.
   In a CONSTRUCTOR, nonzero means allocate static storage.  */
#define TREE_STATIC(NODE) ((NODE)->base.static_flag)

/* In an ADDR_EXPR, nonzero means do not use a trampoline.  */
#define TREE_NO_TRAMPOLINE(NODE) (ADDR_EXPR_CHECK (NODE)->base.static_flag)

/* In a TARGET_EXPR or WITH_CLEANUP_EXPR, means that the pertinent cleanup
   should only be executed if an exception is thrown, not on normal exit
   of its scope.  */
#define CLEANUP_EH_ONLY(NODE) ((NODE)->base.static_flag)

/* In a TRY_CATCH_EXPR, means that the handler should be considered a
   separate cleanup in honor_protect_cleanup_actions.  */
#define TRY_CATCH_IS_CLEANUP(NODE) \
  (TRY_CATCH_EXPR_CHECK (NODE)->base.static_flag)

/* Used as a temporary field on a CASE_LABEL_EXPR to indicate that the
   CASE_HIGH operand has been processed.  */
#define CASE_HIGH_SEEN(NODE) \
  (CASE_LABEL_EXPR_CHECK (NODE)->base.static_flag)

/* Used to mark scoped enums.  */
#define ENUM_IS_SCOPED(NODE) (ENUMERAL_TYPE_CHECK (NODE)->base.static_flag)

/* Determines whether an ENUMERAL_TYPE has defined the list of constants. */
#define ENUM_IS_OPAQUE(NODE) (ENUMERAL_TYPE_CHECK (NODE)->base.private_flag)

/* In an expr node (usually a conversion) this means the node was made
   implicitly and should not lead to any sort of warning.  In a decl node,
   warnings concerning the decl should be suppressed.  This is used at
   least for used-before-set warnings, and it set after one warning is
   emitted.  */
#define TREE_NO_WARNING(NODE) ((NODE)->base.nowarning_flag)

/* Nonzero if we should warn about the change in empty class parameter
   passing ABI in this TU.  */
#define TRANSLATION_UNIT_WARN_EMPTY_P(NODE) \
  (TRANSLATION_UNIT_DECL_CHECK (NODE)->decl_common.decl_flag_0)

/* Nonzero if this type is "empty" according to the particular psABI.  */
#define TYPE_EMPTY_P(NODE) (TYPE_CHECK (NODE)->type_common.empty_flag)

/* Used to indicate that this TYPE represents a compiler-generated entity.  */
#define TYPE_ARTIFICIAL(NODE) (TYPE_CHECK (NODE)->base.nowarning_flag)

/* True if the type is indivisible at the source level, i.e. if its
   component parts cannot be accessed directly.  This is used to suppress
   normal GNU extensions for target-specific vector types.  */
#define TYPE_INDIVISIBLE_P(NODE) (TYPE_CHECK (NODE)->type_common.indivisible_p)

/* In an IDENTIFIER_NODE, this means that assemble_name was called with
   this string as an argument.  */
#define TREE_SYMBOL_REFERENCED(NODE) \
  (IDENTIFIER_NODE_CHECK (NODE)->base.static_flag)

/* Nonzero in a pointer or reference type means the data pointed to
   by this type can alias anything.  */
#define TYPE_REF_CAN_ALIAS_ALL(NODE) \
  (PTR_OR_REF_CHECK (NODE)->base.static_flag)

/* In an INTEGER_CST, REAL_CST, COMPLEX_CST, or VECTOR_CST, this means
   there was an overflow in folding.  */

#define TREE_OVERFLOW(NODE) (CST_CHECK (NODE)->base.public_flag)

/* TREE_OVERFLOW can only be true for EXPR of CONSTANT_CLASS_P.  */

#define TREE_OVERFLOW_P(EXPR) \
 (CONSTANT_CLASS_P (EXPR) && TREE_OVERFLOW (EXPR))

/* In a VAR_DECL, FUNCTION_DECL, NAMESPACE_DECL or TYPE_DECL,
   nonzero means name is to be accessible from outside this translation unit.
   In an IDENTIFIER_NODE, nonzero means an external declaration
   accessible from outside this translation unit was previously seen
   for this name in an inner scope.  */
#define TREE_PUBLIC(NODE) ((NODE)->base.public_flag)

/* In a _TYPE, indicates whether TYPE_CACHED_VALUES contains a vector
   of cached values, or is something else.  */
#define TYPE_CACHED_VALUES_P(NODE) (TYPE_CHECK (NODE)->base.public_flag)

/* In a SAVE_EXPR, indicates that the original expression has already
   been substituted with a VAR_DECL that contains the value.  */
#define SAVE_EXPR_RESOLVED_P(NODE) \
  (SAVE_EXPR_CHECK (NODE)->base.public_flag)

/* Set on a CALL_EXPR if this stdarg call should be passed the argument
   pack.  */
#define CALL_EXPR_VA_ARG_PACK(NODE) \
  (CALL_EXPR_CHECK (NODE)->base.public_flag)

/* In any expression, decl, or constant, nonzero means it has side effects or
   reevaluation of the whole expression could produce a different value.
   This is set if any subexpression is a function call, a side effect or a
   reference to a volatile variable.  In a ..._DECL, this is set only if the
   declaration said `volatile'.  This will never be set for a constant.  */
#define TREE_SIDE_EFFECTS(NODE) \
  (NON_TYPE_CHECK (NODE)->base.side_effects_flag)

/* In a LABEL_DECL, nonzero means this label had its address taken
   and therefore can never be deleted and is a jump target for
   computed gotos.  */
#define FORCED_LABEL(NODE) (LABEL_DECL_CHECK (NODE)->base.side_effects_flag)

/* Whether a case or a user-defined label is allowed to fall through to.
   This is used to implement -Wimplicit-fallthrough.  */
#define FALLTHROUGH_LABEL_P(NODE) \
  (LABEL_DECL_CHECK (NODE)->base.private_flag)

/* Set on the artificial label created for break; stmt from a switch.
   This is used to implement -Wimplicit-fallthrough.  */
#define SWITCH_BREAK_LABEL_P(NODE) \
  (LABEL_DECL_CHECK (NODE)->base.protected_flag)

/* Nonzero means this expression is volatile in the C sense:
   its address should be of type `volatile WHATEVER *'.
   In other words, the declared item is volatile qualified.
   This is used in _DECL nodes and _REF nodes.
   On a FUNCTION_DECL node, this means the function does not
   return normally.  This is the same effect as setting
   the attribute noreturn on the function in C.

   In a ..._TYPE node, means this type is volatile-qualified.
   But use TYPE_VOLATILE instead of this macro when the node is a type,
   because eventually we may make that a different bit.

   If this bit is set in an expression, so is TREE_SIDE_EFFECTS.  */
#define TREE_THIS_VOLATILE(NODE) ((NODE)->base.volatile_flag)

/* Nonzero means this node will not trap.  In an INDIRECT_REF, means
   accessing the memory pointed to won't generate a trap.  However,
   this only applies to an object when used appropriately: it doesn't
   mean that writing a READONLY mem won't trap.

   In ARRAY_REF and ARRAY_RANGE_REF means that we know that the index
   (or slice of the array) always belongs to the range of the array.
   I.e. that the access will not trap, provided that the access to
   the base to the array will not trap.  */
#define TREE_THIS_NOTRAP(NODE) \
  (TREE_CHECK5 (NODE, INDIRECT_REF, MEM_REF, TARGET_MEM_REF, ARRAY_REF,	\
		ARRAY_RANGE_REF)->base.nothrow_flag)

/* In a VAR_DECL, PARM_DECL or FIELD_DECL, or any kind of ..._REF node,
   nonzero means it may not be the lhs of an assignment.
   Nonzero in a FUNCTION_DECL means this function should be treated
   as "const" function (can only read its arguments).  */
#define TREE_READONLY(NODE) (NON_TYPE_CHECK (NODE)->base.readonly_flag)

/* Value of expression is constant.  Always on in all ..._CST nodes.  May
   also appear in an expression or decl where the value is constant.  */
#define TREE_CONSTANT(NODE) (NON_TYPE_CHECK (NODE)->base.constant_flag)

/* Nonzero if NODE, a type, has had its sizes gimplified.  */
#define TYPE_SIZES_GIMPLIFIED(NODE) \
  (TYPE_CHECK (NODE)->base.constant_flag)

/* In a decl (most significantly a FIELD_DECL), means an unsigned field.  */
#define DECL_UNSIGNED(NODE) \
  (DECL_COMMON_CHECK (NODE)->base.u.bits.unsigned_flag)

/* In integral and pointer types, means an unsigned type.  */
#define TYPE_UNSIGNED(NODE) (TYPE_CHECK (NODE)->base.u.bits.unsigned_flag)

/* Same as TYPE_UNSIGNED but converted to SIGNOP.  */
#define TYPE_SIGN(NODE) ((signop) TYPE_UNSIGNED (NODE))

/* True if overflow wraps around for the given integral or pointer type.  That
   is, TYPE_MAX + 1 == TYPE_MIN.  */
#define TYPE_OVERFLOW_WRAPS(TYPE) \
  (POINTER_TYPE_P (TYPE)					\
   ? flag_wrapv_pointer						\
   : (ANY_INTEGRAL_TYPE_CHECK(TYPE)->base.u.bits.unsigned_flag	\
      || flag_wrapv))

/* True if overflow is undefined for the given integral or pointer type.
   We may optimize on the assumption that values in the type never overflow.

   IMPORTANT NOTE: Any optimization based on TYPE_OVERFLOW_UNDEFINED
   must issue a warning based on warn_strict_overflow.  In some cases
   it will be appropriate to issue the warning immediately, and in
   other cases it will be appropriate to simply set a flag and let the
   caller decide whether a warning is appropriate or not.  */
#define TYPE_OVERFLOW_UNDEFINED(TYPE)				\
  (POINTER_TYPE_P (TYPE)					\
   ? !flag_wrapv_pointer					\
   : (!ANY_INTEGRAL_TYPE_CHECK(TYPE)->base.u.bits.unsigned_flag	\
      && !flag_wrapv && !flag_trapv))

/* True if overflow for the given integral type should issue a
   trap.  */
#define TYPE_OVERFLOW_TRAPS(TYPE) \
  (!ANY_INTEGRAL_TYPE_CHECK(TYPE)->base.u.bits.unsigned_flag && flag_trapv)

/* True if an overflow is to be preserved for sanitization.  */
#define TYPE_OVERFLOW_SANITIZED(TYPE)			\
  (INTEGRAL_TYPE_P (TYPE)				\
   && !TYPE_OVERFLOW_WRAPS (TYPE)			\
   && (flag_sanitize & SANITIZE_SI_OVERFLOW))

/* Nonzero in a VAR_DECL or STRING_CST means assembler code has been written.
   Nonzero in a FUNCTION_DECL means that the function has been compiled.
   This is interesting in an inline function, since it might not need
   to be compiled separately.
   Nonzero in a RECORD_TYPE, UNION_TYPE, QUAL_UNION_TYPE, ENUMERAL_TYPE
   or TYPE_DECL if the debugging info for the type has been written.
   In a BLOCK node, nonzero if reorder_blocks has already seen this block.
   In an SSA_NAME node, nonzero if the SSA_NAME occurs in an abnormal
   PHI node.  */
#define TREE_ASM_WRITTEN(NODE) ((NODE)->base.asm_written_flag)

/* Nonzero in a _DECL if the name is used in its scope.
   Nonzero in an expr node means inhibit warning if value is unused.
   In IDENTIFIER_NODEs, this means that some extern decl for this name
   was used.
   In a BLOCK, this means that the block contains variables that are used.  */
#define TREE_USED(NODE) ((NODE)->base.used_flag)

/* In a FUNCTION_DECL, nonzero means a call to the function cannot
   throw an exception.  In a CALL_EXPR, nonzero means the call cannot
   throw.  We can't easily check the node type here as the C++
   frontend also uses this flag (for AGGR_INIT_EXPR).  */
#define TREE_NOTHROW(NODE) ((NODE)->base.nothrow_flag)

/* In a CALL_EXPR, means that it's safe to use the target of the call
   expansion as the return slot for a call that returns in memory.  */
#define CALL_EXPR_RETURN_SLOT_OPT(NODE) \
  (CALL_EXPR_CHECK (NODE)->base.private_flag)

/* In a RESULT_DECL, PARM_DECL and VAR_DECL, means that it is
   passed by invisible reference (and the TREE_TYPE is a pointer to the true
   type).  */
#define DECL_BY_REFERENCE(NODE) \
  (TREE_CHECK3 (NODE, VAR_DECL, PARM_DECL, \
		RESULT_DECL)->decl_common.decl_by_reference_flag)

/* In VAR_DECL and PARM_DECL, set when the decl has been used except for
   being set.  */
#define DECL_READ_P(NODE) \
  (TREE_CHECK2 (NODE, VAR_DECL, PARM_DECL)->decl_common.decl_read_flag)

/* In VAR_DECL or RESULT_DECL, set when significant code movement precludes
   attempting to share the stack slot with some other variable.  */
#define DECL_NONSHAREABLE(NODE) \
  (TREE_CHECK2 (NODE, VAR_DECL, \
		RESULT_DECL)->decl_common.decl_nonshareable_flag)

/* In a PARM_DECL, set for Fortran hidden string length arguments that some
   buggy callers don't pass to the callee.  */
#define DECL_HIDDEN_STRING_LENGTH(NODE) \
  (TREE_CHECK (NODE, PARM_DECL)->decl_common.decl_nonshareable_flag)

/* In a CALL_EXPR, means that the call is the jump from a thunk to the
   thunked-to function.  Be careful to avoid using this macro when one of the
   next two applies instead.  */
#define CALL_FROM_THUNK_P(NODE) (CALL_EXPR_CHECK (NODE)->base.protected_flag)

/* In a CALL_EXPR, if the function being called is BUILT_IN_ALLOCA, means that
   it has been built for the declaration of a variable-sized object and, if the
   function being called is BUILT_IN_MEMCPY, means that it has been built for
   the assignment of a variable-sized object.  */
#define CALL_ALLOCA_FOR_VAR_P(NODE) \
  (CALL_EXPR_CHECK (NODE)->base.protected_flag)

/* In a CALL_EXPR, if the function being called is DECL_IS_OPERATOR_NEW_P or
   DECL_IS_OPERATOR_DELETE_P, true for allocator calls from C++ new or delete
   expressions.  */
#define CALL_FROM_NEW_OR_DELETE_P(NODE) \
  (CALL_EXPR_CHECK (NODE)->base.protected_flag)

/* Used in classes in C++.  */
#define TREE_PRIVATE(NODE) ((NODE)->base.private_flag)
/* Used in classes in C++. */
#define TREE_PROTECTED(NODE) ((NODE)->base.protected_flag)

/* True if reference type NODE is a C++ rvalue reference.  */
#define TYPE_REF_IS_RVALUE(NODE) \
  (REFERENCE_TYPE_CHECK (NODE)->base.private_flag)

/* Nonzero in a _DECL if the use of the name is defined as a
   deprecated feature by __attribute__((deprecated)).  */
#define TREE_DEPRECATED(NODE) \
  ((NODE)->base.deprecated_flag)

/* Nonzero indicates an IDENTIFIER_NODE that names an anonymous
   aggregate, (as created by anon_aggr_name_format).  */
#define IDENTIFIER_ANON_P(NODE) \
  (IDENTIFIER_NODE_CHECK (NODE)->base.private_flag)

/* Nonzero in an IDENTIFIER_NODE if the name is a local alias, whose
   uses are to be substituted for uses of the TREE_CHAINed identifier.  */
#define IDENTIFIER_TRANSPARENT_ALIAS(NODE) \
  (IDENTIFIER_NODE_CHECK (NODE)->base.deprecated_flag)

/* In an aggregate type, indicates that the scalar fields of the type are
   stored in reverse order from the target order.  This effectively
   toggles BYTES_BIG_ENDIAN and WORDS_BIG_ENDIAN within the type.  */
#define TYPE_REVERSE_STORAGE_ORDER(NODE) \
  (TREE_CHECK4 (NODE, RECORD_TYPE, UNION_TYPE, QUAL_UNION_TYPE, ARRAY_TYPE)->base.u.bits.saturating_flag)

/* In a non-aggregate type, indicates a saturating type.  */
#define TYPE_SATURATING(NODE) \
  (TREE_NOT_CHECK4 (NODE, RECORD_TYPE, UNION_TYPE, QUAL_UNION_TYPE, ARRAY_TYPE)->base.u.bits.saturating_flag)

/* In a BIT_FIELD_REF and MEM_REF, indicates that the reference is to a group
   of bits stored in reverse order from the target order.  This effectively
   toggles both BYTES_BIG_ENDIAN and WORDS_BIG_ENDIAN for the reference.

   The overall strategy is to preserve the invariant that every scalar in
   memory is associated with a single storage order, i.e. all accesses to
   this scalar are done with the same storage order.  This invariant makes
   it possible to factor out the storage order in most transformations, as
   only the address and/or the value (in target order) matter for them.
   But, of course, the storage order must be preserved when the accesses
   themselves are rewritten or transformed.  */
#define REF_REVERSE_STORAGE_ORDER(NODE) \
  (TREE_CHECK2 (NODE, BIT_FIELD_REF, MEM_REF)->base.default_def_flag)

  /* In an ADDR_EXPR, indicates that this is a pointer to nested function
   represented by a descriptor instead of a trampoline.  */
#define FUNC_ADDR_BY_DESCRIPTOR(NODE) \
  (TREE_CHECK (NODE, ADDR_EXPR)->base.default_def_flag)

/* In a CALL_EXPR, indicates that this is an indirect call for which
   pointers to nested function are descriptors instead of trampolines.  */
#define CALL_EXPR_BY_DESCRIPTOR(NODE) \
  (TREE_CHECK (NODE, CALL_EXPR)->base.default_def_flag)

/* These flags are available for each language front end to use internally.  */
#define TREE_LANG_FLAG_0(NODE) \
  (TREE_NOT_CHECK2 (NODE, TREE_VEC, SSA_NAME)->base.u.bits.lang_flag_0)
#define TREE_LANG_FLAG_1(NODE) \
  (TREE_NOT_CHECK2 (NODE, TREE_VEC, SSA_NAME)->base.u.bits.lang_flag_1)
#define TREE_LANG_FLAG_2(NODE) \
  (TREE_NOT_CHECK2 (NODE, TREE_VEC, SSA_NAME)->base.u.bits.lang_flag_2)
#define TREE_LANG_FLAG_3(NODE) \
  (TREE_NOT_CHECK2 (NODE, TREE_VEC, SSA_NAME)->base.u.bits.lang_flag_3)
#define TREE_LANG_FLAG_4(NODE) \
  (TREE_NOT_CHECK2 (NODE, TREE_VEC, SSA_NAME)->base.u.bits.lang_flag_4)
#define TREE_LANG_FLAG_5(NODE) \
  (TREE_NOT_CHECK2 (NODE, TREE_VEC, SSA_NAME)->base.u.bits.lang_flag_5)
#define TREE_LANG_FLAG_6(NODE) \
  (TREE_NOT_CHECK2 (NODE, TREE_VEC, SSA_NAME)->base.u.bits.lang_flag_6)

/* Define additional fields and accessors for nodes representing constants.  */

#define TREE_INT_CST_NUNITS(NODE) \
  (INTEGER_CST_CHECK (NODE)->base.u.int_length.unextended)
#define TREE_INT_CST_EXT_NUNITS(NODE) \
  (INTEGER_CST_CHECK (NODE)->base.u.int_length.extended)
#define TREE_INT_CST_OFFSET_NUNITS(NODE) \
  (INTEGER_CST_CHECK (NODE)->base.u.int_length.offset)
#define TREE_INT_CST_ELT(NODE, I) TREE_INT_CST_ELT_CHECK (NODE, I)
#define TREE_INT_CST_LOW(NODE) \
  ((unsigned HOST_WIDE_INT) TREE_INT_CST_ELT (NODE, 0))

/* Return true if NODE is a POLY_INT_CST.  This is only ever true on
   targets with variable-sized modes.  */
#define POLY_INT_CST_P(NODE) \
  (NUM_POLY_INT_COEFFS > 1 && TREE_CODE (NODE) == POLY_INT_CST)

/* In a POLY_INT_CST node.  */
#define POLY_INT_CST_COEFF(NODE, I) \
  (POLY_INT_CST_CHECK (NODE)->poly_int_cst.coeffs[I])

#define TREE_REAL_CST_PTR(NODE) (REAL_CST_CHECK (NODE)->real_cst.real_cst_ptr)
#define TREE_REAL_CST(NODE) (*TREE_REAL_CST_PTR (NODE))

#define TREE_FIXED_CST_PTR(NODE) \
  (FIXED_CST_CHECK (NODE)->fixed_cst.fixed_cst_ptr)
#define TREE_FIXED_CST(NODE) (*TREE_FIXED_CST_PTR (NODE))

/* In a STRING_CST */
/* In C terms, this is sizeof, not strlen.  */
#define TREE_STRING_LENGTH(NODE) (STRING_CST_CHECK (NODE)->string.length)
#define TREE_STRING_POINTER(NODE) \
  ((const char *)(STRING_CST_CHECK (NODE)->string.str))

/* In a COMPLEX_CST node.  */
#define TREE_REALPART(NODE) (COMPLEX_CST_CHECK (NODE)->complex.real)
#define TREE_IMAGPART(NODE) (COMPLEX_CST_CHECK (NODE)->complex.imag)

/* In a VECTOR_CST node.  See generic.texi for details.  */
#define VECTOR_CST_NELTS(NODE) (TYPE_VECTOR_SUBPARTS (TREE_TYPE (NODE)))
#define VECTOR_CST_ELT(NODE,IDX) vector_cst_elt (NODE, IDX)

#define VECTOR_CST_LOG2_NPATTERNS(NODE) \
  (VECTOR_CST_CHECK (NODE)->base.u.vector_cst.log2_npatterns)
#define VECTOR_CST_NPATTERNS(NODE) \
  (1U << VECTOR_CST_LOG2_NPATTERNS (NODE))
#define VECTOR_CST_NELTS_PER_PATTERN(NODE) \
  (VECTOR_CST_CHECK (NODE)->base.u.vector_cst.nelts_per_pattern)
#define VECTOR_CST_DUPLICATE_P(NODE) \
  (VECTOR_CST_NELTS_PER_PATTERN (NODE) == 1)
#define VECTOR_CST_STEPPED_P(NODE) \
  (VECTOR_CST_NELTS_PER_PATTERN (NODE) == 3)
#define VECTOR_CST_ENCODED_ELTS(NODE) \
  (VECTOR_CST_CHECK (NODE)->vector.elts)
#define VECTOR_CST_ENCODED_ELT(NODE, ELT) \
  (VECTOR_CST_CHECK (NODE)->vector.elts[ELT])

/* Define fields and accessors for some special-purpose tree nodes.  */

#define IDENTIFIER_LENGTH(NODE) \
  (IDENTIFIER_NODE_CHECK (NODE)->identifier.id.len)
#define IDENTIFIER_POINTER(NODE) \
  ((const char *) IDENTIFIER_NODE_CHECK (NODE)->identifier.id.str)
#define IDENTIFIER_HASH_VALUE(NODE) \
  (IDENTIFIER_NODE_CHECK (NODE)->identifier.id.hash_value)

/* Translate a hash table identifier pointer to a tree_identifier
   pointer, and vice versa.  */

#define HT_IDENT_TO_GCC_IDENT(NODE) \
  ((tree) ((char *) (NODE) - sizeof (struct tree_common)))
#define GCC_IDENT_TO_HT_IDENT(NODE) (&((struct tree_identifier *) (NODE))->id)

/* In a TREE_LIST node.  */
#define TREE_PURPOSE(NODE) (TREE_LIST_CHECK (NODE)->list.purpose)
#define TREE_VALUE(NODE) (TREE_LIST_CHECK (NODE)->list.value)

/* In a TREE_VEC node.  */
#define TREE_VEC_LENGTH(NODE) (TREE_VEC_CHECK (NODE)->base.u.length)
#define TREE_VEC_END(NODE) \
  ((void) TREE_VEC_CHECK (NODE), &((NODE)->vec.a[(NODE)->vec.base.u.length]))

#define TREE_VEC_ELT(NODE,I) TREE_VEC_ELT_CHECK (NODE, I)

/* In a CONSTRUCTOR node.  */
#define CONSTRUCTOR_ELTS(NODE) (CONSTRUCTOR_CHECK (NODE)->constructor.elts)
#define CONSTRUCTOR_ELT(NODE,IDX) \
  (&(*CONSTRUCTOR_ELTS (NODE))[IDX])
#define CONSTRUCTOR_NELTS(NODE) \
  (vec_safe_length (CONSTRUCTOR_ELTS (NODE)))
#define CONSTRUCTOR_NO_CLEARING(NODE) \
  (CONSTRUCTOR_CHECK (NODE)->base.public_flag)

/* Iterate through the vector V of CONSTRUCTOR_ELT elements, yielding the
   value of each element (stored within VAL). IX must be a scratch variable
   of unsigned integer type.  */
#define FOR_EACH_CONSTRUCTOR_VALUE(V, IX, VAL) \
  for (IX = 0; (IX >= vec_safe_length (V)) \
	       ? false \
	       : ((VAL = (*(V))[IX].value), \
	       true); \
       (IX)++)

/* Iterate through the vector V of CONSTRUCTOR_ELT elements, yielding both
   the value of each element (stored within VAL) and its index (stored
   within INDEX). IX must be a scratch variable of unsigned integer type.  */
#define FOR_EACH_CONSTRUCTOR_ELT(V, IX, INDEX, VAL) \
  for (IX = 0; (IX >= vec_safe_length (V)) \
	       ? false \
	       : (((void) (VAL = (*V)[IX].value)), \
		  (INDEX = (*V)[IX].index), \
		  true); \
       (IX)++)

/* Append a new constructor element to V, with the specified INDEX and VAL.  */
#define CONSTRUCTOR_APPEND_ELT(V, INDEX, VALUE) \
  do { \
    constructor_elt _ce___ = {INDEX, VALUE}; \
    vec_safe_push ((V), _ce___); \
  } while (0)

/* True if NODE, a FIELD_DECL, is to be processed as a bitfield for
   constructor output purposes.  */
#define CONSTRUCTOR_BITFIELD_P(NODE) \
  (DECL_BIT_FIELD (FIELD_DECL_CHECK (NODE)) && DECL_MODE (NODE) != BLKmode)

/* True if NODE is a clobber right hand side, an expression of indeterminate
   value that clobbers the LHS in a copy instruction.  We use a volatile
   empty CONSTRUCTOR for this, as it matches most of the necessary semantic.
   In particular the volatile flag causes us to not prematurely remove
   such clobber instructions.  */
#define TREE_CLOBBER_P(NODE) \
  (TREE_CODE (NODE) == CONSTRUCTOR && TREE_THIS_VOLATILE (NODE))

/* Define fields and accessors for some nodes that represent expressions.  */

/* Nonzero if NODE is an empty statement (NOP_EXPR <0>).  */
#define IS_EMPTY_STMT(NODE)	(TREE_CODE (NODE) == NOP_EXPR \
				 && VOID_TYPE_P (TREE_TYPE (NODE)) \
				 && integer_zerop (TREE_OPERAND (NODE, 0)))

/* In ordinary expression nodes.  */
#define TREE_OPERAND_LENGTH(NODE) tree_operand_length (NODE)
#define TREE_OPERAND(NODE, I) TREE_OPERAND_CHECK (NODE, I)

/* In a tcc_vl_exp node, operand 0 is an INT_CST node holding the operand
   length.  Its value includes the length operand itself; that is,
   the minimum valid length is 1.
   Note that we have to bypass the use of TREE_OPERAND to access
   that field to avoid infinite recursion in expanding the macros.  */
#define VL_EXP_OPERAND_LENGTH(NODE) \
  ((int)TREE_INT_CST_LOW (VL_EXP_CHECK (NODE)->exp.operands[0]))

/* Nonzero if gimple_debug_nonbind_marker_p() may possibly hold.  */
#define MAY_HAVE_DEBUG_MARKER_STMTS debug_nonbind_markers_p
/* Nonzero if gimple_debug_bind_p() (and thus
   gimple_debug_source_bind_p()) may possibly hold.  */
#define MAY_HAVE_DEBUG_BIND_STMTS flag_var_tracking_assignments
/* Nonzero if is_gimple_debug() may possibly hold.  */
#define MAY_HAVE_DEBUG_STMTS					\
  (MAY_HAVE_DEBUG_MARKER_STMTS || MAY_HAVE_DEBUG_BIND_STMTS)

/* In a LOOP_EXPR node.  */
#define LOOP_EXPR_BODY(NODE) TREE_OPERAND_CHECK_CODE (NODE, LOOP_EXPR, 0)

/* The source location of this expression.  Non-tree_exp nodes such as
   decls and constants can be shared among multiple locations, so
   return nothing.  */
#define EXPR_LOCATION(NODE) \
  (CAN_HAVE_LOCATION_P ((NODE)) ? (NODE)->exp.locus : UNKNOWN_LOCATION)
#define SET_EXPR_LOCATION(NODE, LOCUS) EXPR_CHECK ((NODE))->exp.locus = (LOCUS)
#define EXPR_HAS_LOCATION(NODE) (LOCATION_LOCUS (EXPR_LOCATION (NODE))	\
  != UNKNOWN_LOCATION)
/* The location to be used in a diagnostic about this expression.  Do not
   use this macro if the location will be assigned to other expressions.  */
#define EXPR_LOC_OR_LOC(NODE, LOCUS) (EXPR_HAS_LOCATION (NODE) \
				      ? (NODE)->exp.locus : (LOCUS))
#define EXPR_FILENAME(NODE) LOCATION_FILE (EXPR_CHECK ((NODE))->exp.locus)
#define EXPR_LINENO(NODE) LOCATION_LINE (EXPR_CHECK (NODE)->exp.locus)

#define CAN_HAVE_RANGE_P(NODE) (CAN_HAVE_LOCATION_P (NODE))
#define EXPR_LOCATION_RANGE(NODE) (get_expr_source_range (EXPR_CHECK ((NODE))))

#define EXPR_HAS_RANGE(NODE) \
    (CAN_HAVE_RANGE_P (NODE) \
     ? EXPR_LOCATION_RANGE (NODE).m_start != UNKNOWN_LOCATION \
     : false)

/* True if a tree is an expression or statement that can have a
   location.  */
#define CAN_HAVE_LOCATION_P(NODE) ((NODE) && EXPR_P (NODE))

static inline source_range
get_expr_source_range (tree expr)
{
  location_t loc = EXPR_LOCATION (expr);
  return get_range_from_loc (line_table, loc);
}

extern void protected_set_expr_location (tree, location_t);
extern void protected_set_expr_location_if_unset (tree, location_t);

WARN_UNUSED_RESULT extern tree maybe_wrap_with_location (tree, location_t);

extern int suppress_location_wrappers;

/* A class for suppressing the creation of location wrappers.
   Location wrappers will not be created during the lifetime
   of an instance of this class.  */

class auto_suppress_location_wrappers
{
 public:
  auto_suppress_location_wrappers () { ++suppress_location_wrappers; }
  ~auto_suppress_location_wrappers () { --suppress_location_wrappers; }
};

/* In a TARGET_EXPR node.  */
#define TARGET_EXPR_SLOT(NODE) TREE_OPERAND_CHECK_CODE (NODE, TARGET_EXPR, 0)
#define TARGET_EXPR_INITIAL(NODE) TREE_OPERAND_CHECK_CODE (NODE, TARGET_EXPR, 1)
#define TARGET_EXPR_CLEANUP(NODE) TREE_OPERAND_CHECK_CODE (NODE, TARGET_EXPR, 2)
/* Don't elide the initialization of TARGET_EXPR_SLOT for this TARGET_EXPR
   on rhs of MODIFY_EXPR.  */
#define TARGET_EXPR_NO_ELIDE(NODE) (TARGET_EXPR_CHECK (NODE)->base.private_flag)

/* DECL_EXPR accessor. This gives access to the DECL associated with
   the given declaration statement.  */
#define DECL_EXPR_DECL(NODE)    TREE_OPERAND (DECL_EXPR_CHECK (NODE), 0)

#define EXIT_EXPR_COND(NODE)	     TREE_OPERAND (EXIT_EXPR_CHECK (NODE), 0)

/* COMPOUND_LITERAL_EXPR accessors.  */
#define COMPOUND_LITERAL_EXPR_DECL_EXPR(NODE)		\
  TREE_OPERAND (COMPOUND_LITERAL_EXPR_CHECK (NODE), 0)
#define COMPOUND_LITERAL_EXPR_DECL(NODE)			\
  DECL_EXPR_DECL (COMPOUND_LITERAL_EXPR_DECL_EXPR (NODE))

/* SWITCH_EXPR accessors. These give access to the condition and body.  */
#define SWITCH_COND(NODE)       TREE_OPERAND (SWITCH_EXPR_CHECK (NODE), 0)
#define SWITCH_BODY(NODE)       TREE_OPERAND (SWITCH_EXPR_CHECK (NODE), 1)
/* True if there are case labels for all possible values of SWITCH_COND, either
   because there is a default: case label or because the case label ranges cover
   all values.  */
#define SWITCH_ALL_CASES_P(NODE) (SWITCH_EXPR_CHECK (NODE)->base.private_flag)

/* CASE_LABEL_EXPR accessors. These give access to the high and low values
   of a case label, respectively.  */
#define CASE_LOW(NODE)          	TREE_OPERAND (CASE_LABEL_EXPR_CHECK (NODE), 0)
#define CASE_HIGH(NODE)         	TREE_OPERAND (CASE_LABEL_EXPR_CHECK (NODE), 1)
#define CASE_LABEL(NODE)		TREE_OPERAND (CASE_LABEL_EXPR_CHECK (NODE), 2)
#define CASE_CHAIN(NODE)		TREE_OPERAND (CASE_LABEL_EXPR_CHECK (NODE), 3)

/* The operands of a TARGET_MEM_REF.  Operands 0 and 1 have to match
   corresponding MEM_REF operands.  */
#define TMR_BASE(NODE) (TREE_OPERAND (TARGET_MEM_REF_CHECK (NODE), 0))
#define TMR_OFFSET(NODE) (TREE_OPERAND (TARGET_MEM_REF_CHECK (NODE), 1))
#define TMR_INDEX(NODE) (TREE_OPERAND (TARGET_MEM_REF_CHECK (NODE), 2))
#define TMR_STEP(NODE) (TREE_OPERAND (TARGET_MEM_REF_CHECK (NODE), 3))
#define TMR_INDEX2(NODE) (TREE_OPERAND (TARGET_MEM_REF_CHECK (NODE), 4))

#define MR_DEPENDENCE_CLIQUE(NODE) \
  (TREE_CHECK2 (NODE, MEM_REF, TARGET_MEM_REF)->base.u.dependence_info.clique)
#define MR_DEPENDENCE_BASE(NODE) \
  (TREE_CHECK2 (NODE, MEM_REF, TARGET_MEM_REF)->base.u.dependence_info.base)

/* The operands of a BIND_EXPR.  */
#define BIND_EXPR_VARS(NODE) (TREE_OPERAND (BIND_EXPR_CHECK (NODE), 0))
#define BIND_EXPR_BODY(NODE) (TREE_OPERAND (BIND_EXPR_CHECK (NODE), 1))
#define BIND_EXPR_BLOCK(NODE) (TREE_OPERAND (BIND_EXPR_CHECK (NODE), 2))

/* GOTO_EXPR accessor. This gives access to the label associated with
   a goto statement.  */
#define GOTO_DESTINATION(NODE)  TREE_OPERAND (GOTO_EXPR_CHECK (NODE), 0)

/* ASM_EXPR accessors. ASM_STRING returns a STRING_CST for the
   instruction (e.g., "mov x, y"). ASM_OUTPUTS, ASM_INPUTS, and
   ASM_CLOBBERS represent the outputs, inputs, and clobbers for the
   statement.  */
#define ASM_STRING(NODE)        TREE_OPERAND (ASM_EXPR_CHECK (NODE), 0)
#define ASM_OUTPUTS(NODE)       TREE_OPERAND (ASM_EXPR_CHECK (NODE), 1)
#define ASM_INPUTS(NODE)        TREE_OPERAND (ASM_EXPR_CHECK (NODE), 2)
#define ASM_CLOBBERS(NODE)      TREE_OPERAND (ASM_EXPR_CHECK (NODE), 3)
#define ASM_LABELS(NODE)	TREE_OPERAND (ASM_EXPR_CHECK (NODE), 4)
/* Nonzero if we want to create an ASM_INPUT instead of an
   ASM_OPERAND with no operands.  */
#define ASM_INPUT_P(NODE) (ASM_EXPR_CHECK (NODE)->base.static_flag)
#define ASM_VOLATILE_P(NODE) (ASM_EXPR_CHECK (NODE)->base.public_flag)
/* Nonzero if we want to consider this asm as minimum length and cost
   for inlining decisions.  */
#define ASM_INLINE_P(NODE) (ASM_EXPR_CHECK (NODE)->base.protected_flag)

/* COND_EXPR accessors.  */
#define COND_EXPR_COND(NODE)	(TREE_OPERAND (COND_EXPR_CHECK (NODE), 0))
#define COND_EXPR_THEN(NODE)	(TREE_OPERAND (COND_EXPR_CHECK (NODE), 1))
#define COND_EXPR_ELSE(NODE)	(TREE_OPERAND (COND_EXPR_CHECK (NODE), 2))

/* Accessors for the chains of recurrences.  */
#define CHREC_LEFT(NODE)          TREE_OPERAND (POLYNOMIAL_CHREC_CHECK (NODE), 0)
#define CHREC_RIGHT(NODE)         TREE_OPERAND (POLYNOMIAL_CHREC_CHECK (NODE), 1)
#define CHREC_VARIABLE(NODE)      POLYNOMIAL_CHREC_CHECK (NODE)->base.u.chrec_var

/* LABEL_EXPR accessor. This gives access to the label associated with
   the given label expression.  */
#define LABEL_EXPR_LABEL(NODE)  TREE_OPERAND (LABEL_EXPR_CHECK (NODE), 0)

/* CATCH_EXPR accessors.  */
#define CATCH_TYPES(NODE)	TREE_OPERAND (CATCH_EXPR_CHECK (NODE), 0)
#define CATCH_BODY(NODE)	TREE_OPERAND (CATCH_EXPR_CHECK (NODE), 1)

/* EH_FILTER_EXPR accessors.  */
#define EH_FILTER_TYPES(NODE)	TREE_OPERAND (EH_FILTER_EXPR_CHECK (NODE), 0)
#define EH_FILTER_FAILURE(NODE)	TREE_OPERAND (EH_FILTER_EXPR_CHECK (NODE), 1)

/* OBJ_TYPE_REF accessors.  */
#define OBJ_TYPE_REF_EXPR(NODE)	  TREE_OPERAND (OBJ_TYPE_REF_CHECK (NODE), 0)
#define OBJ_TYPE_REF_OBJECT(NODE) TREE_OPERAND (OBJ_TYPE_REF_CHECK (NODE), 1)
#define OBJ_TYPE_REF_TOKEN(NODE)  TREE_OPERAND (OBJ_TYPE_REF_CHECK (NODE), 2)

/* ASSERT_EXPR accessors.  */
#define ASSERT_EXPR_VAR(NODE)	TREE_OPERAND (ASSERT_EXPR_CHECK (NODE), 0)
#define ASSERT_EXPR_COND(NODE)	TREE_OPERAND (ASSERT_EXPR_CHECK (NODE), 1)

/* CALL_EXPR accessors.  */
#define CALL_EXPR_FN(NODE) TREE_OPERAND (CALL_EXPR_CHECK (NODE), 1)
#define CALL_EXPR_STATIC_CHAIN(NODE) TREE_OPERAND (CALL_EXPR_CHECK (NODE), 2)
#define CALL_EXPR_ARG(NODE, I) TREE_OPERAND (CALL_EXPR_CHECK (NODE), (I) + 3)
#define call_expr_nargs(NODE) (VL_EXP_OPERAND_LENGTH (NODE) - 3)
#define CALL_EXPR_IFN(NODE) (CALL_EXPR_CHECK (NODE)->base.u.ifn)

/* CALL_EXPR_ARGP returns a pointer to the argument vector for NODE.
   We can't use &CALL_EXPR_ARG (NODE, 0) because that will complain if
   the argument count is zero when checking is enabled.  Instead, do
   the pointer arithmetic to advance past the 3 fixed operands in a
   CALL_EXPR.  That produces a valid pointer to just past the end of the
   operand array, even if it's not valid to dereference it.  */
#define CALL_EXPR_ARGP(NODE) \
  (&(TREE_OPERAND (CALL_EXPR_CHECK (NODE), 0)) + 3)

/* TM directives and accessors.  */
#define TRANSACTION_EXPR_BODY(NODE) \
  TREE_OPERAND (TRANSACTION_EXPR_CHECK (NODE), 0)
#define TRANSACTION_EXPR_OUTER(NODE) \
  (TRANSACTION_EXPR_CHECK (NODE)->base.static_flag)
#define TRANSACTION_EXPR_RELAXED(NODE) \
  (TRANSACTION_EXPR_CHECK (NODE)->base.public_flag)

/* OpenMP and OpenACC directive and clause accessors.  */

/* Generic accessors for OMP nodes that keep the body as operand 0, and clauses
   as operand 1.  */
#define OMP_BODY(NODE) \
  TREE_OPERAND (TREE_RANGE_CHECK (NODE, OACC_PARALLEL, OMP_MASTER), 0)
#define OMP_CLAUSES(NODE) \
  TREE_OPERAND (TREE_RANGE_CHECK (NODE, OACC_PARALLEL, OMP_SCAN), 1)

/* Generic accessors for OMP nodes that keep clauses as operand 0.  */
#define OMP_STANDALONE_CLAUSES(NODE) \
  TREE_OPERAND (TREE_RANGE_CHECK (NODE, OACC_CACHE, OMP_TARGET_EXIT_DATA), 0)

#define OACC_DATA_BODY(NODE) \
  TREE_OPERAND (OACC_DATA_CHECK (NODE), 0)
#define OACC_DATA_CLAUSES(NODE) \
  TREE_OPERAND (OACC_DATA_CHECK (NODE), 1)

#define OACC_HOST_DATA_BODY(NODE) \
  TREE_OPERAND (OACC_HOST_DATA_CHECK (NODE), 0)
#define OACC_HOST_DATA_CLAUSES(NODE) \
  TREE_OPERAND (OACC_HOST_DATA_CHECK (NODE), 1)

#define OACC_CACHE_CLAUSES(NODE) \
  TREE_OPERAND (OACC_CACHE_CHECK (NODE), 0)

#define OACC_DECLARE_CLAUSES(NODE) \
  TREE_OPERAND (OACC_DECLARE_CHECK (NODE), 0)

#define OACC_ENTER_DATA_CLAUSES(NODE) \
  TREE_OPERAND (OACC_ENTER_DATA_CHECK (NODE), 0)

#define OACC_EXIT_DATA_CLAUSES(NODE) \
  TREE_OPERAND (OACC_EXIT_DATA_CHECK (NODE), 0)

#define OACC_UPDATE_CLAUSES(NODE) \
  TREE_OPERAND (OACC_UPDATE_CHECK (NODE), 0)

#define OMP_PARALLEL_BODY(NODE)    TREE_OPERAND (OMP_PARALLEL_CHECK (NODE), 0)
#define OMP_PARALLEL_CLAUSES(NODE) TREE_OPERAND (OMP_PARALLEL_CHECK (NODE), 1)

#define OMP_TASK_BODY(NODE)	   TREE_OPERAND (OMP_TASK_CHECK (NODE), 0)
#define OMP_TASK_CLAUSES(NODE)	   TREE_OPERAND (OMP_TASK_CHECK (NODE), 1)

#define OMP_TASKREG_CHECK(NODE)	  TREE_RANGE_CHECK (NODE, OMP_PARALLEL, OMP_TASK)
#define OMP_TASKREG_BODY(NODE)    TREE_OPERAND (OMP_TASKREG_CHECK (NODE), 0)
#define OMP_TASKREG_CLAUSES(NODE) TREE_OPERAND (OMP_TASKREG_CHECK (NODE), 1)

#define OMP_LOOPING_CHECK(NODE) TREE_RANGE_CHECK (NODE, OMP_FOR, OACC_LOOP)
#define OMP_FOR_BODY(NODE)	   TREE_OPERAND (OMP_LOOPING_CHECK (NODE), 0)
#define OMP_FOR_CLAUSES(NODE)	   TREE_OPERAND (OMP_LOOPING_CHECK (NODE), 1)
#define OMP_FOR_INIT(NODE)	   TREE_OPERAND (OMP_LOOPING_CHECK (NODE), 2)
#define OMP_FOR_COND(NODE)	   TREE_OPERAND (OMP_LOOPING_CHECK (NODE), 3)
#define OMP_FOR_INCR(NODE)	   TREE_OPERAND (OMP_LOOPING_CHECK (NODE), 4)
#define OMP_FOR_PRE_BODY(NODE)	   TREE_OPERAND (OMP_LOOPING_CHECK (NODE), 5)
#define OMP_FOR_ORIG_DECLS(NODE)   TREE_OPERAND (OMP_LOOPING_CHECK (NODE), 6)

#define OMP_SECTIONS_BODY(NODE)    TREE_OPERAND (OMP_SECTIONS_CHECK (NODE), 0)
#define OMP_SECTIONS_CLAUSES(NODE) TREE_OPERAND (OMP_SECTIONS_CHECK (NODE), 1)

#define OMP_SECTION_BODY(NODE)	   TREE_OPERAND (OMP_SECTION_CHECK (NODE), 0)

#define OMP_SINGLE_BODY(NODE)	   TREE_OPERAND (OMP_SINGLE_CHECK (NODE), 0)
#define OMP_SINGLE_CLAUSES(NODE)   TREE_OPERAND (OMP_SINGLE_CHECK (NODE), 1)

#define OMP_MASTER_BODY(NODE)	   TREE_OPERAND (OMP_MASTER_CHECK (NODE), 0)

#define OMP_TASKGROUP_BODY(NODE)   TREE_OPERAND (OMP_TASKGROUP_CHECK (NODE), 0)
#define OMP_TASKGROUP_CLAUSES(NODE) \
  TREE_OPERAND (OMP_TASKGROUP_CHECK (NODE), 1)

#define OMP_ORDERED_BODY(NODE)	   TREE_OPERAND (OMP_ORDERED_CHECK (NODE), 0)
#define OMP_ORDERED_CLAUSES(NODE)  TREE_OPERAND (OMP_ORDERED_CHECK (NODE), 1)

#define OMP_CRITICAL_BODY(NODE)    TREE_OPERAND (OMP_CRITICAL_CHECK (NODE), 0)
#define OMP_CRITICAL_CLAUSES(NODE) TREE_OPERAND (OMP_CRITICAL_CHECK (NODE), 1)
#define OMP_CRITICAL_NAME(NODE)    TREE_OPERAND (OMP_CRITICAL_CHECK (NODE), 2)

#define OMP_TEAMS_BODY(NODE)	   TREE_OPERAND (OMP_TEAMS_CHECK (NODE), 0)
#define OMP_TEAMS_CLAUSES(NODE)	   TREE_OPERAND (OMP_TEAMS_CHECK (NODE), 1)

#define OMP_TARGET_DATA_BODY(NODE) \
  TREE_OPERAND (OMP_TARGET_DATA_CHECK (NODE), 0)
#define OMP_TARGET_DATA_CLAUSES(NODE)\
  TREE_OPERAND (OMP_TARGET_DATA_CHECK (NODE), 1)

#define OMP_TARGET_BODY(NODE)	   TREE_OPERAND (OMP_TARGET_CHECK (NODE), 0)
#define OMP_TARGET_CLAUSES(NODE)   TREE_OPERAND (OMP_TARGET_CHECK (NODE), 1)

#define OMP_TARGET_UPDATE_CLAUSES(NODE)\
  TREE_OPERAND (OMP_TARGET_UPDATE_CHECK (NODE), 0)

#define OMP_TARGET_ENTER_DATA_CLAUSES(NODE)\
  TREE_OPERAND (OMP_TARGET_ENTER_DATA_CHECK (NODE), 0)

#define OMP_TARGET_EXIT_DATA_CLAUSES(NODE)\
  TREE_OPERAND (OMP_TARGET_EXIT_DATA_CHECK (NODE), 0)

#define OMP_SCAN_BODY(NODE)	TREE_OPERAND (OMP_SCAN_CHECK (NODE), 0)
#define OMP_SCAN_CLAUSES(NODE)	TREE_OPERAND (OMP_SCAN_CHECK (NODE), 1)

#define OMP_CLAUSE_SIZE(NODE)						\
  OMP_CLAUSE_OPERAND (OMP_CLAUSE_RANGE_CHECK (OMP_CLAUSE_CHECK (NODE),	\
					      OMP_CLAUSE_FROM,		\
					      OMP_CLAUSE__CACHE_), 1)

#define OMP_CLAUSE_CHAIN(NODE)     TREE_CHAIN (OMP_CLAUSE_CHECK (NODE))
#define OMP_CLAUSE_DECL(NODE)      					\
  OMP_CLAUSE_OPERAND (OMP_CLAUSE_RANGE_CHECK (OMP_CLAUSE_CHECK (NODE),	\
					      OMP_CLAUSE_PRIVATE,	\
					      OMP_CLAUSE__SCANTEMP_), 0)
#define OMP_CLAUSE_HAS_LOCATION(NODE) \
  (LOCATION_LOCUS ((OMP_CLAUSE_CHECK (NODE))->omp_clause.locus)		\
  != UNKNOWN_LOCATION)
#define OMP_CLAUSE_LOCATION(NODE)  (OMP_CLAUSE_CHECK (NODE))->omp_clause.locus

/* True on OMP_FOR and other OpenMP/OpenACC looping constructs if the loop nest
   is non-rectangular.  */
#define OMP_FOR_NON_RECTANGULAR(NODE) \
  (OMP_LOOPING_CHECK (NODE)->base.private_flag)

/* True on an OMP_SECTION statement that was the last lexical member.
   This status is meaningful in the implementation of lastprivate.  */
#define OMP_SECTION_LAST(NODE) \
  (OMP_SECTION_CHECK (NODE)->base.private_flag)

/* True on an OMP_PARALLEL statement if it represents an explicit
   combined parallel work-sharing constructs.  */
#define OMP_PARALLEL_COMBINED(NODE) \
  (OMP_PARALLEL_CHECK (NODE)->base.private_flag)

/* True on an OMP_TEAMS statement if it represents an explicit
   combined teams distribute constructs.  */
#define OMP_TEAMS_COMBINED(NODE) \
  (OMP_TEAMS_CHECK (NODE)->base.private_flag)

/* True on an OMP_TARGET statement if it represents explicit
   combined target teams, target parallel or target simd constructs.  */
#define OMP_TARGET_COMBINED(NODE) \
  (OMP_TARGET_CHECK (NODE)->base.private_flag)

/* Memory order for OMP_ATOMIC*.  */
#define OMP_ATOMIC_MEMORY_ORDER(NODE) \
  (TREE_RANGE_CHECK (NODE, OMP_ATOMIC, \
		     OMP_ATOMIC_CAPTURE_NEW)->base.u.omp_atomic_memory_order)

/* True on a PRIVATE clause if its decl is kept around for debugging
   information only and its DECL_VALUE_EXPR is supposed to point
   to what it has been remapped to.  */
#define OMP_CLAUSE_PRIVATE_DEBUG(NODE) \
  (OMP_CLAUSE_SUBCODE_CHECK (NODE, OMP_CLAUSE_PRIVATE)->base.public_flag)

/* True on a PRIVATE clause if ctor needs access to outer region's
   variable.  */
#define OMP_CLAUSE_PRIVATE_OUTER_REF(NODE) \
  TREE_PRIVATE (OMP_CLAUSE_SUBCODE_CHECK (NODE, OMP_CLAUSE_PRIVATE))

/* True if a PRIVATE clause is for a C++ class IV on taskloop construct
   (thus should be private on the outer taskloop and firstprivate on
   task).  */
#define OMP_CLAUSE_PRIVATE_TASKLOOP_IV(NODE) \
  TREE_PROTECTED (OMP_CLAUSE_SUBCODE_CHECK (NODE, OMP_CLAUSE_PRIVATE))

/* True on a FIRSTPRIVATE clause if it has been added implicitly.  */
#define OMP_CLAUSE_FIRSTPRIVATE_IMPLICIT(NODE) \
  (OMP_CLAUSE_SUBCODE_CHECK (NODE, OMP_CLAUSE_FIRSTPRIVATE)->base.public_flag)

/* True on a FIRSTPRIVATE clause if only the reference and not what it refers
   to should be firstprivatized.  */
#define OMP_CLAUSE_FIRSTPRIVATE_NO_REFERENCE(NODE) \
  TREE_PRIVATE (OMP_CLAUSE_SUBCODE_CHECK (NODE, OMP_CLAUSE_FIRSTPRIVATE))

/* True on a LASTPRIVATE clause if a FIRSTPRIVATE clause for the same
   decl is present in the chain.  */
#define OMP_CLAUSE_LASTPRIVATE_FIRSTPRIVATE(NODE) \
  (OMP_CLAUSE_SUBCODE_CHECK (NODE, OMP_CLAUSE_LASTPRIVATE)->base.public_flag)
#define OMP_CLAUSE_LASTPRIVATE_STMT(NODE) \
  OMP_CLAUSE_OPERAND (OMP_CLAUSE_SUBCODE_CHECK (NODE,			\
						OMP_CLAUSE_LASTPRIVATE),\
		      1)
#define OMP_CLAUSE_LASTPRIVATE_GIMPLE_SEQ(NODE) \
  (OMP_CLAUSE_CHECK (NODE))->omp_clause.gimple_reduction_init

/* True if a LASTPRIVATE clause is for a C++ class IV on taskloop or
   loop construct (thus should be lastprivate on the outer taskloop and
   firstprivate on task for the taskloop construct and carefully handled
   for loop construct).  */
#define OMP_CLAUSE_LASTPRIVATE_LOOP_IV(NODE) \
  TREE_PROTECTED (OMP_CLAUSE_SUBCODE_CHECK (NODE, OMP_CLAUSE_LASTPRIVATE))

/* True if a LASTPRIVATE clause has CONDITIONAL: modifier.  */
#define OMP_CLAUSE_LASTPRIVATE_CONDITIONAL(NODE) \
  TREE_PRIVATE (OMP_CLAUSE_SUBCODE_CHECK (NODE, OMP_CLAUSE_LASTPRIVATE))

/* True on a SHARED clause if a FIRSTPRIVATE clause for the same
   decl is present in the chain (this can happen only for taskloop
   with FIRSTPRIVATE/LASTPRIVATE on it originally.  */
#define OMP_CLAUSE_SHARED_FIRSTPRIVATE(NODE) \
  (OMP_CLAUSE_SUBCODE_CHECK (NODE, OMP_CLAUSE_SHARED)->base.public_flag)

/* True on a SHARED clause if a scalar is not modified in the body and
   thus could be optimized as firstprivate.  */
#define OMP_CLAUSE_SHARED_READONLY(NODE) \
  TREE_PRIVATE (OMP_CLAUSE_SUBCODE_CHECK (NODE, OMP_CLAUSE_SHARED))

#define OMP_CLAUSE_IF_MODIFIER(NODE)	\
  (OMP_CLAUSE_SUBCODE_CHECK (NODE, OMP_CLAUSE_IF)->omp_clause.subcode.if_modifier)

#define OMP_CLAUSE_FINAL_EXPR(NODE) \
  OMP_CLAUSE_OPERAND (OMP_CLAUSE_SUBCODE_CHECK (NODE, OMP_CLAUSE_FINAL), 0)
#define OMP_CLAUSE_IF_EXPR(NODE) \
  OMP_CLAUSE_OPERAND (OMP_CLAUSE_SUBCODE_CHECK (NODE, OMP_CLAUSE_IF), 0)
#define OMP_CLAUSE_NUM_THREADS_EXPR(NODE) \
  OMP_CLAUSE_OPERAND (OMP_CLAUSE_SUBCODE_CHECK (NODE, OMP_CLAUSE_NUM_THREADS),0)
#define OMP_CLAUSE_SCHEDULE_CHUNK_EXPR(NODE) \
  OMP_CLAUSE_OPERAND (OMP_CLAUSE_SUBCODE_CHECK (NODE, OMP_CLAUSE_SCHEDULE), 0)
#define OMP_CLAUSE_NUM_TASKS_EXPR(NODE) \
  OMP_CLAUSE_OPERAND (OMP_CLAUSE_SUBCODE_CHECK (NODE, OMP_CLAUSE_NUM_TASKS), 0)
#define OMP_CLAUSE_HINT_EXPR(NODE) \
  OMP_CLAUSE_OPERAND (OMP_CLAUSE_SUBCODE_CHECK (NODE, OMP_CLAUSE_HINT), 0)

#define OMP_CLAUSE_GRAINSIZE_EXPR(NODE) \
  OMP_CLAUSE_OPERAND (OMP_CLAUSE_SUBCODE_CHECK (NODE, OMP_CLAUSE_GRAINSIZE),0)

#define OMP_CLAUSE_PRIORITY_EXPR(NODE) \
  OMP_CLAUSE_OPERAND (OMP_CLAUSE_SUBCODE_CHECK (NODE, OMP_CLAUSE_PRIORITY),0)

/* OpenACC clause expressions  */
#define OMP_CLAUSE_EXPR(NODE, CLAUSE) \
  OMP_CLAUSE_OPERAND (OMP_CLAUSE_SUBCODE_CHECK (NODE, CLAUSE), 0)
#define OMP_CLAUSE_GANG_EXPR(NODE) \
  OMP_CLAUSE_OPERAND ( \
    OMP_CLAUSE_SUBCODE_CHECK (NODE, OMP_CLAUSE_GANG), 0)
#define OMP_CLAUSE_GANG_STATIC_EXPR(NODE) \
  OMP_CLAUSE_OPERAND ( \
    OMP_CLAUSE_SUBCODE_CHECK (NODE, OMP_CLAUSE_GANG), 1)
#define OMP_CLAUSE_ASYNC_EXPR(NODE) \
  OMP_CLAUSE_OPERAND ( \
    OMP_CLAUSE_SUBCODE_CHECK (NODE, OMP_CLAUSE_ASYNC), 0)
#define OMP_CLAUSE_WAIT_EXPR(NODE) \
  OMP_CLAUSE_OPERAND ( \
    OMP_CLAUSE_SUBCODE_CHECK (NODE, OMP_CLAUSE_WAIT), 0)
#define OMP_CLAUSE_VECTOR_EXPR(NODE) \
  OMP_CLAUSE_OPERAND ( \
    OMP_CLAUSE_SUBCODE_CHECK (NODE, OMP_CLAUSE_VECTOR), 0)
#define OMP_CLAUSE_WORKER_EXPR(NODE) \
  OMP_CLAUSE_OPERAND ( \
    OMP_CLAUSE_SUBCODE_CHECK (NODE, OMP_CLAUSE_WORKER), 0)
#define OMP_CLAUSE_NUM_GANGS_EXPR(NODE) \
  OMP_CLAUSE_OPERAND ( \
    OMP_CLAUSE_SUBCODE_CHECK (NODE, OMP_CLAUSE_NUM_GANGS), 0)
#define OMP_CLAUSE_NUM_WORKERS_EXPR(NODE) \
  OMP_CLAUSE_OPERAND ( \
    OMP_CLAUSE_SUBCODE_CHECK (NODE, OMP_CLAUSE_NUM_WORKERS), 0)
#define OMP_CLAUSE_VECTOR_LENGTH_EXPR(NODE) \
  OMP_CLAUSE_OPERAND ( \
    OMP_CLAUSE_SUBCODE_CHECK (NODE, OMP_CLAUSE_VECTOR_LENGTH), 0)

#define OMP_CLAUSE_DEPEND_KIND(NODE) \
  (OMP_CLAUSE_SUBCODE_CHECK (NODE, OMP_CLAUSE_DEPEND)->omp_clause.subcode.depend_kind)

#define OMP_CLAUSE_DEPEND_SINK_NEGATIVE(NODE) \
  TREE_PUBLIC (TREE_LIST_CHECK (NODE))

#define OMP_CLAUSE_MAP_KIND(NODE) \
  ((enum gomp_map_kind) OMP_CLAUSE_SUBCODE_CHECK (NODE, OMP_CLAUSE_MAP)->omp_clause.subcode.map_kind)
#define OMP_CLAUSE_SET_MAP_KIND(NODE, MAP_KIND) \
  (OMP_CLAUSE_SUBCODE_CHECK (NODE, OMP_CLAUSE_MAP)->omp_clause.subcode.map_kind \
   = (unsigned int) (MAP_KIND))

/* Nonzero if this map clause is for array (rather than pointer) based array
   section with zero bias.  Both the non-decl OMP_CLAUSE_MAP and corresponding
   OMP_CLAUSE_MAP with GOMP_MAP_POINTER are marked with this flag.  */
#define OMP_CLAUSE_MAP_ZERO_BIAS_ARRAY_SECTION(NODE) \
  (OMP_CLAUSE_SUBCODE_CHECK (NODE, OMP_CLAUSE_MAP)->base.public_flag)
/* Nonzero if this is a mapped array section, that might need special
   treatment if OMP_CLAUSE_SIZE is zero.  */
#define OMP_CLAUSE_MAP_MAYBE_ZERO_LENGTH_ARRAY_SECTION(NODE) \
  TREE_PROTECTED (OMP_CLAUSE_SUBCODE_CHECK (NODE, OMP_CLAUSE_MAP))
/* Nonzero if this map clause is for an OpenACC compute construct's reduction
   variable.  */
#define OMP_CLAUSE_MAP_IN_REDUCTION(NODE) \
  TREE_PRIVATE (OMP_CLAUSE_SUBCODE_CHECK (NODE, OMP_CLAUSE_MAP))

/* True on an OMP_CLAUSE_USE_DEVICE_PTR with an OpenACC 'if_present'
   clause.  */
#define OMP_CLAUSE_USE_DEVICE_PTR_IF_PRESENT(NODE) \
  (OMP_CLAUSE_SUBCODE_CHECK (NODE, OMP_CLAUSE_USE_DEVICE_PTR)->base.public_flag)

#define OMP_CLAUSE_PROC_BIND_KIND(NODE) \
  (OMP_CLAUSE_SUBCODE_CHECK (NODE, OMP_CLAUSE_PROC_BIND)->omp_clause.subcode.proc_bind_kind)

#define OMP_CLAUSE_DEVICE_TYPE_KIND(NODE) \
  (OMP_CLAUSE_SUBCODE_CHECK (NODE, OMP_CLAUSE_DEVICE_TYPE)->omp_clause.subcode.device_type_kind)

#define OMP_CLAUSE_COLLAPSE_EXPR(NODE) \
  OMP_CLAUSE_OPERAND (OMP_CLAUSE_SUBCODE_CHECK (NODE, OMP_CLAUSE_COLLAPSE), 0)
#define OMP_CLAUSE_COLLAPSE_ITERVAR(NODE) \
  OMP_CLAUSE_OPERAND (OMP_CLAUSE_SUBCODE_CHECK (NODE, OMP_CLAUSE_COLLAPSE), 1)
#define OMP_CLAUSE_COLLAPSE_COUNT(NODE) \
  OMP_CLAUSE_OPERAND (OMP_CLAUSE_SUBCODE_CHECK (NODE, OMP_CLAUSE_COLLAPSE), 2)

#define OMP_CLAUSE_ORDERED_EXPR(NODE) \
  OMP_CLAUSE_OPERAND (OMP_CLAUSE_SUBCODE_CHECK (NODE, OMP_CLAUSE_ORDERED), 0)

#define OMP_CLAUSE_REDUCTION_CODE(NODE)	\
  (OMP_CLAUSE_RANGE_CHECK (NODE, OMP_CLAUSE_REDUCTION, \
     OMP_CLAUSE_IN_REDUCTION)->omp_clause.subcode.reduction_code)
#define OMP_CLAUSE_REDUCTION_INIT(NODE) \
  OMP_CLAUSE_OPERAND (OMP_CLAUSE_RANGE_CHECK (NODE, OMP_CLAUSE_REDUCTION, \
					      OMP_CLAUSE_IN_REDUCTION), 1)
#define OMP_CLAUSE_REDUCTION_MERGE(NODE) \
  OMP_CLAUSE_OPERAND (OMP_CLAUSE_RANGE_CHECK (NODE, OMP_CLAUSE_REDUCTION, \
					      OMP_CLAUSE_IN_REDUCTION), 2)
#define OMP_CLAUSE_REDUCTION_GIMPLE_INIT(NODE) \
  (OMP_CLAUSE_CHECK (NODE))->omp_clause.gimple_reduction_init
#define OMP_CLAUSE_REDUCTION_GIMPLE_MERGE(NODE) \
  (OMP_CLAUSE_CHECK (NODE))->omp_clause.gimple_reduction_merge
#define OMP_CLAUSE_REDUCTION_PLACEHOLDER(NODE) \
  OMP_CLAUSE_OPERAND (OMP_CLAUSE_RANGE_CHECK (NODE, OMP_CLAUSE_REDUCTION, \
					      OMP_CLAUSE_IN_REDUCTION), 3)
#define OMP_CLAUSE_REDUCTION_DECL_PLACEHOLDER(NODE) \
  OMP_CLAUSE_OPERAND (OMP_CLAUSE_RANGE_CHECK (NODE, OMP_CLAUSE_REDUCTION, \
					      OMP_CLAUSE_IN_REDUCTION), 4)

/* True if a REDUCTION clause may reference the original list item (omp_orig)
   in its OMP_CLAUSE_REDUCTION_{,GIMPLE_}INIT.  */
#define OMP_CLAUSE_REDUCTION_OMP_ORIG_REF(NODE) \
  (OMP_CLAUSE_RANGE_CHECK (NODE, OMP_CLAUSE_REDUCTION, \
			   OMP_CLAUSE_IN_REDUCTION)->base.public_flag)

/* True if a REDUCTION clause has task reduction-modifier.  */
#define OMP_CLAUSE_REDUCTION_TASK(NODE) \
  TREE_PROTECTED (OMP_CLAUSE_SUBCODE_CHECK (NODE, OMP_CLAUSE_REDUCTION))

/* True if a REDUCTION clause has inscan reduction-modifier.  */
#define OMP_CLAUSE_REDUCTION_INSCAN(NODE) \
  TREE_PRIVATE (OMP_CLAUSE_SUBCODE_CHECK (NODE, OMP_CLAUSE_REDUCTION))

/* True if a LINEAR clause doesn't need copy in.  True for iterator vars which
   are always initialized inside of the loop construct, false otherwise.  */
#define OMP_CLAUSE_LINEAR_NO_COPYIN(NODE) \
  (OMP_CLAUSE_SUBCODE_CHECK (NODE, OMP_CLAUSE_LINEAR)->base.public_flag)

/* True if a LINEAR clause doesn't need copy out.  True for iterator vars which
   are declared inside of the simd construct.  */
#define OMP_CLAUSE_LINEAR_NO_COPYOUT(NODE) \
  TREE_PRIVATE (OMP_CLAUSE_SUBCODE_CHECK (NODE, OMP_CLAUSE_LINEAR))

/* True if a LINEAR clause has a stride that is variable.  */
#define OMP_CLAUSE_LINEAR_VARIABLE_STRIDE(NODE) \
  TREE_PROTECTED (OMP_CLAUSE_SUBCODE_CHECK (NODE, OMP_CLAUSE_LINEAR))

/* True if a LINEAR clause is for an array or allocatable variable that
   needs special handling by the frontend.  */
#define OMP_CLAUSE_LINEAR_ARRAY(NODE) \
  (OMP_CLAUSE_SUBCODE_CHECK (NODE, OMP_CLAUSE_LINEAR)->base.deprecated_flag)

#define OMP_CLAUSE_LINEAR_STEP(NODE) \
  OMP_CLAUSE_OPERAND (OMP_CLAUSE_SUBCODE_CHECK (NODE, OMP_CLAUSE_LINEAR), 1)

#define OMP_CLAUSE_LINEAR_STMT(NODE) \
  OMP_CLAUSE_OPERAND (OMP_CLAUSE_SUBCODE_CHECK (NODE, OMP_CLAUSE_LINEAR), 2)

#define OMP_CLAUSE_LINEAR_GIMPLE_SEQ(NODE) \
  (OMP_CLAUSE_CHECK (NODE))->omp_clause.gimple_reduction_init

#define OMP_CLAUSE_LINEAR_KIND(NODE) \
  (OMP_CLAUSE_SUBCODE_CHECK (NODE, OMP_CLAUSE_LINEAR)->omp_clause.subcode.linear_kind)

#define OMP_CLAUSE_ALIGNED_ALIGNMENT(NODE) \
  OMP_CLAUSE_OPERAND (OMP_CLAUSE_SUBCODE_CHECK (NODE, OMP_CLAUSE_ALIGNED), 1)

#define OMP_CLAUSE_ALLOCATE_ALLOCATOR(NODE) \
  OMP_CLAUSE_OPERAND (OMP_CLAUSE_SUBCODE_CHECK (NODE, OMP_CLAUSE_ALLOCATE), 1)

/* True if an ALLOCATE clause was present on a combined or composite
   construct and the code for splitting the clauses has already performed
   checking if the listed variable has explicit privatization on the
   construct.  */
#define OMP_CLAUSE_ALLOCATE_COMBINED(NODE) \
  (OMP_CLAUSE_SUBCODE_CHECK (NODE, OMP_CLAUSE_ALLOCATE)->base.public_flag)

#define OMP_CLAUSE_NUM_TEAMS_EXPR(NODE) \
  OMP_CLAUSE_OPERAND (OMP_CLAUSE_SUBCODE_CHECK (NODE, OMP_CLAUSE_NUM_TEAMS), 0)

#define OMP_CLAUSE_THREAD_LIMIT_EXPR(NODE) \
  OMP_CLAUSE_OPERAND (OMP_CLAUSE_SUBCODE_CHECK (NODE, \
						OMP_CLAUSE_THREAD_LIMIT), 0)

#define OMP_CLAUSE_DEVICE_ID(NODE) \
  OMP_CLAUSE_OPERAND (OMP_CLAUSE_SUBCODE_CHECK (NODE, OMP_CLAUSE_DEVICE), 0)

#define OMP_CLAUSE_DIST_SCHEDULE_CHUNK_EXPR(NODE) \
  OMP_CLAUSE_OPERAND (OMP_CLAUSE_SUBCODE_CHECK (NODE, \
						OMP_CLAUSE_DIST_SCHEDULE), 0)

#define OMP_CLAUSE_SAFELEN_EXPR(NODE) \
  OMP_CLAUSE_OPERAND (OMP_CLAUSE_SUBCODE_CHECK (NODE, OMP_CLAUSE_SAFELEN), 0)

#define OMP_CLAUSE_SIMDLEN_EXPR(NODE) \
  OMP_CLAUSE_OPERAND (OMP_CLAUSE_SUBCODE_CHECK (NODE, OMP_CLAUSE_SIMDLEN), 0)

#define OMP_CLAUSE__SIMDUID__DECL(NODE) \
  OMP_CLAUSE_OPERAND (OMP_CLAUSE_SUBCODE_CHECK (NODE, OMP_CLAUSE__SIMDUID_), 0)

#define OMP_CLAUSE_SCHEDULE_KIND(NODE) \
  (OMP_CLAUSE_SUBCODE_CHECK (NODE, OMP_CLAUSE_SCHEDULE)->omp_clause.subcode.schedule_kind)

/* True if a SCHEDULE clause has the simd modifier on it.  */
#define OMP_CLAUSE_SCHEDULE_SIMD(NODE) \
  (OMP_CLAUSE_SUBCODE_CHECK (NODE, OMP_CLAUSE_SCHEDULE)->base.public_flag)

#define OMP_CLAUSE_DEFAULT_KIND(NODE) \
  (OMP_CLAUSE_SUBCODE_CHECK (NODE, OMP_CLAUSE_DEFAULT)->omp_clause.subcode.default_kind)

#define OMP_CLAUSE_DEFAULTMAP_KIND(NODE) \
  (OMP_CLAUSE_SUBCODE_CHECK (NODE, OMP_CLAUSE_DEFAULTMAP)->omp_clause.subcode.defaultmap_kind)
#define OMP_CLAUSE_DEFAULTMAP_CATEGORY(NODE) \
  ((enum omp_clause_defaultmap_kind) \
   (OMP_CLAUSE_DEFAULTMAP_KIND (NODE) & OMP_CLAUSE_DEFAULTMAP_CATEGORY_MASK))
#define OMP_CLAUSE_DEFAULTMAP_BEHAVIOR(NODE) \
  ((enum omp_clause_defaultmap_kind) \
   (OMP_CLAUSE_DEFAULTMAP_KIND (NODE) & OMP_CLAUSE_DEFAULTMAP_MASK))
#define OMP_CLAUSE_DEFAULTMAP_SET_KIND(NODE, BEHAVIOR, CATEGORY) \
  (OMP_CLAUSE_DEFAULTMAP_KIND (NODE) \
   = (enum omp_clause_defaultmap_kind) (CATEGORY | BEHAVIOR))

#define OMP_CLAUSE_BIND_KIND(NODE) \
  (OMP_CLAUSE_SUBCODE_CHECK (NODE, OMP_CLAUSE_BIND)->omp_clause.subcode.bind_kind)

#define OMP_CLAUSE_TILE_LIST(NODE) \
  OMP_CLAUSE_OPERAND (OMP_CLAUSE_SUBCODE_CHECK (NODE, OMP_CLAUSE_TILE), 0)
#define OMP_CLAUSE_TILE_ITERVAR(NODE) \
  OMP_CLAUSE_OPERAND (OMP_CLAUSE_SUBCODE_CHECK (NODE, OMP_CLAUSE_TILE), 1)
#define OMP_CLAUSE_TILE_COUNT(NODE) \
  OMP_CLAUSE_OPERAND (OMP_CLAUSE_SUBCODE_CHECK (NODE, OMP_CLAUSE_TILE), 2)

/* _CONDTEMP_ holding temporary with iteration count.  */
#define OMP_CLAUSE__CONDTEMP__ITER(NODE) \
  (OMP_CLAUSE_SUBCODE_CHECK (NODE, OMP_CLAUSE__CONDTEMP_)->base.public_flag)

/* _SCANTEMP_ holding temporary with pointer to thread's local array;
   allocation.  */
#define OMP_CLAUSE__SCANTEMP__ALLOC(NODE) \
  (OMP_CLAUSE_SUBCODE_CHECK (NODE, OMP_CLAUSE__SCANTEMP_)->base.public_flag)

/* _SCANTEMP_ holding temporary with a control variable for deallocation;
   one boolean_type_node for test whether alloca was used, another one
   to pass to __builtin_stack_restore or free.  */
#define OMP_CLAUSE__SCANTEMP__CONTROL(NODE) \
  TREE_PRIVATE (OMP_CLAUSE_SUBCODE_CHECK (NODE, OMP_CLAUSE__SCANTEMP_))

/* SSA_NAME accessors.  */

/* Whether SSA_NAME NODE is a virtual operand.  This simply caches the
   information in the underlying SSA_NAME_VAR for efficiency.  */
#define SSA_NAME_IS_VIRTUAL_OPERAND(NODE) \
  SSA_NAME_CHECK (NODE)->base.public_flag

/* Returns the IDENTIFIER_NODE giving the SSA name a name or NULL_TREE
   if there is no name associated with it.  */
#define SSA_NAME_IDENTIFIER(NODE)				\
  (SSA_NAME_CHECK (NODE)->ssa_name.var != NULL_TREE		\
   ? (TREE_CODE ((NODE)->ssa_name.var) == IDENTIFIER_NODE	\
      ? (NODE)->ssa_name.var					\
      : DECL_NAME ((NODE)->ssa_name.var))			\
   : NULL_TREE)

/* Returns the variable being referenced.  This can be NULL_TREE for
   temporaries not associated with any user variable.
   Once released, this is the only field that can be relied upon.  */
#define SSA_NAME_VAR(NODE)					\
  (SSA_NAME_CHECK (NODE)->ssa_name.var == NULL_TREE		\
   || TREE_CODE ((NODE)->ssa_name.var) == IDENTIFIER_NODE	\
   ? NULL_TREE : (NODE)->ssa_name.var)

#define SET_SSA_NAME_VAR_OR_IDENTIFIER(NODE,VAR) \
  do \
    { \
      tree var_ = (VAR); \
      SSA_NAME_CHECK (NODE)->ssa_name.var = var_; \
      SSA_NAME_IS_VIRTUAL_OPERAND (NODE) \
	= (var_ \
	   && TREE_CODE (var_) == VAR_DECL \
	   && VAR_DECL_IS_VIRTUAL_OPERAND (var_)); \
    } \
  while (0)

/* Returns the statement which defines this SSA name.  */
#define SSA_NAME_DEF_STMT(NODE)	SSA_NAME_CHECK (NODE)->ssa_name.def_stmt

/* Returns the SSA version number of this SSA name.  Note that in
   tree SSA, version numbers are not per variable and may be recycled.  */
#define SSA_NAME_VERSION(NODE)	SSA_NAME_CHECK (NODE)->base.u.version

/* Nonzero if this SSA name occurs in an abnormal PHI.  SSA_NAMES are
   never output, so we can safely use the ASM_WRITTEN_FLAG for this
   status bit.  */
#define SSA_NAME_OCCURS_IN_ABNORMAL_PHI(NODE) \
    SSA_NAME_CHECK (NODE)->base.asm_written_flag

/* Nonzero if this SSA_NAME expression is currently on the free list of
   SSA_NAMES.  Using NOTHROW_FLAG seems reasonably safe since throwing
   has no meaning for an SSA_NAME.  */
#define SSA_NAME_IN_FREE_LIST(NODE) \
    SSA_NAME_CHECK (NODE)->base.nothrow_flag

/* Nonzero if this SSA_NAME is the default definition for the
   underlying symbol.  A default SSA name is created for symbol S if
   the very first reference to S in the function is a read operation.
   Default definitions are always created by an empty statement and
   belong to no basic block.  */
#define SSA_NAME_IS_DEFAULT_DEF(NODE) \
    SSA_NAME_CHECK (NODE)->base.default_def_flag

/* Nonzero if this SSA_NAME is known to point to memory that may not
   be written to.  This is set for default defs of function parameters
   that have a corresponding r or R specification in the functions
   fn spec attribute.  This is used by alias analysis.  */
#define SSA_NAME_POINTS_TO_READONLY_MEMORY(NODE) \
    SSA_NAME_CHECK (NODE)->base.deprecated_flag

/* Attributes for SSA_NAMEs for pointer-type variables.  */
#define SSA_NAME_PTR_INFO(N) \
   SSA_NAME_CHECK (N)->ssa_name.info.ptr_info

/* True if SSA_NAME_RANGE_INFO describes an anti-range.  */
#define SSA_NAME_ANTI_RANGE_P(N) \
    SSA_NAME_CHECK (N)->base.static_flag

/* The type of range described by SSA_NAME_RANGE_INFO.  */
#define SSA_NAME_RANGE_TYPE(N) \
    (SSA_NAME_ANTI_RANGE_P (N) ? VR_ANTI_RANGE : VR_RANGE)

/* Value range info attributes for SSA_NAMEs of non pointer-type variables.  */
#define SSA_NAME_RANGE_INFO(N) \
    SSA_NAME_CHECK (N)->ssa_name.info.range_info

/* Return the immediate_use information for an SSA_NAME. */
#define SSA_NAME_IMM_USE_NODE(NODE) SSA_NAME_CHECK (NODE)->ssa_name.imm_uses

#define OMP_CLAUSE_CODE(NODE)					\
	(OMP_CLAUSE_CHECK (NODE))->omp_clause.code

#define OMP_CLAUSE_SET_CODE(NODE, CODE)				\
	((OMP_CLAUSE_CHECK (NODE))->omp_clause.code = (CODE))

#define OMP_CLAUSE_OPERAND(NODE, I)				\
	OMP_CLAUSE_ELT_CHECK (NODE, I)

/* In a BLOCK (scope) node:
   Variables declared in the scope NODE.  */
#define BLOCK_VARS(NODE) (BLOCK_CHECK (NODE)->block.vars)
#define BLOCK_NONLOCALIZED_VARS(NODE) \
  (BLOCK_CHECK (NODE)->block.nonlocalized_vars)
#define BLOCK_NUM_NONLOCALIZED_VARS(NODE) \
  vec_safe_length (BLOCK_NONLOCALIZED_VARS (NODE))
#define BLOCK_NONLOCALIZED_VAR(NODE,N) (*BLOCK_NONLOCALIZED_VARS (NODE))[N]
/* A chain of BLOCKs (scopes) nested within the scope NODE.  */
#define BLOCK_SUBBLOCKS(NODE) (BLOCK_CHECK (NODE)->block.subblocks)
/* The scope enclosing the scope NODE, or FUNCTION_DECL for the "outermost"
   function scope.  Inlined functions are chained by this so that given
   expression E and its TREE_BLOCK(E) B, BLOCK_SUPERCONTEXT(B) is the scope
   in which E has been made or into which E has been inlined.   */
#define BLOCK_SUPERCONTEXT(NODE) (BLOCK_CHECK (NODE)->block.supercontext)
/* Points to the next scope at the same level of nesting as scope NODE.  */
#define BLOCK_CHAIN(NODE) (BLOCK_CHECK (NODE)->block.chain)
/* A BLOCK, or FUNCTION_DECL of the function from which a block has been
   inlined.  In a scope immediately enclosing an inlined leaf expression,
   points to the outermost scope into which it has been inlined (thus
   bypassing all intermediate BLOCK_SUPERCONTEXTs). */
#define BLOCK_ABSTRACT_ORIGIN(NODE) (BLOCK_CHECK (NODE)->block.abstract_origin)
#define BLOCK_ORIGIN(NODE) \
  (BLOCK_ABSTRACT_ORIGIN(NODE) ? BLOCK_ABSTRACT_ORIGIN(NODE) : (NODE))
#define BLOCK_DIE(NODE) (BLOCK_CHECK (NODE)->block.die)

/* True if BLOCK has the same ranges as its BLOCK_SUPERCONTEXT.  */
#define BLOCK_SAME_RANGE(NODE) (BLOCK_CHECK (NODE)->base.u.bits.nameless_flag)

/* True if BLOCK appears in cold section.  */
#define BLOCK_IN_COLD_SECTION_P(NODE) \
  (BLOCK_CHECK (NODE)->base.u.bits.atomic_flag)

/* An index number for this block.  These values are not guaranteed to
   be unique across functions -- whether or not they are depends on
   the debugging output format in use.  */
#define BLOCK_NUMBER(NODE) (BLOCK_CHECK (NODE)->block.block_num)

/* If block reordering splits a lexical block into discontiguous
   address ranges, we'll make a copy of the original block.

   Note that this is logically distinct from BLOCK_ABSTRACT_ORIGIN.
   In that case, we have one source block that has been replicated
   (through inlining or unrolling) into many logical blocks, and that
   these logical blocks have different physical variables in them.

   In this case, we have one logical block split into several
   non-contiguous address ranges.  Most debug formats can't actually
   represent this idea directly, so we fake it by creating multiple
   logical blocks with the same variables in them.  However, for those
   that do support non-contiguous regions, these allow the original
   logical block to be reconstructed, along with the set of address
   ranges.

   One of the logical block fragments is arbitrarily chosen to be
   the ORIGIN.  The other fragments will point to the origin via
   BLOCK_FRAGMENT_ORIGIN; the origin itself will have this pointer
   be null.  The list of fragments will be chained through
   BLOCK_FRAGMENT_CHAIN from the origin.  */

#define BLOCK_FRAGMENT_ORIGIN(NODE) (BLOCK_CHECK (NODE)->block.fragment_origin)
#define BLOCK_FRAGMENT_CHAIN(NODE) (BLOCK_CHECK (NODE)->block.fragment_chain)

/* For an inlined function, this gives the location where it was called
   from.  This is only set in the top level block, which corresponds to the
   inlined function scope.  This is used in the debug output routines.  */

#define BLOCK_SOURCE_LOCATION(NODE) (BLOCK_CHECK (NODE)->block.locus)

/* This gives the location of the end of the block, useful to attach
   code implicitly generated for outgoing paths.  */

#define BLOCK_SOURCE_END_LOCATION(NODE) (BLOCK_CHECK (NODE)->block.end_locus)

/* Define fields and accessors for nodes representing data types.  */

/* See tree.def for documentation of the use of these fields.
   Look at the documentation of the various ..._TYPE tree codes.

   Note that the type.values, type.minval, and type.maxval fields are
   overloaded and used for different macros in different kinds of types.
   Each macro must check to ensure the tree node is of the proper kind of
   type.  Note also that some of the front-ends also overload these fields,
   so they must be checked as well.  */

#define TYPE_UID(NODE) (TYPE_CHECK (NODE)->type_common.uid)
/* Type size in bits as a tree expression.  Need not be constant and may
   be greater than TYPE_SIZE for a C++ FIELD_DECL representing a base
   class subobject with its own virtual base classes (which are laid out
   separately).  */
#define TYPE_SIZE(NODE) (TYPE_CHECK (NODE)->type_common.size)
/* Likewise, type size in bytes.  */
#define TYPE_SIZE_UNIT(NODE) (TYPE_CHECK (NODE)->type_common.size_unit)
#define TYPE_POINTER_TO(NODE) (TYPE_CHECK (NODE)->type_common.pointer_to)
#define TYPE_REFERENCE_TO(NODE) (TYPE_CHECK (NODE)->type_common.reference_to)
#define TYPE_PRECISION(NODE) (TYPE_CHECK (NODE)->type_common.precision)
#define TYPE_NAME(NODE) (TYPE_CHECK (NODE)->type_common.name)
#define TYPE_NEXT_VARIANT(NODE) (TYPE_CHECK (NODE)->type_common.next_variant)
#define TYPE_MAIN_VARIANT(NODE) (TYPE_CHECK (NODE)->type_common.main_variant)
#define TYPE_CONTEXT(NODE) (TYPE_CHECK (NODE)->type_common.context)

#define TYPE_MODE_RAW(NODE) (TYPE_CHECK (NODE)->type_common.mode)
#define TYPE_MODE(NODE) \
  (VECTOR_TYPE_P (TYPE_CHECK (NODE)) \
   ? vector_type_mode (NODE) : (NODE)->type_common.mode)
#define SCALAR_TYPE_MODE(NODE) \
  (as_a <scalar_mode> (TYPE_CHECK (NODE)->type_common.mode))
#define SCALAR_INT_TYPE_MODE(NODE) \
  (as_a <scalar_int_mode> (TYPE_CHECK (NODE)->type_common.mode))
#define SCALAR_FLOAT_TYPE_MODE(NODE) \
  (as_a <scalar_float_mode> (TYPE_CHECK (NODE)->type_common.mode))
#define SET_TYPE_MODE(NODE, MODE) \
  (TYPE_CHECK (NODE)->type_common.mode = (MODE))

extern machine_mode element_mode (const_tree);
extern machine_mode vector_type_mode (const_tree);
extern unsigned int vector_element_bits (const_tree);
extern tree vector_element_bits_tree (const_tree);

/* The "canonical" type for this type node, which is used by frontends to
   compare the type for equality with another type.  If two types are
   equal (based on the semantics of the language), then they will have
   equivalent TYPE_CANONICAL entries.

   As a special case, if TYPE_CANONICAL is NULL_TREE, and thus
   TYPE_STRUCTURAL_EQUALITY_P is true, then it cannot
   be used for comparison against other types.  Instead, the type is
   said to require structural equality checks, described in
   TYPE_STRUCTURAL_EQUALITY_P.

   For unqualified aggregate and function types the middle-end relies on
   TYPE_CANONICAL to tell whether two variables can be assigned
   to each other without a conversion.  The middle-end also makes sure
   to assign the same alias-sets to the type partition with equal
   TYPE_CANONICAL of their unqualified variants.  */
#define TYPE_CANONICAL(NODE) (TYPE_CHECK (NODE)->type_common.canonical)
/* Indicates that the type node requires structural equality
   checks.  The compiler will need to look at the composition of the
   type to determine whether it is equal to another type, rather than
   just comparing canonical type pointers.  For instance, we would need
   to look at the return and parameter types of a FUNCTION_TYPE
   node.  */
#define TYPE_STRUCTURAL_EQUALITY_P(NODE) (TYPE_CANONICAL (NODE) == NULL_TREE)
/* Sets the TYPE_CANONICAL field to NULL_TREE, indicating that the
   type node requires structural equality.  */
#define SET_TYPE_STRUCTURAL_EQUALITY(NODE) (TYPE_CANONICAL (NODE) = NULL_TREE)

#define TYPE_IBIT(NODE) (GET_MODE_IBIT (TYPE_MODE (NODE)))
#define TYPE_FBIT(NODE) (GET_MODE_FBIT (TYPE_MODE (NODE)))

/* The (language-specific) typed-based alias set for this type.
   Objects whose TYPE_ALIAS_SETs are different cannot alias each
   other.  If the TYPE_ALIAS_SET is -1, no alias set has yet been
   assigned to this type.  If the TYPE_ALIAS_SET is 0, objects of this
   type can alias objects of any type.  */
#define TYPE_ALIAS_SET(NODE) (TYPE_CHECK (NODE)->type_common.alias_set)

/* Nonzero iff the typed-based alias set for this type has been
   calculated.  */
#define TYPE_ALIAS_SET_KNOWN_P(NODE) \
  (TYPE_CHECK (NODE)->type_common.alias_set != -1)

/* A TREE_LIST of IDENTIFIER nodes of the attributes that apply
   to this type.  */
#define TYPE_ATTRIBUTES(NODE) (TYPE_CHECK (NODE)->type_common.attributes)

/* Raw access to the alignment field.  */
#define TYPE_ALIGN_RAW(NODE)			\
  (TYPE_CHECK (NODE)->type_common.align)

/* The alignment necessary for objects of this type.
   The value is an int, measured in bits and must be a power of two.
   We support also an "alignment" of zero.  */
#define TYPE_ALIGN(NODE)					\
  (TYPE_ALIGN_RAW (NODE)					\
   ? ((unsigned)1) << (TYPE_ALIGN_RAW(NODE) - 1) : 0)

/* Specify that TYPE_ALIGN(NODE) is X.  */
#define SET_TYPE_ALIGN(NODE, X) \
    (TYPE_CHECK (NODE)->type_common.align = ffs_hwi (X))

/* 1 if the alignment for this type was requested by "aligned" attribute,
   0 if it is the default for this type.  */
#define TYPE_USER_ALIGN(NODE) (TYPE_CHECK (NODE)->base.u.bits.user_align)

/* The alignment for NODE, in bytes.  */
#define TYPE_ALIGN_UNIT(NODE) (TYPE_ALIGN (NODE) / BITS_PER_UNIT)

/* The minimum alignment necessary for objects of this type without
   warning.  The value is an int, measured in bits.  */
#define TYPE_WARN_IF_NOT_ALIGN(NODE) \
    (TYPE_CHECK (NODE)->type_common.warn_if_not_align \
     ? ((unsigned)1) << ((NODE)->type_common.warn_if_not_align - 1) : 0)

/* Specify that TYPE_WARN_IF_NOT_ALIGN(NODE) is X.  */
#define SET_TYPE_WARN_IF_NOT_ALIGN(NODE, X) \
    (TYPE_CHECK (NODE)->type_common.warn_if_not_align = ffs_hwi (X))

/* If your language allows you to declare types, and you want debug info
   for them, then you need to generate corresponding TYPE_DECL nodes.
   These "stub" TYPE_DECL nodes have no name, and simply point at the
   type node.  You then set the TYPE_STUB_DECL field of the type node
   to point back at the TYPE_DECL node.  This allows the debug routines
   to know that the two nodes represent the same type, so that we only
   get one debug info record for them.  */
#define TYPE_STUB_DECL(NODE) (TREE_CHAIN (TYPE_CHECK (NODE)))

/* In a RECORD_TYPE, UNION_TYPE, QUAL_UNION_TYPE or ARRAY_TYPE, it means
   the type has BLKmode only because it lacks the alignment required for
   its size.  */
#define TYPE_NO_FORCE_BLK(NODE) \
  (TYPE_CHECK (NODE)->type_common.no_force_blk_flag)

/* Nonzero in a type considered volatile as a whole.  */
#define TYPE_VOLATILE(NODE) (TYPE_CHECK (NODE)->base.volatile_flag)

/* Nonzero in a type considered atomic as a whole.  */
#define TYPE_ATOMIC(NODE) (TYPE_CHECK (NODE)->base.u.bits.atomic_flag)

/* Means this type is const-qualified.  */
#define TYPE_READONLY(NODE) (TYPE_CHECK (NODE)->base.readonly_flag)

/* If nonzero, this type is `restrict'-qualified, in the C sense of
   the term.  */
#define TYPE_RESTRICT(NODE) (TYPE_CHECK (NODE)->type_common.restrict_flag)

/* If nonzero, type's name shouldn't be emitted into debug info.  */
#define TYPE_NAMELESS(NODE) (TYPE_CHECK (NODE)->base.u.bits.nameless_flag)

/* The address space the type is in.  */
#define TYPE_ADDR_SPACE(NODE) (TYPE_CHECK (NODE)->base.u.bits.address_space)

/* Encode/decode the named memory support as part of the qualifier.  If more
   than 8 qualifiers are added, these macros need to be adjusted.  */
#define ENCODE_QUAL_ADDR_SPACE(NUM) ((NUM & 0xFF) << 8)
#define DECODE_QUAL_ADDR_SPACE(X) (((X) >> 8) & 0xFF)

/* Return all qualifiers except for the address space qualifiers.  */
#define CLEAR_QUAL_ADDR_SPACE(X) ((X) & ~0xFF00)

/* Only keep the address space out of the qualifiers and discard the other
   qualifiers.  */
#define KEEP_QUAL_ADDR_SPACE(X) ((X) & 0xFF00)

/* The set of type qualifiers for this type.  */
#define TYPE_QUALS(NODE)					\
  ((int) ((TYPE_READONLY (NODE) * TYPE_QUAL_CONST)		\
	  | (TYPE_VOLATILE (NODE) * TYPE_QUAL_VOLATILE)		\
	  | (TYPE_ATOMIC (NODE) * TYPE_QUAL_ATOMIC)		\
	  | (TYPE_RESTRICT (NODE) * TYPE_QUAL_RESTRICT)		\
	  | (ENCODE_QUAL_ADDR_SPACE (TYPE_ADDR_SPACE (NODE)))))

/* The same as TYPE_QUALS without the address space qualifications.  */
#define TYPE_QUALS_NO_ADDR_SPACE(NODE)				\
  ((int) ((TYPE_READONLY (NODE) * TYPE_QUAL_CONST)		\
	  | (TYPE_VOLATILE (NODE) * TYPE_QUAL_VOLATILE)		\
	  | (TYPE_ATOMIC (NODE) * TYPE_QUAL_ATOMIC)		\
	  | (TYPE_RESTRICT (NODE) * TYPE_QUAL_RESTRICT)))

/* The same as TYPE_QUALS without the address space and atomic 
   qualifications.  */
#define TYPE_QUALS_NO_ADDR_SPACE_NO_ATOMIC(NODE)		\
  ((int) ((TYPE_READONLY (NODE) * TYPE_QUAL_CONST)		\
	  | (TYPE_VOLATILE (NODE) * TYPE_QUAL_VOLATILE)		\
	  | (TYPE_RESTRICT (NODE) * TYPE_QUAL_RESTRICT)))

/* These flags are available for each language front end to use internally.  */
#define TYPE_LANG_FLAG_0(NODE) (TYPE_CHECK (NODE)->type_common.lang_flag_0)
#define TYPE_LANG_FLAG_1(NODE) (TYPE_CHECK (NODE)->type_common.lang_flag_1)
#define TYPE_LANG_FLAG_2(NODE) (TYPE_CHECK (NODE)->type_common.lang_flag_2)
#define TYPE_LANG_FLAG_3(NODE) (TYPE_CHECK (NODE)->type_common.lang_flag_3)
#define TYPE_LANG_FLAG_4(NODE) (TYPE_CHECK (NODE)->type_common.lang_flag_4)
#define TYPE_LANG_FLAG_5(NODE) (TYPE_CHECK (NODE)->type_common.lang_flag_5)
#define TYPE_LANG_FLAG_6(NODE) (TYPE_CHECK (NODE)->type_common.lang_flag_6)
#define TYPE_LANG_FLAG_7(NODE) (TYPE_CHECK (NODE)->type_common.lang_flag_7)

/* Used to keep track of visited nodes in tree traversals.  This is set to
   0 by copy_node and make_node.  */
#define TREE_VISITED(NODE) ((NODE)->base.visited)

/* If set in an ARRAY_TYPE, indicates a string type (for languages
   that distinguish string from array of char).
   If set in a INTEGER_TYPE, indicates a character type.  */
#define TYPE_STRING_FLAG(NODE) \
	(ARRAY_OR_INTEGER_TYPE_CHECK (NODE)->type_common.string_flag)

/* If set for RECORD_TYPE or UNION_TYPE it indicates that the type conforms
   to the C++ one definition rule.  This is used for LTO canonical type
   computation.  */
#define TYPE_CXX_ODR_P(NODE) \
	(RECORD_OR_UNION_CHECK (NODE)->type_common.string_flag)

/* Nonzero in a VECTOR_TYPE if the frontends should not emit warnings
   about missing conversions to other vector types of the same size.  */
#define TYPE_VECTOR_OPAQUE(NODE) \
  (VECTOR_TYPE_CHECK (NODE)->base.default_def_flag)

/* Indicates that objects of this type must be initialized by calling a
   function when they are created.  */
#define TYPE_NEEDS_CONSTRUCTING(NODE) \
  (TYPE_CHECK (NODE)->type_common.needs_constructing_flag)

/* Indicates that a UNION_TYPE object should be passed the same way that
   the first union alternative would be passed, or that a RECORD_TYPE
   object should be passed the same way that the first (and only) member
   would be passed.  */
#define TYPE_TRANSPARENT_AGGR(NODE) \
  (RECORD_OR_UNION_CHECK (NODE)->type_common.transparent_aggr_flag)

/* For an ARRAY_TYPE, indicates that it is not permitted to take the
   address of a component of the type.  This is the counterpart of
   DECL_NONADDRESSABLE_P for arrays, see the definition of this flag.  */
#define TYPE_NONALIASED_COMPONENT(NODE) \
  (ARRAY_TYPE_CHECK (NODE)->type_common.transparent_aggr_flag)

/* For an ARRAY_TYPE, a RECORD_TYPE, a UNION_TYPE or a QUAL_UNION_TYPE
   whether the array is typeless storage or the type contains a member
   with this flag set.  Such types are exempt from type-based alias
   analysis.  For ARRAY_TYPEs with AGGREGATE_TYPE_P element types
   the flag should be inherited from the element type, can change
   when type is finalized and because of that should not be used in
   type hashing.  For ARRAY_TYPEs with non-AGGREGATE_TYPE_P element types
   the flag should not be changed after the array is created and should
   be used in type hashing.  */
#define TYPE_TYPELESS_STORAGE(NODE) \
  (TREE_CHECK4 (NODE, RECORD_TYPE, UNION_TYPE, QUAL_UNION_TYPE, \
		ARRAY_TYPE)->type_common.typeless_storage)

/* Indicated that objects of this type should be laid out in as
   compact a way as possible.  */
#define TYPE_PACKED(NODE) (TYPE_CHECK (NODE)->base.u.bits.packed_flag)

/* Used by type_contains_placeholder_p to avoid recomputation.
   Values are: 0 (unknown), 1 (false), 2 (true).  Never access
   this field directly.  */
#define TYPE_CONTAINS_PLACEHOLDER_INTERNAL(NODE) \
  (TYPE_CHECK (NODE)->type_common.contains_placeholder_bits)

/* Nonzero if RECORD_TYPE represents a final derivation of class.  */
#define TYPE_FINAL_P(NODE) \
  (RECORD_OR_UNION_CHECK (NODE)->base.default_def_flag)

/* The debug output functions use the symtab union field to store
   information specific to the debugging format.  The different debug
   output hooks store different types in the union field.  These three
   macros are used to access different fields in the union.  The debug
   hooks are responsible for consistently using only a specific
   macro.  */

/* Symtab field as an integer.  Used by stabs generator in dbxout.c to
   hold the type's number in the generated stabs.  */
#define TYPE_SYMTAB_ADDRESS(NODE) \
  (TYPE_CHECK (NODE)->type_common.symtab.address)

/* Symtab field as a pointer to a DWARF DIE.  Used by DWARF generator
   in dwarf2out.c to point to the DIE generated for the type.  */
#define TYPE_SYMTAB_DIE(NODE) \
  (TYPE_CHECK (NODE)->type_common.symtab.die)

/* The garbage collector needs to know the interpretation of the
   symtab field.  These constants represent the different types in the
   union.  */

#define TYPE_SYMTAB_IS_ADDRESS (0)
#define TYPE_SYMTAB_IS_DIE (1)

#define TYPE_LANG_SPECIFIC(NODE) \
  (TYPE_CHECK (NODE)->type_with_lang_specific.lang_specific)

#define TYPE_VALUES(NODE) (ENUMERAL_TYPE_CHECK (NODE)->type_non_common.values)
#define TYPE_DOMAIN(NODE) (ARRAY_TYPE_CHECK (NODE)->type_non_common.values)
#define TYPE_FIELDS(NODE)				\
  (RECORD_OR_UNION_CHECK (NODE)->type_non_common.values)
#define TYPE_CACHED_VALUES(NODE) (TYPE_CHECK (NODE)->type_non_common.values)
#define TYPE_ARG_TYPES(NODE)				\
  (FUNC_OR_METHOD_CHECK (NODE)->type_non_common.values)
#define TYPE_VALUES_RAW(NODE) (TYPE_CHECK (NODE)->type_non_common.values)

#define TYPE_MIN_VALUE(NODE)				\
  (NUMERICAL_TYPE_CHECK (NODE)->type_non_common.minval)
#define TYPE_NEXT_PTR_TO(NODE)				\
  (POINTER_TYPE_CHECK (NODE)->type_non_common.minval)
#define TYPE_NEXT_REF_TO(NODE)				\
  (REFERENCE_TYPE_CHECK (NODE)->type_non_common.minval)
#define TYPE_VFIELD(NODE)				\
  (RECORD_OR_UNION_CHECK (NODE)->type_non_common.minval)
#define TYPE_MIN_VALUE_RAW(NODE) (TYPE_CHECK (NODE)->type_non_common.minval)

#define TYPE_MAX_VALUE(NODE) \
  (NUMERICAL_TYPE_CHECK (NODE)->type_non_common.maxval)
#define TYPE_METHOD_BASETYPE(NODE)			\
  (FUNC_OR_METHOD_CHECK (NODE)->type_non_common.maxval)
#define TYPE_OFFSET_BASETYPE(NODE)			\
  (OFFSET_TYPE_CHECK (NODE)->type_non_common.maxval)
/* If non-NULL, this is an upper bound of the size (in bytes) of an
   object of the given ARRAY_TYPE_NON_COMMON.  This allows temporaries to be
   allocated.  */
#define TYPE_ARRAY_MAX_SIZE(ARRAY_TYPE) \
  (ARRAY_TYPE_CHECK (ARRAY_TYPE)->type_non_common.maxval)
#define TYPE_MAX_VALUE_RAW(NODE) (TYPE_CHECK (NODE)->type_non_common.maxval)
/* For record and union types, information about this type, as a base type
   for itself.  */
#define TYPE_BINFO(NODE) (RECORD_OR_UNION_CHECK (NODE)->type_non_common.maxval)

/* For types, used in a language-dependent way.  */
#define TYPE_LANG_SLOT_1(NODE) \
  (TYPE_CHECK (NODE)->type_non_common.lang_1)

/* Define accessor macros for information about type inheritance
   and basetypes.

   A "basetype" means a particular usage of a data type for inheritance
   in another type.  Each such basetype usage has its own "binfo"
   object to describe it.  The binfo object is a TREE_VEC node.

   Inheritance is represented by the binfo nodes allocated for a
   given type.  For example, given types C and D, such that D is
   inherited by C, 3 binfo nodes will be allocated: one for describing
   the binfo properties of C, similarly one for D, and one for
   describing the binfo properties of D as a base type for C.
   Thus, given a pointer to class C, one can get a pointer to the binfo
   of D acting as a basetype for C by looking at C's binfo's basetypes.  */

/* BINFO specific flags.  */

/* Nonzero means that the derivation chain is via a `virtual' declaration.  */
#define BINFO_VIRTUAL_P(NODE) (TREE_BINFO_CHECK (NODE)->base.static_flag)

/* Flags for language dependent use.  */
#define BINFO_FLAG_0(NODE) TREE_LANG_FLAG_0 (TREE_BINFO_CHECK (NODE))
#define BINFO_FLAG_1(NODE) TREE_LANG_FLAG_1 (TREE_BINFO_CHECK (NODE))
#define BINFO_FLAG_2(NODE) TREE_LANG_FLAG_2 (TREE_BINFO_CHECK (NODE))
#define BINFO_FLAG_3(NODE) TREE_LANG_FLAG_3 (TREE_BINFO_CHECK (NODE))
#define BINFO_FLAG_4(NODE) TREE_LANG_FLAG_4 (TREE_BINFO_CHECK (NODE))
#define BINFO_FLAG_5(NODE) TREE_LANG_FLAG_5 (TREE_BINFO_CHECK (NODE))
#define BINFO_FLAG_6(NODE) TREE_LANG_FLAG_6 (TREE_BINFO_CHECK (NODE))

/* The actual data type node being inherited in this basetype.  */
#define BINFO_TYPE(NODE) TREE_TYPE (TREE_BINFO_CHECK (NODE))

/* The offset where this basetype appears in its containing type.
   BINFO_OFFSET slot holds the offset (in bytes)
   from the base of the complete object to the base of the part of the
   object that is allocated on behalf of this `type'.
   This is always 0 except when there is multiple inheritance.  */

#define BINFO_OFFSET(NODE) (TREE_BINFO_CHECK (NODE)->binfo.offset)
#define BINFO_OFFSET_ZEROP(NODE) (integer_zerop (BINFO_OFFSET (NODE)))

/* The virtual function table belonging to this basetype.  Virtual
   function tables provide a mechanism for run-time method dispatching.
   The entries of a virtual function table are language-dependent.  */

#define BINFO_VTABLE(NODE) (TREE_BINFO_CHECK (NODE)->binfo.vtable)

/* The virtual functions in the virtual function table.  This is
   a TREE_LIST that is used as an initial approximation for building
   a virtual function table for this basetype.  */
#define BINFO_VIRTUALS(NODE) (TREE_BINFO_CHECK (NODE)->binfo.virtuals)

/* A vector of binfos for the direct basetypes inherited by this
   basetype.

   If this basetype describes type D as inherited in C, and if the
   basetypes of D are E and F, then this vector contains binfos for
   inheritance of E and F by C.  */
#define BINFO_BASE_BINFOS(NODE) (&TREE_BINFO_CHECK (NODE)->binfo.base_binfos)

/* The number of basetypes for NODE.  */
#define BINFO_N_BASE_BINFOS(NODE) (BINFO_BASE_BINFOS (NODE)->length ())

/* Accessor macro to get to the Nth base binfo of this binfo.  */
#define BINFO_BASE_BINFO(NODE,N) \
 ((*BINFO_BASE_BINFOS (NODE))[(N)])
#define BINFO_BASE_ITERATE(NODE,N,B) \
 (BINFO_BASE_BINFOS (NODE)->iterate ((N), &(B)))
#define BINFO_BASE_APPEND(NODE,T) \
 (BINFO_BASE_BINFOS (NODE)->quick_push ((T)))

/* For a BINFO record describing a virtual base class, i.e., one where
   TREE_VIA_VIRTUAL is set, this field assists in locating the virtual
   base.  The actual contents are language-dependent.  In the C++
   front-end this field is an INTEGER_CST giving an offset into the
   vtable where the offset to the virtual base can be found.  */
#define BINFO_VPTR_FIELD(NODE) (TREE_BINFO_CHECK (NODE)->binfo.vptr_field)

/* Indicates the accesses this binfo has to its bases. The values are
   access_public_node, access_protected_node, access_private_node, or
   access_module_node.  If this array is not present, public access is
   implied.  */
#define BINFO_BASE_ACCESSES(NODE) \
  (TREE_BINFO_CHECK (NODE)->binfo.base_accesses)

#define BINFO_BASE_ACCESS(NODE,N) \
  (*BINFO_BASE_ACCESSES (NODE))[(N)]
#define BINFO_BASE_ACCESS_APPEND(NODE,T) \
  BINFO_BASE_ACCESSES (NODE)->quick_push ((T))

/* The index in the VTT where this subobject's sub-VTT can be found.
   NULL_TREE if there is no sub-VTT.  */
#define BINFO_SUBVTT_INDEX(NODE) (TREE_BINFO_CHECK (NODE)->binfo.vtt_subvtt)

/* The index in the VTT where the vptr for this subobject can be
   found.  NULL_TREE if there is no secondary vptr in the VTT.  */
#define BINFO_VPTR_INDEX(NODE) (TREE_BINFO_CHECK (NODE)->binfo.vtt_vptr)

/* The BINFO_INHERITANCE_CHAIN points at the binfo for the base
   inheriting this base for non-virtual bases. For virtual bases it
   points either to the binfo for which this is a primary binfo, or to
   the binfo of the most derived type.  */
#define BINFO_INHERITANCE_CHAIN(NODE) \
	(TREE_BINFO_CHECK (NODE)->binfo.inheritance)


/* Define fields and accessors for nodes representing declared names.  */

/* Nonzero if DECL represents an SSA name or a variable that can possibly
   have an associated SSA name.  */
#define SSA_VAR_P(DECL)							\
	(TREE_CODE (DECL) == VAR_DECL					\
	 || TREE_CODE (DECL) == PARM_DECL				\
	 || TREE_CODE (DECL) == RESULT_DECL				\
	 || TREE_CODE (DECL) == SSA_NAME)


#define DECL_CHAIN(NODE) (TREE_CHAIN (DECL_MINIMAL_CHECK (NODE)))

/* This is the name of the object as written by the user.
   It is an IDENTIFIER_NODE.  */
#define DECL_NAME(NODE) (DECL_MINIMAL_CHECK (NODE)->decl_minimal.name)

/* The IDENTIFIER_NODE associated with the TYPE_NAME field.  */
#define TYPE_IDENTIFIER(NODE) \
  (TYPE_NAME (NODE) && DECL_P (TYPE_NAME (NODE)) \
   ? DECL_NAME (TYPE_NAME (NODE)) : TYPE_NAME (NODE))

/* Every ..._DECL node gets a unique number.  */
#define DECL_UID(NODE) (DECL_MINIMAL_CHECK (NODE)->decl_minimal.uid)

/* DEBUG_EXPR_DECLs get negative UID numbers, to catch erroneous
   uses.  */
#define DEBUG_TEMP_UID(NODE) (-DECL_UID (TREE_CHECK ((NODE), DEBUG_EXPR_DECL)))

/* Every ..._DECL node gets a unique number that stays the same even
   when the decl is copied by the inliner once it is set.  */
#define DECL_PT_UID(NODE) \
  (DECL_COMMON_CHECK (NODE)->decl_common.pt_uid == -1u \
   ? (NODE)->decl_minimal.uid : (NODE)->decl_common.pt_uid)
/* Initialize the ..._DECL node pt-uid to the decls uid.  */
#define SET_DECL_PT_UID(NODE, UID) \
  (DECL_COMMON_CHECK (NODE)->decl_common.pt_uid = (UID))
/* Whether the ..._DECL node pt-uid has been initialized and thus needs to
   be preserved when copyin the decl.  */
#define DECL_PT_UID_SET_P(NODE) \
  (DECL_COMMON_CHECK (NODE)->decl_common.pt_uid != -1u)

/* These two fields describe where in the source code the declaration
   was.  If the declaration appears in several places (as for a C
   function that is declared first and then defined later), this
   information should refer to the definition.  */
#define DECL_SOURCE_LOCATION(NODE) \
  (DECL_MINIMAL_CHECK (NODE)->decl_minimal.locus)
#define DECL_SOURCE_FILE(NODE) LOCATION_FILE (DECL_SOURCE_LOCATION (NODE))
#define DECL_SOURCE_LINE(NODE) LOCATION_LINE (DECL_SOURCE_LOCATION (NODE))
#define DECL_SOURCE_COLUMN(NODE) LOCATION_COLUMN (DECL_SOURCE_LOCATION (NODE))
/* This decl was created by a front-end or back-end rather than by
   user code, and has not been explicitly declared by the user -- when
   that happens the source location is updated to the user's
   source.  This includes decls with no location (!).  */
#define DECL_IS_UNDECLARED_BUILTIN(DECL) \
  (DECL_SOURCE_LOCATION (DECL) <= BUILTINS_LOCATION)

/*  For FIELD_DECLs, this is the RECORD_TYPE, UNION_TYPE, or
    QUAL_UNION_TYPE node that the field is a member of.  For VAR_DECL,
    PARM_DECL, FUNCTION_DECL, LABEL_DECL, RESULT_DECL, and CONST_DECL
    nodes, this points to either the FUNCTION_DECL for the containing
    function, the RECORD_TYPE or UNION_TYPE for the containing type, or
    NULL_TREE or a TRANSLATION_UNIT_DECL if the given decl has "file
    scope".  In particular, for VAR_DECLs which are virtual table pointers
    (they have DECL_VIRTUAL set), we use DECL_CONTEXT to determine the type
    they belong to.  */
#define DECL_CONTEXT(NODE) (DECL_MINIMAL_CHECK (NODE)->decl_minimal.context)
#define DECL_FIELD_CONTEXT(NODE) \
  (FIELD_DECL_CHECK (NODE)->decl_minimal.context)

/* If nonzero, decl's name shouldn't be emitted into debug info.  */
#define DECL_NAMELESS(NODE) (DECL_MINIMAL_CHECK (NODE)->base.u.bits.nameless_flag)

/* For any sort of a ..._DECL node, this points to the original (abstract)
   decl node which this decl is an inlined/cloned instance of, or else it
   is NULL indicating that this decl is not an instance of some other decl.

   The C front-end also uses this in a nested declaration of an inline
   function, to point back to the definition.  */
#define DECL_ABSTRACT_ORIGIN(NODE) \
  (DECL_COMMON_CHECK (NODE)->decl_common.abstract_origin)

/* Like DECL_ABSTRACT_ORIGIN, but returns NODE if there's no abstract
   origin.  This is useful when setting the DECL_ABSTRACT_ORIGIN.  */
#define DECL_ORIGIN(NODE) \
  (DECL_ABSTRACT_ORIGIN (NODE) ? DECL_ABSTRACT_ORIGIN (NODE) : (NODE))

/* Nonzero for any sort of ..._DECL node means this decl node represents an
   inline instance of some original (abstract) decl from an inline function;
   suppress any warnings about shadowing some other variable.  FUNCTION_DECL
   nodes can also have their abstract origin set to themselves.  */
#define DECL_FROM_INLINE(NODE) \
  (DECL_ABSTRACT_ORIGIN (NODE) != NULL_TREE \
   && DECL_ABSTRACT_ORIGIN (NODE) != (NODE))

/* In a DECL this is the field where attributes are stored.  */
#define DECL_ATTRIBUTES(NODE) \
  (DECL_COMMON_CHECK (NODE)->decl_common.attributes)

/* For a FUNCTION_DECL, holds the tree of BINDINGs.
   For a TRANSLATION_UNIT_DECL, holds the namespace's BLOCK.
   For a VAR_DECL, holds the initial value.
   For a PARM_DECL, used for DECL_ARG_TYPE--default
   values for parameters are encoded in the type of the function,
   not in the PARM_DECL slot.
   For a FIELD_DECL, this is used for enumeration values and the C
   frontend uses it for temporarily storing bitwidth of bitfields.

   ??? Need to figure out some way to check this isn't a PARM_DECL.  */
#define DECL_INITIAL(NODE) (DECL_COMMON_CHECK (NODE)->decl_common.initial)

/* Holds the size of the datum, in bits, as a tree expression.
   Need not be constant and may be null.  May be less than TYPE_SIZE
   for a C++ FIELD_DECL representing a base class subobject with its
   own virtual base classes (which are laid out separately).  */
#define DECL_SIZE(NODE) (DECL_COMMON_CHECK (NODE)->decl_common.size)
/* Likewise for the size in bytes.  */
#define DECL_SIZE_UNIT(NODE) (DECL_COMMON_CHECK (NODE)->decl_common.size_unit)
#define DECL_ALIGN_RAW(NODE) (DECL_COMMON_CHECK (NODE)->decl_common.align)
/* Returns the alignment required for the datum, in bits.  It must
   be a power of two, but an "alignment" of zero is supported
   (e.g. as "uninitialized" sentinel).  */
#define DECL_ALIGN(NODE)					\
  (DECL_ALIGN_RAW (NODE)					\
   ? ((unsigned)1) << (DECL_ALIGN_RAW (NODE) - 1) : 0)
/* Specify that DECL_ALIGN(NODE) is X.  */
#define SET_DECL_ALIGN(NODE, X) \
  (DECL_ALIGN_RAW (NODE) = ffs_hwi (X))

/* The minimum alignment necessary for the datum, in bits, without
   warning.  */
#define DECL_WARN_IF_NOT_ALIGN_RAW(NODE)			\
  (DECL_COMMON_CHECK (NODE)->decl_common.warn_if_not_align)
#define DECL_WARN_IF_NOT_ALIGN(NODE)					\
  (DECL_WARN_IF_NOT_ALIGN_RAW (NODE)					\
   ? ((unsigned)1) << (DECL_WARN_IF_NOT_ALIGN_RAW (NODE) - 1) : 0)

/* Specify that DECL_WARN_IF_NOT_ALIGN(NODE) is X.  */
#define SET_DECL_WARN_IF_NOT_ALIGN(NODE, X)		\
  (DECL_WARN_IF_NOT_ALIGN_RAW (NODE) = ffs_hwi (X))

/* The alignment of NODE, in bytes.  */
#define DECL_ALIGN_UNIT(NODE) (DECL_ALIGN (NODE) / BITS_PER_UNIT)
/* Set if the alignment of this DECL has been set by the user, for
   example with an 'aligned' attribute.  */
#define DECL_USER_ALIGN(NODE) \
  (DECL_COMMON_CHECK (NODE)->base.u.bits.user_align)
/* Holds the machine mode corresponding to the declaration of a variable or
   field.  Always equal to TYPE_MODE (TREE_TYPE (decl)) except for a
   FIELD_DECL.  */
#define DECL_MODE(NODE) (DECL_COMMON_CHECK (NODE)->decl_common.mode)
#define SET_DECL_MODE(NODE, MODE) \
  (DECL_COMMON_CHECK (NODE)->decl_common.mode = (MODE))

/* For FUNCTION_DECL, if it is built-in, this identifies which built-in
   operation it is.  This is only intended for low-level accesses;
   normally DECL_FUNCTION_CODE, DECL_FE_FUNCTION_CODE or DECL_MD_FUNCTION
   should be used instead.  */
#define DECL_UNCHECKED_FUNCTION_CODE(NODE) \
  (FUNCTION_DECL_CHECK (NODE)->function_decl.function_code)

/* Test if FCODE is a function code for an alloca operation.  */
#define ALLOCA_FUNCTION_CODE_P(FCODE)				\
  ((FCODE) == BUILT_IN_ALLOCA					\
   || (FCODE) == BUILT_IN_ALLOCA_WITH_ALIGN			\
   || (FCODE) == BUILT_IN_ALLOCA_WITH_ALIGN_AND_MAX)

/* Generate case for an alloca operation.  */
#define CASE_BUILT_IN_ALLOCA			\
  case BUILT_IN_ALLOCA:				\
  case BUILT_IN_ALLOCA_WITH_ALIGN:		\
  case BUILT_IN_ALLOCA_WITH_ALIGN_AND_MAX

#define DECL_FUNCTION_PERSONALITY(NODE) \
  (FUNCTION_DECL_CHECK (NODE)->function_decl.personality)

/* Nonzero for a given ..._DECL node means that the name of this node should
   be ignored for symbolic debug purposes.  For a TYPE_DECL, this means that
   the associated type should be ignored.  For a FUNCTION_DECL, the body of
   the function should also be ignored.  */
#define DECL_IGNORED_P(NODE) \
  (DECL_COMMON_CHECK (NODE)->decl_common.ignored_flag)

/* Nonzero for a given ..._DECL node means that this node represents an
   "abstract instance" of the given declaration (e.g. in the original
   declaration of an inline function).  When generating symbolic debugging
   information, we mustn't try to generate any address information for nodes
   marked as "abstract instances" because we don't actually generate
   any code or allocate any data space for such instances.  */
#define DECL_ABSTRACT_P(NODE) \
  (DECL_COMMON_CHECK (NODE)->decl_common.abstract_flag)

/* Language-specific decl information.  */
#define DECL_LANG_SPECIFIC(NODE) \
  (DECL_COMMON_CHECK (NODE)->decl_common.lang_specific)

/* In a VAR_DECL or FUNCTION_DECL, nonzero means external reference:
   do not allocate storage, and refer to a definition elsewhere.  Note that
   this does not necessarily imply the entity represented by NODE
   has no program source-level definition in this translation unit.  For
   example, for a FUNCTION_DECL, DECL_SAVED_TREE may be non-NULL and
   DECL_EXTERNAL may be true simultaneously; that can be the case for
   a C99 "extern inline" function.  */
#define DECL_EXTERNAL(NODE) (DECL_COMMON_CHECK (NODE)->decl_common.decl_flag_1)

/* Nonzero in a ..._DECL means this variable is ref'd from a nested function.
   For VAR_DECL nodes, PARM_DECL nodes, and FUNCTION_DECL nodes.

   For LABEL_DECL nodes, nonzero if nonlocal gotos to the label are permitted.

   Also set in some languages for variables, etc., outside the normal
   lexical scope, such as class instance variables.  */
#define DECL_NONLOCAL(NODE) \
  (DECL_COMMON_CHECK (NODE)->decl_common.nonlocal_flag)

/* Used in VAR_DECLs to indicate that the variable is a vtable.
   Used in FIELD_DECLs for vtable pointers.
   Used in FUNCTION_DECLs to indicate that the function is virtual.  */
#define DECL_VIRTUAL_P(NODE) \
  (DECL_COMMON_CHECK (NODE)->decl_common.virtual_flag)

/* Used to indicate that this DECL represents a compiler-generated entity.  */
#define DECL_ARTIFICIAL(NODE) \
  (DECL_COMMON_CHECK (NODE)->decl_common.artificial_flag)

/* Additional flags for language-specific uses.  */
#define DECL_LANG_FLAG_0(NODE) \
  (DECL_COMMON_CHECK (NODE)->decl_common.lang_flag_0)
#define DECL_LANG_FLAG_1(NODE) \
  (DECL_COMMON_CHECK (NODE)->decl_common.lang_flag_1)
#define DECL_LANG_FLAG_2(NODE) \
  (DECL_COMMON_CHECK (NODE)->decl_common.lang_flag_2)
#define DECL_LANG_FLAG_3(NODE) \
  (DECL_COMMON_CHECK (NODE)->decl_common.lang_flag_3)
#define DECL_LANG_FLAG_4(NODE) \
  (DECL_COMMON_CHECK (NODE)->decl_common.lang_flag_4)
#define DECL_LANG_FLAG_5(NODE) \
  (DECL_COMMON_CHECK (NODE)->decl_common.lang_flag_5)
#define DECL_LANG_FLAG_6(NODE) \
  (DECL_COMMON_CHECK (NODE)->decl_common.lang_flag_6)
#define DECL_LANG_FLAG_7(NODE) \
  (DECL_COMMON_CHECK (NODE)->decl_common.lang_flag_7)
#define DECL_LANG_FLAG_8(NODE) \
  (DECL_COMMON_CHECK (NODE)->decl_common.lang_flag_8)

/* Nonzero for a scope which is equal to file scope.  */
#define SCOPE_FILE_SCOPE_P(EXP)	\
  (! (EXP) || TREE_CODE (EXP) == TRANSLATION_UNIT_DECL)
/* Nonzero for a decl which is at file scope.  */
#define DECL_FILE_SCOPE_P(EXP) SCOPE_FILE_SCOPE_P (DECL_CONTEXT (EXP))
/* Nonzero for a type which is at file scope.  */
#define TYPE_FILE_SCOPE_P(EXP) SCOPE_FILE_SCOPE_P (TYPE_CONTEXT (EXP))

/* Nonzero for a decl that is decorated using attribute used.
   This indicates to compiler tools that this decl needs to be preserved.  */
#define DECL_PRESERVE_P(DECL) \
  DECL_COMMON_CHECK (DECL)->decl_common.preserve_flag

/* Nonzero for a decl that is decorated with the "noinit" attribute.
   decls with this attribute are placed into the ".noinit" section, so they are
   not initialized by the target's startup code.  */
#define DECL_NOINIT_P(DECL)	\
  (DECL_P (DECL)		\
   && (lookup_attribute ("noinit", DECL_ATTRIBUTES (DECL)) != NULL_TREE))

/* Nonzero for a decl that is decorated with the "persistent" attribute.
   decls with this attribute are placed into the ".persistent" section, so they
   are not initialized by the target's startup code.  */
#define DECL_PERSISTENT_P(DECL)	\
  (DECL_P (DECL)		\
   && (lookup_attribute ("persistent", DECL_ATTRIBUTES (DECL)) != NULL_TREE))

/* For function local variables of COMPLEX and VECTOR types,
   indicates that the variable is not aliased, and that all
   modifications to the variable have been adjusted so that
   they are killing assignments.  Thus the variable may now
   be treated as a GIMPLE register, and use real instead of
   virtual ops in SSA form.  */
#define DECL_NOT_GIMPLE_REG_P(DECL) \
  DECL_COMMON_CHECK (DECL)->decl_common.not_gimple_reg_flag

extern tree decl_value_expr_lookup (tree);
extern void decl_value_expr_insert (tree, tree);

/* In a VAR_DECL or PARM_DECL, the location at which the value may be found,
   if transformations have made this more complicated than evaluating the
   decl itself.  */
#define DECL_HAS_VALUE_EXPR_P(NODE) \
  (TREE_CHECK3 (NODE, VAR_DECL, PARM_DECL, RESULT_DECL) \
   ->decl_common.decl_flag_2)
#define DECL_VALUE_EXPR(NODE) \
  (decl_value_expr_lookup (DECL_WRTL_CHECK (NODE)))
#define SET_DECL_VALUE_EXPR(NODE, VAL) \
  (decl_value_expr_insert (DECL_WRTL_CHECK (NODE), VAL))

/* Holds the RTL expression for the value of a variable or function.
   This value can be evaluated lazily for functions, variables with
   static storage duration, and labels.  */
#define DECL_RTL(NODE)					\
  (DECL_WRTL_CHECK (NODE)->decl_with_rtl.rtl		\
   ? (NODE)->decl_with_rtl.rtl					\
   : (make_decl_rtl (NODE), (NODE)->decl_with_rtl.rtl))

/* Set the DECL_RTL for NODE to RTL.  */
#define SET_DECL_RTL(NODE, RTL) set_decl_rtl (NODE, RTL)

/* Returns nonzero if NODE is a tree node that can contain RTL.  */
#define HAS_RTL_P(NODE) (CODE_CONTAINS_STRUCT (TREE_CODE (NODE), TS_DECL_WRTL))

/* Returns nonzero if the DECL_RTL for NODE has already been set.  */
#define DECL_RTL_SET_P(NODE) \
  (HAS_RTL_P (NODE) && DECL_WRTL_CHECK (NODE)->decl_with_rtl.rtl != NULL)

/* Copy the RTL from SRC_DECL to DST_DECL.  If the RTL was not set for
   SRC_DECL, it will not be set for DST_DECL; this is a lazy copy.  */
#define COPY_DECL_RTL(SRC_DECL, DST_DECL) \
  (DECL_WRTL_CHECK (DST_DECL)->decl_with_rtl.rtl \
   = DECL_WRTL_CHECK (SRC_DECL)->decl_with_rtl.rtl)

/* The DECL_RTL for NODE, if it is set, or NULL, if it is not set.  */
#define DECL_RTL_IF_SET(NODE) (DECL_RTL_SET_P (NODE) ? DECL_RTL (NODE) : NULL)

#if (GCC_VERSION >= 2007)
#define DECL_RTL_KNOWN_SET(decl) __extension__				\
({  tree const __d = (decl);						\
    gcc_checking_assert (DECL_RTL_SET_P (__d));				\
    /* Dereference it so the compiler knows it can't be NULL even	\
       without assertion checking.  */					\
    &*DECL_RTL_IF_SET (__d); })
#else
#define DECL_RTL_KNOWN_SET(decl) (&*DECL_RTL_IF_SET (decl))
#endif

/* In VAR_DECL and PARM_DECL nodes, nonzero means declared `register'.  */
#define DECL_REGISTER(NODE) (DECL_WRTL_CHECK (NODE)->decl_common.decl_flag_0)

/* In a FIELD_DECL, this is the field position, counting in bytes, of the
   DECL_OFFSET_ALIGN-bit-sized word containing the bit closest to the beginning
   of the structure.  */
#define DECL_FIELD_OFFSET(NODE) (FIELD_DECL_CHECK (NODE)->field_decl.offset)

/* In a FIELD_DECL, this is the offset, in bits, of the first bit of the
   field from DECL_FIELD_OFFSET.  This field may be nonzero even for fields
   that are not bit fields (since DECL_OFFSET_ALIGN may be larger than the
   natural alignment of the field's type).  */
#define DECL_FIELD_BIT_OFFSET(NODE) \
  (FIELD_DECL_CHECK (NODE)->field_decl.bit_offset)

/* In a FIELD_DECL, this indicates whether the field was a bit-field and
   if so, the type that was originally specified for it.
   TREE_TYPE may have been modified (in finish_struct).  */
#define DECL_BIT_FIELD_TYPE(NODE) \
  (FIELD_DECL_CHECK (NODE)->field_decl.bit_field_type)

/* In a FIELD_DECL of a RECORD_TYPE, this is a pointer to the storage
   representative FIELD_DECL.  */
#define DECL_BIT_FIELD_REPRESENTATIVE(NODE) \
  (FIELD_DECL_CHECK (NODE)->field_decl.qualifier)

/* For a FIELD_DECL in a QUAL_UNION_TYPE, records the expression, which
   if nonzero, indicates that the field occupies the type.  */
#define DECL_QUALIFIER(NODE) (FIELD_DECL_CHECK (NODE)->field_decl.qualifier)

/* For FIELD_DECLs, off_align holds the number of low-order bits of
   DECL_FIELD_OFFSET which are known to be always zero.
   DECL_OFFSET_ALIGN thus returns the alignment that DECL_FIELD_OFFSET
   has.  */
#define DECL_OFFSET_ALIGN(NODE) \
  (((unsigned HOST_WIDE_INT)1) << FIELD_DECL_CHECK (NODE)->decl_common.off_align)

/* Specify that DECL_OFFSET_ALIGN(NODE) is X.  */
#define SET_DECL_OFFSET_ALIGN(NODE, X) \
  (FIELD_DECL_CHECK (NODE)->decl_common.off_align = ffs_hwi (X) - 1)

/* For FIELD_DECLS, DECL_FCONTEXT is the *first* baseclass in
   which this FIELD_DECL is defined.  This information is needed when
   writing debugging information about vfield and vbase decls for C++.  */
#define DECL_FCONTEXT(NODE) (FIELD_DECL_CHECK (NODE)->field_decl.fcontext)

/* In a FIELD_DECL, indicates this field should be bit-packed.  */
#define DECL_PACKED(NODE) (FIELD_DECL_CHECK (NODE)->base.u.bits.packed_flag)

/* In a FIELD_DECL, indicates this field should be ignored for ABI decisions
   like passing/returning containing struct by value.
   Set for C++17 empty base artificial FIELD_DECLs as well as
   empty [[no_unique_address]] non-static data members.  */
#define DECL_FIELD_ABI_IGNORED(NODE) \
  (FIELD_DECL_CHECK (NODE)->decl_common.decl_flag_0)

/* Nonzero in a FIELD_DECL means it is a bit field, and must be accessed
   specially.  */
#define DECL_BIT_FIELD(NODE) (FIELD_DECL_CHECK (NODE)->decl_common.decl_flag_1)

/* Used in a FIELD_DECL to indicate that we cannot form the address of
   this component.  This makes it possible for Type-Based Alias Analysis
   to disambiguate accesses to this field with indirect accesses using
   the field's type:

     struct S { int i; } s;
     int *p;

   If the flag is set on 'i', TBAA computes that s.i and *p never conflict.

   From the implementation's viewpoint, the alias set of the type of the
   field 'i' (int) will not be recorded as a subset of that of the type of
   's' (struct S) in record_component_aliases.  The counterpart is that
   accesses to s.i must not be given the alias set of the type of 'i'
   (int) but instead directly that of the type of 's' (struct S).  */
#define DECL_NONADDRESSABLE_P(NODE) \
  (FIELD_DECL_CHECK (NODE)->decl_common.decl_flag_2)

/* Used in a FIELD_DECL to indicate that this field is padding.  */
#define DECL_PADDING_P(NODE) \
  (FIELD_DECL_CHECK (NODE)->decl_common.decl_flag_3)

/* A numeric unique identifier for a LABEL_DECL.  The UID allocation is
   dense, unique within any one function, and may be used to index arrays.
   If the value is -1, then no UID has been assigned.  */
#define LABEL_DECL_UID(NODE) \
  (LABEL_DECL_CHECK (NODE)->label_decl.label_decl_uid)

/* In a LABEL_DECL, the EH region number for which the label is the
   post_landing_pad.  */
#define EH_LANDING_PAD_NR(NODE) \
  (LABEL_DECL_CHECK (NODE)->label_decl.eh_landing_pad_nr)

/* For a PARM_DECL, records the data type used to pass the argument,
   which may be different from the type seen in the program.  */
#define DECL_ARG_TYPE(NODE) (PARM_DECL_CHECK (NODE)->decl_common.initial)

/* For PARM_DECL, holds an RTL for the stack slot or register
   where the data was actually passed.  */
#define DECL_INCOMING_RTL(NODE) \
  (PARM_DECL_CHECK (NODE)->parm_decl.incoming_rtl)

/* Nonzero for a given ..._DECL node means that no warnings should be
   generated just because this node is unused.  */
#define DECL_IN_SYSTEM_HEADER(NODE) \
  (in_system_header_at (DECL_SOURCE_LOCATION (NODE)))

/* Used to indicate that the linkage status of this DECL is not yet known,
   so it should not be output now.  */
#define DECL_DEFER_OUTPUT(NODE) \
  (DECL_WITH_VIS_CHECK (NODE)->decl_with_vis.defer_output)

/* In a VAR_DECL that's static,
   nonzero if the space is in the text section.  */
#define DECL_IN_TEXT_SECTION(NODE) \
  (VAR_DECL_CHECK (NODE)->decl_with_vis.in_text_section)

/* In a VAR_DECL that's static,
   nonzero if it belongs to the global constant pool.  */
#define DECL_IN_CONSTANT_POOL(NODE) \
  (VAR_DECL_CHECK (NODE)->decl_with_vis.in_constant_pool)

/* Nonzero for a given ..._DECL node means that this node should be
   put in .common, if possible.  If a DECL_INITIAL is given, and it
   is not error_mark_node, then the decl cannot be put in .common.  */
#define DECL_COMMON(NODE) \
  (DECL_WITH_VIS_CHECK (NODE)->decl_with_vis.common_flag)

/* In a VAR_DECL, nonzero if the decl is a register variable with
   an explicit asm specification.  */
#define DECL_HARD_REGISTER(NODE)  \
  (VAR_DECL_CHECK (NODE)->decl_with_vis.hard_register)

  /* Used to indicate that this DECL has weak linkage.  */
#define DECL_WEAK(NODE) (DECL_WITH_VIS_CHECK (NODE)->decl_with_vis.weak_flag)

/* Used to indicate that the DECL is a dllimport.  */
#define DECL_DLLIMPORT_P(NODE) \
  (DECL_WITH_VIS_CHECK (NODE)->decl_with_vis.dllimport_flag)

/* Used in a DECL to indicate that, even if it TREE_PUBLIC, it need
   not be put out unless it is needed in this translation unit.
   Entities like this are shared across translation units (like weak
   entities), but are guaranteed to be generated by any translation
   unit that needs them, and therefore need not be put out anywhere
   where they are not needed.  DECL_COMDAT is just a hint to the
   back-end; it is up to front-ends which set this flag to ensure
   that there will never be any harm, other than bloat, in putting out
   something which is DECL_COMDAT.  */
#define DECL_COMDAT(NODE) \
  (DECL_WITH_VIS_CHECK (NODE)->decl_with_vis.comdat_flag)

#define DECL_COMDAT_GROUP(NODE) \
  decl_comdat_group (NODE)

/* Used in TREE_PUBLIC decls to indicate that copies of this DECL in
   multiple translation units should be merged.  */
#define DECL_ONE_ONLY(NODE) (DECL_COMDAT_GROUP (NODE) != NULL_TREE \
			     && (TREE_PUBLIC (NODE) || DECL_EXTERNAL (NODE)))

/* The name of the object as the assembler will see it (but before any
   translations made by ASM_OUTPUT_LABELREF).  Often this is the same
   as DECL_NAME.  It is an IDENTIFIER_NODE.

   ASSEMBLER_NAME of TYPE_DECLS may store global name of type used for
   One Definition Rule based type merging at LTO.  It is computed only for
   LTO compilation and C++.  */
#define DECL_ASSEMBLER_NAME(NODE) decl_assembler_name (NODE)

/* Raw accessor for DECL_ASSEMBLE_NAME.  */
#define DECL_ASSEMBLER_NAME_RAW(NODE) \
  (DECL_WITH_VIS_CHECK (NODE)->decl_with_vis.assembler_name)

/* Return true if NODE is a NODE that can contain a DECL_ASSEMBLER_NAME.
   This is true of all DECL nodes except FIELD_DECL.  */
#define HAS_DECL_ASSEMBLER_NAME_P(NODE) \
  (CODE_CONTAINS_STRUCT (TREE_CODE (NODE), TS_DECL_WITH_VIS))

/* Returns nonzero if the DECL_ASSEMBLER_NAME for NODE has been set.  If zero,
   the NODE might still have a DECL_ASSEMBLER_NAME -- it just hasn't been set
   yet.  */
#define DECL_ASSEMBLER_NAME_SET_P(NODE) \
  (DECL_ASSEMBLER_NAME_RAW (NODE) != NULL_TREE)

/* Set the DECL_ASSEMBLER_NAME for NODE to NAME.  */
#define SET_DECL_ASSEMBLER_NAME(NODE, NAME) \
  overwrite_decl_assembler_name (NODE, NAME)

/* Copy the DECL_ASSEMBLER_NAME from SRC_DECL to DST_DECL.  Note that
   if SRC_DECL's DECL_ASSEMBLER_NAME has not yet been set, using this
   macro will not cause the DECL_ASSEMBLER_NAME to be set, but will
   clear DECL_ASSEMBLER_NAME of DST_DECL, if it was already set.  In
   other words, the semantics of using this macro, are different than
   saying:

     SET_DECL_ASSEMBLER_NAME(DST_DECL, DECL_ASSEMBLER_NAME (SRC_DECL))

   which will try to set the DECL_ASSEMBLER_NAME for SRC_DECL.  */

#define COPY_DECL_ASSEMBLER_NAME(SRC_DECL, DST_DECL)			\
  SET_DECL_ASSEMBLER_NAME (DST_DECL, DECL_ASSEMBLER_NAME_RAW (SRC_DECL))

/* Records the section name in a section attribute.  Used to pass
   the name from decl_attributes to make_function_rtl and make_decl_rtl.  */
#define DECL_SECTION_NAME(NODE) decl_section_name (NODE)

/* Nonzero in a decl means that the gimplifier has seen (or placed)
   this variable in a BIND_EXPR.  */
#define DECL_SEEN_IN_BIND_EXPR_P(NODE) \
  (DECL_WITH_VIS_CHECK (NODE)->decl_with_vis.seen_in_bind_expr)

/* Value of the decls's visibility attribute */
#define DECL_VISIBILITY(NODE) \
  (DECL_WITH_VIS_CHECK (NODE)->decl_with_vis.visibility)

/* Nonzero means that the decl (or an enclosing scope) had its
   visibility specified rather than being inferred.  */
#define DECL_VISIBILITY_SPECIFIED(NODE) \
  (DECL_WITH_VIS_CHECK (NODE)->decl_with_vis.visibility_specified)

/* In a VAR_DECL, the model to use if the data should be allocated from
   thread-local storage.  */
#define DECL_TLS_MODEL(NODE) decl_tls_model (NODE)

/* In a VAR_DECL, nonzero if the data should be allocated from
   thread-local storage.  */
#define DECL_THREAD_LOCAL_P(NODE) \
  ((TREE_STATIC (NODE) || DECL_EXTERNAL (NODE)) && decl_tls_model (NODE) >= TLS_MODEL_REAL)

/* In a non-local VAR_DECL with static storage duration, true if the
   variable has an initialization priority.  If false, the variable
   will be initialized at the DEFAULT_INIT_PRIORITY.  */
#define DECL_HAS_INIT_PRIORITY_P(NODE) \
  (VAR_DECL_CHECK (NODE)->decl_with_vis.init_priority_p)

extern tree decl_debug_expr_lookup (tree);
extern void decl_debug_expr_insert (tree, tree);

/* For VAR_DECL, this is set to an expression that it was split from.  */
#define DECL_HAS_DEBUG_EXPR_P(NODE) \
  (VAR_DECL_CHECK (NODE)->decl_common.debug_expr_is_from)
#define DECL_DEBUG_EXPR(NODE) \
  (decl_debug_expr_lookup (VAR_DECL_CHECK (NODE)))

#define SET_DECL_DEBUG_EXPR(NODE, VAL) \
  (decl_debug_expr_insert (VAR_DECL_CHECK (NODE), VAL))

extern priority_type decl_init_priority_lookup (tree);
extern priority_type decl_fini_priority_lookup (tree);
extern void decl_init_priority_insert (tree, priority_type);
extern void decl_fini_priority_insert (tree, priority_type);

/* For a VAR_DECL or FUNCTION_DECL the initialization priority of
   NODE.  */
#define DECL_INIT_PRIORITY(NODE) \
  (decl_init_priority_lookup (NODE))
/* Set the initialization priority for NODE to VAL.  */
#define SET_DECL_INIT_PRIORITY(NODE, VAL) \
  (decl_init_priority_insert (NODE, VAL))

/* For a FUNCTION_DECL the finalization priority of NODE.  */
#define DECL_FINI_PRIORITY(NODE) \
  (decl_fini_priority_lookup (NODE))
/* Set the finalization priority for NODE to VAL.  */
#define SET_DECL_FINI_PRIORITY(NODE, VAL) \
  (decl_fini_priority_insert (NODE, VAL))

/* The initialization priority for entities for which no explicit
   initialization priority has been specified.  */
#define DEFAULT_INIT_PRIORITY 65535

/* The maximum allowed initialization priority.  */
#define MAX_INIT_PRIORITY 65535

/* The largest priority value reserved for use by system runtime
   libraries.  */
#define MAX_RESERVED_INIT_PRIORITY 100

/* In a VAR_DECL, nonzero if this is a global variable for VOPs.  */
#define VAR_DECL_IS_VIRTUAL_OPERAND(NODE) \
  (VAR_DECL_CHECK (NODE)->base.u.bits.saturating_flag)

/* In a VAR_DECL, nonzero if this is a non-local frame structure.  */
#define DECL_NONLOCAL_FRAME(NODE)  \
  (VAR_DECL_CHECK (NODE)->base.default_def_flag)

/* In a VAR_DECL, nonzero if this variable is not aliased by any pointer.  */
#define DECL_NONALIASED(NODE) \
  (VAR_DECL_CHECK (NODE)->base.nothrow_flag)

/* This field is used to reference anything in decl.result and is meant only
   for use by the garbage collector.  */
#define DECL_RESULT_FLD(NODE) \
  (DECL_NON_COMMON_CHECK (NODE)->decl_non_common.result)

/* The DECL_VINDEX is used for FUNCTION_DECLS in two different ways.
   Before the struct containing the FUNCTION_DECL is laid out,
   DECL_VINDEX may point to a FUNCTION_DECL in a base class which
   is the FUNCTION_DECL which this FUNCTION_DECL will replace as a virtual
   function.  When the class is laid out, this pointer is changed
   to an INTEGER_CST node which is suitable for use as an index
   into the virtual function table. */
#define DECL_VINDEX(NODE) \
  (FUNCTION_DECL_CHECK (NODE)->function_decl.vindex)

/* In FUNCTION_DECL, holds the decl for the return value.  */
#define DECL_RESULT(NODE) (FUNCTION_DECL_CHECK (NODE)->decl_non_common.result)

/* In a FUNCTION_DECL, nonzero if the function cannot be inlined.  */
#define DECL_UNINLINABLE(NODE) \
  (FUNCTION_DECL_CHECK (NODE)->function_decl.uninlinable)

/* In a FUNCTION_DECL, the saved representation of the body of the
   entire function.  */
#define DECL_SAVED_TREE(NODE) \
  (FUNCTION_DECL_CHECK (NODE)->function_decl.saved_tree)

/* Nonzero in a FUNCTION_DECL means this function should be treated
   as if it were a malloc, meaning it returns a pointer that is
   not an alias.  */
#define DECL_IS_MALLOC(NODE) \
  (FUNCTION_DECL_CHECK (NODE)->function_decl.malloc_flag)

/* Macro for direct set and get of function_decl.decl_type.  */
#define FUNCTION_DECL_DECL_TYPE(NODE) \
  (NODE->function_decl.decl_type)

/* Set decl_type of a DECL.  Set it to T when SET is true, or reset
   it to NONE.  */

static inline void
set_function_decl_type (tree decl, function_decl_type t, bool set)
{
  if (set)
    {
      gcc_assert (FUNCTION_DECL_DECL_TYPE (decl) == NONE
		  || FUNCTION_DECL_DECL_TYPE (decl) == t);
      decl->function_decl.decl_type = t;
    }
  else if (FUNCTION_DECL_DECL_TYPE (decl) == t)
    FUNCTION_DECL_DECL_TYPE (decl) = NONE;
}

/* Nonzero in a FUNCTION_DECL means this function is a replaceable
   function (like replaceable operators new or delete).  */
#define DECL_IS_REPLACEABLE_OPERATOR(NODE)\
   (FUNCTION_DECL_CHECK (NODE)->function_decl.replaceable_operator)

/* Nonzero in a FUNCTION_DECL means this function should be treated as
   C++ operator new, meaning that it returns a pointer for which we
   should not use type based aliasing.  */
#define DECL_IS_OPERATOR_NEW_P(NODE) \
  (FUNCTION_DECL_CHECK (NODE)->function_decl.decl_type == OPERATOR_NEW)

#define DECL_IS_REPLACEABLE_OPERATOR_NEW_P(NODE) \
  (DECL_IS_OPERATOR_NEW_P (NODE) && DECL_IS_REPLACEABLE_OPERATOR (NODE))

#define DECL_SET_IS_OPERATOR_NEW(NODE, VAL) \
  set_function_decl_type (FUNCTION_DECL_CHECK (NODE), OPERATOR_NEW, VAL)

/* Nonzero in a FUNCTION_DECL means this function should be treated as
   C++ operator delete.  */
#define DECL_IS_OPERATOR_DELETE_P(NODE) \
  (FUNCTION_DECL_CHECK (NODE)->function_decl.decl_type == OPERATOR_DELETE)

#define DECL_SET_IS_OPERATOR_DELETE(NODE, VAL) \
  set_function_decl_type (FUNCTION_DECL_CHECK (NODE), OPERATOR_DELETE, VAL)

/* Nonzero in a FUNCTION_DECL means this function may return more
   than once.  */
#define DECL_IS_RETURNS_TWICE(NODE) \
  (FUNCTION_DECL_CHECK (NODE)->function_decl.returns_twice_flag)

/* Nonzero in a FUNCTION_DECL means this function should be treated
   as "pure" function (like const function, but may read global memory).  */
#define DECL_PURE_P(NODE) (FUNCTION_DECL_CHECK (NODE)->function_decl.pure_flag)

/* Nonzero only if one of TREE_READONLY or DECL_PURE_P is nonzero AND
   the const or pure function may not terminate.  When this is nonzero
   for a const or pure function, it can be dealt with by cse passes
   but cannot be removed by dce passes since you are not allowed to
   change an infinite looping program into one that terminates without
   error.  */
#define DECL_LOOPING_CONST_OR_PURE_P(NODE) \
  (FUNCTION_DECL_CHECK (NODE)->function_decl.looping_const_or_pure_flag)

/* Nonzero in a FUNCTION_DECL means this function should be treated
   as "novops" function (function that does not read global memory,
   but may have arbitrary side effects).  */
#define DECL_IS_NOVOPS(NODE) \
  (FUNCTION_DECL_CHECK (NODE)->function_decl.novops_flag)

/* Used in FUNCTION_DECLs to indicate that they should be run automatically
   at the beginning or end of execution.  */
#define DECL_STATIC_CONSTRUCTOR(NODE) \
  (FUNCTION_DECL_CHECK (NODE)->function_decl.static_ctor_flag)

#define DECL_STATIC_DESTRUCTOR(NODE) \
(FUNCTION_DECL_CHECK (NODE)->function_decl.static_dtor_flag)

/* Used in FUNCTION_DECLs to indicate that function entry and exit should
   be instrumented with calls to support routines.  */
#define DECL_NO_INSTRUMENT_FUNCTION_ENTRY_EXIT(NODE) \
  (FUNCTION_DECL_CHECK (NODE)->function_decl.no_instrument_function_entry_exit)

/* Used in FUNCTION_DECLs to indicate that limit-stack-* should be
   disabled in this function.  */
#define DECL_NO_LIMIT_STACK(NODE) \
  (FUNCTION_DECL_CHECK (NODE)->function_decl.no_limit_stack)

/* In a FUNCTION_DECL indicates that a static chain is needed.  */
#define DECL_STATIC_CHAIN(NODE) \
  (FUNCTION_DECL_CHECK (NODE)->decl_with_vis.regdecl_flag)

/* Nonzero for a decl that cgraph has decided should be inlined into
   at least one call site.  It is not meaningful to look at this
   directly; always use cgraph_function_possibly_inlined_p.  */
#define DECL_POSSIBLY_INLINED(DECL) \
  FUNCTION_DECL_CHECK (DECL)->function_decl.possibly_inlined

/* Nonzero in a FUNCTION_DECL means that this function was declared inline,
   such as via the `inline' keyword in C/C++.  This flag controls the linkage
   semantics of 'inline'  */
#define DECL_DECLARED_INLINE_P(NODE) \
  (FUNCTION_DECL_CHECK (NODE)->function_decl.declared_inline_flag)

/* Nonzero in a FUNCTION_DECL means this function should not get
   -Winline warnings.  */
#define DECL_NO_INLINE_WARNING_P(NODE) \
  (FUNCTION_DECL_CHECK (NODE)->function_decl.no_inline_warning_flag)

/* Nonzero if a FUNCTION_CODE is a TM load/store.  */
#define BUILTIN_TM_LOAD_STORE_P(FN) \
  ((FN) >= BUILT_IN_TM_STORE_1 && (FN) <= BUILT_IN_TM_LOAD_RFW_LDOUBLE)

/* Nonzero if a FUNCTION_CODE is a TM load.  */
#define BUILTIN_TM_LOAD_P(FN) \
  ((FN) >= BUILT_IN_TM_LOAD_1 && (FN) <= BUILT_IN_TM_LOAD_RFW_LDOUBLE)

/* Nonzero if a FUNCTION_CODE is a TM store.  */
#define BUILTIN_TM_STORE_P(FN) \
  ((FN) >= BUILT_IN_TM_STORE_1 && (FN) <= BUILT_IN_TM_STORE_WAW_LDOUBLE)

#define CASE_BUILT_IN_TM_LOAD(FN)	\
  case BUILT_IN_TM_LOAD_##FN:		\
  case BUILT_IN_TM_LOAD_RAR_##FN:	\
  case BUILT_IN_TM_LOAD_RAW_##FN:	\
  case BUILT_IN_TM_LOAD_RFW_##FN

#define CASE_BUILT_IN_TM_STORE(FN)	\
  case BUILT_IN_TM_STORE_##FN:		\
  case BUILT_IN_TM_STORE_WAR_##FN:	\
  case BUILT_IN_TM_STORE_WAW_##FN

/* Nonzero in a FUNCTION_DECL that should be always inlined by the inliner
   disregarding size and cost heuristics.  This is equivalent to using
   the always_inline attribute without the required diagnostics if the
   function cannot be inlined.  */
#define DECL_DISREGARD_INLINE_LIMITS(NODE) \
  (FUNCTION_DECL_CHECK (NODE)->function_decl.disregard_inline_limits)

extern vec<tree, va_gc> **decl_debug_args_lookup (tree);
extern vec<tree, va_gc> **decl_debug_args_insert (tree);

/* Nonzero if a FUNCTION_DECL has DEBUG arguments attached to it.  */
#define DECL_HAS_DEBUG_ARGS_P(NODE) \
  (FUNCTION_DECL_CHECK (NODE)->function_decl.has_debug_args_flag)

/* For FUNCTION_DECL, this holds a pointer to a structure ("struct function")
   that describes the status of this function.  */
#define DECL_STRUCT_FUNCTION(NODE) \
  (FUNCTION_DECL_CHECK (NODE)->function_decl.f)

/* For a builtin function, identify which part of the compiler defined it.  */
#define DECL_BUILT_IN_CLASS(NODE) \
   ((built_in_class) FUNCTION_DECL_CHECK (NODE)->function_decl.built_in_class)

/* In FUNCTION_DECL, a chain of ..._DECL nodes.  */
#define DECL_ARGUMENTS(NODE) \
   (FUNCTION_DECL_CHECK (NODE)->function_decl.arguments)

/* In FUNCTION_DECL, the function specific target options to use when compiling
   this function.  */
#define DECL_FUNCTION_SPECIFIC_TARGET(NODE) \
   (FUNCTION_DECL_CHECK (NODE)->function_decl.function_specific_target)

/* In FUNCTION_DECL, the function specific optimization options to use when
   compiling this function.  */
#define DECL_FUNCTION_SPECIFIC_OPTIMIZATION(NODE) \
   (FUNCTION_DECL_CHECK (NODE)->function_decl.function_specific_optimization)

/* In FUNCTION_DECL, this is set if this function has other versions generated
   using "target" attributes.  The default version is the one which does not
   have any "target" attribute set. */
#define DECL_FUNCTION_VERSIONED(NODE)\
   (FUNCTION_DECL_CHECK (NODE)->function_decl.versioned_function)

/* In FUNCTION_DECL, this is set if this function is a C++ constructor.
   Devirtualization machinery uses this knowledge for determing type of the
   object constructed.  Also we assume that constructor address is not
   important.  */
#define DECL_CXX_CONSTRUCTOR_P(NODE)\
   (FUNCTION_DECL_CHECK (NODE)->decl_with_vis.cxx_constructor)

/* In FUNCTION_DECL, this is set if this function is a C++ destructor.
   Devirtualization machinery uses this to track types in destruction.  */
#define DECL_CXX_DESTRUCTOR_P(NODE)\
   (FUNCTION_DECL_CHECK (NODE)->decl_with_vis.cxx_destructor)

/* In FUNCTION_DECL, this is set if this function is a lambda function.  */
#define DECL_LAMBDA_FUNCTION_P(NODE) \
  (FUNCTION_DECL_CHECK (NODE)->function_decl.decl_type == LAMBDA_FUNCTION)

#define DECL_SET_LAMBDA_FUNCTION(NODE, VAL) \
  set_function_decl_type (FUNCTION_DECL_CHECK (NODE), LAMBDA_FUNCTION, VAL)

/* In FUNCTION_DECL that represent an virtual method this is set when
   the method is final.  */
#define DECL_FINAL_P(NODE)\
   (FUNCTION_DECL_CHECK (NODE)->decl_with_vis.final)

/* The source language of the translation-unit.  */
#define TRANSLATION_UNIT_LANGUAGE(NODE) \
  (TRANSLATION_UNIT_DECL_CHECK (NODE)->translation_unit_decl.language)

/* TRANSLATION_UNIT_DECL inherits from DECL_MINIMAL.  */

/* For a TYPE_DECL, holds the "original" type.  (TREE_TYPE has the copy.) */
#define DECL_ORIGINAL_TYPE(NODE) \
  (TYPE_DECL_CHECK (NODE)->decl_non_common.result)

/* In a TYPE_DECL nonzero means the detail info about this type is not dumped
   into stabs.  Instead it will generate cross reference ('x') of names.
   This uses the same flag as DECL_EXTERNAL.  */
#define TYPE_DECL_SUPPRESS_DEBUG(NODE) \
  (TYPE_DECL_CHECK (NODE)->decl_common.decl_flag_1)

/* Getter of the imported declaration associated to the
   IMPORTED_DECL node.  */
#define IMPORTED_DECL_ASSOCIATED_DECL(NODE) \
(DECL_INITIAL (IMPORTED_DECL_CHECK (NODE)))

/* Getter of the symbol declaration associated with the
   NAMELIST_DECL node.  */
#define NAMELIST_DECL_ASSOCIATED_DECL(NODE) \
  (DECL_INITIAL (NODE))

/* A STATEMENT_LIST chains statements together in GENERIC and GIMPLE.
   To reduce overhead, the nodes containing the statements are not trees.
   This avoids the overhead of tree_common on all linked list elements.

   Use the interface in tree-iterator.h to access this node.  */

#define STATEMENT_LIST_HEAD(NODE) \
  (STATEMENT_LIST_CHECK (NODE)->stmt_list.head)
#define STATEMENT_LIST_TAIL(NODE) \
  (STATEMENT_LIST_CHECK (NODE)->stmt_list.tail)

#define TREE_OPTIMIZATION(NODE) \
  (OPTIMIZATION_NODE_CHECK (NODE)->optimization.opts)

#define TREE_OPTIMIZATION_OPTABS(NODE) \
  (OPTIMIZATION_NODE_CHECK (NODE)->optimization.optabs)

#define TREE_OPTIMIZATION_BASE_OPTABS(NODE) \
  (OPTIMIZATION_NODE_CHECK (NODE)->optimization.base_optabs)

/* Return a tree node that encapsulates the optimization options in OPTS
   and OPTS_SET.  */
extern tree build_optimization_node (struct gcc_options *opts,
				     struct gcc_options *opts_set);

#define TREE_TARGET_OPTION(NODE) \
  (TARGET_OPTION_NODE_CHECK (NODE)->target_option.opts)

#define TREE_TARGET_GLOBALS(NODE) \
  (TARGET_OPTION_NODE_CHECK (NODE)->target_option.globals)

/* Return a tree node that encapsulates the target options in OPTS and
   OPTS_SET.  */
extern tree build_target_option_node (struct gcc_options *opts,
				      struct gcc_options *opts_set);

extern void prepare_target_option_nodes_for_pch (void);

#if defined ENABLE_TREE_CHECKING && (GCC_VERSION >= 2007)

inline tree
tree_check (tree __t, const char *__f, int __l, const char *__g, tree_code __c)
{
  if (TREE_CODE (__t) != __c)
    tree_check_failed (__t, __f, __l, __g, __c, 0);
  return __t;
}

inline tree
tree_not_check (tree __t, const char *__f, int __l, const char *__g,
                enum tree_code __c)
{
  if (TREE_CODE (__t) == __c)
    tree_not_check_failed (__t, __f, __l, __g, __c, 0);
  return __t;
}

inline tree
tree_check2 (tree __t, const char *__f, int __l, const char *__g,
             enum tree_code __c1, enum tree_code __c2)
{
  if (TREE_CODE (__t) != __c1
      && TREE_CODE (__t) != __c2)
    tree_check_failed (__t, __f, __l, __g, __c1, __c2, 0);
  return __t;
}

inline tree
tree_not_check2 (tree __t, const char *__f, int __l, const char *__g,
                 enum tree_code __c1, enum tree_code __c2)
{
  if (TREE_CODE (__t) == __c1
      || TREE_CODE (__t) == __c2)
    tree_not_check_failed (__t, __f, __l, __g, __c1, __c2, 0);
  return __t;
}

inline tree
tree_check3 (tree __t, const char *__f, int __l, const char *__g,
             enum tree_code __c1, enum tree_code __c2, enum tree_code __c3)
{
  if (TREE_CODE (__t) != __c1
      && TREE_CODE (__t) != __c2
      && TREE_CODE (__t) != __c3)
    tree_check_failed (__t, __f, __l, __g, __c1, __c2, __c3, 0);
  return __t;
}

inline tree
tree_not_check3 (tree __t, const char *__f, int __l, const char *__g,
                 enum tree_code __c1, enum tree_code __c2, enum tree_code __c3)
{
  if (TREE_CODE (__t) == __c1
      || TREE_CODE (__t) == __c2
      || TREE_CODE (__t) == __c3)
    tree_not_check_failed (__t, __f, __l, __g, __c1, __c2, __c3, 0);
  return __t;
}

inline tree
tree_check4 (tree __t, const char *__f, int __l, const char *__g,
             enum tree_code __c1, enum tree_code __c2, enum tree_code __c3,
             enum tree_code __c4)
{
  if (TREE_CODE (__t) != __c1
      && TREE_CODE (__t) != __c2
      && TREE_CODE (__t) != __c3
      && TREE_CODE (__t) != __c4)
    tree_check_failed (__t, __f, __l, __g, __c1, __c2, __c3, __c4, 0);
  return __t;
}

inline tree
tree_not_check4 (tree __t, const char *__f, int __l, const char *__g,
                 enum tree_code __c1, enum tree_code __c2, enum tree_code __c3,
                 enum tree_code __c4)
{
  if (TREE_CODE (__t) == __c1
      || TREE_CODE (__t) == __c2
      || TREE_CODE (__t) == __c3
      || TREE_CODE (__t) == __c4)
    tree_not_check_failed (__t, __f, __l, __g, __c1, __c2, __c3, __c4, 0);
  return __t;
}

inline tree
tree_check5 (tree __t, const char *__f, int __l, const char *__g,
             enum tree_code __c1, enum tree_code __c2, enum tree_code __c3,
             enum tree_code __c4, enum tree_code __c5)
{
  if (TREE_CODE (__t) != __c1
      && TREE_CODE (__t) != __c2
      && TREE_CODE (__t) != __c3
      && TREE_CODE (__t) != __c4
      && TREE_CODE (__t) != __c5)
    tree_check_failed (__t, __f, __l, __g, __c1, __c2, __c3, __c4, __c5, 0);
  return __t;
}

inline tree
tree_not_check5 (tree __t, const char *__f, int __l, const char *__g,
                 enum tree_code __c1, enum tree_code __c2, enum tree_code __c3,
                 enum tree_code __c4, enum tree_code __c5)
{
  if (TREE_CODE (__t) == __c1
      || TREE_CODE (__t) == __c2
      || TREE_CODE (__t) == __c3
      || TREE_CODE (__t) == __c4
      || TREE_CODE (__t) == __c5)
    tree_not_check_failed (__t, __f, __l, __g, __c1, __c2, __c3, __c4, __c5, 0);
  return __t;
}

inline tree
contains_struct_check (tree __t, const enum tree_node_structure_enum __s,
                       const char *__f, int __l, const char *__g)
{
  if (tree_contains_struct[TREE_CODE (__t)][__s] != 1)
      tree_contains_struct_check_failed (__t, __s, __f, __l, __g);
  return __t;
}

inline tree
tree_class_check (tree __t, const enum tree_code_class __class,
                  const char *__f, int __l, const char *__g)
{
  if (TREE_CODE_CLASS (TREE_CODE (__t)) != __class)
    tree_class_check_failed (__t, __class, __f, __l, __g);
  return __t;
}

inline tree
tree_range_check (tree __t,
                  enum tree_code __code1, enum tree_code __code2,
                  const char *__f, int __l, const char *__g)
{
  if (TREE_CODE (__t) < __code1 || TREE_CODE (__t) > __code2)
    tree_range_check_failed (__t, __f, __l, __g, __code1, __code2);
  return __t;
}

inline tree
omp_clause_subcode_check (tree __t, enum omp_clause_code __code,
                          const char *__f, int __l, const char *__g)
{
  if (TREE_CODE (__t) != OMP_CLAUSE)
    tree_check_failed (__t, __f, __l, __g, OMP_CLAUSE, 0);
  if (__t->omp_clause.code != __code)
    omp_clause_check_failed (__t, __f, __l, __g, __code);
  return __t;
}

inline tree
omp_clause_range_check (tree __t,
                        enum omp_clause_code __code1,
                        enum omp_clause_code __code2,
                        const char *__f, int __l, const char *__g)
{
  if (TREE_CODE (__t) != OMP_CLAUSE)
    tree_check_failed (__t, __f, __l, __g, OMP_CLAUSE, 0);
  if ((int) __t->omp_clause.code < (int) __code1
      || (int) __t->omp_clause.code > (int) __code2)
    omp_clause_range_check_failed (__t, __f, __l, __g, __code1, __code2);
  return __t;
}

/* These checks have to be special cased.  */

inline tree
expr_check (tree __t, const char *__f, int __l, const char *__g)
{
  char const __c = TREE_CODE_CLASS (TREE_CODE (__t));
  if (!IS_EXPR_CODE_CLASS (__c))
    tree_class_check_failed (__t, tcc_expression, __f, __l, __g);
  return __t;
}

/* These checks have to be special cased.  */

inline tree
non_type_check (tree __t, const char *__f, int __l, const char *__g)
{
  if (TYPE_P (__t))
    tree_not_class_check_failed (__t, tcc_type, __f, __l, __g);
  return __t;
}

inline const HOST_WIDE_INT *
tree_int_cst_elt_check (const_tree __t, int __i,
			const char *__f, int __l, const char *__g)
{
  if (TREE_CODE (__t) != INTEGER_CST)
    tree_check_failed (__t, __f, __l, __g, INTEGER_CST, 0);
  if (__i < 0 || __i >= __t->base.u.int_length.extended)
    tree_int_cst_elt_check_failed (__i, __t->base.u.int_length.extended,
				   __f, __l, __g);
  return &CONST_CAST_TREE (__t)->int_cst.val[__i];
}

inline HOST_WIDE_INT *
tree_int_cst_elt_check (tree __t, int __i,
			const char *__f, int __l, const char *__g)
{
  if (TREE_CODE (__t) != INTEGER_CST)
    tree_check_failed (__t, __f, __l, __g, INTEGER_CST, 0);
  if (__i < 0 || __i >= __t->base.u.int_length.extended)
    tree_int_cst_elt_check_failed (__i, __t->base.u.int_length.extended,
				   __f, __l, __g);
  return &CONST_CAST_TREE (__t)->int_cst.val[__i];
}

/* Workaround -Wstrict-overflow false positive during profiledbootstrap.  */

# if GCC_VERSION >= 4006
#pragma GCC diagnostic push
#pragma GCC diagnostic ignored "-Wstrict-overflow"
#endif

inline tree *
tree_vec_elt_check (tree __t, int __i,
                    const char *__f, int __l, const char *__g)
{
  if (TREE_CODE (__t) != TREE_VEC)
    tree_check_failed (__t, __f, __l, __g, TREE_VEC, 0);
  if (__i < 0 || __i >= __t->base.u.length)
    tree_vec_elt_check_failed (__i, __t->base.u.length, __f, __l, __g);
  return &CONST_CAST_TREE (__t)->vec.a[__i];
}

# if GCC_VERSION >= 4006
#pragma GCC diagnostic pop
#endif

inline tree *
omp_clause_elt_check (tree __t, int __i,
                      const char *__f, int __l, const char *__g)
{
  if (TREE_CODE (__t) != OMP_CLAUSE)
    tree_check_failed (__t, __f, __l, __g, OMP_CLAUSE, 0);
  if (__i < 0 || __i >= omp_clause_num_ops [__t->omp_clause.code])
    omp_clause_operand_check_failed (__i, __t, __f, __l, __g);
  return &__t->omp_clause.ops[__i];
}

/* These checks have to be special cased.  */

inline tree
any_integral_type_check (tree __t, const char *__f, int __l, const char *__g)
{
  if (!ANY_INTEGRAL_TYPE_P (__t))
    tree_check_failed (__t, __f, __l, __g, BOOLEAN_TYPE, ENUMERAL_TYPE,
		       INTEGER_TYPE, 0);
  return __t;
}

inline const_tree
tree_check (const_tree __t, const char *__f, int __l, const char *__g,
	    tree_code __c)
{
  if (TREE_CODE (__t) != __c)
    tree_check_failed (__t, __f, __l, __g, __c, 0);
  return __t;
}

inline const_tree
tree_not_check (const_tree __t, const char *__f, int __l, const char *__g,
                enum tree_code __c)
{
  if (TREE_CODE (__t) == __c)
    tree_not_check_failed (__t, __f, __l, __g, __c, 0);
  return __t;
}

inline const_tree
tree_check2 (const_tree __t, const char *__f, int __l, const char *__g,
             enum tree_code __c1, enum tree_code __c2)
{
  if (TREE_CODE (__t) != __c1
      && TREE_CODE (__t) != __c2)
    tree_check_failed (__t, __f, __l, __g, __c1, __c2, 0);
  return __t;
}

inline const_tree
tree_not_check2 (const_tree __t, const char *__f, int __l, const char *__g,
                 enum tree_code __c1, enum tree_code __c2)
{
  if (TREE_CODE (__t) == __c1
      || TREE_CODE (__t) == __c2)
    tree_not_check_failed (__t, __f, __l, __g, __c1, __c2, 0);
  return __t;
}

inline const_tree
tree_check3 (const_tree __t, const char *__f, int __l, const char *__g,
             enum tree_code __c1, enum tree_code __c2, enum tree_code __c3)
{
  if (TREE_CODE (__t) != __c1
      && TREE_CODE (__t) != __c2
      && TREE_CODE (__t) != __c3)
    tree_check_failed (__t, __f, __l, __g, __c1, __c2, __c3, 0);
  return __t;
}

inline const_tree
tree_not_check3 (const_tree __t, const char *__f, int __l, const char *__g,
                 enum tree_code __c1, enum tree_code __c2, enum tree_code __c3)
{
  if (TREE_CODE (__t) == __c1
      || TREE_CODE (__t) == __c2
      || TREE_CODE (__t) == __c3)
    tree_not_check_failed (__t, __f, __l, __g, __c1, __c2, __c3, 0);
  return __t;
}

inline const_tree
tree_check4 (const_tree __t, const char *__f, int __l, const char *__g,
             enum tree_code __c1, enum tree_code __c2, enum tree_code __c3,
             enum tree_code __c4)
{
  if (TREE_CODE (__t) != __c1
      && TREE_CODE (__t) != __c2
      && TREE_CODE (__t) != __c3
      && TREE_CODE (__t) != __c4)
    tree_check_failed (__t, __f, __l, __g, __c1, __c2, __c3, __c4, 0);
  return __t;
}

inline const_tree
tree_not_check4 (const_tree __t, const char *__f, int __l, const char *__g,
                 enum tree_code __c1, enum tree_code __c2, enum tree_code __c3,
                 enum tree_code __c4)
{
  if (TREE_CODE (__t) == __c1
      || TREE_CODE (__t) == __c2
      || TREE_CODE (__t) == __c3
      || TREE_CODE (__t) == __c4)
    tree_not_check_failed (__t, __f, __l, __g, __c1, __c2, __c3, __c4, 0);
  return __t;
}

inline const_tree
tree_check5 (const_tree __t, const char *__f, int __l, const char *__g,
             enum tree_code __c1, enum tree_code __c2, enum tree_code __c3,
             enum tree_code __c4, enum tree_code __c5)
{
  if (TREE_CODE (__t) != __c1
      && TREE_CODE (__t) != __c2
      && TREE_CODE (__t) != __c3
      && TREE_CODE (__t) != __c4
      && TREE_CODE (__t) != __c5)
    tree_check_failed (__t, __f, __l, __g, __c1, __c2, __c3, __c4, __c5, 0);
  return __t;
}

inline const_tree
tree_not_check5 (const_tree __t, const char *__f, int __l, const char *__g,
                 enum tree_code __c1, enum tree_code __c2, enum tree_code __c3,
                 enum tree_code __c4, enum tree_code __c5)
{
  if (TREE_CODE (__t) == __c1
      || TREE_CODE (__t) == __c2
      || TREE_CODE (__t) == __c3
      || TREE_CODE (__t) == __c4
      || TREE_CODE (__t) == __c5)
    tree_not_check_failed (__t, __f, __l, __g, __c1, __c2, __c3, __c4, __c5, 0);
  return __t;
}

inline const_tree
contains_struct_check (const_tree __t, const enum tree_node_structure_enum __s,
                       const char *__f, int __l, const char *__g)
{
  if (tree_contains_struct[TREE_CODE (__t)][__s] != 1)
      tree_contains_struct_check_failed (__t, __s, __f, __l, __g);
  return __t;
}

inline const_tree
tree_class_check (const_tree __t, const enum tree_code_class __class,
                  const char *__f, int __l, const char *__g)
{
  if (TREE_CODE_CLASS (TREE_CODE (__t)) != __class)
    tree_class_check_failed (__t, __class, __f, __l, __g);
  return __t;
}

inline const_tree
tree_range_check (const_tree __t,
                  enum tree_code __code1, enum tree_code __code2,
                  const char *__f, int __l, const char *__g)
{
  if (TREE_CODE (__t) < __code1 || TREE_CODE (__t) > __code2)
    tree_range_check_failed (__t, __f, __l, __g, __code1, __code2);
  return __t;
}

inline const_tree
omp_clause_subcode_check (const_tree __t, enum omp_clause_code __code,
                          const char *__f, int __l, const char *__g)
{
  if (TREE_CODE (__t) != OMP_CLAUSE)
    tree_check_failed (__t, __f, __l, __g, OMP_CLAUSE, 0);
  if (__t->omp_clause.code != __code)
    omp_clause_check_failed (__t, __f, __l, __g, __code);
  return __t;
}

inline const_tree
omp_clause_range_check (const_tree __t,
                        enum omp_clause_code __code1,
                        enum omp_clause_code __code2,
                        const char *__f, int __l, const char *__g)
{
  if (TREE_CODE (__t) != OMP_CLAUSE)
    tree_check_failed (__t, __f, __l, __g, OMP_CLAUSE, 0);
  if ((int) __t->omp_clause.code < (int) __code1
      || (int) __t->omp_clause.code > (int) __code2)
    omp_clause_range_check_failed (__t, __f, __l, __g, __code1, __code2);
  return __t;
}

inline const_tree
expr_check (const_tree __t, const char *__f, int __l, const char *__g)
{
  char const __c = TREE_CODE_CLASS (TREE_CODE (__t));
  if (!IS_EXPR_CODE_CLASS (__c))
    tree_class_check_failed (__t, tcc_expression, __f, __l, __g);
  return __t;
}

inline const_tree
non_type_check (const_tree __t, const char *__f, int __l, const char *__g)
{
  if (TYPE_P (__t))
    tree_not_class_check_failed (__t, tcc_type, __f, __l, __g);
  return __t;
}

# if GCC_VERSION >= 4006
#pragma GCC diagnostic push
#pragma GCC diagnostic ignored "-Wstrict-overflow"
#endif

inline const_tree *
tree_vec_elt_check (const_tree __t, int __i,
                    const char *__f, int __l, const char *__g)
{
  if (TREE_CODE (__t) != TREE_VEC)
    tree_check_failed (__t, __f, __l, __g, TREE_VEC, 0);
  if (__i < 0 || __i >= __t->base.u.length)
    tree_vec_elt_check_failed (__i, __t->base.u.length, __f, __l, __g);
  return CONST_CAST (const_tree *, &__t->vec.a[__i]);
  //return &__t->vec.a[__i];
}

# if GCC_VERSION >= 4006
#pragma GCC diagnostic pop
#endif

inline const_tree *
omp_clause_elt_check (const_tree __t, int __i,
                      const char *__f, int __l, const char *__g)
{
  if (TREE_CODE (__t) != OMP_CLAUSE)
    tree_check_failed (__t, __f, __l, __g, OMP_CLAUSE, 0);
  if (__i < 0 || __i >= omp_clause_num_ops [__t->omp_clause.code])
    omp_clause_operand_check_failed (__i, __t, __f, __l, __g);
  return CONST_CAST (const_tree *, &__t->omp_clause.ops[__i]);
}

inline const_tree
any_integral_type_check (const_tree __t, const char *__f, int __l,
			 const char *__g)
{
  if (!ANY_INTEGRAL_TYPE_P (__t))
    tree_check_failed (__t, __f, __l, __g, BOOLEAN_TYPE, ENUMERAL_TYPE,
		       INTEGER_TYPE, 0);
  return __t;
}

#endif

/* Compute the number of operands in an expression node NODE.  For
   tcc_vl_exp nodes like CALL_EXPRs, this is stored in the node itself,
   otherwise it is looked up from the node's code.  */
static inline int
tree_operand_length (const_tree node)
{
  if (VL_EXP_CLASS_P (node))
    return VL_EXP_OPERAND_LENGTH (node);
  else
    return TREE_CODE_LENGTH (TREE_CODE (node));
}

#if defined ENABLE_TREE_CHECKING && (GCC_VERSION >= 2007)

/* Special checks for TREE_OPERANDs.  */
inline tree *
tree_operand_check (tree __t, int __i,
                    const char *__f, int __l, const char *__g)
{
  const_tree __u = EXPR_CHECK (__t);
  if (__i < 0 || __i >= TREE_OPERAND_LENGTH (__u))
    tree_operand_check_failed (__i, __u, __f, __l, __g);
  return &CONST_CAST_TREE (__u)->exp.operands[__i];
}

inline tree *
tree_operand_check_code (tree __t, enum tree_code __code, int __i,
                         const char *__f, int __l, const char *__g)
{
  if (TREE_CODE (__t) != __code)
    tree_check_failed (__t, __f, __l, __g, __code, 0);
  if (__i < 0 || __i >= TREE_OPERAND_LENGTH (__t))
    tree_operand_check_failed (__i, __t, __f, __l, __g);
  return &__t->exp.operands[__i];
}

inline const_tree *
tree_operand_check (const_tree __t, int __i,
                    const char *__f, int __l, const char *__g)
{
  const_tree __u = EXPR_CHECK (__t);
  if (__i < 0 || __i >= TREE_OPERAND_LENGTH (__u))
    tree_operand_check_failed (__i, __u, __f, __l, __g);
  return CONST_CAST (const_tree *, &__u->exp.operands[__i]);
}

inline const_tree *
tree_operand_check_code (const_tree __t, enum tree_code __code, int __i,
                         const char *__f, int __l, const char *__g)
{
  if (TREE_CODE (__t) != __code)
    tree_check_failed (__t, __f, __l, __g, __code, 0);
  if (__i < 0 || __i >= TREE_OPERAND_LENGTH (__t))
    tree_operand_check_failed (__i, __t, __f, __l, __g);
  return CONST_CAST (const_tree *, &__t->exp.operands[__i]);
}

#endif

/* True iff an identifier matches a C string.  */

inline bool
id_equal (const_tree id, const char *str)
{
  return !strcmp (IDENTIFIER_POINTER (id), str);
}

inline bool
id_equal (const char *str, const_tree id)
{
  return id_equal (id, str);
}

/* Return the number of elements in the VECTOR_TYPE given by NODE.  */

inline poly_uint64
TYPE_VECTOR_SUBPARTS (const_tree node)
{
  STATIC_ASSERT (NUM_POLY_INT_COEFFS <= 2);
  unsigned int precision = VECTOR_TYPE_CHECK (node)->type_common.precision;
  if (NUM_POLY_INT_COEFFS == 2)
    {
      /* See the corresponding code in SET_TYPE_VECTOR_SUBPARTS for a
	 description of the encoding.  */
      poly_uint64 res = 0;
      res.coeffs[0] = HOST_WIDE_INT_1U << (precision & 0xff);
      if (precision & 0x100)
	res.coeffs[1] = HOST_WIDE_INT_1U << (precision & 0xff);
      return res;
    }
  else
    return HOST_WIDE_INT_1U << precision;
}

/* Set the number of elements in VECTOR_TYPE NODE to SUBPARTS, which must
   satisfy valid_vector_subparts_p.  */

inline void
SET_TYPE_VECTOR_SUBPARTS (tree node, poly_uint64 subparts)
{
  STATIC_ASSERT (NUM_POLY_INT_COEFFS <= 2);
  unsigned HOST_WIDE_INT coeff0 = subparts.coeffs[0];
  int index = exact_log2 (coeff0);
  gcc_assert (index >= 0);
  if (NUM_POLY_INT_COEFFS == 2)
    {
      /* We have two coefficients that are each in the range 1 << [0, 63],
	 so supporting all combinations would require 6 bits per coefficient
	 and 12 bits in total.  Since the precision field is only 10 bits
	 in size, we need to be more restrictive than that.

	 At present, coeff[1] is always either 0 (meaning that the number
	 of units is constant) or equal to coeff[0] (meaning that the number
	 of units is N + X * N for some target-dependent zero-based runtime
	 parameter X).  We can therefore encode coeff[1] in a single bit.

	 The most compact encoding would be to use mask 0x3f for coeff[0]
	 and 0x40 for coeff[1], leaving 0x380 unused.  It's possible to
	 get slightly more efficient code on some hosts if we instead
	 treat the shift amount as an independent byte, so here we use
	 0xff for coeff[0] and 0x100 for coeff[1].  */
      unsigned HOST_WIDE_INT coeff1 = subparts.coeffs[1];
      gcc_assert (coeff1 == 0 || coeff1 == coeff0);
      VECTOR_TYPE_CHECK (node)->type_common.precision
	= index + (coeff1 != 0 ? 0x100 : 0);
    }
  else
    VECTOR_TYPE_CHECK (node)->type_common.precision = index;
}

/* Return true if we can construct vector types with the given number
   of subparts.  */

static inline bool
valid_vector_subparts_p (poly_uint64 subparts)
{
  unsigned HOST_WIDE_INT coeff0 = subparts.coeffs[0];
  if (!pow2p_hwi (coeff0))
    return false;
  if (NUM_POLY_INT_COEFFS == 2)
    {
      unsigned HOST_WIDE_INT coeff1 = subparts.coeffs[1];
      if (coeff1 != 0 && coeff1 != coeff0)
	return false;
    }
  return true;
}

/* Return the built-in function that DECL represents, given that it is known
   to be a FUNCTION_DECL with built-in class BUILT_IN_NORMAL.  */
inline built_in_function
DECL_FUNCTION_CODE (const_tree decl)
{
  const tree_function_decl &fndecl = FUNCTION_DECL_CHECK (decl)->function_decl;
  gcc_checking_assert (fndecl.built_in_class == BUILT_IN_NORMAL);
  return (built_in_function) fndecl.function_code;
}

/* Return the target-specific built-in function that DECL represents,
   given that it is known to be a FUNCTION_DECL with built-in class
   BUILT_IN_MD.  */
inline int
DECL_MD_FUNCTION_CODE (const_tree decl)
{
  const tree_function_decl &fndecl = FUNCTION_DECL_CHECK (decl)->function_decl;
  gcc_checking_assert (fndecl.built_in_class == BUILT_IN_MD);
  return fndecl.function_code;
}

/* Return the frontend-specific built-in function that DECL represents,
   given that it is known to be a FUNCTION_DECL with built-in class
   BUILT_IN_FRONTEND.  */
inline int
DECL_FE_FUNCTION_CODE (const_tree decl)
{
  const tree_function_decl &fndecl = FUNCTION_DECL_CHECK (decl)->function_decl;
  gcc_checking_assert (fndecl.built_in_class == BUILT_IN_FRONTEND);
  return fndecl.function_code;
}

/* Record that FUNCTION_DECL DECL represents built-in function FCODE of
   class FCLASS.  */
inline void
set_decl_built_in_function (tree decl, built_in_class fclass,
			    unsigned int fcode)
{
  tree_function_decl &fndecl = FUNCTION_DECL_CHECK (decl)->function_decl;
  fndecl.built_in_class = fclass;
  fndecl.function_code = fcode;
}

/* Record that FUNCTION_DECL NEWDECL represents the same built-in function
   as OLDDECL (or none, if OLDDECL doesn't represent a built-in function).  */
inline void
copy_decl_built_in_function (tree newdecl, const_tree olddecl)
{
  tree_function_decl &newfndecl = FUNCTION_DECL_CHECK (newdecl)->function_decl;
  const tree_function_decl &oldfndecl
    = FUNCTION_DECL_CHECK (olddecl)->function_decl;
  newfndecl.built_in_class = oldfndecl.built_in_class;
  newfndecl.function_code = oldfndecl.function_code;
}

/* In NON_LVALUE_EXPR and VIEW_CONVERT_EXPR, set when this node is merely a
   wrapper added to express a location_t on behalf of the node's child
   (e.g. by maybe_wrap_with_location).  */

#define EXPR_LOCATION_WRAPPER_P(NODE) \
  (TREE_CHECK2(NODE, NON_LVALUE_EXPR, VIEW_CONVERT_EXPR)->base.public_flag)

/* Test if EXP is merely a wrapper node, added to express a location_t
   on behalf of the node's child (e.g. by maybe_wrap_with_location).  */

inline bool
location_wrapper_p (const_tree exp)
{
  /* A wrapper node has code NON_LVALUE_EXPR or VIEW_CONVERT_EXPR, and
     the flag EXPR_LOCATION_WRAPPER_P is set.
     It normally has the same type as its operand, but it can have a
     different one if the type of the operand has changed (e.g. when
     merging duplicate decls).

     NON_LVALUE_EXPR is used for wrapping constants, apart from STRING_CST.
     VIEW_CONVERT_EXPR is used for wrapping non-constants and STRING_CST.  */
  if ((TREE_CODE (exp) == NON_LVALUE_EXPR
       || TREE_CODE (exp) == VIEW_CONVERT_EXPR)
      && EXPR_LOCATION_WRAPPER_P (exp))
    return true;
  return false;
}

/* Implementation of STRIP_ANY_LOCATION_WRAPPER.  */

inline tree
tree_strip_any_location_wrapper (tree exp)
{
  if (location_wrapper_p (exp))
    return TREE_OPERAND (exp, 0);
  else
    return exp;
}

#define error_mark_node			global_trees[TI_ERROR_MARK]

#define intQI_type_node			global_trees[TI_INTQI_TYPE]
#define intHI_type_node			global_trees[TI_INTHI_TYPE]
#define intSI_type_node			global_trees[TI_INTSI_TYPE]
#define intDI_type_node			global_trees[TI_INTDI_TYPE]
#define intTI_type_node			global_trees[TI_INTTI_TYPE]

#define unsigned_intQI_type_node	global_trees[TI_UINTQI_TYPE]
#define unsigned_intHI_type_node	global_trees[TI_UINTHI_TYPE]
#define unsigned_intSI_type_node	global_trees[TI_UINTSI_TYPE]
#define unsigned_intDI_type_node	global_trees[TI_UINTDI_TYPE]
#define unsigned_intTI_type_node	global_trees[TI_UINTTI_TYPE]

#define atomicQI_type_node	global_trees[TI_ATOMICQI_TYPE]
#define atomicHI_type_node	global_trees[TI_ATOMICHI_TYPE]
#define atomicSI_type_node	global_trees[TI_ATOMICSI_TYPE]
#define atomicDI_type_node	global_trees[TI_ATOMICDI_TYPE]
#define atomicTI_type_node	global_trees[TI_ATOMICTI_TYPE]

#define uint16_type_node		global_trees[TI_UINT16_TYPE]
#define uint32_type_node		global_trees[TI_UINT32_TYPE]
#define uint64_type_node		global_trees[TI_UINT64_TYPE]
#define uint128_type_node		global_trees[TI_UINT128_TYPE]

#define void_node			global_trees[TI_VOID]

#define integer_zero_node		global_trees[TI_INTEGER_ZERO]
#define integer_one_node		global_trees[TI_INTEGER_ONE]
#define integer_three_node              global_trees[TI_INTEGER_THREE]
#define integer_minus_one_node		global_trees[TI_INTEGER_MINUS_ONE]
#define size_zero_node			global_trees[TI_SIZE_ZERO]
#define size_one_node			global_trees[TI_SIZE_ONE]
#define bitsize_zero_node		global_trees[TI_BITSIZE_ZERO]
#define bitsize_one_node		global_trees[TI_BITSIZE_ONE]
#define bitsize_unit_node		global_trees[TI_BITSIZE_UNIT]

/* Base access nodes.  */
#define access_public_node		global_trees[TI_PUBLIC]
#define access_protected_node	        global_trees[TI_PROTECTED]
#define access_private_node		global_trees[TI_PRIVATE]
#define access_module_node		global_trees[TI_MODULE]

#define null_pointer_node		global_trees[TI_NULL_POINTER]

#define float_type_node			global_trees[TI_FLOAT_TYPE]
#define double_type_node		global_trees[TI_DOUBLE_TYPE]
#define long_double_type_node		global_trees[TI_LONG_DOUBLE_TYPE]

/* Nodes for particular _FloatN and _FloatNx types in sequence.  */
#define FLOATN_TYPE_NODE(IDX)		global_trees[TI_FLOATN_TYPE_FIRST + (IDX)]
#define FLOATN_NX_TYPE_NODE(IDX)	global_trees[TI_FLOATN_NX_TYPE_FIRST + (IDX)]
#define FLOATNX_TYPE_NODE(IDX)		global_trees[TI_FLOATNX_TYPE_FIRST + (IDX)]

/* Names for individual types (code should normally iterate over all
   such types; these are only for back-end use, or in contexts such as
   *.def where iteration is not possible).  */
#define float16_type_node		global_trees[TI_FLOAT16_TYPE]
#define float32_type_node		global_trees[TI_FLOAT32_TYPE]
#define float64_type_node		global_trees[TI_FLOAT64_TYPE]
#define float128_type_node		global_trees[TI_FLOAT128_TYPE]
#define float32x_type_node		global_trees[TI_FLOAT32X_TYPE]
#define float64x_type_node		global_trees[TI_FLOAT64X_TYPE]
#define float128x_type_node		global_trees[TI_FLOAT128X_TYPE]

#define float_ptr_type_node		global_trees[TI_FLOAT_PTR_TYPE]
#define double_ptr_type_node		global_trees[TI_DOUBLE_PTR_TYPE]
#define long_double_ptr_type_node	global_trees[TI_LONG_DOUBLE_PTR_TYPE]
#define integer_ptr_type_node		global_trees[TI_INTEGER_PTR_TYPE]

#define complex_integer_type_node	global_trees[TI_COMPLEX_INTEGER_TYPE]
#define complex_float_type_node		global_trees[TI_COMPLEX_FLOAT_TYPE]
#define complex_double_type_node	global_trees[TI_COMPLEX_DOUBLE_TYPE]
#define complex_long_double_type_node	global_trees[TI_COMPLEX_LONG_DOUBLE_TYPE]

#define COMPLEX_FLOATN_NX_TYPE_NODE(IDX)	global_trees[TI_COMPLEX_FLOATN_NX_TYPE_FIRST + (IDX)]

#define void_type_node			global_trees[TI_VOID_TYPE]
/* The C type `void *'.  */
#define ptr_type_node			global_trees[TI_PTR_TYPE]
/* The C type `const void *'.  */
#define const_ptr_type_node		global_trees[TI_CONST_PTR_TYPE]
/* The C type `size_t'.  */
#define size_type_node                  global_trees[TI_SIZE_TYPE]
#define pid_type_node                   global_trees[TI_PID_TYPE]
#define ptrdiff_type_node		global_trees[TI_PTRDIFF_TYPE]
#define va_list_type_node		global_trees[TI_VA_LIST_TYPE]
#define va_list_gpr_counter_field	global_trees[TI_VA_LIST_GPR_COUNTER_FIELD]
#define va_list_fpr_counter_field	global_trees[TI_VA_LIST_FPR_COUNTER_FIELD]
/* The C type `FILE *'.  */
#define fileptr_type_node		global_trees[TI_FILEPTR_TYPE]
/* The C type `const struct tm *'.  */
#define const_tm_ptr_type_node		global_trees[TI_CONST_TM_PTR_TYPE]
/* The C type `fenv_t *'.  */
#define fenv_t_ptr_type_node		global_trees[TI_FENV_T_PTR_TYPE]
#define const_fenv_t_ptr_type_node	global_trees[TI_CONST_FENV_T_PTR_TYPE]
/* The C type `fexcept_t *'.  */
#define fexcept_t_ptr_type_node		global_trees[TI_FEXCEPT_T_PTR_TYPE]
#define const_fexcept_t_ptr_type_node	global_trees[TI_CONST_FEXCEPT_T_PTR_TYPE]
#define pointer_sized_int_node		global_trees[TI_POINTER_SIZED_TYPE]

#define boolean_type_node		global_trees[TI_BOOLEAN_TYPE]
#define boolean_false_node		global_trees[TI_BOOLEAN_FALSE]
#define boolean_true_node		global_trees[TI_BOOLEAN_TRUE]

/* The decimal floating point types. */
#define dfloat32_type_node              global_trees[TI_DFLOAT32_TYPE]
#define dfloat64_type_node              global_trees[TI_DFLOAT64_TYPE]
#define dfloat128_type_node             global_trees[TI_DFLOAT128_TYPE]

/* The fixed-point types.  */
#define sat_short_fract_type_node       global_trees[TI_SAT_SFRACT_TYPE]
#define sat_fract_type_node             global_trees[TI_SAT_FRACT_TYPE]
#define sat_long_fract_type_node        global_trees[TI_SAT_LFRACT_TYPE]
#define sat_long_long_fract_type_node   global_trees[TI_SAT_LLFRACT_TYPE]
#define sat_unsigned_short_fract_type_node \
					global_trees[TI_SAT_USFRACT_TYPE]
#define sat_unsigned_fract_type_node    global_trees[TI_SAT_UFRACT_TYPE]
#define sat_unsigned_long_fract_type_node \
					global_trees[TI_SAT_ULFRACT_TYPE]
#define sat_unsigned_long_long_fract_type_node \
					global_trees[TI_SAT_ULLFRACT_TYPE]
#define short_fract_type_node           global_trees[TI_SFRACT_TYPE]
#define fract_type_node                 global_trees[TI_FRACT_TYPE]
#define long_fract_type_node            global_trees[TI_LFRACT_TYPE]
#define long_long_fract_type_node       global_trees[TI_LLFRACT_TYPE]
#define unsigned_short_fract_type_node  global_trees[TI_USFRACT_TYPE]
#define unsigned_fract_type_node        global_trees[TI_UFRACT_TYPE]
#define unsigned_long_fract_type_node   global_trees[TI_ULFRACT_TYPE]
#define unsigned_long_long_fract_type_node \
					global_trees[TI_ULLFRACT_TYPE]
#define sat_short_accum_type_node       global_trees[TI_SAT_SACCUM_TYPE]
#define sat_accum_type_node             global_trees[TI_SAT_ACCUM_TYPE]
#define sat_long_accum_type_node        global_trees[TI_SAT_LACCUM_TYPE]
#define sat_long_long_accum_type_node   global_trees[TI_SAT_LLACCUM_TYPE]
#define sat_unsigned_short_accum_type_node \
					global_trees[TI_SAT_USACCUM_TYPE]
#define sat_unsigned_accum_type_node    global_trees[TI_SAT_UACCUM_TYPE]
#define sat_unsigned_long_accum_type_node \
					global_trees[TI_SAT_ULACCUM_TYPE]
#define sat_unsigned_long_long_accum_type_node \
					global_trees[TI_SAT_ULLACCUM_TYPE]
#define short_accum_type_node           global_trees[TI_SACCUM_TYPE]
#define accum_type_node                 global_trees[TI_ACCUM_TYPE]
#define long_accum_type_node            global_trees[TI_LACCUM_TYPE]
#define long_long_accum_type_node       global_trees[TI_LLACCUM_TYPE]
#define unsigned_short_accum_type_node  global_trees[TI_USACCUM_TYPE]
#define unsigned_accum_type_node        global_trees[TI_UACCUM_TYPE]
#define unsigned_long_accum_type_node   global_trees[TI_ULACCUM_TYPE]
#define unsigned_long_long_accum_type_node \
					global_trees[TI_ULLACCUM_TYPE]
#define qq_type_node                    global_trees[TI_QQ_TYPE]
#define hq_type_node                    global_trees[TI_HQ_TYPE]
#define sq_type_node                    global_trees[TI_SQ_TYPE]
#define dq_type_node                    global_trees[TI_DQ_TYPE]
#define tq_type_node                    global_trees[TI_TQ_TYPE]
#define uqq_type_node                   global_trees[TI_UQQ_TYPE]
#define uhq_type_node                   global_trees[TI_UHQ_TYPE]
#define usq_type_node                   global_trees[TI_USQ_TYPE]
#define udq_type_node                   global_trees[TI_UDQ_TYPE]
#define utq_type_node                   global_trees[TI_UTQ_TYPE]
#define sat_qq_type_node                global_trees[TI_SAT_QQ_TYPE]
#define sat_hq_type_node                global_trees[TI_SAT_HQ_TYPE]
#define sat_sq_type_node                global_trees[TI_SAT_SQ_TYPE]
#define sat_dq_type_node                global_trees[TI_SAT_DQ_TYPE]
#define sat_tq_type_node                global_trees[TI_SAT_TQ_TYPE]
#define sat_uqq_type_node               global_trees[TI_SAT_UQQ_TYPE]
#define sat_uhq_type_node               global_trees[TI_SAT_UHQ_TYPE]
#define sat_usq_type_node               global_trees[TI_SAT_USQ_TYPE]
#define sat_udq_type_node               global_trees[TI_SAT_UDQ_TYPE]
#define sat_utq_type_node               global_trees[TI_SAT_UTQ_TYPE]
#define ha_type_node                    global_trees[TI_HA_TYPE]
#define sa_type_node                    global_trees[TI_SA_TYPE]
#define da_type_node                    global_trees[TI_DA_TYPE]
#define ta_type_node                    global_trees[TI_TA_TYPE]
#define uha_type_node                   global_trees[TI_UHA_TYPE]
#define usa_type_node                   global_trees[TI_USA_TYPE]
#define uda_type_node                   global_trees[TI_UDA_TYPE]
#define uta_type_node                   global_trees[TI_UTA_TYPE]
#define sat_ha_type_node                global_trees[TI_SAT_HA_TYPE]
#define sat_sa_type_node                global_trees[TI_SAT_SA_TYPE]
#define sat_da_type_node                global_trees[TI_SAT_DA_TYPE]
#define sat_ta_type_node                global_trees[TI_SAT_TA_TYPE]
#define sat_uha_type_node               global_trees[TI_SAT_UHA_TYPE]
#define sat_usa_type_node               global_trees[TI_SAT_USA_TYPE]
#define sat_uda_type_node               global_trees[TI_SAT_UDA_TYPE]
#define sat_uta_type_node               global_trees[TI_SAT_UTA_TYPE]

/* The node that should be placed at the end of a parameter list to
   indicate that the function does not take a variable number of
   arguments.  The TREE_VALUE will be void_type_node and there will be
   no TREE_CHAIN.  Language-independent code should not assume
   anything else about this node.  */
#define void_list_node                  global_trees[TI_VOID_LIST_NODE]

#define main_identifier_node		global_trees[TI_MAIN_IDENTIFIER]
#define MAIN_NAME_P(NODE) \
  (IDENTIFIER_NODE_CHECK (NODE) == main_identifier_node)

/* Optimization options (OPTIMIZATION_NODE) to use for default and current
   functions.  */
#define optimization_default_node	global_trees[TI_OPTIMIZATION_DEFAULT]
#define optimization_current_node	global_trees[TI_OPTIMIZATION_CURRENT]

/* Default/current target options (TARGET_OPTION_NODE).  */
#define target_option_default_node	global_trees[TI_TARGET_OPTION_DEFAULT]
#define target_option_current_node	global_trees[TI_TARGET_OPTION_CURRENT]

/* Default tree list option(), optimize() pragmas to be linked into the
   attribute list.  */
#define current_target_pragma		global_trees[TI_CURRENT_TARGET_PRAGMA]
#define current_optimize_pragma		global_trees[TI_CURRENT_OPTIMIZE_PRAGMA]

/* SCEV analyzer global shared trees.  */
#define chrec_not_analyzed_yet		NULL_TREE
#define chrec_dont_know			global_trees[TI_CHREC_DONT_KNOW]
#define chrec_known			global_trees[TI_CHREC_KNOWN]

#define char_type_node			integer_types[itk_char]
#define signed_char_type_node		integer_types[itk_signed_char]
#define unsigned_char_type_node		integer_types[itk_unsigned_char]
#define short_integer_type_node		integer_types[itk_short]
#define short_unsigned_type_node	integer_types[itk_unsigned_short]
#define integer_type_node		integer_types[itk_int]
#define unsigned_type_node		integer_types[itk_unsigned_int]
#define long_integer_type_node		integer_types[itk_long]
#define long_unsigned_type_node		integer_types[itk_unsigned_long]
#define long_long_integer_type_node	integer_types[itk_long_long]
#define long_long_unsigned_type_node	integer_types[itk_unsigned_long_long]

/* True if NODE is an erroneous expression.  */

#define error_operand_p(NODE)					\
  ((NODE) == error_mark_node					\
   || ((NODE) && TREE_TYPE ((NODE)) == error_mark_node))

/* Return the number of elements encoded directly in a VECTOR_CST.  */

inline unsigned int
vector_cst_encoded_nelts (const_tree t)
{
  return VECTOR_CST_NPATTERNS (t) * VECTOR_CST_NELTS_PER_PATTERN (t);
}

extern tree decl_assembler_name (tree);
extern void overwrite_decl_assembler_name (tree decl, tree name);
extern tree decl_comdat_group (const_tree);
extern tree decl_comdat_group_id (const_tree);
extern const char *decl_section_name (const_tree);
extern void set_decl_section_name (tree, const char *);
extern void set_decl_section_name (tree, const_tree);
extern enum tls_model decl_tls_model (const_tree);
extern void set_decl_tls_model (tree, enum tls_model);

/* Compute the number of bytes occupied by 'node'.  This routine only
   looks at TREE_CODE and, if the code is TREE_VEC, TREE_VEC_LENGTH.  */

extern size_t tree_size (const_tree);

/* Compute the number of bytes occupied by a tree with code CODE.
   This function cannot be used for TREE_VEC or INTEGER_CST nodes,
   which are of variable length.  */
extern size_t tree_code_size (enum tree_code);

/* Allocate and return a new UID from the DECL_UID namespace.  */
extern int allocate_decl_uid (void);

/* Lowest level primitive for allocating a node.
   The TREE_CODE is the only argument.  Contents are initialized
   to zero except for a few of the common fields.  */

extern tree make_node (enum tree_code CXX_MEM_STAT_INFO);

/* Free tree node.  */

extern void free_node (tree);

/* Make a copy of a node, with all the same contents.  */

extern tree copy_node (tree CXX_MEM_STAT_INFO);

/* Make a copy of a chain of TREE_LIST nodes.  */

extern tree copy_list (tree);

/* Make a CASE_LABEL_EXPR.  */

extern tree build_case_label (tree, tree, tree);

/* Make a BINFO.  */
extern tree make_tree_binfo (unsigned CXX_MEM_STAT_INFO);

/* Make an INTEGER_CST.  */

extern tree make_int_cst (int, int CXX_MEM_STAT_INFO);

/* Make a TREE_VEC.  */

extern tree make_tree_vec (int CXX_MEM_STAT_INFO);

/* Grow a TREE_VEC.  */

extern tree grow_tree_vec (tree v, int CXX_MEM_STAT_INFO);

/* Construct various types of nodes.  */

extern tree build_nt (enum tree_code, ...);
extern tree build_nt_call_vec (tree, vec<tree, va_gc> *);

extern tree build0 (enum tree_code, tree CXX_MEM_STAT_INFO);
extern tree build1 (enum tree_code, tree, tree CXX_MEM_STAT_INFO);
extern tree build2 (enum tree_code, tree, tree, tree CXX_MEM_STAT_INFO);
extern tree build3 (enum tree_code, tree, tree, tree, tree CXX_MEM_STAT_INFO);
extern tree build4 (enum tree_code, tree, tree, tree, tree,
		    tree CXX_MEM_STAT_INFO);
extern tree build5 (enum tree_code, tree, tree, tree, tree, tree,
		    tree CXX_MEM_STAT_INFO);

/* _loc versions of build[1-5].  */

static inline tree
build1_loc (location_t loc, enum tree_code code, tree type,
	    tree arg1 CXX_MEM_STAT_INFO)
{
  tree t = build1 (code, type, arg1 PASS_MEM_STAT);
  if (CAN_HAVE_LOCATION_P (t))
    SET_EXPR_LOCATION (t, loc);
  return t;
}

static inline tree
build2_loc (location_t loc, enum tree_code code, tree type, tree arg0,
	    tree arg1 CXX_MEM_STAT_INFO)
{
  tree t = build2 (code, type, arg0, arg1 PASS_MEM_STAT);
  if (CAN_HAVE_LOCATION_P (t))
    SET_EXPR_LOCATION (t, loc);
  return t;
}

static inline tree
build3_loc (location_t loc, enum tree_code code, tree type, tree arg0,
	    tree arg1, tree arg2 CXX_MEM_STAT_INFO)
{
  tree t = build3 (code, type, arg0, arg1, arg2 PASS_MEM_STAT);
  if (CAN_HAVE_LOCATION_P (t))
    SET_EXPR_LOCATION (t, loc);
  return t;
}

static inline tree
build4_loc (location_t loc, enum tree_code code, tree type, tree arg0,
	    tree arg1, tree arg2, tree arg3 CXX_MEM_STAT_INFO)
{
  tree t = build4 (code, type, arg0, arg1, arg2, arg3 PASS_MEM_STAT);
  if (CAN_HAVE_LOCATION_P (t))
    SET_EXPR_LOCATION (t, loc);
  return t;
}

static inline tree
build5_loc (location_t loc, enum tree_code code, tree type, tree arg0,
	    tree arg1, tree arg2, tree arg3, tree arg4 CXX_MEM_STAT_INFO)
{
  tree t = build5 (code, type, arg0, arg1, arg2, arg3,
			arg4 PASS_MEM_STAT);
  if (CAN_HAVE_LOCATION_P (t))
    SET_EXPR_LOCATION (t, loc);
  return t;
}

/* Constructs double_int from tree CST.  */

extern tree double_int_to_tree (tree, double_int);

extern tree wide_int_to_tree (tree type, const poly_wide_int_ref &cst);
extern tree force_fit_type (tree, const poly_wide_int_ref &, int, bool);

/* Create an INT_CST node with a CST value zero extended.  */

/* static inline */
extern tree build_int_cst (tree, poly_int64);
extern tree build_int_cstu (tree type, poly_uint64);
extern tree build_int_cst_type (tree, poly_int64);
extern tree make_vector (unsigned, unsigned CXX_MEM_STAT_INFO);
extern tree build_vector_from_ctor (tree, vec<constructor_elt, va_gc> *);
extern tree build_vector_from_val (tree, tree);
extern tree build_uniform_cst (tree, tree);
extern tree build_vec_series (tree, tree, tree);
extern tree build_index_vector (tree, poly_uint64, poly_uint64);
extern tree build_vector_a_then_b (tree, unsigned int, tree, tree);
extern void recompute_constructor_flags (tree);
extern void verify_constructor_flags (tree);
extern tree build_constructor (tree, vec<constructor_elt, va_gc> * CXX_MEM_STAT_INFO);
extern tree build_constructor_single (tree, tree, tree);
extern tree build_constructor_from_list (tree, tree);
extern tree build_constructor_from_vec (tree, const vec<tree, va_gc> *);
extern tree build_constructor_va (tree, int, ...);
extern tree build_clobber (tree);
extern tree build_real_from_int_cst (tree, const_tree);
extern tree build_real_from_wide (tree, const wide_int_ref &, signop);
extern tree build_complex (tree, tree, tree);
extern tree build_complex_inf (tree, bool);
extern tree build_each_one_cst (tree);
extern tree build_one_cst (tree);
extern tree build_minus_one_cst (tree);
extern tree build_all_ones_cst (tree);
extern tree build_zero_cst (tree);
extern tree build_string (unsigned, const char * = NULL);
extern tree build_poly_int_cst (tree, const poly_wide_int_ref &);
extern tree build_tree_list (tree, tree CXX_MEM_STAT_INFO);
extern tree build_tree_list_vec (const vec<tree, va_gc> * CXX_MEM_STAT_INFO);
extern tree build_decl (location_t, enum tree_code,
			tree, tree CXX_MEM_STAT_INFO);
extern tree build_fn_decl (const char *, tree);
extern tree build_translation_unit_decl (tree);
extern tree build_block (tree, tree, tree, tree);
extern tree build_empty_stmt (location_t);
extern tree build_omp_clause (location_t, enum omp_clause_code);

extern tree build_vl_exp (enum tree_code, int CXX_MEM_STAT_INFO);

extern tree build_call_nary (tree, tree, int, ...);
extern tree build_call_valist (tree, tree, int, va_list);
#define build_call_array(T1,T2,N,T3)\
   build_call_array_loc (UNKNOWN_LOCATION, T1, T2, N, T3)
extern tree build_call_array_loc (location_t, tree, tree, int, const tree *);
extern tree build_call_vec (tree, tree, vec<tree, va_gc> *);
extern tree build_call_expr_loc_array (location_t, tree, int, tree *);
extern tree build_call_expr_loc_vec (location_t, tree, vec<tree, va_gc> *);
extern tree build_call_expr_loc (location_t, tree, int, ...);
extern tree build_call_expr (tree, int, ...);
extern tree build_call_expr_internal_loc (location_t, enum internal_fn,
					  tree, int, ...);
extern tree build_call_expr_internal_loc_array (location_t, enum internal_fn,
						tree, int, const tree *);
extern tree maybe_build_call_expr_loc (location_t, combined_fn, tree,
				       int, ...);
extern tree build_alloca_call_expr (tree, unsigned int, HOST_WIDE_INT);
extern tree build_string_literal (unsigned, const char * = NULL,
				  tree = char_type_node,
				  unsigned HOST_WIDE_INT = HOST_WIDE_INT_M1U);

/* Construct various nodes representing data types.  */

extern tree signed_or_unsigned_type_for (int, tree);
extern tree signed_type_for (tree);
extern tree unsigned_type_for (tree);
extern tree truth_type_for (tree);
extern tree build_pointer_type_for_mode (tree, machine_mode, bool);
extern tree build_pointer_type (tree);
extern tree build_reference_type_for_mode (tree, machine_mode, bool);
extern tree build_reference_type (tree);
extern tree build_vector_type_for_mode (tree, machine_mode);
extern tree build_vector_type (tree, poly_int64);
extern tree build_truth_vector_type_for_mode (poly_uint64, machine_mode);
extern tree build_opaque_vector_type (tree, poly_int64);
extern tree build_index_type (tree);
extern tree build_array_type (tree, tree, bool = false);
extern tree build_nonshared_array_type (tree, tree);
extern tree build_array_type_nelts (tree, poly_uint64);
extern tree build_function_type (tree, tree);
extern tree build_function_type_list (tree, ...);
extern tree build_varargs_function_type_list (tree, ...);
extern tree build_function_type_array (tree, int, tree *);
extern tree build_varargs_function_type_array (tree, int, tree *);
#define build_function_type_vec(RET, V) \
  build_function_type_array (RET, vec_safe_length (V), vec_safe_address (V))
#define build_varargs_function_type_vec(RET, V) \
  build_varargs_function_type_array (RET, vec_safe_length (V), \
				     vec_safe_address (V))
extern tree build_method_type_directly (tree, tree, tree);
extern tree build_method_type (tree, tree);
extern tree build_offset_type (tree, tree);
extern tree build_complex_type (tree, bool named = false);
extern tree array_type_nelts (const_tree);

extern tree value_member (tree, tree);
extern tree purpose_member (const_tree, tree);
extern bool vec_member (const_tree, vec<tree, va_gc> *);
extern tree chain_index (int, tree);

/* Arguments may be null.  */
extern int tree_int_cst_equal (const_tree, const_tree);

/* The following predicates are safe to call with a null argument.  */
extern bool tree_fits_shwi_p (const_tree) ATTRIBUTE_PURE;
extern bool tree_fits_poly_int64_p (const_tree) ATTRIBUTE_PURE;
extern bool tree_fits_uhwi_p (const_tree) ATTRIBUTE_PURE;
extern bool tree_fits_poly_uint64_p (const_tree) ATTRIBUTE_PURE;

extern HOST_WIDE_INT tree_to_shwi (const_tree)
  ATTRIBUTE_NONNULL (1) ATTRIBUTE_PURE;
extern poly_int64 tree_to_poly_int64 (const_tree)
  ATTRIBUTE_NONNULL (1) ATTRIBUTE_PURE;
extern unsigned HOST_WIDE_INT tree_to_uhwi (const_tree)
  ATTRIBUTE_NONNULL (1) ATTRIBUTE_PURE;
extern poly_uint64 tree_to_poly_uint64 (const_tree)
  ATTRIBUTE_NONNULL (1) ATTRIBUTE_PURE;
#if !defined ENABLE_TREE_CHECKING && (GCC_VERSION >= 4003)
extern inline __attribute__ ((__gnu_inline__)) HOST_WIDE_INT
tree_to_shwi (const_tree t)
{
  gcc_assert (tree_fits_shwi_p (t));
  return TREE_INT_CST_LOW (t);
}

extern inline __attribute__ ((__gnu_inline__)) unsigned HOST_WIDE_INT
tree_to_uhwi (const_tree t)
{
  gcc_assert (tree_fits_uhwi_p (t));
  return TREE_INT_CST_LOW (t);
}
#if NUM_POLY_INT_COEFFS == 1
extern inline __attribute__ ((__gnu_inline__)) poly_int64
tree_to_poly_int64 (const_tree t)
{
  gcc_assert (tree_fits_poly_int64_p (t));
  return TREE_INT_CST_LOW (t);
}

extern inline __attribute__ ((__gnu_inline__)) poly_uint64
tree_to_poly_uint64 (const_tree t)
{
  gcc_assert (tree_fits_poly_uint64_p (t));
  return TREE_INT_CST_LOW (t);
}
#endif
#endif
extern int tree_int_cst_sgn (const_tree);
extern int tree_int_cst_sign_bit (const_tree);
extern unsigned int tree_int_cst_min_precision (tree, signop);
extern tree strip_array_types (tree);
extern tree excess_precision_type (tree);

/* Desription of the reason why the argument of valid_constant_size_p
   is not a valid size.  */
enum cst_size_error {
  cst_size_ok,
  cst_size_not_constant,
  cst_size_negative,
  cst_size_too_big,
  cst_size_overflow
};

extern bool valid_constant_size_p (const_tree, cst_size_error * = NULL);
extern tree max_object_size ();

/* Return true if T holds a value that can be represented as a poly_int64
   without loss of precision.  Store the value in *VALUE if so.  */

inline bool
poly_int_tree_p (const_tree t, poly_int64_pod *value)
{
  if (tree_fits_poly_int64_p (t))
    {
      *value = tree_to_poly_int64 (t);
      return true;
    }
  return false;
}

/* Return true if T holds a value that can be represented as a poly_uint64
   without loss of precision.  Store the value in *VALUE if so.  */

inline bool
poly_int_tree_p (const_tree t, poly_uint64_pod *value)
{
  if (tree_fits_poly_uint64_p (t))
    {
      *value = tree_to_poly_uint64 (t);
      return true;
    }
  return false;
}

/* From expmed.c.  Since rtl.h is included after tree.h, we can't
   put the prototype here.  Rtl.h does declare the prototype if
   tree.h had been included.  */

extern tree make_tree (tree, rtx);

/* Returns true iff CAND and BASE have equivalent language-specific
   qualifiers.  */

extern bool check_lang_type (const_tree cand, const_tree base);

/* Returns true iff unqualified CAND and BASE are equivalent.  */

extern bool check_base_type (const_tree cand, const_tree base);

/* Check whether CAND is suitable to be returned from get_qualified_type
   (BASE, TYPE_QUALS).  */

extern bool check_qualified_type (const_tree, const_tree, int);

/* Return a version of the TYPE, qualified as indicated by the
   TYPE_QUALS, if one exists.  If no qualified version exists yet,
   return NULL_TREE.  */

extern tree get_qualified_type (tree, int);

/* Like get_qualified_type, but creates the type if it does not
   exist.  This function never returns NULL_TREE.  */

extern tree build_qualified_type (tree, int CXX_MEM_STAT_INFO);

/* Create a variant of type T with alignment ALIGN.  */

extern tree build_aligned_type (tree, unsigned int);

/* Like build_qualified_type, but only deals with the `const' and
   `volatile' qualifiers.  This interface is retained for backwards
   compatibility with the various front-ends; new code should use
   build_qualified_type instead.  */

#define build_type_variant(TYPE, CONST_P, VOLATILE_P)			\
  build_qualified_type ((TYPE),						\
			((CONST_P) ? TYPE_QUAL_CONST : 0)		\
			| ((VOLATILE_P) ? TYPE_QUAL_VOLATILE : 0))

/* Make a copy of a type node.  */

extern tree build_distinct_type_copy (tree CXX_MEM_STAT_INFO);
extern tree build_variant_type_copy (tree CXX_MEM_STAT_INFO);

/* Given a hashcode and a ..._TYPE node (for which the hashcode was made),
   return a canonicalized ..._TYPE node, so that duplicates are not made.
   How the hash code is computed is up to the caller, as long as any two
   callers that could hash identical-looking type nodes agree.  */

extern hashval_t type_hash_canon_hash (tree);
extern tree type_hash_canon (unsigned int, tree);

extern tree convert (tree, tree);
extern tree size_in_bytes_loc (location_t, const_tree);
inline tree
size_in_bytes (const_tree t)
{
  return size_in_bytes_loc (input_location, t);
}

extern HOST_WIDE_INT int_size_in_bytes (const_tree);
extern HOST_WIDE_INT max_int_size_in_bytes (const_tree);
extern tree bit_position (const_tree);
extern tree byte_position (const_tree);
extern HOST_WIDE_INT int_byte_position (const_tree);

/* Type for sizes of data-type.  */

#define sizetype sizetype_tab[(int) stk_sizetype]
#define bitsizetype sizetype_tab[(int) stk_bitsizetype]
#define ssizetype sizetype_tab[(int) stk_ssizetype]
#define sbitsizetype sizetype_tab[(int) stk_sbitsizetype]
#define size_int(L) size_int_kind (L, stk_sizetype)
#define ssize_int(L) size_int_kind (L, stk_ssizetype)
#define bitsize_int(L) size_int_kind (L, stk_bitsizetype)
#define sbitsize_int(L) size_int_kind (L, stk_sbitsizetype)

/* Log2 of BITS_PER_UNIT.  */

#if BITS_PER_UNIT == 8
#define LOG2_BITS_PER_UNIT 3
#elif BITS_PER_UNIT == 16
#define LOG2_BITS_PER_UNIT 4
#else
#error Unknown BITS_PER_UNIT
#endif

/* Concatenate two lists (chains of TREE_LIST nodes) X and Y
   by making the last node in X point to Y.
   Returns X, except if X is 0 returns Y.  */

extern tree chainon (tree, tree);

/* Make a new TREE_LIST node from specified PURPOSE, VALUE and CHAIN.  */

extern tree tree_cons (tree, tree, tree CXX_MEM_STAT_INFO);

/* Return the last tree node in a chain.  */

extern tree tree_last (tree);

/* Reverse the order of elements in a chain, and return the new head.  */

extern tree nreverse (tree);

/* Returns the length of a chain of nodes
   (number of chain pointers to follow before reaching a null pointer).  */

extern int list_length (const_tree);

/* Returns the first/last FIELD_DECL in a RECORD_TYPE.  */

extern tree first_field (const_tree) ATTRIBUTE_NONNULL (1);
extern tree last_field (const_tree) ATTRIBUTE_NONNULL (1);

/* Given an initializer INIT, return TRUE if INIT is zero or some
   aggregate of zeros.  Otherwise return FALSE.  If NONZERO is not
   null, set *NONZERO if and only if INIT is known not to be all
   zeros.  The combination of return value of false and *NONZERO
   false implies that INIT may but need not be all zeros.  Other
   combinations indicate definitive answers.  */

extern bool initializer_zerop (const_tree, bool * = NULL);
extern bool initializer_each_zero_or_onep (const_tree);

extern tree vector_cst_elt (const_tree, unsigned int);

/* Given a vector VEC, return its first element if all elements are
   the same.  Otherwise return NULL_TREE.  */

extern tree uniform_vector_p (const_tree);

/* If the argument is INTEGER_CST, return it.  If the argument is vector
   with all elements the same INTEGER_CST, return that INTEGER_CST.  Otherwise
   return NULL_TREE.  */

extern tree uniform_integer_cst_p (tree);

extern int single_nonzero_element (const_tree);

/* Given a CONSTRUCTOR CTOR, return the element values as a vector.  */

extern vec<tree, va_gc> *ctor_to_vec (tree);

/* zerop (tree x) is nonzero if X is a constant of value 0.  */

extern bool zerop (const_tree);

/* integer_zerop (tree x) is nonzero if X is an integer constant of value 0.  */

extern bool integer_zerop (const_tree);

/* integer_onep (tree x) is nonzero if X is an integer constant of value 1.  */

extern bool integer_onep (const_tree);

/* integer_onep (tree x) is nonzero if X is an integer constant of value 1, or
   a vector or complex where each part is 1.  */

extern bool integer_each_onep (const_tree);

/* integer_all_onesp (tree x) is nonzero if X is an integer constant
   all of whose significant bits are 1.  */

extern bool integer_all_onesp (const_tree);

/* integer_minus_onep (tree x) is nonzero if X is an integer constant of
   value -1.  */

extern bool integer_minus_onep (const_tree);

/* integer_pow2p (tree x) is nonzero is X is an integer constant with
   exactly one bit 1.  */

extern bool integer_pow2p (const_tree);

/* integer_nonzerop (tree x) is nonzero if X is an integer constant
   with a nonzero value.  */

extern bool integer_nonzerop (const_tree);

/* integer_truep (tree x) is nonzero if X is an integer constant of value 1 or
   a vector where each element is an integer constant of value -1.  */

extern bool integer_truep (const_tree);

extern bool cst_and_fits_in_hwi (const_tree);
extern tree num_ending_zeros (const_tree);

/* fixed_zerop (tree x) is nonzero if X is a fixed-point constant of
   value 0.  */

extern bool fixed_zerop (const_tree);

/* staticp (tree x) is nonzero if X is a reference to data allocated
   at a fixed address in memory.  Returns the outermost data.  */

extern tree staticp (tree);

/* save_expr (EXP) returns an expression equivalent to EXP
   but it can be used multiple times within context CTX
   and only evaluate EXP once.  */

extern tree save_expr (tree);

/* Return true if T is function-invariant.  */

extern bool tree_invariant_p (tree);

/* Look inside EXPR into any simple arithmetic operations.  Return the
   outermost non-arithmetic or non-invariant node.  */

extern tree skip_simple_arithmetic (tree);

/* Look inside EXPR into simple arithmetic operations involving constants.
   Return the outermost non-arithmetic or non-constant node.  */

extern tree skip_simple_constant_arithmetic (tree);

/* Return which tree structure is used by T.  */

enum tree_node_structure_enum tree_node_structure (const_tree);

/* Return true if EXP contains a PLACEHOLDER_EXPR, i.e. if it represents a
   size or offset that depends on a field within a record.  */

extern bool contains_placeholder_p (const_tree);

/* This macro calls the above function but short-circuits the common
   case of a constant to save time.  Also check for null.  */

#define CONTAINS_PLACEHOLDER_P(EXP) \
  ((EXP) != 0 && ! TREE_CONSTANT (EXP) && contains_placeholder_p (EXP))

/* Return true if any part of the structure of TYPE involves a PLACEHOLDER_EXPR
   directly.  This includes size, bounds, qualifiers (for QUAL_UNION_TYPE) and
   field positions.  */

extern bool type_contains_placeholder_p (tree);

/* Given a tree EXP, find all occurrences of references to fields
   in a PLACEHOLDER_EXPR and place them in vector REFS without
   duplicates.  Also record VAR_DECLs and CONST_DECLs.  Note that
   we assume here that EXP contains only arithmetic expressions
   or CALL_EXPRs with PLACEHOLDER_EXPRs occurring only in their
   argument list.  */

extern void find_placeholder_in_expr (tree, vec<tree> *);

/* This macro calls the above function but short-circuits the common
   case of a constant to save time and also checks for NULL.  */

#define FIND_PLACEHOLDER_IN_EXPR(EXP, V) \
do {					 \
  if((EXP) && !TREE_CONSTANT (EXP))	 \
    find_placeholder_in_expr (EXP, V);	 \
} while (0)

/* Given a tree EXP, a FIELD_DECL F, and a replacement value R,
   return a tree with all occurrences of references to F in a
   PLACEHOLDER_EXPR replaced by R.  Also handle VAR_DECLs and
   CONST_DECLs.  Note that we assume here that EXP contains only
   arithmetic expressions or CALL_EXPRs with PLACEHOLDER_EXPRs
   occurring only in their argument list.  */

extern tree substitute_in_expr (tree, tree, tree);

/* This macro calls the above function but short-circuits the common
   case of a constant to save time and also checks for NULL.  */

#define SUBSTITUTE_IN_EXPR(EXP, F, R) \
  ((EXP) == 0 || TREE_CONSTANT (EXP) ? (EXP) : substitute_in_expr (EXP, F, R))

/* Similar, but look for a PLACEHOLDER_EXPR in EXP and find a replacement
   for it within OBJ, a tree that is an object or a chain of references.  */

extern tree substitute_placeholder_in_expr (tree, tree);

/* This macro calls the above function but short-circuits the common
   case of a constant to save time and also checks for NULL.  */

#define SUBSTITUTE_PLACEHOLDER_IN_EXPR(EXP, OBJ) \
  ((EXP) == 0 || TREE_CONSTANT (EXP) ? (EXP)	\
   : substitute_placeholder_in_expr (EXP, OBJ))


/* stabilize_reference (EXP) returns a reference equivalent to EXP
   but it can be used multiple times
   and only evaluate the subexpressions once.  */

extern tree stabilize_reference (tree);

/* Return EXP, stripped of any conversions to wider types
   in such a way that the result of converting to type FOR_TYPE
   is the same as if EXP were converted to FOR_TYPE.
   If FOR_TYPE is 0, it signifies EXP's type.  */

extern tree get_unwidened (tree, tree);

/* Return OP or a simpler expression for a narrower value
   which can be sign-extended or zero-extended to give back OP.
   Store in *UNSIGNEDP_PTR either 1 if the value should be zero-extended
   or 0 if the value should be sign-extended.  */

extern tree get_narrower (tree, int *);

/* Return true if T is an expression that get_inner_reference handles.  */

static inline bool
handled_component_p (const_tree t)
{
  switch (TREE_CODE (t))
    {
    case COMPONENT_REF:
    case BIT_FIELD_REF:
    case ARRAY_REF:
    case ARRAY_RANGE_REF:
    case REALPART_EXPR:
    case IMAGPART_EXPR:
    case VIEW_CONVERT_EXPR:
      return true;

    default:
      return false;
    }
}

/* Return true T is a component with reverse storage order.  */

static inline bool
reverse_storage_order_for_component_p (tree t)
{
  /* The storage order only applies to scalar components.  */
  if (AGGREGATE_TYPE_P (TREE_TYPE (t)) || VECTOR_TYPE_P (TREE_TYPE (t)))
    return false;

  if (TREE_CODE (t) == REALPART_EXPR || TREE_CODE (t) == IMAGPART_EXPR)
    t = TREE_OPERAND (t, 0);

  switch (TREE_CODE (t))
    {
    case ARRAY_REF:
    case COMPONENT_REF:
      /* ??? Fortran can take COMPONENT_REF of a VOID_TYPE.  */
      /* ??? UBSan can take COMPONENT_REF of a REFERENCE_TYPE.  */
      return AGGREGATE_TYPE_P (TREE_TYPE (TREE_OPERAND (t, 0)))
	     && TYPE_REVERSE_STORAGE_ORDER (TREE_TYPE (TREE_OPERAND (t, 0)));

    case BIT_FIELD_REF:
    case MEM_REF:
      return REF_REVERSE_STORAGE_ORDER (t);

    case ARRAY_RANGE_REF:
    case VIEW_CONVERT_EXPR:
    default:
      return false;
    }

  gcc_unreachable ();
}

/* Return true if T is a storage order barrier, i.e. a VIEW_CONVERT_EXPR
   that can modify the storage order of objects.  Note that, even if the
   TYPE_REVERSE_STORAGE_ORDER flag is set on both the inner type and the
   outer type, a VIEW_CONVERT_EXPR can modify the storage order because
   it can change the partition of the aggregate object into scalars.  */

static inline bool
storage_order_barrier_p (const_tree t)
{
  if (TREE_CODE (t) != VIEW_CONVERT_EXPR)
    return false;

  if (AGGREGATE_TYPE_P (TREE_TYPE (t))
      && TYPE_REVERSE_STORAGE_ORDER (TREE_TYPE (t)))
    return true;

  tree op = TREE_OPERAND (t, 0);

  if (AGGREGATE_TYPE_P (TREE_TYPE (op))
      && TYPE_REVERSE_STORAGE_ORDER (TREE_TYPE (op)))
    return true;

  return false;
}

/* Given a DECL or TYPE, return the scope in which it was declared, or
   NUL_TREE if there is no containing scope.  */

extern tree get_containing_scope (const_tree);

/* Returns the ultimate TRANSLATION_UNIT_DECL context of DECL or NULL.  */

extern const_tree get_ultimate_context (const_tree);

/* Return the FUNCTION_DECL which provides this _DECL with its context,
   or zero if none.  */
extern tree decl_function_context (const_tree);

/* Return the RECORD_TYPE, UNION_TYPE, or QUAL_UNION_TYPE which provides
   this _DECL with its context, or zero if none.  */
extern tree decl_type_context (const_tree);

/* Return true if EXPR is the real constant zero.  */
extern bool real_zerop (const_tree);

/* Initialize the iterator I with arguments from function FNDECL  */

static inline void
function_args_iter_init (function_args_iterator *i, const_tree fntype)
{
  i->next = TYPE_ARG_TYPES (fntype);
}

/* Return a pointer that holds the next argument if there are more arguments to
   handle, otherwise return NULL.  */

static inline tree *
function_args_iter_cond_ptr (function_args_iterator *i)
{
  return (i->next) ? &TREE_VALUE (i->next) : NULL;
}

/* Return the next argument if there are more arguments to handle, otherwise
   return NULL.  */

static inline tree
function_args_iter_cond (function_args_iterator *i)
{
  return (i->next) ? TREE_VALUE (i->next) : NULL_TREE;
}

/* Advance to the next argument.  */
static inline void
function_args_iter_next (function_args_iterator *i)
{
  gcc_assert (i->next != NULL_TREE);
  i->next = TREE_CHAIN (i->next);
}

/* Returns true if a BLOCK has a source location.
   BLOCK_SOURCE_LOCATION is set only to inlined function entry points,
   so the function returns true for all but the innermost and outermost
   blocks into which an expression has been inlined.  */

static inline bool
inlined_function_outer_scope_p (const_tree block)
{
 return LOCATION_LOCUS (BLOCK_SOURCE_LOCATION (block)) != UNKNOWN_LOCATION;
}

/* Loop over all function arguments of FNTYPE.  In each iteration, PTR is set
   to point to the next tree element.  ITER is an instance of
   function_args_iterator used to iterate the arguments.  */
#define FOREACH_FUNCTION_ARGS_PTR(FNTYPE, PTR, ITER)			\
  for (function_args_iter_init (&(ITER), (FNTYPE));			\
       (PTR = function_args_iter_cond_ptr (&(ITER))) != NULL;		\
       function_args_iter_next (&(ITER)))

/* Loop over all function arguments of FNTYPE.  In each iteration, TREE is set
   to the next tree element.  ITER is an instance of function_args_iterator
   used to iterate the arguments.  */
#define FOREACH_FUNCTION_ARGS(FNTYPE, TREE, ITER)			\
  for (function_args_iter_init (&(ITER), (FNTYPE));			\
       (TREE = function_args_iter_cond (&(ITER))) != NULL_TREE;		\
       function_args_iter_next (&(ITER)))

/* In tree.c */
extern unsigned crc32_unsigned_n (unsigned, unsigned, unsigned);
extern unsigned crc32_string (unsigned, const char *);
inline unsigned
crc32_unsigned (unsigned chksum, unsigned value)
{
  return crc32_unsigned_n (chksum, value, 4);
}
inline unsigned
crc32_byte (unsigned chksum, char byte)
{
  return crc32_unsigned_n (chksum, byte, 1);
}
extern void clean_symbol_name (char *);
extern tree get_file_function_name (const char *);
extern tree get_callee_fndecl (const_tree);
extern combined_fn get_call_combined_fn (const_tree);
extern int type_num_arguments (const_tree);
extern tree type_argument_type (const_tree, unsigned) ATTRIBUTE_NONNULL (1);
extern bool associative_tree_code (enum tree_code);
extern bool commutative_tree_code (enum tree_code);
extern bool commutative_ternary_tree_code (enum tree_code);
extern bool operation_can_overflow (enum tree_code);
extern bool operation_no_trapping_overflow (tree, enum tree_code);
extern tree upper_bound_in_type (tree, tree);
extern tree lower_bound_in_type (tree, tree);
extern int operand_equal_for_phi_arg_p (const_tree, const_tree);
extern tree create_artificial_label (location_t);
extern const char *get_name (tree);
extern bool stdarg_p (const_tree);
extern bool prototype_p (const_tree);
extern bool is_typedef_decl (const_tree x);
extern bool typedef_variant_p (const_tree);
extern bool auto_var_p (const_tree);
extern bool auto_var_in_fn_p (const_tree, const_tree);
extern tree build_low_bits_mask (tree, unsigned);
extern bool tree_nop_conversion_p (const_tree, const_tree);
extern tree tree_strip_nop_conversions (tree);
extern tree tree_strip_sign_nop_conversions (tree);
extern const_tree strip_invariant_refs (const_tree);
extern tree lhd_gcc_personality (void);
extern void assign_assembler_name_if_needed (tree);
extern bool warn_deprecated_use (tree, tree);
<<<<<<< HEAD
extern tree cache_integer_cst (tree, bool small = false);
=======
extern tree cache_integer_cst (tree, bool might_duplicate = false);
>>>>>>> d579e2e7
extern const char *combined_fn_name (combined_fn);

/* Compare and hash for any structure which begins with a canonical
   pointer.  Assumes all pointers are interchangeable, which is sort
   of already assumed by gcc elsewhere IIRC.  */

static inline int
struct_ptr_eq (const void *a, const void *b)
{
  const void * const * x = (const void * const *) a;
  const void * const * y = (const void * const *) b;
  return *x == *y;
}

static inline hashval_t
struct_ptr_hash (const void *a)
{
  const void * const * x = (const void * const *) a;
  return (intptr_t)*x >> 4;
}

/* Return nonzero if CODE is a tree code that represents a truth value.  */
static inline bool
truth_value_p (enum tree_code code)
{
  return (TREE_CODE_CLASS (code) == tcc_comparison
	  || code == TRUTH_AND_EXPR || code == TRUTH_ANDIF_EXPR
	  || code == TRUTH_OR_EXPR || code == TRUTH_ORIF_EXPR
	  || code == TRUTH_XOR_EXPR || code == TRUTH_NOT_EXPR);
}

/* Return whether TYPE is a type suitable for an offset for
   a POINTER_PLUS_EXPR.  */
static inline bool
ptrofftype_p (tree type)
{
  return (INTEGRAL_TYPE_P (type)
	  && TYPE_PRECISION (type) == TYPE_PRECISION (sizetype)
	  && TYPE_UNSIGNED (type) == TYPE_UNSIGNED (sizetype));
}

/* Return true if the argument is a complete type or an array
   of unknown bound (whose type is incomplete but) whose elements
   have complete type.  */
static inline bool
complete_or_array_type_p (const_tree type)
{
  return COMPLETE_TYPE_P (type)
         || (TREE_CODE (type) == ARRAY_TYPE
	     && COMPLETE_TYPE_P (TREE_TYPE (type)));
}

/* Return true if the value of T could be represented as a poly_widest_int.  */

inline bool
poly_int_tree_p (const_tree t)
{
  return (TREE_CODE (t) == INTEGER_CST || POLY_INT_CST_P (t));
}

/* Return the bit size of BIT_FIELD_REF T, in cases where it is known
   to be a poly_uint64.  (This is always true at the gimple level.)  */

inline poly_uint64
bit_field_size (const_tree t)
{
  return tree_to_poly_uint64 (TREE_OPERAND (t, 1));
}

/* Return the starting bit offset of BIT_FIELD_REF T, in cases where it is
   known to be a poly_uint64.  (This is always true at the gimple level.)  */

inline poly_uint64
bit_field_offset (const_tree t)
{
  return tree_to_poly_uint64 (TREE_OPERAND (t, 2));
}

extern tree strip_float_extensions (tree);
extern bool really_constant_p (const_tree);
extern bool ptrdiff_tree_p (const_tree, poly_int64_pod *);
extern bool decl_address_invariant_p (const_tree);
extern bool decl_address_ip_invariant_p (const_tree);
extern bool int_fits_type_p (const_tree, const_tree)
  ATTRIBUTE_NONNULL (1) ATTRIBUTE_NONNULL (2) ATTRIBUTE_PURE;
#ifndef GENERATOR_FILE
extern void get_type_static_bounds (const_tree, mpz_t, mpz_t);
#endif
extern bool variably_modified_type_p (tree, tree);
extern int tree_log2 (const_tree);
extern int tree_floor_log2 (const_tree);
extern unsigned int tree_ctz (const_tree);
extern int simple_cst_equal (const_tree, const_tree);

namespace inchash
{

extern void add_expr (const_tree, hash &, unsigned int = 0);

}

/* Compat version until all callers are converted. Return hash for
   TREE with SEED.  */
static inline hashval_t iterative_hash_expr(const_tree tree, hashval_t seed)
{
  inchash::hash hstate (seed);
  inchash::add_expr (tree, hstate);
  return hstate.end ();
}

extern int compare_tree_int (const_tree, unsigned HOST_WIDE_INT);
extern bool type_list_equal (const_tree, const_tree);
extern bool chain_member (const_tree, const_tree);
extern void dump_tree_statistics (void);
extern void recompute_tree_invariant_for_addr_expr (tree);
extern bool needs_to_live_in_memory (const_tree);
extern tree reconstruct_complex_type (tree, tree);
extern bool real_onep (const_tree);
extern bool real_minus_onep (const_tree);
extern void init_ttree (void);
extern void build_common_tree_nodes (bool);
extern void build_common_builtin_nodes (void);
extern tree build_nonstandard_integer_type (unsigned HOST_WIDE_INT, int);
extern tree build_nonstandard_boolean_type (unsigned HOST_WIDE_INT);
extern tree build_range_type (tree, tree, tree);
extern tree build_nonshared_range_type (tree, tree, tree);
extern bool subrange_type_for_debug_p (const_tree, tree *, tree *);
extern HOST_WIDE_INT int_cst_value (const_tree);
extern tree tree_block (tree);
extern void tree_set_block (tree, tree);
extern location_t *block_nonartificial_location (tree);
extern location_t tree_nonartificial_location (tree);
extern location_t tree_inlined_location (tree, bool = true);
extern tree block_ultimate_origin (const_tree);
extern tree get_binfo_at_offset (tree, poly_int64, tree);
extern bool virtual_method_call_p (const_tree, bool = false);
extern tree obj_type_ref_class (const_tree ref, bool = false);
extern bool types_same_for_odr (const_tree type1, const_tree type2);
extern bool contains_bitfld_component_ref_p (const_tree);
extern bool block_may_fallthru (const_tree);
extern void using_eh_for_cleanups (void);
extern bool using_eh_for_cleanups_p (void);
extern const char *get_tree_code_name (enum tree_code);
extern void set_call_expr_flags (tree, int);
extern tree walk_tree_1 (tree*, walk_tree_fn, void*, hash_set<tree>*,
			 walk_tree_lh);
extern tree walk_tree_without_duplicates_1 (tree*, walk_tree_fn, void*,
					    walk_tree_lh);
#define walk_tree(a,b,c,d) \
	walk_tree_1 (a, b, c, d, NULL)
#define walk_tree_without_duplicates(a,b,c) \
	walk_tree_without_duplicates_1 (a, b, c, NULL)

extern tree drop_tree_overflow (tree);

/* Given a memory reference expression T, return its base address.
   The base address of a memory reference expression is the main
   object being referenced.  */
extern tree get_base_address (tree t);

/* Return a tree of sizetype representing the size, in bytes, of the element
   of EXP, an ARRAY_REF or an ARRAY_RANGE_REF.  */
extern tree array_ref_element_size (tree);

/* Return a typenode for the "standard" C type with a given name.  */
extern tree get_typenode_from_name (const char *);

/* Return a tree representing the upper bound of the array mentioned in
   EXP, an ARRAY_REF or an ARRAY_RANGE_REF.  */
extern tree array_ref_up_bound (tree);

/* Return a tree representing the lower bound of the array mentioned in
   EXP, an ARRAY_REF or an ARRAY_RANGE_REF.  */
extern tree array_ref_low_bound (tree);

/* Returns true if REF is an array reference or a component reference
   to an array at the end of a structure.  If this is the case, the array
   may be allocated larger than its upper bound implies.  */
extern bool array_at_struct_end_p (tree);

/* Return a tree representing the offset, in bytes, of the field referenced
   by EXP.  This does not include any offset in DECL_FIELD_BIT_OFFSET.  */
extern tree component_ref_field_offset (tree);

/* Describes a "special" array member due to which component_ref_size
   returns null.  */
enum struct special_array_member
  {
   none,      /* Not a special array member.  */
   int_0,     /* Interior array member with size zero.  */
   trail_0,   /* Trailing array member with size zero.  */
   trail_1    /* Trailing array member with one element.  */
  };

/* Return the size of the member referenced by the COMPONENT_REF, using
   its initializer expression if necessary in order to determine the size
   of an initialized flexible array member.  The size might be zero for
   an object with an uninitialized flexible array member or null if it
   cannot be determined.  */
extern tree component_ref_size (tree, special_array_member * = NULL);

extern int tree_map_base_eq (const void *, const void *);
extern unsigned int tree_map_base_hash (const void *);
extern int tree_map_base_marked_p (const void *);
extern void DEBUG_FUNCTION verify_type (const_tree t);
extern bool gimple_canonical_types_compatible_p (const_tree, const_tree,
						 bool trust_type_canonical = true);
extern bool type_with_interoperable_signedness (const_tree);
extern bitmap get_nonnull_args (const_tree);
extern int get_range_pos_neg (tree);
extern bool valid_new_delete_pair_p (tree, tree);

/* Return simplified tree code of type that is used for canonical type
   merging.  */
inline enum tree_code
tree_code_for_canonical_type_merging (enum tree_code code)
{
  /* By C standard, each enumerated type shall be compatible with char,
     a signed integer, or an unsigned integer.  The choice of type is
     implementation defined (in our case it depends on -fshort-enum).

     For this reason we make no distinction between ENUMERAL_TYPE and INTEGER
     type and compare only by their signedness and precision.  */
  if (code == ENUMERAL_TYPE)
    return INTEGER_TYPE;
  /* To allow inter-operability between languages having references and
     C, we consider reference types and pointers alike.  Note that this is
     not strictly necessary for C-Fortran 2008 interoperability because
     Fortran define C_PTR type that needs to be compatible with C pointers
     and we handle this one as ptr_type_node.  */
  if (code == REFERENCE_TYPE)
    return POINTER_TYPE;
  return code;
}

/* Return ture if get_alias_set care about TYPE_CANONICAL of given type.
   We don't define the types for pointers, arrays and vectors.  The reason is
   that pointers are handled specially: ptr_type_node accesses conflict with
   accesses to all other pointers.  This is done by alias.c.
   Because alias sets of arrays and vectors are the same as types of their
   elements, we can't compute canonical type either.  Otherwise we could go
   form void *[10] to int *[10] (because they are equivalent for canonical type
   machinery) and get wrong TBAA.  */

inline bool
canonical_type_used_p (const_tree t)
{
  return !(POINTER_TYPE_P (t)
	   || TREE_CODE (t) == ARRAY_TYPE
	   || TREE_CODE (t) == VECTOR_TYPE);
}

/* Kinds of access to pass-by-reference arguments to functions.  */
enum access_mode
{
  access_none = 0,
  access_read_only = 1,
  access_write_only = 2,
  access_read_write = access_read_only | access_write_only,
  access_deferred = 4
};

#define tree_map_eq tree_map_base_eq
extern unsigned int tree_map_hash (const void *);
#define tree_map_marked_p tree_map_base_marked_p

#define tree_decl_map_eq tree_map_base_eq
extern unsigned int tree_decl_map_hash (const void *);
#define tree_decl_map_marked_p tree_map_base_marked_p

struct tree_decl_map_cache_hasher : ggc_cache_ptr_hash<tree_decl_map>
{
  static hashval_t hash (tree_decl_map *m) { return tree_decl_map_hash (m); }
  static bool
  equal (tree_decl_map *a, tree_decl_map *b)
  {
    return tree_decl_map_eq (a, b);
  }

  static int
  keep_cache_entry (tree_decl_map *&m)
  {
    return ggc_marked_p (m->base.from);
  }
};

#define tree_int_map_eq tree_map_base_eq
#define tree_int_map_hash tree_map_base_hash
#define tree_int_map_marked_p tree_map_base_marked_p

#define tree_vec_map_eq tree_map_base_eq
#define tree_vec_map_hash tree_decl_map_hash
#define tree_vec_map_marked_p tree_map_base_marked_p

/* Hasher for tree decls.  Pointer equality is enough here, but the DECL_UID
   is a better hash than the pointer value and gives a predictable traversal
   order.  Additionally it can be used across PCH save/restore.  */
struct tree_decl_hash : ggc_ptr_hash <tree_node>
{
  static inline hashval_t hash (tree);
};

inline hashval_t
tree_decl_hash::hash (tree t)
{
  return DECL_UID (t);
}

/* Similarly for types.  Uses TYPE_UID as hash function.  */
struct tree_type_hash : ggc_ptr_hash <tree_node>
{
  static inline hashval_t hash (tree);
};

inline hashval_t
tree_type_hash::hash (tree t)
{
  return TYPE_UID (t);
}

/* Hash for SSA_NAMEs in the same function.  Pointer equality is enough
   here, but the SSA_NAME_VERSION is a better hash than the pointer
   value and gives a predictable traversal order.  */
struct tree_ssa_name_hash : ggc_ptr_hash <tree_node>
{
  static inline hashval_t hash (tree);
};

inline hashval_t
tree_ssa_name_hash::hash (tree t)
{
  return SSA_NAME_VERSION (t);
}

/* Hasher for general trees, based on their TREE_HASH.  */
struct tree_hash : ggc_ptr_hash <tree_node>
{
  static hashval_t hash (tree);
};

inline hashval_t
tree_hash::hash (tree t)
{
  return TREE_HASH (t);
}

/* A hash_map of two trees for use with GTY((cache)).  Garbage collection for
   such a map will not mark keys, and will mark values if the key is already
   marked.  */
struct tree_cache_traits
  : simple_cache_map_traits<default_hash_traits<tree>, tree> { };
typedef hash_map<tree,tree,tree_cache_traits> tree_cache_map;

/* Similarly, but use DECL_UID as hash function rather than pointer hashing.
   This is for hash_maps from decls to trees that need to work across PCH.  */
struct decl_tree_cache_traits
  : simple_cache_map_traits<tree_decl_hash, tree> { };
typedef hash_map<tree,tree,decl_tree_cache_traits> decl_tree_cache_map;

/* Similarly, but use TYPE_UID as hash function rather than pointer hashing.
   This is for hash_maps from types to trees that need to work across PCH.  */
struct type_tree_cache_traits
  : simple_cache_map_traits<tree_type_hash, tree> { };
typedef hash_map<tree,tree,type_tree_cache_traits> type_tree_cache_map;

/* Similarly to decl_tree_cache_map, but without caching.  */
struct decl_tree_traits
  : simple_hashmap_traits<tree_decl_hash, tree> { };
typedef hash_map<tree,tree,decl_tree_traits> decl_tree_map;

/* Initialize the abstract argument list iterator object ITER with the
   arguments from CALL_EXPR node EXP.  */
static inline void
init_call_expr_arg_iterator (tree exp, call_expr_arg_iterator *iter)
{
  iter->t = exp;
  iter->n = call_expr_nargs (exp);
  iter->i = 0;
}

static inline void
init_const_call_expr_arg_iterator (const_tree exp, const_call_expr_arg_iterator *iter)
{
  iter->t = exp;
  iter->n = call_expr_nargs (exp);
  iter->i = 0;
}

/* Return the next argument from abstract argument list iterator object ITER,
   and advance its state.  Return NULL_TREE if there are no more arguments.  */
static inline tree
next_call_expr_arg (call_expr_arg_iterator *iter)
{
  tree result;
  if (iter->i >= iter->n)
    return NULL_TREE;
  result = CALL_EXPR_ARG (iter->t, iter->i);
  iter->i++;
  return result;
}

static inline const_tree
next_const_call_expr_arg (const_call_expr_arg_iterator *iter)
{
  const_tree result;
  if (iter->i >= iter->n)
    return NULL_TREE;
  result = CALL_EXPR_ARG (iter->t, iter->i);
  iter->i++;
  return result;
}

/* Initialize the abstract argument list iterator object ITER, then advance
   past and return the first argument.  Useful in for expressions, e.g.
     for (arg = first_call_expr_arg (exp, &iter); arg;
          arg = next_call_expr_arg (&iter))   */
static inline tree
first_call_expr_arg (tree exp, call_expr_arg_iterator *iter)
{
  init_call_expr_arg_iterator (exp, iter);
  return next_call_expr_arg (iter);
}

static inline const_tree
first_const_call_expr_arg (const_tree exp, const_call_expr_arg_iterator *iter)
{
  init_const_call_expr_arg_iterator (exp, iter);
  return next_const_call_expr_arg (iter);
}

/* Test whether there are more arguments in abstract argument list iterator
   ITER, without changing its state.  */
static inline bool
more_call_expr_args_p (const call_expr_arg_iterator *iter)
{
  return (iter->i < iter->n);
}

/* Iterate through each argument ARG of CALL_EXPR CALL, using variable ITER
   (of type call_expr_arg_iterator) to hold the iteration state.  */
#define FOR_EACH_CALL_EXPR_ARG(arg, iter, call)			\
  for ((arg) = first_call_expr_arg ((call), &(iter)); (arg);	\
       (arg) = next_call_expr_arg (&(iter)))

#define FOR_EACH_CONST_CALL_EXPR_ARG(arg, iter, call)			\
  for ((arg) = first_const_call_expr_arg ((call), &(iter)); (arg);	\
       (arg) = next_const_call_expr_arg (&(iter)))

/* Return true if tree node T is a language-specific node.  */
static inline bool
is_lang_specific (const_tree t)
{
  return TREE_CODE (t) == LANG_TYPE || TREE_CODE (t) >= NUM_TREE_CODES;
}

/* Valid builtin number.  */
#define BUILTIN_VALID_P(FNCODE) \
  (IN_RANGE ((int)FNCODE, ((int)BUILT_IN_NONE) + 1, ((int) END_BUILTINS) - 1))

/* Obtain a pointer to the identifier string holding the asm name for
   BUILTIN, a BUILT_IN code.  This is handy if the target
   mangles/overrides the function name that implements the
   builtin.  */
#define BUILTIN_ASM_NAME_PTR(BUILTIN) \
  (IDENTIFIER_POINTER (DECL_ASSEMBLER_NAME (builtin_decl_explicit (BUILTIN))))

/* Return the tree node for an explicit standard builtin function or NULL.  */
static inline tree
builtin_decl_explicit (enum built_in_function fncode)
{
  gcc_checking_assert (BUILTIN_VALID_P (fncode));

  return builtin_info[(size_t)fncode].decl;
}

/* Return the tree node for an implicit builtin function or NULL.  */
static inline tree
builtin_decl_implicit (enum built_in_function fncode)
{
  size_t uns_fncode = (size_t)fncode;
  gcc_checking_assert (BUILTIN_VALID_P (fncode));

  if (!builtin_info[uns_fncode].implicit_p)
    return NULL_TREE;

  return builtin_info[uns_fncode].decl;
}

/* Set explicit builtin function nodes and whether it is an implicit
   function.  */

static inline void
set_builtin_decl (enum built_in_function fncode, tree decl, bool implicit_p)
{
  size_t ufncode = (size_t)fncode;

  gcc_checking_assert (BUILTIN_VALID_P (fncode)
		       && (decl != NULL_TREE || !implicit_p));

  builtin_info[ufncode].decl = decl;
  builtin_info[ufncode].implicit_p = implicit_p;
  builtin_info[ufncode].declared_p = false;
}

/* Set the implicit flag for a builtin function.  */

static inline void
set_builtin_decl_implicit_p (enum built_in_function fncode, bool implicit_p)
{
  size_t uns_fncode = (size_t)fncode;

  gcc_checking_assert (BUILTIN_VALID_P (fncode)
		       && builtin_info[uns_fncode].decl != NULL_TREE);

  builtin_info[uns_fncode].implicit_p = implicit_p;
}

/* Set the declared flag for a builtin function.  */

static inline void
set_builtin_decl_declared_p (enum built_in_function fncode, bool declared_p)
{
  size_t uns_fncode = (size_t)fncode;

  gcc_checking_assert (BUILTIN_VALID_P (fncode)
		       && builtin_info[uns_fncode].decl != NULL_TREE);

  builtin_info[uns_fncode].declared_p = declared_p;
}

/* Return whether the standard builtin function can be used as an explicit
   function.  */

static inline bool
builtin_decl_explicit_p (enum built_in_function fncode)
{
  gcc_checking_assert (BUILTIN_VALID_P (fncode));
  return (builtin_info[(size_t)fncode].decl != NULL_TREE);
}

/* Return whether the standard builtin function can be used implicitly.  */

static inline bool
builtin_decl_implicit_p (enum built_in_function fncode)
{
  size_t uns_fncode = (size_t)fncode;

  gcc_checking_assert (BUILTIN_VALID_P (fncode));
  return (builtin_info[uns_fncode].decl != NULL_TREE
	  && builtin_info[uns_fncode].implicit_p);
}

/* Return whether the standard builtin function was declared.  */

static inline bool
builtin_decl_declared_p (enum built_in_function fncode)
{
  size_t uns_fncode = (size_t)fncode;

  gcc_checking_assert (BUILTIN_VALID_P (fncode));
  return (builtin_info[uns_fncode].decl != NULL_TREE
	  && builtin_info[uns_fncode].declared_p);
}

/* Determine if the function identified by FNDECL is one that
   makes sense to match by name, for those places where we detect
   "magic" functions by name.

   Return true if FNDECL has a name and is an extern fndecl at file scope.
   FNDECL must be a non-NULL decl.

   Avoid using this, as it's generally better to use attributes rather
   than to check for functions by name.  */

static inline bool
maybe_special_function_p (const_tree fndecl)
{
  tree name_decl = DECL_NAME (fndecl);
  if (name_decl
      /* Exclude functions not at the file scope, or not `extern',
	 since they are not the magic functions we would otherwise
	 think they are.  */
      && (DECL_CONTEXT (fndecl) == NULL_TREE
	  || TREE_CODE (DECL_CONTEXT (fndecl)) == TRANSLATION_UNIT_DECL)
      && TREE_PUBLIC (fndecl))
    return true;
  return false;
}

/* Return true if T (assumed to be a DECL) is a global variable.
   A variable is considered global if its storage is not automatic.  */

static inline bool
is_global_var (const_tree t)
{
  return (TREE_STATIC (t) || DECL_EXTERNAL (t));
}

/* Return true if VAR may be aliased.  A variable is considered as
   maybe aliased if it has its address taken by the local TU
   or possibly by another TU and might be modified through a pointer.  */

static inline bool
may_be_aliased (const_tree var)
{
  return (TREE_CODE (var) != CONST_DECL
	  && (TREE_PUBLIC (var)
	      || DECL_EXTERNAL (var)
	      || TREE_ADDRESSABLE (var))
	  && !((TREE_STATIC (var) || TREE_PUBLIC (var) || DECL_EXTERNAL (var))
	       && (TREE_READONLY (var)
		   || (TREE_CODE (var) == VAR_DECL
		       && DECL_NONALIASED (var)))));
}

/* Return pointer to optimization flags of FNDECL.  */
static inline struct cl_optimization *
opts_for_fn (const_tree fndecl)
{
  tree fn_opts = DECL_FUNCTION_SPECIFIC_OPTIMIZATION (fndecl);
  if (fn_opts == NULL_TREE)
    fn_opts = optimization_default_node;
  return TREE_OPTIMIZATION (fn_opts);
}

/* Return pointer to target flags of FNDECL.  */
static inline cl_target_option *
target_opts_for_fn (const_tree fndecl)
{
  tree fn_opts = DECL_FUNCTION_SPECIFIC_TARGET (fndecl);
  if (fn_opts == NULL_TREE)
    fn_opts = target_option_default_node;
  return fn_opts == NULL_TREE ? NULL : TREE_TARGET_OPTION (fn_opts);
}

/* opt flag for function FNDECL, e.g. opts_for_fn (fndecl, optimize) is
   the optimization level of function fndecl.  */
#define opt_for_fn(fndecl, opt) (opts_for_fn (fndecl)->x_##opt)

/* For anonymous aggregate types, we need some sort of name to
   hold on to.  In practice, this should not appear, but it should
   not be harmful if it does.  Identifiers returned will be
   IDENTIFIER_ANON_P.  */
extern tree make_anon_name ();

/* The tree and const_tree overload templates.   */
namespace wi
{
  class unextended_tree
  {
  private:
    const_tree m_t;

  public:
    unextended_tree () {}
    unextended_tree (const_tree t) : m_t (t) {}

    unsigned int get_precision () const;
    const HOST_WIDE_INT *get_val () const;
    unsigned int get_len () const;
    const_tree get_tree () const { return m_t; }
  };

  template <>
  struct int_traits <unextended_tree>
  {
    static const enum precision_type precision_type = VAR_PRECISION;
    static const bool host_dependent_precision = false;
    static const bool is_sign_extended = false;
  };

  template <int N>
  class extended_tree
  {
  private:
    const_tree m_t;

  public:
    extended_tree () {}
    extended_tree (const_tree);

    unsigned int get_precision () const;
    const HOST_WIDE_INT *get_val () const;
    unsigned int get_len () const;
    const_tree get_tree () const { return m_t; }
  };

  template <int N>
  struct int_traits <extended_tree <N> >
  {
    static const enum precision_type precision_type = CONST_PRECISION;
    static const bool host_dependent_precision = false;
    static const bool is_sign_extended = true;
    static const unsigned int precision = N;
  };

  typedef extended_tree <WIDE_INT_MAX_PRECISION> widest_extended_tree;
  typedef extended_tree <ADDR_MAX_PRECISION> offset_extended_tree;

  typedef const generic_wide_int <widest_extended_tree> tree_to_widest_ref;
  typedef const generic_wide_int <offset_extended_tree> tree_to_offset_ref;
  typedef const generic_wide_int<wide_int_ref_storage<false, false> >
    tree_to_wide_ref;

  tree_to_widest_ref to_widest (const_tree);
  tree_to_offset_ref to_offset (const_tree);
  tree_to_wide_ref to_wide (const_tree);
  wide_int to_wide (const_tree, unsigned int);

  typedef const poly_int <NUM_POLY_INT_COEFFS,
			  generic_wide_int <widest_extended_tree> >
    tree_to_poly_widest_ref;
  typedef const poly_int <NUM_POLY_INT_COEFFS,
			  generic_wide_int <offset_extended_tree> >
    tree_to_poly_offset_ref;
  typedef const poly_int <NUM_POLY_INT_COEFFS,
			  generic_wide_int <unextended_tree> >
    tree_to_poly_wide_ref;

  tree_to_poly_widest_ref to_poly_widest (const_tree);
  tree_to_poly_offset_ref to_poly_offset (const_tree);
  tree_to_poly_wide_ref to_poly_wide (const_tree);

  template <int N>
  struct ints_for <generic_wide_int <extended_tree <N> >, CONST_PRECISION>
  {
    typedef generic_wide_int <extended_tree <N> > extended;
    static extended zero (const extended &);
  };

  template <>
  struct ints_for <generic_wide_int <unextended_tree>, VAR_PRECISION>
  {
    typedef generic_wide_int <unextended_tree> unextended;
    static unextended zero (const unextended &);
  };
}

/* Used to convert a tree to a widest2_int like this:
   widest2_int foo = widest2_int_cst (some_tree).  */
typedef generic_wide_int <wi::extended_tree <WIDE_INT_MAX_PRECISION * 2> >
  widest2_int_cst;

/* Refer to INTEGER_CST T as though it were a widest_int.

   This function gives T's actual numerical value, influenced by the
   signedness of its type.  For example, a signed byte with just the
   top bit set would be -128 while an unsigned byte with the same
   bit pattern would be 128.

   This is the right choice when operating on groups of INTEGER_CSTs
   that might have different signedness or precision.  It is also the
   right choice in code that specifically needs an approximation of
   infinite-precision arithmetic instead of normal modulo arithmetic.

   The approximation of infinite precision is good enough for realistic
   numbers of additions and subtractions of INTEGER_CSTs (where
   "realistic" includes any number less than 1 << 31) but it cannot
   represent the result of multiplying the two largest supported
   INTEGER_CSTs.  The overflow-checking form of wi::mul provides a way
   of multiplying two arbitrary INTEGER_CSTs and checking that the
   result is representable as a widest_int.

   Note that any overflow checking done on these values is relative to
   the range of widest_int rather than the range of a TREE_TYPE.

   Calling this function should have no overhead in release builds,
   so it is OK to call it several times for the same tree.  If it is
   useful for readability reasons to reduce the number of calls,
   it is more efficient to use:

     wi::tree_to_widest_ref wt = wi::to_widest (t);

   instead of:

     widest_int wt = wi::to_widest (t).  */

inline wi::tree_to_widest_ref
wi::to_widest (const_tree t)
{
  return t;
}

/* Refer to INTEGER_CST T as though it were an offset_int.

   This function is an optimisation of wi::to_widest for cases
   in which T is known to be a bit or byte count in the range
   (-(2 ^ (N + BITS_PER_UNIT)), 2 ^ (N + BITS_PER_UNIT)), where N is
   the target's address size in bits.

   This is the right choice when operating on bit or byte counts as
   untyped numbers rather than M-bit values.  The wi::to_widest comments
   about addition, subtraction and multiplication apply here: sequences
   of 1 << 31 additions and subtractions do not induce overflow, but
   multiplying the largest sizes might.  Again,

     wi::tree_to_offset_ref wt = wi::to_offset (t);

   is more efficient than:

     offset_int wt = wi::to_offset (t).  */

inline wi::tree_to_offset_ref
wi::to_offset (const_tree t)
{
  return t;
}

/* Refer to INTEGER_CST T as though it were a wide_int.

   In contrast to the approximation of infinite-precision numbers given
   by wi::to_widest and wi::to_offset, this function treats T as a
   signless collection of N bits, where N is the precision of T's type.
   As with machine registers, signedness is determined by the operation
   rather than the operands; for example, there is a distinction between
   signed and unsigned division.

   This is the right choice when operating on values with the same type
   using normal modulo arithmetic.  The overflow-checking forms of things
   like wi::add check whether the result can be represented in T's type.

   Calling this function should have no overhead in release builds,
   so it is OK to call it several times for the same tree.  If it is
   useful for readability reasons to reduce the number of calls,
   it is more efficient to use:

     wi::tree_to_wide_ref wt = wi::to_wide (t);

   instead of:

     wide_int wt = wi::to_wide (t).  */

inline wi::tree_to_wide_ref
wi::to_wide (const_tree t)
{
  return wi::storage_ref (&TREE_INT_CST_ELT (t, 0), TREE_INT_CST_NUNITS (t),
			  TYPE_PRECISION (TREE_TYPE (t)));
}

/* Convert INTEGER_CST T to a wide_int of precision PREC, extending or
   truncating as necessary.  When extending, use sign extension if T's
   type is signed and zero extension if T's type is unsigned.  */

inline wide_int
wi::to_wide (const_tree t, unsigned int prec)
{
  return wide_int::from (wi::to_wide (t), prec, TYPE_SIGN (TREE_TYPE (t)));
}

template <int N>
inline wi::extended_tree <N>::extended_tree (const_tree t)
  : m_t (t)
{
  gcc_checking_assert (TYPE_PRECISION (TREE_TYPE (t)) <= N);
}

template <int N>
inline unsigned int
wi::extended_tree <N>::get_precision () const
{
  return N;
}

template <int N>
inline const HOST_WIDE_INT *
wi::extended_tree <N>::get_val () const
{
  return &TREE_INT_CST_ELT (m_t, 0);
}

template <int N>
inline unsigned int
wi::extended_tree <N>::get_len () const
{
  if (N == ADDR_MAX_PRECISION)
    return TREE_INT_CST_OFFSET_NUNITS (m_t);
  else if (N >= WIDE_INT_MAX_PRECISION)
    return TREE_INT_CST_EXT_NUNITS (m_t);
  else
    /* This class is designed to be used for specific output precisions
       and needs to be as fast as possible, so there is no fallback for
       other casees.  */
    gcc_unreachable ();
}

inline unsigned int
wi::unextended_tree::get_precision () const
{
  return TYPE_PRECISION (TREE_TYPE (m_t));
}

inline const HOST_WIDE_INT *
wi::unextended_tree::get_val () const
{
  return &TREE_INT_CST_ELT (m_t, 0);
}

inline unsigned int
wi::unextended_tree::get_len () const
{
  return TREE_INT_CST_NUNITS (m_t);
}

/* Return the value of a POLY_INT_CST in its native precision.  */

inline wi::tree_to_poly_wide_ref
poly_int_cst_value (const_tree x)
{
  poly_int <NUM_POLY_INT_COEFFS, generic_wide_int <wi::unextended_tree> > res;
  for (unsigned int i = 0; i < NUM_POLY_INT_COEFFS; ++i)
    res.coeffs[i] = POLY_INT_CST_COEFF (x, i);
  return res;
}

/* Access INTEGER_CST or POLY_INT_CST tree T as if it were a
   poly_widest_int.  See wi::to_widest for more details.  */

inline wi::tree_to_poly_widest_ref
wi::to_poly_widest (const_tree t)
{
  if (POLY_INT_CST_P (t))
    {
      poly_int <NUM_POLY_INT_COEFFS,
		generic_wide_int <widest_extended_tree> > res;
      for (unsigned int i = 0; i < NUM_POLY_INT_COEFFS; ++i)
	res.coeffs[i] = POLY_INT_CST_COEFF (t, i);
      return res;
    }
  return t;
}

/* Access INTEGER_CST or POLY_INT_CST tree T as if it were a
   poly_offset_int.  See wi::to_offset for more details.  */

inline wi::tree_to_poly_offset_ref
wi::to_poly_offset (const_tree t)
{
  if (POLY_INT_CST_P (t))
    {
      poly_int <NUM_POLY_INT_COEFFS,
		generic_wide_int <offset_extended_tree> > res;
      for (unsigned int i = 0; i < NUM_POLY_INT_COEFFS; ++i)
	res.coeffs[i] = POLY_INT_CST_COEFF (t, i);
      return res;
    }
  return t;
}

/* Access INTEGER_CST or POLY_INT_CST tree T as if it were a
   poly_wide_int.  See wi::to_wide for more details.  */

inline wi::tree_to_poly_wide_ref
wi::to_poly_wide (const_tree t)
{
  if (POLY_INT_CST_P (t))
    return poly_int_cst_value (t);
  return t;
}

template <int N>
inline generic_wide_int <wi::extended_tree <N> >
wi::ints_for <generic_wide_int <wi::extended_tree <N> >,
	      wi::CONST_PRECISION>::zero (const extended &x)
{
  return build_zero_cst (TREE_TYPE (x.get_tree ()));
}

inline generic_wide_int <wi::unextended_tree>
wi::ints_for <generic_wide_int <wi::unextended_tree>,
	      wi::VAR_PRECISION>::zero (const unextended &x)
{
  return build_zero_cst (TREE_TYPE (x.get_tree ()));
}

namespace wi
{
  template <typename T>
  bool fits_to_boolean_p (const T &x, const_tree);

  template <typename T>
  bool fits_to_tree_p (const T &x, const_tree);

  wide_int min_value (const_tree);
  wide_int max_value (const_tree);
  wide_int from_mpz (const_tree, mpz_t, bool);
}

template <typename T>
bool
wi::fits_to_boolean_p (const T &x, const_tree type)
{
  typedef typename poly_int_traits<T>::int_type int_type;
  return (known_eq (x, int_type (0))
	  || known_eq (x, int_type (TYPE_UNSIGNED (type) ? 1 : -1)));
}

template <typename T>
bool
wi::fits_to_tree_p (const T &x, const_tree type)
{
  /* Non-standard boolean types can have arbitrary precision but various
     transformations assume that they can only take values 0 and +/-1.  */
  if (TREE_CODE (type) == BOOLEAN_TYPE)
    return fits_to_boolean_p (x, type);

  if (TYPE_UNSIGNED (type))
    return known_eq (x, zext (x, TYPE_PRECISION (type)));
  else
    return known_eq (x, sext (x, TYPE_PRECISION (type)));
}

/* Produce the smallest number that is represented in TYPE.  The precision
   and sign are taken from TYPE.  */
inline wide_int
wi::min_value (const_tree type)
{
  return min_value (TYPE_PRECISION (type), TYPE_SIGN (type));
}

/* Produce the largest number that is represented in TYPE.  The precision
   and sign are taken from TYPE.  */
inline wide_int
wi::max_value (const_tree type)
{
  return max_value (TYPE_PRECISION (type), TYPE_SIGN (type));
}

/* Return true if INTEGER_CST T1 is less than INTEGER_CST T2,
   extending both according to their respective TYPE_SIGNs.  */

inline bool
tree_int_cst_lt (const_tree t1, const_tree t2)
{
  return wi::to_widest (t1) < wi::to_widest (t2);
}

/* Return true if INTEGER_CST T1 is less than or equal to INTEGER_CST T2,
   extending both according to their respective TYPE_SIGNs.  */

inline bool
tree_int_cst_le (const_tree t1, const_tree t2)
{
  return wi::to_widest (t1) <= wi::to_widest (t2);
}

/* Returns -1 if T1 < T2, 0 if T1 == T2, and 1 if T1 > T2.  T1 and T2
   are both INTEGER_CSTs and their values are extended according to their
   respective TYPE_SIGNs.  */

inline int
tree_int_cst_compare (const_tree t1, const_tree t2)
{
  return wi::cmps (wi::to_widest (t1), wi::to_widest (t2));
}

/* FIXME - These declarations belong in builtins.h, expr.h and emit-rtl.h,
   but none of these files are allowed to be included from front ends.
   They should be split in two. One suitable for the FEs, the other suitable
   for the BE.  */

/* Assign the RTX to declaration.  */
extern void set_decl_rtl (tree, rtx);
extern bool complete_ctor_at_level_p (const_tree, HOST_WIDE_INT, const_tree);

/* Given an expression EXP that is a handled_component_p,
   look for the ultimate containing object, which is returned and specify
   the access position and size.  */
extern tree get_inner_reference (tree, poly_int64_pod *, poly_int64_pod *,
				 tree *, machine_mode *, int *, int *, int *);

extern tree build_personality_function (const char *);

struct GTY(()) int_n_trees_t {
  /* These parts are initialized at runtime */
  tree signed_type;
  tree unsigned_type;
};

/* This is also in machmode.h */
extern bool int_n_enabled_p[NUM_INT_N_ENTS];
extern GTY(()) struct int_n_trees_t int_n_trees[NUM_INT_N_ENTS];

/* Like bit_position, but return as an integer.  It must be representable in
   that way (since it could be a signed value, we don't have the
   option of returning -1 like int_size_in_byte can.  */

inline HOST_WIDE_INT
int_bit_position (const_tree field)
{
  return ((wi::to_offset (DECL_FIELD_OFFSET (field)) << LOG2_BITS_PER_UNIT)
	  + wi::to_offset (DECL_FIELD_BIT_OFFSET (field))).to_shwi ();
}

/* Return true if it makes sense to consider alias set for a type T.  */

inline bool
type_with_alias_set_p (const_tree t)
{
  /* Function and method types are never accessed as memory locations.  */
  if (TREE_CODE (t) == FUNCTION_TYPE || TREE_CODE (t) == METHOD_TYPE)
    return false;

  if (COMPLETE_TYPE_P (t))
    return true;

  /* Incomplete types cannot be accessed in general except for arrays
     where we can fetch its element despite we have no array bounds.  */
  if (TREE_CODE (t) == ARRAY_TYPE && COMPLETE_TYPE_P (TREE_TYPE (t)))
    return true;

  return false;
}

extern location_t set_block (location_t loc, tree block);

extern void gt_ggc_mx (tree &);
extern void gt_pch_nx (tree &);
extern void gt_pch_nx (tree &, gt_pointer_operator, void *);

extern bool nonnull_arg_p (const_tree);
extern bool is_empty_type (const_tree);
extern bool default_is_empty_record (const_tree);
extern bool flexible_array_type_p (const_tree);
extern HOST_WIDE_INT arg_int_size_in_bytes (const_tree);
extern tree arg_size_in_bytes (const_tree);
extern bool expr_type_first_operand_type_p (tree_code);

extern location_t
set_source_range (tree expr, location_t start, location_t finish);

extern location_t
set_source_range (tree expr, source_range src_range);

/* Return true if it makes sense to promote/demote from_type to to_type. */
inline bool
desired_pro_or_demotion_p (const_tree to_type, const_tree from_type)
{
  unsigned int to_type_precision = TYPE_PRECISION (to_type);

  /* OK to promote if to_type is no bigger than word_mode. */
  if (to_type_precision <= GET_MODE_PRECISION (word_mode))
    return true;

  /* Otherwise, allow only if narrowing or same precision conversions. */
  return to_type_precision <= TYPE_PRECISION (from_type);
}

/* Pointer type used to declare builtins before we have seen its real
   declaration.  */
class builtin_structptr_type
{
public:
  tree& node;
  tree& base;
  const char *str;
};
extern const builtin_structptr_type builtin_structptr_types[6];

/* Return true if type T has the same precision as its underlying mode.  */

inline bool
type_has_mode_precision_p (const_tree t)
{
  return known_eq (TYPE_PRECISION (t), GET_MODE_PRECISION (TYPE_MODE (t)));
}

/* Return true if a FUNCTION_DECL NODE is a GCC built-in function.

   Note that it is different from the DECL_IS_UNDECLARED_BUILTIN
   accessor, as this is impervious to user declaration.  */

inline bool
fndecl_built_in_p (const_tree node)
{
  return DECL_BUILT_IN_CLASS (node) != NOT_BUILT_IN;
}

/* Return true if a FUNCTION_DECL NODE is a GCC built-in function
   of class KLASS.  */

inline bool
fndecl_built_in_p (const_tree node, built_in_class klass)
{
  return fndecl_built_in_p (node) && DECL_BUILT_IN_CLASS (node) == klass;
}

/* Return true if a FUNCTION_DECL NODE is a GCC built-in function
   of class KLASS with name equal to NAME.  */

inline bool
fndecl_built_in_p (const_tree node, unsigned int name, built_in_class klass)
{
  return (fndecl_built_in_p (node, klass)
	  && DECL_UNCHECKED_FUNCTION_CODE (node) == name);
}

/* Return true if a FUNCTION_DECL NODE is a GCC built-in function
   of BUILT_IN_NORMAL class with name equal to NAME.  */

inline bool
fndecl_built_in_p (const_tree node, built_in_function name)
{
  return (fndecl_built_in_p (node, BUILT_IN_NORMAL)
	  && DECL_FUNCTION_CODE (node) == name);
}

/* A struct for encapsulating location information about an operator
   and the operation built from it.

   m_operator_loc is the location of the operator
   m_combined_loc is the location of the compound expression.

   For example, given "a && b" the, operator location is:
      a && b
        ^~
   and the combined location is:
      a && b
      ~~^~~~
   Capturing this information allows for class binary_op_rich_location
   to provide detailed information about e.g. type mismatches in binary
   operations where enough location information is available:

     arg_0 op arg_1
     ~~~~~ ^~ ~~~~~
       |        |
       |        arg1 type
       arg0 type

   falling back to just showing the combined location:

     arg_0 op arg_1
     ~~~~~~^~~~~~~~

   where it is not.  */

class op_location_t
{
public:
  location_t m_operator_loc;
  location_t m_combined_loc;

  /* 1-argument ctor, for constructing from a combined location.  */
  op_location_t (location_t combined_loc)
  : m_operator_loc (UNKNOWN_LOCATION), m_combined_loc (combined_loc)
  {}

  /* 2-argument ctor, for distinguishing between the operator's location
     and the combined location.  */
  op_location_t (location_t operator_loc, location_t combined_loc)
  : m_operator_loc (operator_loc), m_combined_loc (combined_loc)
  {}

  /* Implicitly convert back to a location_t, using the combined location.  */
  operator location_t () const { return m_combined_loc; }
};

#endif  /* GCC_TREE_H  */<|MERGE_RESOLUTION|>--- conflicted
+++ resolved
@@ -5164,11 +5164,7 @@
 extern tree lhd_gcc_personality (void);
 extern void assign_assembler_name_if_needed (tree);
 extern bool warn_deprecated_use (tree, tree);
-<<<<<<< HEAD
-extern tree cache_integer_cst (tree, bool small = false);
-=======
 extern tree cache_integer_cst (tree, bool might_duplicate = false);
->>>>>>> d579e2e7
 extern const char *combined_fn_name (combined_fn);
 
 /* Compare and hash for any structure which begins with a canonical
