--- conflicted
+++ resolved
@@ -9089,21 +9089,7 @@
   if (assign_p)
     fns = lookup_fnfields_slot (type, cp_assignment_operator_id (NOP_EXPR));
   else if (TYPE_HAS_COPY_CTOR (type))
-<<<<<<< HEAD
     fns = lookup_fnfields_slot (type, ctor_identifier);
-  else
-    return false;
-=======
-    {
-      /* If construction of the copy constructor was postponed, create
-	 it now.  */
-      if (CLASSTYPE_LAZY_COPY_CTOR (type))
-	lazily_declare_fn (sfk_copy_constructor, type);
-      if (CLASSTYPE_LAZY_MOVE_CTOR (type))
-	lazily_declare_fn (sfk_move_constructor, type);
-      fns = CLASSTYPE_CONSTRUCTORS (type);
-    }
->>>>>>> 5337720c
 
   bool saw_copy = false;
   for (ovl_iterator iter (fns); iter; ++iter)
