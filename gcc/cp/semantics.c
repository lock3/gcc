/* Perform the semantic phase of parsing, i.e., the process of
   building tree structure, checking semantic consistency, and
   building RTL.  These routines are used both during actual parsing
   and during the instantiation of template functions.

   Copyright (C) 1998-2021 Free Software Foundation, Inc.
   Written by Mark Mitchell (mmitchell@usa.net) based on code found
   formerly in parse.y and pt.c.

   This file is part of GCC.

   GCC is free software; you can redistribute it and/or modify it
   under the terms of the GNU General Public License as published by
   the Free Software Foundation; either version 3, or (at your option)
   any later version.

   GCC is distributed in the hope that it will be useful, but
   WITHOUT ANY WARRANTY; without even the implied warranty of
   MERCHANTABILITY or FITNESS FOR A PARTICULAR PURPOSE.  See the GNU
   General Public License for more details.

You should have received a copy of the GNU General Public License
along with GCC; see the file COPYING3.  If not see
<http://www.gnu.org/licenses/>.  */

#include "config.h"
#include "system.h"
#include "coretypes.h"
#include "target.h"
#include "bitmap.h"
#include "cp-tree.h"
#include "stringpool.h"
#include "cgraph.h"
#include "stmt.h"
#include "varasm.h"
#include "stor-layout.h"
#include "c-family/c-objc.h"
#include "tree-inline.h"
#include "intl.h"
#include "tree-iterator.h"
#include "omp-general.h"
#include "convert.h"
#include "stringpool.h"
#include "attribs.h"
#include "gomp-constants.h"
#include "predict.h"
#include "memmodel.h"
#include "c-family/cxx-contracts.h"

/* There routines provide a modular interface to perform many parsing
   operations.  They may therefore be used during actual parsing, or
   during template instantiation, which may be regarded as a
   degenerate form of parsing.  */

static tree maybe_convert_cond (tree);
static tree finalize_nrv_r (tree *, int *, void *);
static tree capture_decltype (tree);

/* Used for OpenMP non-static data member privatization.  */

static hash_map<tree, tree> *omp_private_member_map;
static vec<tree> omp_private_member_vec;
static bool omp_private_member_ignore_next;


/* Deferred Access Checking Overview
   ---------------------------------

   Most C++ expressions and declarations require access checking
   to be performed during parsing.  However, in several cases,
   this has to be treated differently.

   For member declarations, access checking has to be deferred
   until more information about the declaration is known.  For
   example:

     class A {
	 typedef int X;
       public:
	 X f();
     };

     A::X A::f();
     A::X g();

   When we are parsing the function return type `A::X', we don't
   really know if this is allowed until we parse the function name.

   Furthermore, some contexts require that access checking is
   never performed at all.  These include class heads, and template
   instantiations.

   Typical use of access checking functions is described here:

   1. When we enter a context that requires certain access checking
      mode, the function `push_deferring_access_checks' is called with
      DEFERRING argument specifying the desired mode.  Access checking
      may be performed immediately (dk_no_deferred), deferred
      (dk_deferred), or not performed (dk_no_check).

   2. When a declaration such as a type, or a variable, is encountered,
      the function `perform_or_defer_access_check' is called.  It
      maintains a vector of all deferred checks.

   3. The global `current_class_type' or `current_function_decl' is then
      setup by the parser.  `enforce_access' relies on these information
      to check access.

   4. Upon exiting the context mentioned in step 1,
      `perform_deferred_access_checks' is called to check all declaration
      stored in the vector. `pop_deferring_access_checks' is then
      called to restore the previous access checking mode.

      In case of parsing error, we simply call `pop_deferring_access_checks'
      without `perform_deferred_access_checks'.  */

struct GTY(()) deferred_access {
  /* A vector representing name-lookups for which we have deferred
     checking access controls.  We cannot check the accessibility of
     names used in a decl-specifier-seq until we know what is being
     declared because code like:

       class A {
	 class B {};
	 B* f();
       }

       A::B* A::f() { return 0; }

     is valid, even though `A::B' is not generally accessible.  */
  vec<deferred_access_check, va_gc> *deferred_access_checks;

  /* The current mode of access checks.  */
  enum deferring_kind deferring_access_checks_kind;
};

/* Data for deferred access checking.  */
static GTY(()) vec<deferred_access, va_gc> *deferred_access_stack;
static GTY(()) unsigned deferred_access_no_check;

/* Save the current deferred access states and start deferred
   access checking iff DEFER_P is true.  */

void
push_deferring_access_checks (deferring_kind deferring)
{
  /* For context like template instantiation, access checking
     disabling applies to all nested context.  */
  if (deferred_access_no_check || deferring == dk_no_check)
    deferred_access_no_check++;
  else
    {
      deferred_access e = {NULL, deferring};
      vec_safe_push (deferred_access_stack, e);
    }
}

/* Save the current deferred access states and start deferred access
   checking, continuing the set of deferred checks in CHECKS.  */

void
reopen_deferring_access_checks (vec<deferred_access_check, va_gc> * checks)
{
  push_deferring_access_checks (dk_deferred);
  if (!deferred_access_no_check)
    deferred_access_stack->last().deferred_access_checks = checks;
}

/* Resume deferring access checks again after we stopped doing
   this previously.  */

void
resume_deferring_access_checks (void)
{
  if (!deferred_access_no_check)
    deferred_access_stack->last().deferring_access_checks_kind = dk_deferred;
}

/* Stop deferring access checks.  */

void
stop_deferring_access_checks (void)
{
  if (!deferred_access_no_check)
    deferred_access_stack->last().deferring_access_checks_kind = dk_no_deferred;
}

/* Discard the current deferred access checks and restore the
   previous states.  */

void
pop_deferring_access_checks (void)
{
  if (deferred_access_no_check)
    deferred_access_no_check--;
  else
    deferred_access_stack->pop ();
}

/* Returns a TREE_LIST representing the deferred checks.
   The TREE_PURPOSE of each node is the type through which the
   access occurred; the TREE_VALUE is the declaration named.
   */

vec<deferred_access_check, va_gc> *
get_deferred_access_checks (void)
{
  if (deferred_access_no_check)
    return NULL;
  else
    return (deferred_access_stack->last().deferred_access_checks);
}

/* Take current deferred checks and combine with the
   previous states if we also defer checks previously.
   Otherwise perform checks now.  */

void
pop_to_parent_deferring_access_checks (void)
{
  if (deferred_access_no_check)
    deferred_access_no_check--;
  else
    {
      vec<deferred_access_check, va_gc> *checks;
      deferred_access *ptr;

      checks = (deferred_access_stack->last ().deferred_access_checks);

      deferred_access_stack->pop ();
      ptr = &deferred_access_stack->last ();
      if (ptr->deferring_access_checks_kind == dk_no_deferred)
	{
	  /* Check access.  */
	  perform_access_checks (checks, tf_warning_or_error);
	}
      else
	{
	  /* Merge with parent.  */
	  int i, j;
	  deferred_access_check *chk, *probe;

	  FOR_EACH_VEC_SAFE_ELT (checks, i, chk)
	    {
	      FOR_EACH_VEC_SAFE_ELT (ptr->deferred_access_checks, j, probe)
		{
		  if (probe->binfo == chk->binfo &&
		      probe->decl == chk->decl &&
		      probe->diag_decl == chk->diag_decl)
		    goto found;
		}
	      /* Insert into parent's checks.  */
	      vec_safe_push (ptr->deferred_access_checks, *chk);
	    found:;
	    }
	}
    }
}

/* Called from enforce_access.  A class has attempted (but failed) to access
   DECL.  It is already established that a baseclass of that class,
   PARENT_BINFO, has private access to DECL.  Examine certain special cases
   to find a decl that accurately describes the source of the problem.  If
   none of the special cases apply, simply return DECL as the source of the
   problem.  */

static tree
get_class_access_diagnostic_decl (tree parent_binfo, tree decl)
{
  /* When a class is denied access to a decl in a baseclass, most of the
     time it is because the decl itself was declared as private at the point
     of declaration.

     However, in C++, there are (at least) two situations in which a decl
     can be private even though it was not originally defined as such.
     These two situations only apply if a baseclass had private access to
     DECL (this function is only called if that is the case).  */

  /* We should first check whether the reason the parent had private access
     to DECL was simply because DECL was created and declared as private in
     the parent.  If it was, then DECL is definitively the source of the
     problem.  */
  if (SAME_BINFO_TYPE_P (context_for_name_lookup (decl),
			 BINFO_TYPE (parent_binfo)))
    return decl;

  /* 1.  If the "using" keyword is used to inherit DECL within the parent,
     this may cause DECL to be private, so we should return the using
     statement as the source of the problem.

     Scan the fields of PARENT_BINFO and see if there are any using decls.  If
     there are, see if they inherit DECL.  If they do, that's where DECL must
     have been declared private.  */

  for (tree parent_field = TYPE_FIELDS (BINFO_TYPE (parent_binfo));
       parent_field;
       parent_field = DECL_CHAIN (parent_field))
    /* Not necessary, but also check TREE_PRIVATE for the sake of
       eliminating obviously non-relevant using decls.  */
    if (TREE_CODE (parent_field) == USING_DECL
	&& TREE_PRIVATE (parent_field))
      {
	tree decl_stripped = strip_using_decl (parent_field);

	/* The using statement might be overloaded.  If so, we need to
	   check all of the overloads.  */
	for (ovl_iterator iter (decl_stripped); iter; ++iter)
	  /* If equal, the using statement inherits DECL, and so is the
	     source of the access failure, so return it.  */
	  if (*iter == decl)
	    return parent_field;
      }

  /* 2.  If DECL was privately inherited by the parent class, then DECL will
     be inaccessible, even though it may originally have been accessible to
     deriving classes.  In that case, the fault lies with the parent, since it
     used a private inheritance, so we return the parent as the source of the
     problem.

     Since this is the last check, we just assume it's true.  At worst, it
     will simply point to the class that failed to give access, which is
     technically true.  */
  return TYPE_NAME (BINFO_TYPE (parent_binfo));
}

/* If the current scope isn't allowed to access DECL along
   BASETYPE_PATH, give an error, or if we're parsing a function or class
   template, defer the access check to be performed at instantiation time.
   The most derived class in BASETYPE_PATH is the one used to qualify DECL.
   DIAG_DECL is the declaration to use in the error diagnostic.  */

static bool
enforce_access (tree basetype_path, tree decl, tree diag_decl,
		tsubst_flags_t complain, access_failure_info *afi = NULL)
{
  /* In a modules world, we may have to enforce access on namespace scope
     types and functions.  */
  if (TREE_CODE (basetype_path) == NAMESPACE_DECL
      || TREE_CODE (basetype_path) == TRANSLATION_UNIT_DECL)
    {
      if (view_member_restricted (basetype_path, decl))
	{
	  complain_about_access (decl, diag_decl, true);
	  return false;
	}
      return true;
    }

  gcc_assert (TREE_CODE (basetype_path) == TREE_BINFO);

  if (flag_new_inheriting_ctors
      && DECL_INHERITED_CTOR (decl))
    {
      /* 7.3.3/18: The additional constructors are accessible if they would be
	 accessible when used to construct an object of the corresponding base
	 class.  */
      decl = strip_inheriting_ctors (decl);
      basetype_path = lookup_base (basetype_path, DECL_CONTEXT (decl),
				   ba_any, NULL, complain);
    }

  tree cs = current_scope ();
  if (processing_template_decl
      && (CLASS_TYPE_P (cs) || TREE_CODE (cs) == FUNCTION_DECL))
    if (tree template_info = get_template_info (cs))
      {
	/* When parsing a function or class template, we in general need to
	   defer access checks until template instantiation time, since a friend
	   declaration may grant access only to a particular specialization of
	   the template.  */

	if (accessible_p (basetype_path, decl, /*consider_local_p=*/true))
	  /* But if the member is deemed accessible at parse time, then we can
	     assume it'll be accessible at instantiation time.  */
	  return true;

	/* Access of a dependent decl should be rechecked after tsubst'ing
	   into the user of the decl, rather than explicitly deferring the
	   check here.  */
	gcc_assert (!uses_template_parms (decl));
	if (TREE_CODE (decl) == FIELD_DECL)
	  gcc_assert (!uses_template_parms (DECL_CONTEXT (decl)));

	/* Defer this access check until instantiation time.  */
	deferred_access_check access_check;
	access_check.binfo = basetype_path;
	access_check.decl = decl;
	access_check.diag_decl = diag_decl;
	access_check.loc = input_location;
	vec_safe_push (TI_DEFERRED_ACCESS_CHECKS (template_info), access_check);
	return true;
      }

  if (!accessible_p (basetype_path, decl, /*consider_local_p=*/true))
    {
      if (flag_new_inheriting_ctors)
	diag_decl = strip_inheriting_ctors (diag_decl);
      if (complain & tf_error)
	{
	  access_kind access_failure_reason = ak_none;

	  /* By default, using the decl as the source of the problem will
	     usually give correct results.  */
	  tree diag_location = diag_decl;

	  /* However, if a parent of BASETYPE_PATH had private access to decl,
	     then it actually might be the case that the source of the problem
	     is not DECL.  */
	  tree parent_binfo = get_parent_with_private_access (decl,
							      basetype_path);

	  /* So if a parent did have private access, then we need to do
	     special checks to obtain the best diagnostic location decl.  */
	  if (parent_binfo != NULL_TREE)
	    {
	      diag_location = get_class_access_diagnostic_decl (parent_binfo,
								diag_decl);

	      /* We also at this point know that the reason access failed was
		 because decl was private.  */
	      access_failure_reason = ak_private;
	    }

	  /* Finally, generate an error message.  */
	  complain_about_access (decl, diag_decl, diag_location, true,
				 access_failure_reason);
	}
      if (afi)
	afi->record_access_failure (basetype_path, decl, diag_decl);
      return false;
    }

  return true;
}

/* Perform the access checks in CHECKS.  The TREE_PURPOSE of each node
   is the BINFO indicating the qualifying scope used to access the
   DECL node stored in the TREE_VALUE of the node.  If CHECKS is empty
   or we aren't in SFINAE context or all the checks succeed return TRUE,
   otherwise FALSE.  */

bool
perform_access_checks (vec<deferred_access_check, va_gc> *checks,
		       tsubst_flags_t complain)
{
  int i;
  deferred_access_check *chk;
  location_t loc = input_location;
  bool ok = true;

  if (!checks)
    return true;

  FOR_EACH_VEC_SAFE_ELT (checks, i, chk)
    {
      input_location = chk->loc;
      ok &= enforce_access (chk->binfo, chk->decl, chk->diag_decl, complain);
    }

  input_location = loc;
  return (complain & tf_error) ? true : ok;
}

/* Perform the deferred access checks.

   After performing the checks, we still have to keep the list
   `deferred_access_stack->deferred_access_checks' since we may want
   to check access for them again later in a different context.
   For example:

     class A {
       typedef int X;
       static X a;
     };
     A::X A::a, x;	// No error for `A::a', error for `x'

   We have to perform deferred access of `A::X', first with `A::a',
   next with `x'.  Return value like perform_access_checks above.  */

bool
perform_deferred_access_checks (tsubst_flags_t complain)
{
  return perform_access_checks (get_deferred_access_checks (), complain);
}

/* Defer checking the accessibility of DECL, when looked up in
   BINFO. DIAG_DECL is the declaration to use to print diagnostics.
   Return value like perform_access_checks above.
   If non-NULL, report failures to AFI.  */

bool
perform_or_defer_access_check (tree binfo, tree decl, tree diag_decl,
			       tsubst_flags_t complain,
			       access_failure_info *afi)
{
  int i;
  deferred_access *ptr;
  deferred_access_check *chk;

  /* Exit if we are in a context that no access checking is performed.  */
  if (deferred_access_no_check)
    return true;

  /* In a modules world, we may have to enforce access on namespace scope
     types and functions, so we allow them to be deferred only if modules is
     currently enabled.  */
  gcc_assert (TREE_CODE (binfo) == TREE_BINFO
      || (modules_p ()
	&& (TREE_CODE (binfo) == NAMESPACE_DECL
	  || TREE_CODE (binfo) == TRANSLATION_UNIT_DECL)));

  ptr = &deferred_access_stack->last ();

  /* If we are not supposed to defer access checks, just check now.  */
  if (ptr->deferring_access_checks_kind == dk_no_deferred)
    {
      bool ok = enforce_access (binfo, decl, diag_decl, complain, afi);
      return (complain & tf_error) ? true : ok;
    }

  /* See if we are already going to perform this check.  */
  FOR_EACH_VEC_SAFE_ELT (ptr->deferred_access_checks, i, chk)
    {
      if (chk->decl == decl && chk->binfo == binfo &&
	  chk->diag_decl == diag_decl)
	{
	  return true;
	}
    }
  /* If not, record the check.  */
  deferred_access_check new_access = {binfo, decl, diag_decl, input_location};
  vec_safe_push (ptr->deferred_access_checks, new_access);

  return true;
}

/* Returns nonzero if the current statement is a full expression,
   i.e. temporaries created during that statement should be destroyed
   at the end of the statement.  */

int
stmts_are_full_exprs_p (void)
{
  return current_stmt_tree ()->stmts_are_full_exprs_p;
}

/* T is a statement.  Add it to the statement-tree.  This is the C++
   version.  The C/ObjC frontends have a slightly different version of
   this function.  */

tree
add_stmt (tree t)
{
  enum tree_code code = TREE_CODE (t);

  if (EXPR_P (t) && code != LABEL_EXPR)
    {
      if (!EXPR_HAS_LOCATION (t))
	SET_EXPR_LOCATION (t, input_location);

      /* When we expand a statement-tree, we must know whether or not the
	 statements are full-expressions.  We record that fact here.  */
      if (STATEMENT_CODE_P (TREE_CODE (t)))
	STMT_IS_FULL_EXPR_P (t) = stmts_are_full_exprs_p ();
    }

  if (code == LABEL_EXPR || code == CASE_LABEL_EXPR)
    STATEMENT_LIST_HAS_LABEL (cur_stmt_list) = 1;

  /* Add T to the statement-tree.  Non-side-effect statements need to be
     recorded during statement expressions.  */
  gcc_checking_assert (!stmt_list_stack->is_empty ());
  append_to_statement_list_force (t, &cur_stmt_list);

  return t;
}

/* Returns the stmt_tree to which statements are currently being added.  */

stmt_tree
current_stmt_tree (void)
{
  return (cfun
	  ? &cfun->language->base.x_stmt_tree
	  : &scope_chain->x_stmt_tree);
}

/* If statements are full expressions, wrap STMT in a CLEANUP_POINT_EXPR.  */

static tree
maybe_cleanup_point_expr (tree expr)
{
  if (!processing_template_decl && stmts_are_full_exprs_p ())
    expr = fold_build_cleanup_point_expr (TREE_TYPE (expr), expr);
  return expr;
}

/* Like maybe_cleanup_point_expr except have the type of the new expression be
   void so we don't need to create a temporary variable to hold the inner
   expression.  The reason why we do this is because the original type might be
   an aggregate and we cannot create a temporary variable for that type.  */

tree
maybe_cleanup_point_expr_void (tree expr)
{
  if (!processing_template_decl && stmts_are_full_exprs_p ())
    expr = fold_build_cleanup_point_expr (void_type_node, expr);
  return expr;
}



/* Create a declaration statement for the declaration given by the DECL.  */

void
add_decl_expr (tree decl)
{
  tree r = build_stmt (DECL_SOURCE_LOCATION (decl), DECL_EXPR, decl);
  if (DECL_INITIAL (decl)
      || (DECL_SIZE (decl) && TREE_SIDE_EFFECTS (DECL_SIZE (decl))))
    r = maybe_cleanup_point_expr_void (r);
  add_stmt (r);
}

/* Finish a scope.  */

tree
do_poplevel (tree stmt_list)
{
  tree block = NULL;

  if (stmts_are_full_exprs_p ())
    block = poplevel (kept_level_p (), 1, 0);

  stmt_list = pop_stmt_list (stmt_list);

  if (!processing_template_decl)
    {
      stmt_list = c_build_bind_expr (input_location, block, stmt_list);
      /* ??? See c_end_compound_stmt re statement expressions.  */
    }

  return stmt_list;
}

/* Begin a new scope.  */

static tree
do_pushlevel (scope_kind sk)
{
  tree ret = push_stmt_list ();
  if (stmts_are_full_exprs_p ())
    begin_scope (sk, NULL);
  return ret;
}

/* Queue a cleanup.  CLEANUP is an expression/statement to be executed
   when the current scope is exited.  EH_ONLY is true when this is not
   meant to apply to normal control flow transfer.  */

void
push_cleanup (tree decl, tree cleanup, bool eh_only)
{
  tree stmt = build_stmt (input_location, CLEANUP_STMT, NULL, cleanup, decl);
  CLEANUP_EH_ONLY (stmt) = eh_only;
  add_stmt (stmt);
  CLEANUP_BODY (stmt) = push_stmt_list ();
}

/* Simple infinite loop tracking for -Wreturn-type.  We keep a stack of all
   the current loops, represented by 'NULL_TREE' if we've seen a possible
   exit, and 'error_mark_node' if not.  This is currently used only to
   suppress the warning about a function with no return statements, and
   therefore we don't bother noting returns as possible exits.  We also
   don't bother with gotos.  */

static void
begin_maybe_infinite_loop (tree cond)
{
  /* Only track this while parsing a function, not during instantiation.  */
  if (!cfun || (DECL_TEMPLATE_INSTANTIATION (current_function_decl)
		&& !processing_template_decl))
    return;
  bool maybe_infinite = true;
  if (cond)
    {
      cond = fold_non_dependent_expr (cond);
      maybe_infinite = integer_nonzerop (cond);
    }
  vec_safe_push (cp_function_chain->infinite_loops,
		 maybe_infinite ? error_mark_node : NULL_TREE);

}

/* A break is a possible exit for the current loop.  */

void
break_maybe_infinite_loop (void)
{
  if (!cfun)
    return;
  cp_function_chain->infinite_loops->last() = NULL_TREE;
}

/* If we reach the end of the loop without seeing a possible exit, we have
   an infinite loop.  */

static void
end_maybe_infinite_loop (tree cond)
{
  if (!cfun || (DECL_TEMPLATE_INSTANTIATION (current_function_decl)
		&& !processing_template_decl))
    return;
  tree current = cp_function_chain->infinite_loops->pop();
  if (current != NULL_TREE)
    {
      cond = fold_non_dependent_expr (cond);
      if (integer_nonzerop (cond))
	current_function_infinite_loop = 1;
    }
}

/* Build and return an argument list using all the arguments passed to the
   (presumably guarded) FUNCTION_DECL FN.  This can be used to forward all of
   FN's arguments to a function taking the same list of arguments -- namely
   the unchecked form of FN. */

static vec<tree, va_gc> *
build_arg_list (tree fn)
{
  gcc_assert (TREE_CODE (fn) == FUNCTION_DECL);

  vec<tree, va_gc> *args = make_tree_vector ();
  for (tree t = DECL_ARGUMENTS (fn); t != NULL_TREE; t = TREE_CHAIN (t))
    {
      if (TREE_CODE (TREE_TYPE (t)) == POINTER_TYPE
	  && DECL_NAME (t) != NULL_TREE
	  && IDENTIFIER_POINTER (DECL_NAME (t)) != NULL
	  && id_equal (DECL_NAME (t), "this"))
	continue; // skip already inserted `this` args

      vec_safe_push (args, forward_parm (t));
    }
  return args;
}

/* Remove all c++23 style contract attributes from the DECL_ATTRIBUTEs of the
   FUNCTION_DECL FNDECL.  */

void
remove_contract_attributes (tree fndecl)
{
  tree list = DECL_ATTRIBUTES (fndecl);
  tree *p;

  for (p = &list; *p;)
    {
      tree l = *p;

      if (cxx23_contract_attribute_p (l))
	*p = TREE_CHAIN (l);
      else
	p = &TREE_CHAIN (l);
    }

  DECL_ATTRIBUTES (fndecl) = list;
}

/* Map from FUNCTION_DECL to a VAR_DECL used to capture the result of the
   unchecked function inside the checked function.  This is also used to parse
   postcondition conditions that refer to the return value.  */
static GTY(()) hash_map<tree, tree> *decl_unchecked_results;

/* Create, if it doesn't already exist, a VAR_DECL to hold the result of the
 * unchecked function call.  */

void
build_unchecked_result (tree checked)
{
  /* Do not build until we have the deduced return type. */
  if (undeduced_auto_decl (checked) && !DECL_TEMPLATE_INFO (checked))
    return;

  /* Build the named return value capturing the result of the unchecked call. */
  tree type = TREE_TYPE (TREE_TYPE (checked));
  if ((!VOID_TYPE_P (type) || is_auto (type))
      && !DECL_UNCHECKED_RESULT (checked))
    {
      tree name = get_identifier ("__r");
      tree var = build_lang_decl (VAR_DECL, name, type);
      DECL_ARTIFICIAL (var) = 1;
      set_unchecked_result (checked, var);
    }
}

/* Lookup and return the unchecked result of the guarded FUNCTION_DECL FNDECL,
   or NULL_TREE if it doesn't (yet) exist.  */

tree
get_unchecked_result (tree fndecl)
{
  if (!fndecl || fndecl == error_mark_node) return NULL_TREE;

  hash_map_maybe_create<hm_ggc> (decl_unchecked_results);
  tree *result = decl_unchecked_results->get (fndecl);
  return result ? *result : NULL_TREE;
}

/* Save the unchecked result of the guarded FUNCTION_DECL FNDECL.  */

void
set_unchecked_result (tree fndecl, tree result)
{
  if (!fndecl || fndecl == error_mark_node)
    return;

  hash_map_maybe_create<hm_ggc> (decl_unchecked_results)->remove (fndecl);
  if (result)
    decl_unchecked_results->put (fndecl, result);
}

/* Create a variable decl that holds the result of the unchecked function
   call value.  */

static tree
build_unchecked_result_decl (tree call, tree checked)
{
  tree var = DECL_UNCHECKED_RESULT (checked);
  DECL_INITIAL (var) = call;
  pushdecl (var);
  add_decl_expr (var);
  return var;
}

/* Return a copy of the FUNCTION_DECL IDECL with its own unshared
   PARM_DECL and DECL_ATTRIBUTEs.  */

static tree
copy_fn_decl (tree idecl)
{
  tree decl = copy_decl (idecl);
  DECL_ATTRIBUTES (decl) = copy_list (DECL_ATTRIBUTES (idecl));

  if (DECL_RESULT (idecl))
    {
      DECL_RESULT (decl) = copy_decl (DECL_RESULT (idecl));
      DECL_CONTEXT (DECL_RESULT (decl)) = decl;
    }
  if (!DECL_ARGUMENTS (idecl) || VOID_TYPE_P (DECL_ARGUMENTS (idecl)))
    return decl;

  tree last = DECL_ARGUMENTS (decl) = copy_decl (DECL_ARGUMENTS (decl));
  DECL_CONTEXT (last) = decl;
  for (tree p = TREE_CHAIN (DECL_ARGUMENTS (idecl)); p; p = TREE_CHAIN (p))
    {
      if (VOID_TYPE_P (p))
	{
	  TREE_CHAIN (last) = void_list_node;
	  break;
	}
      last = TREE_CHAIN (last) = copy_decl (p);
      DECL_CONTEXT (last) = decl;
    }
  return decl;
}

/* Build and return a new string representing the unchecked function name
   corresponding to the name in IDENT. */

// FIXME: are we sure we shouldn't just mangle or use some existing machinery?
static const char *
get_contracts_internal_decl_name (const char *ident)
{
  static char iident[256] = "__unchecked_";
  strcpy (iident, "__unchecked_");

  if (strncmp (ident, "operator", 8) != 0)
    {
      strcat (iident, "mf_");
      strcat (iident, ident);
      return iident;
    }

  // FIXME conversion ops?
  // FIXME: just hex each char?

  char opname[16] = {};
  strcpy (opname, ident + 8); // skip "operator"

  strcat (iident, "op_");

  if (strcmp (opname, "==") == 0)
    {
      strcat (iident, "eq");
      return iident;
    }
  else if (strcmp (opname, "!=") == 0)
    {
      strcat (iident, "noteq");
      return iident;
    }
  else if (strcmp (opname, ">=") == 0)
    {
      strcat (iident, "ge");
      return iident;
    }
  else if (strcmp (opname, "<=") == 0)
    {
      strcat (iident, "le");
      return iident;
    }

  if (opname[strlen (opname) - 1] == '=')
    {
      opname[strlen (opname) - 1] = '\0';
      strcat (iident, "assign_");
    }

  if (strcmp (opname, ">") == 0)
    strcat (iident, "gt");
  else if (strcmp (opname, "<") == 0)
    strcat (iident, "lt");
  else if (strcmp (opname, "!") == 0)
    strcat (iident, "not");
  else if (strcmp (opname, "&&") == 0)
    strcat (iident, "land");
  else if (strcmp (opname, "||") == 0)
    strcat (iident, "lor");
  // FIXME: post and pre inc/dec?
  else if (strcmp (opname, "++") == 0)
    strcat (iident, "inc");
  else if (strcmp (opname, "--") == 0)
    strcat (iident, "dec");
  else if (strcmp (opname, "[]") == 0)
    strcat (iident, "subs");
  else if (strcmp (opname, "()") == 0)
    strcat (iident, "call");
  // FIXME addr of?
  // FIXME deref?
  else if (strcmp (opname, "->") == 0)
    strcat (iident, "mr");
  else if (strcmp (opname, ",") == 0)
    strcat (iident, "comma");
  else if (strcmp (opname, "->*") == 0)
    strcat (iident, "mdr");
  else if (strcmp (opname, "new") == 0)
    strcat (iident, "new");
  else if (strcmp (opname, "new[]") == 0)
    strcat (iident, "newa");
  else if (strcmp (opname, "delete") == 0)
    strcat (iident, "delete");
  else if (strcmp (opname, "delete[]") == 0)
    strcat (iident, "deletea");
  else if (strcmp (opname, "+") == 0)
    strcat (iident, "add");
  else if (strcmp (opname, "-") == 0)
    strcat (iident, "sub");
  else if (strcmp (opname, "*") == 0)
    strcat (iident, "mul");
  else if (strcmp (opname, "/") == 0)
    strcat (iident, "div");
  else if (strcmp (opname, "%") == 0)
    strcat (iident, "mod");
  else if (strcmp (opname, "^") == 0)
    strcat (iident, "xor");
  else if (strcmp (opname, "|") == 0)
    strcat (iident, "or");
  else if (strcmp (opname, "&") == 0)
    strcat (iident, "and");
  else if (strcmp (opname, "~") == 0)
    strcat (iident, "comp");
  else if (strcmp (opname, "<<") == 0)
    strcat (iident, "lshift");
  else if (strcmp (opname, ">>") == 0)
    strcat (iident, "rshift");
  else
    gcc_assert (false); // FIXME

  return iident;
}

/* Return a copy of UNQUALIFIED_NAME containing the name of the unchecked
   function correspending the name passed. */

static tree
get_contracts_internal_ident (tree unqualified_name)
{
  /* At the point we run this we should be in finish_function and only have an
     IDENTIFIER_NODE left.  */
  gcc_assert (TREE_CODE (unqualified_name) == IDENTIFIER_NODE);
  const char *iident =
    get_contracts_internal_decl_name (IDENTIFIER_POINTER (unqualified_name));
  gcc_assert (iident != NULL);
  return get_identifier (iident);
}

/* Returns a FUNCTION_DECL for the unchecked version of the guarded
   function CHECKED_DECL.  */

static tree
build_unchecked_function_declaration (tree checked)
{
  /* Create and rename unchecked function and give an internal name.  */
  tree unchecked = copy_fn_decl (checked);
  DECL_NAME (unchecked) = get_contracts_internal_ident (DECL_NAME (unchecked));
  DECL_INITIAL (unchecked) = error_mark_node;
  remove_contract_attributes (unchecked);

  IDENTIFIER_VIRTUAL_P (DECL_NAME (unchecked)) = false;
  DECL_VIRTUAL_P (unchecked) = false;

  if (!DECL_TEMPLATE_INFO (unchecked))
    return unchecked;

  /* Create new template decl for UNCHECKED and rename it properly.  */
  // FIXME: Do we really want to do this? I would think the unchecked
  // function is never a template.
  unshare_template (unchecked);
  tree tmpl = DECL_TI_TEMPLATE (unchecked);
  DECL_NAME (tmpl) = get_contracts_internal_ident (DECL_NAME (tmpl));

  return unchecked;
}

/* Start the body of a checked function definition.  Returns a pair
   containing an outer statement list and the function body.  */

static tree
start_checked_function_definition ()
{
  /* We need to capture the body we're about to build in a stmt_list since
     that's what finish_function expects the DECL_SAVED_TREE to be.  */
  tree def = push_stmt_list ();
  tree body = begin_compound_stmt (BCS_FN_BODY);
  return build_tree_list (def, body);
}

/* Finish processing the body of a checked function definition.
   DEF is a TREE_LIST who's value is the function body. RESULT is
   either the "canonical" result value of the unchecked
   call or NULL-tree (for void calls).  */

static void
finish_checked_function_definition (tree def, tree result)
{
  /* For non-void functions, return the canonical result value.  */
  if (result)
    finish_return_stmt (result);

  finish_compound_stmt (TREE_VALUE (def));
}

/* Build the call to the unchecked FN with ARGS, possibly with a
   variable to store the result. Return a variable declaration for
   non-void functions, and NULL_TREE otherwise.  */

static tree
build_unchecked_call (tree fn, vec<tree, va_gc> *args, tree checked)
{
  /* Build call to the unchecked function.  */
  /* FIXME we're marking the unchecked fn decl as not virtual, so why do we
     need to disallow virtual when building the call? */
  tree call = finish_call_expr (fn, &args,
				/*disallow_virtual=*/true,
				/*koenig_p=*/false,
				/*complain=*/tf_warning_or_error);
  if (call == error_mark_node)
    return error_mark_node;

  /* Return the variable capturing the function call.  */
  tree type = TREE_TYPE (TREE_TYPE (fn));
  if (!VOID_TYPE_P (type))
    return build_unchecked_result_decl (call, checked);

  /* Just add the call expression.  */
  finish_expr_stmt (call);

  return NULL_TREE;
}

/* Convert a contract CONFIG into a contract_mode.  */

static contract_mode
contract_config_to_mode (tree config)
{
  if (config == NULL_TREE)
    return contract_mode (CONTRACT_DEFAULT, get_default_contract_role ());

  /* TREE_LIST has TREE_VALUE is a level and TREE_PURPOSE is role.  */
  if (TREE_CODE (config) == TREE_LIST)
    {
      contract_role *role = NULL;
      if (TREE_PURPOSE (config))
	role = get_contract_role (IDENTIFIER_POINTER (TREE_PURPOSE (config)));
      if (!role)
	role = get_default_contract_role ();

      contract_level level =
	map_contract_level (IDENTIFIER_POINTER (TREE_VALUE (config)));
      return contract_mode (level, role);
    }

  /* Literal semantic.  */
  gcc_assert (TREE_CODE (config) == IDENTIFIER_NODE);
  contract_semantic semantic =
    map_contract_semantic (IDENTIFIER_POINTER (config));
  return contract_mode (semantic);
}

/* Convert a contract's config into a concrete semantic using the current
   contract semantic mapping.  */

static contract_semantic
compute_contract_concrete_semantic (tree contract)
{
  contract_mode mode = contract_config_to_mode (CONTRACT_MODE (contract));
  /* Compute the concrete semantic for the contract.  */
  if (!flag_contract_mode)
    /* If contracts are off, treat all contracts as ignore.  */
    return CCS_IGNORE;
  else if (mode.kind == contract_mode::cm_invalid)
    return CCS_INVALID;
  else if (mode.kind == contract_mode::cm_explicit)
    return mode.get_semantic ();
  else
    {
      gcc_assert (mode.get_role ());
      gcc_assert (mode.get_level () != CONTRACT_INVALID);
      contract_level level = mode.get_level ();
      contract_role *role = mode.get_role ();
      if (level == CONTRACT_DEFAULT)
	return role->default_semantic;
      else if (level == CONTRACT_AUDIT)
	return role->audit_semantic;
      else if (level == CONTRACT_AXIOM)
	return role->axiom_semantic;
    }
  gcc_assert (false);
}

/* Returns true iff the FUNCTION_DECL FNDECL is from a module compiled
   with versioned functions, or if it has the [[versioned]] attribute.

   If it's from a context with a [[versioned]] attribute, groknfndecl
   should've propagated it.  */

bool
function_versioned_p (tree fndecl)
{
  if (!modules_p ())
    return false;
  if (!DECL_TEMPLATE_INFO (fndecl))
    return false;
  if (DECL_VERSION_CONTRACTS_P (fndecl))
    return true;
  return lookup_attribute ("versioned", DECL_ATTRIBUTES (fndecl)) != NULL_TREE;
}

/* Returns true iff the guarded FUNCTION_DECL CHECKED should be versioned, and
   if so, updates its contracts to use the current contract configuration's
   semantic mappings.  */

void
version_contracts (tree checked)
{
  for (tree contract_attr = DECL_CONTRACTS (checked);
      contract_attr;
      contract_attr = TREE_CHAIN (contract_attr))
    {
      tree contract = TREE_VALUE (contract_attr);
      contract_semantic computed =
	compute_contract_concrete_semantic (contract);
      /* If we're versioning this function's contracts, use the newly
	 computed semantic regardless of what the owner set.  */
      set_contract_semantic (contract, computed);
    }
}

/* Builds the checked function definition, which calls out to the unchecked
   version of the function.  Returns then unchecked function declaration.  */

tree
build_checked_function_definition (tree checked)
{
  /* Build the unchecked function declaration.  */
  tree unchecked = build_unchecked_function_declaration (checked);

  /* FIXME We swap the DECL_RESULTs so that the later call to
     remap_unchecked_body does not need to handle it directly. Can we avoid
     remap_unchecked_body entirely? */
  if (DECL_RESULT (checked))
    {
      tree tmp = DECL_RESULT (checked);
      DECL_RESULT (checked) = DECL_RESULT (unchecked);
      DECL_CONTEXT (DECL_RESULT (checked)) = checked;
      DECL_RESULT (unchecked) = tmp;
      DECL_CONTEXT (DECL_RESULT (unchecked)) = unchecked;
    }

  DECL_SAVED_TREE (unchecked) = remap_unchecked_body (checked, unchecked);
  TREE_NO_WARNING (unchecked) = 1;

  /* Generate the definition.  */
  tree def = start_checked_function_definition ();
  emit_preconditions (DECL_CONTRACTS (checked));
  vec<tree, va_gc> *args = build_arg_list (checked);
  tree result = build_unchecked_call (unchecked, args, checked);
  emit_postconditions (DECL_CONTRACTS (checked));
  finish_checked_function_definition (def, result);

  DECL_SAVED_TREE (checked) = TREE_PURPOSE (def);

  return unchecked;
}

/* Begin a new scope for the postcondition.  */

tree
start_postcondition_statement ()
{
  tree list = push_stmt_list ();
  tree stmt = begin_compound_stmt (BCS_NORMAL);
  return build_tree_list (list, stmt);
}

/* Finish the block containing the postcondition check.  */

void
finish_postcondition_statement (tree stmt)
{
  finish_compound_stmt (TREE_VALUE (stmt));
  pop_stmt_list (TREE_PURPOSE (stmt));
}

/* Declare a variable for the postcondition.  The variable is
   initialized to the result of the unchecked call.  */

tree
build_postcondition_variable (tree result, tree contract)
{
  if (!POSTCONDITION_IDENTIFIER (contract))
    return NULL_TREE;
  tree name = STRIP_ANY_LOCATION_WRAPPER (POSTCONDITION_IDENTIFIER (contract));
  if (!name)
    return NULL_TREE;
  DECL_NAME (result) = name;
  pushdecl (result);
  return result;
}

static void
build_contract_handler_fn (const char *level,
			   const char *role,
			   tree comment,
			   contract_continuation cmode,
			   location_t location)
{
  expanded_location loc = expand_location (location);

  /* FIXME: It looks  like we have two bits of information for
     continuing.  Is this right?  */
  tree continue_mode = build_int_cst (boolean_type_node, cmode != NEVER_CONTINUE);
  tree line_number = build_int_cst (integer_type_node, loc.line);
  tree file_name = build_string_literal (strlen (loc.file) + 1, loc.file);
  const char *function_name_str = current_function_name();
  tree function_name = build_string_literal (strlen (function_name_str) + 1,
					     function_name_str);
  tree level_str = build_string_literal (strlen (level) + 1, level);
  tree role_str = build_string_literal (strlen (role) + 1, role);

  /* FIXME: Do we want a string for this?.  */
  tree continuation = build_int_cst (integer_type_node, cmode);

  tree violation_fn;
  if (cmode == MAYBE_CONTINUE)
    violation_fn = on_contract_violation_fn;
  else
    violation_fn = on_contract_violation_never_fn;
  tree call = build_call_expr (violation_fn, 8, continue_mode, line_number,
			       file_name, function_name, comment,
			       level_str, role_str,
			       continuation);

  finish_expr_stmt (call);
}

static const char *
get_contract_level_name (tree contract)
{
  if (CONTRACT_LITERAL_MODE_P (contract))
    return "";
  if (tree mode = CONTRACT_MODE (contract))
    if (tree level = TREE_VALUE (mode))
      return IDENTIFIER_POINTER (level);
  return "default";
}

static const char *
get_contract_role_name (tree contract)
{
  if (CONTRACT_LITERAL_MODE_P (contract))
    return "";
  if (tree mode = CONTRACT_MODE (contract))
    if (tree role = TREE_PURPOSE (mode))
      return IDENTIFIER_POINTER (role);
  return "default";
}

/* Return true if CONTRACT is checked or assumed under the current build
   configuration. */

bool
contract_active_p (tree contract, bool versioned_p)
{
  /* FIXME we can still cache this if we can update versioned contracts on
     template ctors/dtors after reading them from the CMI. See FooT4 test in
     modules/contracts-6.  */
  return CCS_IGNORE != (versioned_p
    ? compute_contract_concrete_semantic (contract)
    : get_contract_semantic (contract));
}

/* Return true if any contracts on the FUNCTION_DECL FNDECL is checked or
   assumed under the preserved or current build configuration.  */

bool
contract_any_active_p (tree fndecl)
{
  if (!flag_contracts || !DECL_DECLARES_FUNCTION_P (fndecl)
      || !DECL_CONTRACTS (fndecl))
    return false;
  bool versioned_p = function_versioned_p (fndecl);
  for (tree contract_attr = DECL_CONTRACTS (fndecl);
      contract_attr != NULL_TREE;
      contract_attr = TREE_CHAIN (contract_attr))
    if (contract_active_p (TREE_VALUE (contract_attr), versioned_p))
      return true;
  return false;
}

/* Return true if any contract in CONTRACT_ATTRs is not yet parsed.  */

bool
contract_any_deferred_p (tree contract_attr)
{
  for (; contract_attr; contract_attr = CONTRACT_CHAIN (contract_attr))
    if (CONTRACT_CONDITION_DEFERRED_P (TREE_VALUE (contract_attr)))
      return true;
  return false;
}

/* Generate the code that checks or assumes a contract, but do not attach
   it to the current context.  This is called during genericization.  */

tree
build_contract_check (tree contract)
{
  contract_semantic semantic = get_contract_semantic (contract);
  if (function_versioned_p (current_function_decl))
    semantic = compute_contract_concrete_semantic (contract);
  if (semantic == CCS_INVALID)
    return NULL_TREE;

  tree condition = CONTRACT_CONDITION (contract);
  if (condition == error_mark_node)
    return NULL_TREE;

  /* Ignored contracts are never checked or assumed.  */
  if (semantic == CCS_IGNORE)
    return build1 (NOP_EXPR, void_type_node, integer_zero_node);

  /* If an assumed contract condition is not fully defined, the current method
     of turning it into a compile time assumption fails and emits run time
     code.  We don't want that, so just turn these into NOP.  */
  if (semantic == CCS_ASSUME && !cp_tree_defined_p (condition))
    return build1 (NOP_EXPR, void_type_node, integer_zero_node);

  tree if_stmt = begin_if_stmt ();
  tree cond = build_x_unary_op (EXPR_LOCATION (contract),
				TRUTH_NOT_EXPR,
				condition,
				tf_warning_or_error);
  finish_if_stmt_cond (cond, if_stmt);

  if (semantic == CCS_ASSUME)
    {
      tree unreachable_fn = builtin_decl_implicit (BUILT_IN_UNREACHABLE);
      tree call = build_call_expr (unreachable_fn, 0);
      finish_expr_stmt (call);
    }
  else
    {
      const char *level_name = get_contract_level_name (contract);
      const char *role_name = get_contract_role_name (contract);
      tree comment = CONTRACT_COMMENT (contract);

      /* Get the continuation mode.  */
      contract_continuation cmode;
      switch (semantic)
	{
	  case CCS_NEVER: cmode = NEVER_CONTINUE; break;
	  case CCS_MAYBE: cmode = MAYBE_CONTINUE; break;
	  default: gcc_unreachable ();
	}

      build_contract_handler_fn (level_name, role_name, comment, cmode,
				 EXPR_LOCATION (contract));
    }

  finish_then_clause (if_stmt);
  tree scope = IF_SCOPE (if_stmt);
  IF_SCOPE (if_stmt) = NULL;
  return do_poplevel (scope);
}

/* Generate the statement for the given contract attribute by adding the
   statement to the current block. Returns the next contract in the chain.  */

static tree
emit_contract_statement (tree attr)
{
  gcc_assert (TREE_CODE (attr) == TREE_LIST);
  tree contract = TREE_VALUE (attr);

  /* Only add valid contracts.  */
  if (get_contract_semantic (contract) != CCS_INVALID
      && CONTRACT_CONDITION (contract) != error_mark_node)
    add_stmt (contract);

  return CONTRACT_CHAIN (attr);
}

/* Add the statements of contract attributes ATTRS to the current block.  */

static void
emit_contract_conditions (tree attrs, tree_code code)
{
  if (!attrs) return;
  gcc_assert (TREE_CODE (attrs) == TREE_LIST);
  gcc_assert (code == PRECONDITION_STMT || code == POSTCONDITION_STMT);
  while (attrs)
    {
      tree contract = TREE_VALUE (attrs);
      if (TREE_CODE (contract) == code)
	attrs = emit_contract_statement (attrs);
      else
	attrs = CONTRACT_CHAIN (attrs);
    }
}

/* Emit the statement for an assertion attribute.  */

void
emit_assertion (tree attr)
{
  emit_contract_statement (attr);
}

/* Emit statements for precondition attributes.  */

void
emit_preconditions (tree attr)
{
  return emit_contract_conditions (attr, PRECONDITION_STMT);
}

/* Emit statements for postcondition attributes.  */

void
emit_postconditions (tree contracts)
{
  return emit_contract_conditions (contracts, POSTCONDITION_STMT);
}

/* Setup an initial contract node. This determines the concrete semantics
   of the contract.  IDENTIFIER is only non-null for postconditions.  */

tree
start_contract (location_t loc,
		tree attr,
		tree config,
		tree id)
{
  tree_code code;
  if (is_attribute_p ("assert", attr))
    code = ASSERTION_STMT;
  else if (is_attribute_p ("pre", attr))
    code = PRECONDITION_STMT;
  else if (is_attribute_p ("post", attr))
    code = POSTCONDITION_STMT;
  else
    gcc_unreachable ();

  /* Build the contract. The condition is added later.  */
  tree contract;
  if (code != POSTCONDITION_STMT)
    contract =
      build3_loc (loc, code, void_type_node, config, NULL_TREE, NULL_TREE);
  else
    contract =
      build4_loc (loc, code, void_type_node, config, NULL_TREE, NULL_TREE, id);

  set_contract_semantic (contract,
			 compute_contract_concrete_semantic (contract));
  return contract;
}

/* Attach the condition to the contract, build the comment, and the code
   to execute when the contract is checked (if checked).  */

tree
finish_contract (tree contract, tree condition, tree comment)
{
  /* The condition is converted to bool.  */
  if (condition != error_mark_node && !type_dependent_expression_p (condition))
    condition = maybe_convert_cond (condition);
  CONTRACT_CONDITION (contract) = condition;

  if (comment)
    CONTRACT_COMMENT (contract) = comment;

  /* Eagerly evaluate contracts at compile-time, if possible.  */
  if (flag_contracts && warn_constant_contracts)
    check_trivial_constant_contract (contract);

  return contract;
}

/* Begin a conditional that might contain a declaration.  When generating
   normal code, we want the declaration to appear before the statement
   containing the conditional.  When generating template code, we want the
   conditional to be rendered as the raw DECL_EXPR.  */

static void
begin_cond (tree *cond_p)
{
  if (processing_template_decl)
    *cond_p = push_stmt_list ();
}

/* Finish such a conditional.  */

static void
finish_cond (tree *cond_p, tree expr)
{
  if (processing_template_decl)
    {
      tree cond = pop_stmt_list (*cond_p);

      if (expr == NULL_TREE)
	/* Empty condition in 'for'.  */
	gcc_assert (empty_expr_stmt_p (cond));
      else if (check_for_bare_parameter_packs (expr))
        expr = error_mark_node;
      else if (!empty_expr_stmt_p (cond))
	expr = build2 (COMPOUND_EXPR, TREE_TYPE (expr), cond, expr);
    }
  *cond_p = expr;
}

/* If *COND_P specifies a conditional with a declaration, transform the
   loop such that
	    while (A x = 42) { }
	    for (; A x = 42;) { }
   becomes
	    while (true) { A x = 42; if (!x) break; }
	    for (;;) { A x = 42; if (!x) break; }
   The statement list for BODY will be empty if the conditional did
   not declare anything.  */

static void
simplify_loop_decl_cond (tree *cond_p, tree body)
{
  tree cond, if_stmt;

  if (!TREE_SIDE_EFFECTS (body))
    return;

  cond = *cond_p;
  *cond_p = boolean_true_node;

  if_stmt = begin_if_stmt ();
  cond = cp_build_unary_op (TRUTH_NOT_EXPR, cond, false, tf_warning_or_error);
  finish_if_stmt_cond (cond, if_stmt);
  finish_break_stmt ();
  finish_then_clause (if_stmt);
  finish_if_stmt (if_stmt);
}

/* Finish a goto-statement.  */

tree
finish_goto_stmt (tree destination)
{
  if (identifier_p (destination))
    destination = lookup_label (destination);

  /* We warn about unused labels with -Wunused.  That means we have to
     mark the used labels as used.  */
  if (TREE_CODE (destination) == LABEL_DECL)
    TREE_USED (destination) = 1;
  else
    {
      destination = mark_rvalue_use (destination);
      if (!processing_template_decl)
	{
	  destination = cp_convert (ptr_type_node, destination,
				    tf_warning_or_error);
	  if (error_operand_p (destination))
	    return NULL_TREE;
	  destination
	    = fold_build_cleanup_point_expr (TREE_TYPE (destination),
					     destination);
	}
    }

  check_goto (destination);

  add_stmt (build_predict_expr (PRED_GOTO, NOT_TAKEN));
  return add_stmt (build_stmt (input_location, GOTO_EXPR, destination));
}

/* COND is the condition-expression for an if, while, etc.,
   statement.  Convert it to a boolean value, if appropriate.
   In addition, verify sequence points if -Wsequence-point is enabled.  */

static tree
maybe_convert_cond (tree cond)
{
  /* Empty conditions remain empty.  */
  if (!cond)
    return NULL_TREE;

  /* Wait until we instantiate templates before doing conversion.  */
  if (type_dependent_expression_p (cond))
    return cond;

  if (warn_sequence_point && !processing_template_decl)
    verify_sequence_points (cond);

  /* Do the conversion.  */
  cond = convert_from_reference (cond);

  if (TREE_CODE (cond) == MODIFY_EXPR
      && !TREE_NO_WARNING (cond)
      && warn_parentheses
      && warning_at (cp_expr_loc_or_input_loc (cond),
		     OPT_Wparentheses, "suggest parentheses around "
				       "assignment used as truth value"))
    TREE_NO_WARNING (cond) = 1;

  return condition_conversion (cond);
}

/* Finish an expression-statement, whose EXPRESSION is as indicated.  */

tree
finish_expr_stmt (tree expr)
{
  tree r = NULL_TREE;
  location_t loc = EXPR_LOCATION (expr);

  if (expr != NULL_TREE)
    {
      /* If we ran into a problem, make sure we complained.  */
      gcc_assert (expr != error_mark_node || seen_error ());

      if (!processing_template_decl)
	{
	  if (warn_sequence_point)
	    verify_sequence_points (expr);
	  expr = convert_to_void (expr, ICV_STATEMENT, tf_warning_or_error);
	}
      else if (!type_dependent_expression_p (expr))
	convert_to_void (build_non_dependent_expr (expr), ICV_STATEMENT,
                         tf_warning_or_error);

      if (check_for_bare_parameter_packs (expr))
        expr = error_mark_node;

      /* Simplification of inner statement expressions, compound exprs,
	 etc can result in us already having an EXPR_STMT.  */
      if (TREE_CODE (expr) != CLEANUP_POINT_EXPR)
	{
	  if (TREE_CODE (expr) != EXPR_STMT)
	    expr = build_stmt (loc, EXPR_STMT, expr);
	  expr = maybe_cleanup_point_expr_void (expr);
	}

      r = add_stmt (expr);
    }

  return r;
}


/* Begin an if-statement.  Returns a newly created IF_STMT if
   appropriate.  */

tree
begin_if_stmt (void)
{
  tree r, scope;
  scope = do_pushlevel (sk_cond);
  r = build_stmt (input_location, IF_STMT, NULL_TREE,
		  NULL_TREE, NULL_TREE, scope);
  current_binding_level->this_entity = r;
  begin_cond (&IF_COND (r));
  return r;
}

/* Returns true if FN, a CALL_EXPR, is a call to
   std::is_constant_evaluated or __builtin_is_constant_evaluated.  */

static bool
is_std_constant_evaluated_p (tree fn)
{
  /* std::is_constant_evaluated takes no arguments.  */
  if (call_expr_nargs (fn) != 0)
    return false;

  tree fndecl = cp_get_callee_fndecl_nofold (fn);
  if (fndecl == NULL_TREE)
    return false;

  if (fndecl_built_in_p (fndecl, CP_BUILT_IN_IS_CONSTANT_EVALUATED,
			 BUILT_IN_FRONTEND))
    return true;

  if (!decl_in_std_namespace_p (fndecl))
    return false;

  tree name = DECL_NAME (fndecl);
  return name && id_equal (name, "is_constant_evaluated");
}

/* Process the COND of an if-statement, which may be given by
   IF_STMT.  */

tree
finish_if_stmt_cond (tree cond, tree if_stmt)
{
  cond = maybe_convert_cond (cond);
  if (IF_STMT_CONSTEXPR_P (if_stmt)
      && !type_dependent_expression_p (cond)
      && require_constant_expression (cond)
      && !instantiation_dependent_expression_p (cond)
      /* Wait until instantiation time, since only then COND has been
	 converted to bool.  */
      && TYPE_MAIN_VARIANT (TREE_TYPE (cond)) == boolean_type_node)
    {
      /* if constexpr (std::is_constant_evaluated()) is always true,
	 so give the user a clue.  */
      if (warn_tautological_compare)
	{
	  tree t = cond;
	  if (TREE_CODE (t) == CLEANUP_POINT_EXPR)
	    t = TREE_OPERAND (t, 0);
	  if (TREE_CODE (t) == CALL_EXPR
	      && is_std_constant_evaluated_p (t))
	    warning_at (EXPR_LOCATION (cond), OPT_Wtautological_compare,
			"%qs always evaluates to true in %<if constexpr%>",
			"std::is_constant_evaluated");
	}

      cond = instantiate_non_dependent_expr (cond);
      cond = cxx_constant_value (cond, NULL_TREE);
    }
  finish_cond (&IF_COND (if_stmt), cond);
  add_stmt (if_stmt);
  THEN_CLAUSE (if_stmt) = push_stmt_list ();
  return cond;
}

/* Finish the then-clause of an if-statement, which may be given by
   IF_STMT.  */

tree
finish_then_clause (tree if_stmt)
{
  THEN_CLAUSE (if_stmt) = pop_stmt_list (THEN_CLAUSE (if_stmt));
  return if_stmt;
}

/* Begin the else-clause of an if-statement.  */

void
begin_else_clause (tree if_stmt)
{
  ELSE_CLAUSE (if_stmt) = push_stmt_list ();
}

/* Finish the else-clause of an if-statement, which may be given by
   IF_STMT.  */

void
finish_else_clause (tree if_stmt)
{
  ELSE_CLAUSE (if_stmt) = pop_stmt_list (ELSE_CLAUSE (if_stmt));
}

/* Callback for cp_walk_tree to mark all {VAR,PARM}_DECLs in a tree as
   read.  */

static tree
maybe_mark_exp_read_r (tree *tp, int *, void *)
{
  tree t = *tp;
  if (VAR_P (t) || TREE_CODE (t) == PARM_DECL)
    mark_exp_read (t);
  return NULL_TREE;
}

/* Finish an if-statement.  */

void
finish_if_stmt (tree if_stmt)
{
  tree scope = IF_SCOPE (if_stmt);
  IF_SCOPE (if_stmt) = NULL;
  if (IF_STMT_CONSTEXPR_P (if_stmt))
    {
      /* Prevent various -Wunused warnings.  We might not instantiate
	 either of these branches, so we would not mark the variables
	 used in that branch as read.  */
      cp_walk_tree_without_duplicates (&THEN_CLAUSE (if_stmt),
				       maybe_mark_exp_read_r, NULL);
      cp_walk_tree_without_duplicates (&ELSE_CLAUSE (if_stmt),
				       maybe_mark_exp_read_r, NULL);
    }
  add_stmt (do_poplevel (scope));
}

/* Begin a while-statement.  Returns a newly created WHILE_STMT if
   appropriate.  */

tree
begin_while_stmt (void)
{
  tree r;
  r = build_stmt (input_location, WHILE_STMT, NULL_TREE, NULL_TREE);
  add_stmt (r);
  WHILE_BODY (r) = do_pushlevel (sk_block);
  begin_cond (&WHILE_COND (r));
  return r;
}

/* Process the COND of a while-statement, which may be given by
   WHILE_STMT.  */

void
finish_while_stmt_cond (tree cond, tree while_stmt, bool ivdep,
			unsigned short unroll)
{
  cond = maybe_convert_cond (cond);
  finish_cond (&WHILE_COND (while_stmt), cond);
  begin_maybe_infinite_loop (cond);
  if (ivdep && cond != error_mark_node)
    WHILE_COND (while_stmt) = build3 (ANNOTATE_EXPR,
				      TREE_TYPE (WHILE_COND (while_stmt)),
				      WHILE_COND (while_stmt),
				      build_int_cst (integer_type_node,
						     annot_expr_ivdep_kind),
				      integer_zero_node);
  if (unroll && cond != error_mark_node)
    WHILE_COND (while_stmt) = build3 (ANNOTATE_EXPR,
				      TREE_TYPE (WHILE_COND (while_stmt)),
				      WHILE_COND (while_stmt),
				      build_int_cst (integer_type_node,
						     annot_expr_unroll_kind),
				      build_int_cst (integer_type_node,
						     unroll));
  simplify_loop_decl_cond (&WHILE_COND (while_stmt), WHILE_BODY (while_stmt));
}

/* Finish a while-statement, which may be given by WHILE_STMT.  */

void
finish_while_stmt (tree while_stmt)
{
  end_maybe_infinite_loop (boolean_true_node);
  WHILE_BODY (while_stmt) = do_poplevel (WHILE_BODY (while_stmt));
}

/* Begin a do-statement.  Returns a newly created DO_STMT if
   appropriate.  */

tree
begin_do_stmt (void)
{
  tree r = build_stmt (input_location, DO_STMT, NULL_TREE, NULL_TREE);
  begin_maybe_infinite_loop (boolean_true_node);
  add_stmt (r);
  DO_BODY (r) = push_stmt_list ();
  return r;
}

/* Finish the body of a do-statement, which may be given by DO_STMT.  */

void
finish_do_body (tree do_stmt)
{
  tree body = DO_BODY (do_stmt) = pop_stmt_list (DO_BODY (do_stmt));

  if (TREE_CODE (body) == STATEMENT_LIST && STATEMENT_LIST_TAIL (body))
    body = STATEMENT_LIST_TAIL (body)->stmt;

  if (IS_EMPTY_STMT (body))
    warning (OPT_Wempty_body,
            "suggest explicit braces around empty body in %<do%> statement");
}

/* Finish a do-statement, which may be given by DO_STMT, and whose
   COND is as indicated.  */

void
finish_do_stmt (tree cond, tree do_stmt, bool ivdep, unsigned short unroll)
{
  cond = maybe_convert_cond (cond);
  end_maybe_infinite_loop (cond);
  /* Unlike other iteration statements, the condition may not contain
     a declaration, so we don't call finish_cond which checks for
     unexpanded parameter packs.  */
  if (check_for_bare_parameter_packs (cond))
    cond = error_mark_node;
  if (ivdep && cond != error_mark_node)
    cond = build3 (ANNOTATE_EXPR, TREE_TYPE (cond), cond,
		   build_int_cst (integer_type_node, annot_expr_ivdep_kind),
		   integer_zero_node);
  if (unroll && cond != error_mark_node)
    cond = build3 (ANNOTATE_EXPR, TREE_TYPE (cond), cond,
		   build_int_cst (integer_type_node, annot_expr_unroll_kind),
		   build_int_cst (integer_type_node, unroll));
  DO_COND (do_stmt) = cond;
}

/* Finish a return-statement.  The EXPRESSION returned, if any, is as
   indicated.  */

tree
finish_return_stmt (tree expr)
{
  tree r;
  bool no_warning;

  expr = check_return_expr (expr, &no_warning);

  if (error_operand_p (expr)
      || (flag_openmp && !check_omp_return ()))
    {
      /* Suppress -Wreturn-type for this function.  */
      if (warn_return_type)
	TREE_NO_WARNING (current_function_decl) = true;
      return error_mark_node;
    }

  if (!processing_template_decl)
    {
      if (warn_sequence_point)
	verify_sequence_points (expr);

      if (DECL_CDTOR_NEEDS_LABLED_EXIT_P (current_function_decl))
	{
	  /* Similarly, all destructors must run destructors for
	     base-classes before returning.  So, all returns in a
	     destructor get sent to the DTOR_LABEL; finish_function emits
	     code to return a value there.  */
	  return finish_goto_stmt (cdtor_label);
	}
    }

  r = build_stmt (input_location, RETURN_EXPR, expr);
  TREE_NO_WARNING (r) |= no_warning;
  r = maybe_cleanup_point_expr_void (r);
  r = add_stmt (r);

  return r;
}

/* Begin the scope of a for-statement or a range-for-statement.
   Both the returned trees are to be used in a call to
   begin_for_stmt or begin_range_for_stmt.  */

tree
begin_for_scope (tree *init)
{
  tree scope = do_pushlevel (sk_for);

  if (processing_template_decl)
    *init = push_stmt_list ();
  else
    *init = NULL_TREE;

  return scope;
}

/* Begin a for-statement.  Returns a new FOR_STMT.
   SCOPE and INIT should be the return of begin_for_scope,
   or both NULL_TREE  */

tree
begin_for_stmt (tree scope, tree init)
{
  tree r;

  r = build_stmt (input_location, FOR_STMT, NULL_TREE, NULL_TREE,
		  NULL_TREE, NULL_TREE, NULL_TREE);

  if (scope == NULL_TREE)
    {
      gcc_assert (!init);
      scope = begin_for_scope (&init);
    }

  FOR_INIT_STMT (r) = init;
  FOR_SCOPE (r) = scope;

  return r;
}

/* Finish the init-statement of a for-statement, which may be
   given by FOR_STMT.  */

void
finish_init_stmt (tree for_stmt)
{
  if (processing_template_decl)
    FOR_INIT_STMT (for_stmt) = pop_stmt_list (FOR_INIT_STMT (for_stmt));
  add_stmt (for_stmt);
  FOR_BODY (for_stmt) = do_pushlevel (sk_block);
  begin_cond (&FOR_COND (for_stmt));
}

/* Finish the COND of a for-statement, which may be given by
   FOR_STMT.  */

void
finish_for_cond (tree cond, tree for_stmt, bool ivdep, unsigned short unroll)
{
  cond = maybe_convert_cond (cond);
  finish_cond (&FOR_COND (for_stmt), cond);
  begin_maybe_infinite_loop (cond);
  if (ivdep && cond != error_mark_node)
    FOR_COND (for_stmt) = build3 (ANNOTATE_EXPR,
				  TREE_TYPE (FOR_COND (for_stmt)),
				  FOR_COND (for_stmt),
				  build_int_cst (integer_type_node,
						 annot_expr_ivdep_kind),
				  integer_zero_node);
  if (unroll && cond != error_mark_node)
    FOR_COND (for_stmt) = build3 (ANNOTATE_EXPR,
				  TREE_TYPE (FOR_COND (for_stmt)),
				  FOR_COND (for_stmt),
				  build_int_cst (integer_type_node,
						 annot_expr_unroll_kind),
				  build_int_cst (integer_type_node,
						 unroll));
  simplify_loop_decl_cond (&FOR_COND (for_stmt), FOR_BODY (for_stmt));
}

/* Finish the increment-EXPRESSION in a for-statement, which may be
   given by FOR_STMT.  */

void
finish_for_expr (tree expr, tree for_stmt)
{
  if (!expr)
    return;
  /* If EXPR is an overloaded function, issue an error; there is no
     context available to use to perform overload resolution.  */
  if (type_unknown_p (expr))
    {
      cxx_incomplete_type_error (expr, TREE_TYPE (expr));
      expr = error_mark_node;
    }
  if (!processing_template_decl)
    {
      if (warn_sequence_point)
	verify_sequence_points (expr);
      expr = convert_to_void (expr, ICV_THIRD_IN_FOR,
                              tf_warning_or_error);
    }
  else if (!type_dependent_expression_p (expr))
    convert_to_void (build_non_dependent_expr (expr), ICV_THIRD_IN_FOR,
                     tf_warning_or_error);
  expr = maybe_cleanup_point_expr_void (expr);
  if (check_for_bare_parameter_packs (expr))
    expr = error_mark_node;
  FOR_EXPR (for_stmt) = expr;
}

/* Finish the body of a for-statement, which may be given by
   FOR_STMT.  The increment-EXPR for the loop must be
   provided.
   It can also finish RANGE_FOR_STMT. */

void
finish_for_stmt (tree for_stmt)
{
  end_maybe_infinite_loop (boolean_true_node);

  if (TREE_CODE (for_stmt) == RANGE_FOR_STMT)
    RANGE_FOR_BODY (for_stmt) = do_poplevel (RANGE_FOR_BODY (for_stmt));
  else
    FOR_BODY (for_stmt) = do_poplevel (FOR_BODY (for_stmt));

  /* Pop the scope for the body of the loop.  */
  tree *scope_ptr = (TREE_CODE (for_stmt) == RANGE_FOR_STMT
		     ? &RANGE_FOR_SCOPE (for_stmt)
		     : &FOR_SCOPE (for_stmt));
  tree scope = *scope_ptr;
  *scope_ptr = NULL;

  /* During parsing of the body, range for uses "__for_{range,begin,end} "
     decl names to make those unaccessible by code in the body.
     Change it to ones with underscore instead of space, so that it can
     be inspected in the debugger.  */
  tree range_for_decl[3] = { NULL_TREE, NULL_TREE, NULL_TREE };
  gcc_assert (CPTI_FOR_BEGIN__IDENTIFIER == CPTI_FOR_RANGE__IDENTIFIER + 1
	      && CPTI_FOR_END__IDENTIFIER == CPTI_FOR_RANGE__IDENTIFIER + 2
	      && CPTI_FOR_RANGE_IDENTIFIER == CPTI_FOR_RANGE__IDENTIFIER + 3
	      && CPTI_FOR_BEGIN_IDENTIFIER == CPTI_FOR_BEGIN__IDENTIFIER + 3
	      && CPTI_FOR_END_IDENTIFIER == CPTI_FOR_END__IDENTIFIER + 3);
  for (int i = 0; i < 3; i++)
    {
      tree id = cp_global_trees[CPTI_FOR_RANGE__IDENTIFIER + i];
      if (IDENTIFIER_BINDING (id)
	  && IDENTIFIER_BINDING (id)->scope == current_binding_level)
	{
	  range_for_decl[i] = IDENTIFIER_BINDING (id)->value;
	  gcc_assert (VAR_P (range_for_decl[i])
		      && DECL_ARTIFICIAL (range_for_decl[i]));
	}
    }

  add_stmt (do_poplevel (scope));

  for (int i = 0; i < 3; i++)
    if (range_for_decl[i])
      DECL_NAME (range_for_decl[i])
	= cp_global_trees[CPTI_FOR_RANGE_IDENTIFIER + i];
}

/* Begin a range-for-statement.  Returns a new RANGE_FOR_STMT.
   SCOPE and INIT should be the return of begin_for_scope,
   or both NULL_TREE  .
   To finish it call finish_for_stmt(). */

tree
begin_range_for_stmt (tree scope, tree init)
{
  begin_maybe_infinite_loop (boolean_false_node);

  tree r = build_stmt (input_location, RANGE_FOR_STMT, NULL_TREE, NULL_TREE,
		       NULL_TREE, NULL_TREE, NULL_TREE, NULL_TREE);

  if (scope == NULL_TREE)
    {
      gcc_assert (!init);
      scope = begin_for_scope (&init);
    }

  /* Since C++20, RANGE_FOR_STMTs can use the init tree, so save it.  */
  RANGE_FOR_INIT_STMT (r) = init;
  RANGE_FOR_SCOPE (r) = scope;

  return r;
}

/* Finish the head of a range-based for statement, which may
   be given by RANGE_FOR_STMT.  DECL must be the declaration
   and EXPR must be the loop expression. */

void
finish_range_for_decl (tree range_for_stmt, tree decl, tree expr)
{
  if (processing_template_decl)
    RANGE_FOR_INIT_STMT (range_for_stmt)
      = pop_stmt_list (RANGE_FOR_INIT_STMT (range_for_stmt));
  RANGE_FOR_DECL (range_for_stmt) = decl;
  RANGE_FOR_EXPR (range_for_stmt) = expr;
  add_stmt (range_for_stmt);
  RANGE_FOR_BODY (range_for_stmt) = do_pushlevel (sk_block);
}

/* Finish a break-statement.  */

tree
finish_break_stmt (void)
{
  /* In switch statements break is sometimes stylistically used after
     a return statement.  This can lead to spurious warnings about
     control reaching the end of a non-void function when it is
     inlined.  Note that we are calling block_may_fallthru with
     language specific tree nodes; this works because
     block_may_fallthru returns true when given something it does not
     understand.  */
  if (!block_may_fallthru (cur_stmt_list))
    return void_node;
  note_break_stmt ();
  return add_stmt (build_stmt (input_location, BREAK_STMT));
}

/* Finish a continue-statement.  */

tree
finish_continue_stmt (void)
{
  return add_stmt (build_stmt (input_location, CONTINUE_STMT));
}

/* Begin a switch-statement.  Returns a new SWITCH_STMT if
   appropriate.  */

tree
begin_switch_stmt (void)
{
  tree r, scope;

  scope = do_pushlevel (sk_cond);
  r = build_stmt (input_location, SWITCH_STMT, NULL_TREE, NULL_TREE, NULL_TREE, scope);

  begin_cond (&SWITCH_STMT_COND (r));

  return r;
}

/* Finish the cond of a switch-statement.  */

void
finish_switch_cond (tree cond, tree switch_stmt)
{
  tree orig_type = NULL;

  if (!processing_template_decl)
    {
      /* Convert the condition to an integer or enumeration type.  */
      tree orig_cond = cond;
      cond = build_expr_type_conversion (WANT_INT | WANT_ENUM, cond, true);
      if (cond == NULL_TREE)
	{
	  error_at (cp_expr_loc_or_input_loc (orig_cond),
		    "switch quantity not an integer");
	  cond = error_mark_node;
	}
      /* We want unlowered type here to handle enum bit-fields.  */
      orig_type = unlowered_expr_type (cond);
      if (TREE_CODE (orig_type) != ENUMERAL_TYPE)
	orig_type = TREE_TYPE (cond);
      if (cond != error_mark_node)
	{
	  /* [stmt.switch]

	     Integral promotions are performed.  */
	  cond = perform_integral_promotions (cond);
	  cond = maybe_cleanup_point_expr (cond);
	}
    }
  if (check_for_bare_parameter_packs (cond))
    cond = error_mark_node;
  else if (!processing_template_decl && warn_sequence_point)
    verify_sequence_points (cond);

  finish_cond (&SWITCH_STMT_COND (switch_stmt), cond);
  SWITCH_STMT_TYPE (switch_stmt) = orig_type;
  add_stmt (switch_stmt);
  push_switch (switch_stmt);
  SWITCH_STMT_BODY (switch_stmt) = push_stmt_list ();
}

/* Finish the body of a switch-statement, which may be given by
   SWITCH_STMT.  The COND to switch on is indicated.  */

void
finish_switch_stmt (tree switch_stmt)
{
  tree scope;

  SWITCH_STMT_BODY (switch_stmt) =
    pop_stmt_list (SWITCH_STMT_BODY (switch_stmt));
  pop_switch ();

  scope = SWITCH_STMT_SCOPE (switch_stmt);
  SWITCH_STMT_SCOPE (switch_stmt) = NULL;
  add_stmt (do_poplevel (scope));
}

/* Begin a try-block.  Returns a newly-created TRY_BLOCK if
   appropriate.  */

tree
begin_try_block (void)
{
  tree r = build_stmt (input_location, TRY_BLOCK, NULL_TREE, NULL_TREE);
  add_stmt (r);
  TRY_STMTS (r) = push_stmt_list ();
  return r;
}

/* Likewise, for a function-try-block.  The block returned in
   *COMPOUND_STMT is an artificial outer scope, containing the
   function-try-block.  */

tree
begin_function_try_block (tree *compound_stmt)
{
  tree r;
  /* This outer scope does not exist in the C++ standard, but we need
     a place to put __FUNCTION__ and similar variables.  */
  *compound_stmt = begin_compound_stmt (0);
  r = begin_try_block ();
  FN_TRY_BLOCK_P (r) = 1;
  return r;
}

/* Finish a try-block, which may be given by TRY_BLOCK.  */

void
finish_try_block (tree try_block)
{
  TRY_STMTS (try_block) = pop_stmt_list (TRY_STMTS (try_block));
  TRY_HANDLERS (try_block) = push_stmt_list ();
}

/* Finish the body of a cleanup try-block, which may be given by
   TRY_BLOCK.  */

void
finish_cleanup_try_block (tree try_block)
{
  TRY_STMTS (try_block) = pop_stmt_list (TRY_STMTS (try_block));
}

/* Finish an implicitly generated try-block, with a cleanup is given
   by CLEANUP.  */

void
finish_cleanup (tree cleanup, tree try_block)
{
  TRY_HANDLERS (try_block) = cleanup;
  CLEANUP_P (try_block) = 1;
}

/* Likewise, for a function-try-block.  */

void
finish_function_try_block (tree try_block)
{
  finish_try_block (try_block);
  /* FIXME : something queer about CTOR_INITIALIZER somehow following
     the try block, but moving it inside.  */
  in_function_try_handler = 1;
}

/* Finish a handler-sequence for a try-block, which may be given by
   TRY_BLOCK.  */

void
finish_handler_sequence (tree try_block)
{
  TRY_HANDLERS (try_block) = pop_stmt_list (TRY_HANDLERS (try_block));
  check_handlers (TRY_HANDLERS (try_block));
}

/* Finish the handler-seq for a function-try-block, given by
   TRY_BLOCK.  COMPOUND_STMT is the outer block created by
   begin_function_try_block.  */

void
finish_function_handler_sequence (tree try_block, tree compound_stmt)
{
  in_function_try_handler = 0;
  finish_handler_sequence (try_block);
  finish_compound_stmt (compound_stmt);
}

/* Begin a handler.  Returns a HANDLER if appropriate.  */

tree
begin_handler (void)
{
  tree r;

  r = build_stmt (input_location, HANDLER, NULL_TREE, NULL_TREE);
  add_stmt (r);

  /* Create a binding level for the eh_info and the exception object
     cleanup.  */
  HANDLER_BODY (r) = do_pushlevel (sk_catch);

  return r;
}

/* Finish the handler-parameters for a handler, which may be given by
   HANDLER.  DECL is the declaration for the catch parameter, or NULL
   if this is a `catch (...)' clause.  */

void
finish_handler_parms (tree decl, tree handler)
{
  tree type = NULL_TREE;
  if (processing_template_decl)
    {
      if (decl)
	{
	  decl = pushdecl (decl);
	  decl = push_template_decl (decl);
	  HANDLER_PARMS (handler) = decl;
	  type = TREE_TYPE (decl);
	}
    }
  else
    {
      type = expand_start_catch_block (decl);
      if (warn_catch_value
	  && type != NULL_TREE
	  && type != error_mark_node
	  && !TYPE_REF_P (TREE_TYPE (decl)))
	{
	  tree orig_type = TREE_TYPE (decl);
	  if (CLASS_TYPE_P (orig_type))
	    {
	      if (TYPE_POLYMORPHIC_P (orig_type))
		warning_at (DECL_SOURCE_LOCATION (decl),
			    OPT_Wcatch_value_,
			    "catching polymorphic type %q#T by value",
			    orig_type);
	      else if (warn_catch_value > 1)
		warning_at (DECL_SOURCE_LOCATION (decl),
			    OPT_Wcatch_value_,
			    "catching type %q#T by value", orig_type);
	    }
	  else if (warn_catch_value > 2)
	    warning_at (DECL_SOURCE_LOCATION (decl),
			OPT_Wcatch_value_,
			"catching non-reference type %q#T", orig_type);
	}
    }
  HANDLER_TYPE (handler) = type;
}

/* Finish a handler, which may be given by HANDLER.  The BLOCKs are
   the return value from the matching call to finish_handler_parms.  */

void
finish_handler (tree handler)
{
  if (!processing_template_decl)
    expand_end_catch_block ();
  HANDLER_BODY (handler) = do_poplevel (HANDLER_BODY (handler));
}

/* Begin a compound statement.  FLAGS contains some bits that control the
   behavior and context.  If BCS_NO_SCOPE is set, the compound statement
   does not define a scope.  If BCS_FN_BODY is set, this is the outermost
   block of a function.  If BCS_TRY_BLOCK is set, this is the block
   created on behalf of a TRY statement.  Returns a token to be passed to
   finish_compound_stmt.  */

tree
begin_compound_stmt (unsigned int flags)
{
  tree r;

  if (flags & BCS_NO_SCOPE)
    {
      r = push_stmt_list ();
      STATEMENT_LIST_NO_SCOPE (r) = 1;

      /* Normally, we try hard to keep the BLOCK for a statement-expression.
	 But, if it's a statement-expression with a scopeless block, there's
	 nothing to keep, and we don't want to accidentally keep a block
	 *inside* the scopeless block.  */
      keep_next_level (false);
    }
  else
    {
      scope_kind sk = sk_block;
      if (flags & BCS_TRY_BLOCK)
	sk = sk_try;
      else if (flags & BCS_TRANSACTION)
	sk = sk_transaction;
      r = do_pushlevel (sk);
    }

  /* When processing a template, we need to remember where the braces were,
     so that we can set up identical scopes when instantiating the template
     later.  BIND_EXPR is a handy candidate for this.
     Note that do_poplevel won't create a BIND_EXPR itself here (and thus
     result in nested BIND_EXPRs), since we don't build BLOCK nodes when
     processing templates.  */
  if (processing_template_decl)
    {
      r = build3 (BIND_EXPR, NULL, NULL, r, NULL);
      BIND_EXPR_TRY_BLOCK (r) = (flags & BCS_TRY_BLOCK) != 0;
      BIND_EXPR_BODY_BLOCK (r) = (flags & BCS_FN_BODY) != 0;
      TREE_SIDE_EFFECTS (r) = 1;
    }

  return r;
}

/* Finish a compound-statement, which is given by STMT.  */

void
finish_compound_stmt (tree stmt)
{
  if (TREE_CODE (stmt) == BIND_EXPR)
    {
      tree body = do_poplevel (BIND_EXPR_BODY (stmt));
      /* If the STATEMENT_LIST is empty and this BIND_EXPR isn't special,
	 discard the BIND_EXPR so it can be merged with the containing
	 STATEMENT_LIST.  */
      if (TREE_CODE (body) == STATEMENT_LIST
	  && STATEMENT_LIST_HEAD (body) == NULL
	  && !BIND_EXPR_BODY_BLOCK (stmt)
	  && !BIND_EXPR_TRY_BLOCK (stmt))
	stmt = body;
      else
	BIND_EXPR_BODY (stmt) = body;
    }
  else if (STATEMENT_LIST_NO_SCOPE (stmt))
    stmt = pop_stmt_list (stmt);
  else
    {
      /* Destroy any ObjC "super" receivers that may have been
	 created.  */
      objc_clear_super_receiver ();

      stmt = do_poplevel (stmt);
    }

  /* ??? See c_end_compound_stmt wrt statement expressions.  */
  add_stmt (stmt);
}

/* Finish an asm-statement, whose components are a STRING, some
   OUTPUT_OPERANDS, some INPUT_OPERANDS, some CLOBBERS and some
   LABELS.  Also note whether the asm-statement should be
   considered volatile, and whether it is asm inline.  */

tree
finish_asm_stmt (location_t loc, int volatile_p, tree string,
		 tree output_operands, tree input_operands, tree clobbers,
		 tree labels, bool inline_p)
{
  tree r;
  tree t;
  int ninputs = list_length (input_operands);
  int noutputs = list_length (output_operands);

  if (!processing_template_decl)
    {
      const char *constraint;
      const char **oconstraints;
      bool allows_mem, allows_reg, is_inout;
      tree operand;
      int i;

      oconstraints = XALLOCAVEC (const char *, noutputs);

      string = resolve_asm_operand_names (string, output_operands,
					  input_operands, labels);

      for (i = 0, t = output_operands; t; t = TREE_CHAIN (t), ++i)
	{
	  operand = TREE_VALUE (t);

	  /* ??? Really, this should not be here.  Users should be using a
	     proper lvalue, dammit.  But there's a long history of using
	     casts in the output operands.  In cases like longlong.h, this
	     becomes a primitive form of typechecking -- if the cast can be
	     removed, then the output operand had a type of the proper width;
	     otherwise we'll get an error.  Gross, but ...  */
	  STRIP_NOPS (operand);

	  operand = mark_lvalue_use (operand);

	  if (!lvalue_or_else (operand, lv_asm, tf_warning_or_error))
	    operand = error_mark_node;

	  if (operand != error_mark_node
	      && (TREE_READONLY (operand)
		  || CP_TYPE_CONST_P (TREE_TYPE (operand))
		  /* Functions are not modifiable, even though they are
		     lvalues.  */
		  || FUNC_OR_METHOD_TYPE_P (TREE_TYPE (operand))
		  /* If it's an aggregate and any field is const, then it is
		     effectively const.  */
		  || (CLASS_TYPE_P (TREE_TYPE (operand))
		      && C_TYPE_FIELDS_READONLY (TREE_TYPE (operand)))))
	    cxx_readonly_error (loc, operand, lv_asm);

	  tree *op = &operand;
	  while (TREE_CODE (*op) == COMPOUND_EXPR)
	    op = &TREE_OPERAND (*op, 1);
	  switch (TREE_CODE (*op))
	    {
	    case PREINCREMENT_EXPR:
	    case PREDECREMENT_EXPR:
	    case MODIFY_EXPR:
	      *op = genericize_compound_lvalue (*op);
	      op = &TREE_OPERAND (*op, 1);
	      break;
	    default:
	      break;
	    }

	  constraint = TREE_STRING_POINTER (TREE_VALUE (TREE_PURPOSE (t)));
	  oconstraints[i] = constraint;

	  if (parse_output_constraint (&constraint, i, ninputs, noutputs,
				       &allows_mem, &allows_reg, &is_inout))
	    {
	      /* If the operand is going to end up in memory,
		 mark it addressable.  */
	      if (!allows_reg && !cxx_mark_addressable (*op))
		operand = error_mark_node;
	    }
	  else
	    operand = error_mark_node;

	  TREE_VALUE (t) = operand;
	}

      for (i = 0, t = input_operands; t; ++i, t = TREE_CHAIN (t))
	{
	  constraint = TREE_STRING_POINTER (TREE_VALUE (TREE_PURPOSE (t)));
	  bool constraint_parsed
	    = parse_input_constraint (&constraint, i, ninputs, noutputs, 0,
				      oconstraints, &allows_mem, &allows_reg);
	  /* If the operand is going to end up in memory, don't call
	     decay_conversion.  */
	  if (constraint_parsed && !allows_reg && allows_mem)
	    operand = mark_lvalue_use (TREE_VALUE (t));
	  else
	    operand = decay_conversion (TREE_VALUE (t), tf_warning_or_error);

	  /* If the type of the operand hasn't been determined (e.g.,
	     because it involves an overloaded function), then issue
	     an error message.  There's no context available to
	     resolve the overloading.  */
	  if (TREE_TYPE (operand) == unknown_type_node)
	    {
	      error_at (loc,
			"type of %<asm%> operand %qE could not be determined",
			TREE_VALUE (t));
	      operand = error_mark_node;
	    }

	  if (constraint_parsed)
	    {
	      /* If the operand is going to end up in memory,
		 mark it addressable.  */
	      if (!allows_reg && allows_mem)
		{
		  /* Strip the nops as we allow this case.  FIXME, this really
		     should be rejected or made deprecated.  */
		  STRIP_NOPS (operand);

		  tree *op = &operand;
		  while (TREE_CODE (*op) == COMPOUND_EXPR)
		    op = &TREE_OPERAND (*op, 1);
		  switch (TREE_CODE (*op))
		    {
		    case PREINCREMENT_EXPR:
		    case PREDECREMENT_EXPR:
		    case MODIFY_EXPR:
		      *op = genericize_compound_lvalue (*op);
		      op = &TREE_OPERAND (*op, 1);
		      break;
		    default:
		      break;
		    }

		  if (!cxx_mark_addressable (*op))
		    operand = error_mark_node;
		}
	      else if (!allows_reg && !allows_mem)
		{
		  /* If constraint allows neither register nor memory,
		     try harder to get a constant.  */
		  tree constop = maybe_constant_value (operand);
		  if (TREE_CONSTANT (constop))
		    operand = constop;
		}
	    }
	  else
	    operand = error_mark_node;

	  TREE_VALUE (t) = operand;
	}
    }

  r = build_stmt (loc, ASM_EXPR, string,
		  output_operands, input_operands,
		  clobbers, labels);
  ASM_VOLATILE_P (r) = volatile_p || noutputs == 0;
  ASM_INLINE_P (r) = inline_p;
  r = maybe_cleanup_point_expr_void (r);
  return add_stmt (r);
}

/* Finish a label with the indicated NAME.  Returns the new label.  */

tree
finish_label_stmt (tree name)
{
  tree decl = define_label (input_location, name);

  if (decl == error_mark_node)
    return error_mark_node;

  add_stmt (build_stmt (input_location, LABEL_EXPR, decl));

  return decl;
}

/* Finish a series of declarations for local labels.  G++ allows users
   to declare "local" labels, i.e., labels with scope.  This extension
   is useful when writing code involving statement-expressions.  */

void
finish_label_decl (tree name)
{
  if (!at_function_scope_p ())
    {
      error ("%<__label__%> declarations are only allowed in function scopes");
      return;
    }

  add_decl_expr (declare_local_label (name));
}

/* When DECL goes out of scope, make sure that CLEANUP is executed.  */

void
finish_decl_cleanup (tree decl, tree cleanup)
{
  push_cleanup (decl, cleanup, false);
}

/* If the current scope exits with an exception, run CLEANUP.  */

void
finish_eh_cleanup (tree cleanup)
{
  push_cleanup (NULL, cleanup, true);
}

/* The MEM_INITS is a list of mem-initializers, in reverse of the
   order they were written by the user.  Each node is as for
   emit_mem_initializers.  */

void
finish_mem_initializers (tree mem_inits)
{
  /* Reorder the MEM_INITS so that they are in the order they appeared
     in the source program.  */
  mem_inits = nreverse (mem_inits);

  if (processing_template_decl)
    {
      tree mem;

      for (mem = mem_inits; mem; mem = TREE_CHAIN (mem))
        {
          /* If the TREE_PURPOSE is a TYPE_PACK_EXPANSION, skip the
             check for bare parameter packs in the TREE_VALUE, because
             any parameter packs in the TREE_VALUE have already been
             bound as part of the TREE_PURPOSE.  See
             make_pack_expansion for more information.  */
          if (TREE_CODE (TREE_PURPOSE (mem)) != TYPE_PACK_EXPANSION
              && check_for_bare_parameter_packs (TREE_VALUE (mem)))
            TREE_VALUE (mem) = error_mark_node;
        }

      add_stmt (build_min_nt_loc (UNKNOWN_LOCATION,
				  CTOR_INITIALIZER, mem_inits));
    }
  else
    {
      emit_preconditions (DECL_CONTRACTS (current_function_decl));
      emit_mem_initializers (mem_inits);
    }
}

/* Obfuscate EXPR if it looks like an id-expression or member access so
   that the call to finish_decltype in do_auto_deduction will give the
   right result.  If EVEN_UNEVAL, do this even in unevaluated context.  */

tree
force_paren_expr (tree expr, bool even_uneval)
{
  /* This is only needed for decltype(auto) in C++14.  */
  if (cxx_dialect < cxx14)
    return expr;

  /* If we're in unevaluated context, we can't be deducing a
     return/initializer type, so we don't need to mess with this.  */
  if (cp_unevaluated_operand && !even_uneval)
    return expr;

  if (!DECL_P (tree_strip_any_location_wrapper (expr))
      && TREE_CODE (expr) != COMPONENT_REF
      && TREE_CODE (expr) != SCOPE_REF)
    return expr;

  location_t loc = cp_expr_location (expr);

  if (TREE_CODE (expr) == COMPONENT_REF
      || TREE_CODE (expr) == SCOPE_REF)
    REF_PARENTHESIZED_P (expr) = true;
  else if (processing_template_decl)
    expr = build1_loc (loc, PAREN_EXPR, TREE_TYPE (expr), expr);
  else
    {
      expr = build1_loc (loc, VIEW_CONVERT_EXPR, TREE_TYPE (expr), expr);
      REF_PARENTHESIZED_P (expr) = true;
    }

  return expr;
}

/* If T is an id-expression obfuscated by force_paren_expr, undo the
   obfuscation and return the underlying id-expression.  Otherwise
   return T.  */

tree
maybe_undo_parenthesized_ref (tree t)
{
  if (cxx_dialect < cxx14)
    return t;

  if (INDIRECT_REF_P (t) && REF_PARENTHESIZED_P (t))
    {
      t = TREE_OPERAND (t, 0);
      while (TREE_CODE (t) == NON_LVALUE_EXPR
	     || TREE_CODE (t) == NOP_EXPR)
	t = TREE_OPERAND (t, 0);

      gcc_assert (TREE_CODE (t) == ADDR_EXPR
		  || TREE_CODE (t) == STATIC_CAST_EXPR);
      t = TREE_OPERAND (t, 0);
    }
  else if (TREE_CODE (t) == PAREN_EXPR)
    t = TREE_OPERAND (t, 0);
  else if (TREE_CODE (t) == VIEW_CONVERT_EXPR
	   && REF_PARENTHESIZED_P (t))
    t = TREE_OPERAND (t, 0);

  return t;
}

/* Finish a parenthesized expression EXPR.  */

cp_expr
finish_parenthesized_expr (cp_expr expr)
{
  if (EXPR_P (expr))
    /* This inhibits warnings in c_common_truthvalue_conversion.  */
    TREE_NO_WARNING (expr) = 1;

  if (TREE_CODE (expr) == OFFSET_REF
      || TREE_CODE (expr) == SCOPE_REF)
    /* [expr.unary.op]/3 The qualified id of a pointer-to-member must not be
       enclosed in parentheses.  */
    PTRMEM_OK_P (expr) = 0;

  tree stripped_expr = tree_strip_any_location_wrapper (expr);
  if (TREE_CODE (stripped_expr) == STRING_CST)
    PAREN_STRING_LITERAL_P (stripped_expr) = 1;

  expr = cp_expr (force_paren_expr (expr), expr.get_location ());

  return expr;
}

/* Finish a reference to a non-static data member (DECL) that is not
   preceded by `.' or `->'.  */

tree
finish_non_static_data_member (tree decl, tree object, tree qualifying_scope)
{
  gcc_assert (TREE_CODE (decl) == FIELD_DECL);
  bool try_omp_private = !object && omp_private_member_map;
  tree ret;

  if (!object)
    {
      tree scope = qualifying_scope;
      if (scope == NULL_TREE)
	{
	  scope = context_for_name_lookup (decl);
	  if (!TYPE_P (scope))
	    {
	      /* Can happen during error recovery (c++/85014).  */
	      gcc_assert (seen_error ());
	      return error_mark_node;
	    }
	}
      object = maybe_dummy_object (scope, NULL);
    }

  object = maybe_resolve_dummy (object, true);
  if (object == error_mark_node)
    return error_mark_node;

  /* DR 613/850: Can use non-static data members without an associated
     object in sizeof/decltype/alignof.  */
  if (is_dummy_object (object)
      && !cp_unevaluated_operand
      && (!processing_template_decl || !current_class_ref))
    {
      if (current_function_decl
	  && DECL_STATIC_FUNCTION_P (current_function_decl))
	error ("invalid use of member %qD in static member function", decl);
      else if (current_function_decl && cp_contract_operand
	  && DECL_CONSTRUCTOR_P (current_function_decl))
	error ("invalid use of member %qD in constructor %<pre%> contract", decl);
      else if (current_function_decl && cp_contract_operand
	  && DECL_DESTRUCTOR_P (current_function_decl))
	error ("invalid use of member %qD in destructor %<post%> contract", decl);
      else
	error ("invalid use of non-static data member %qD", decl);
      inform (DECL_SOURCE_LOCATION (decl), "declared here");

      return error_mark_node;
    }

  if (current_class_ptr)
    TREE_USED (current_class_ptr) = 1;
  if (processing_template_decl)
    {
      tree type = TREE_TYPE (decl);

      if (TYPE_REF_P (type))
	/* Quals on the object don't matter.  */;
      else if (PACK_EXPANSION_P (type))
	/* Don't bother trying to represent this.  */
	type = NULL_TREE;
      else
	{
	  /* Set the cv qualifiers.  */
	  int quals = cp_type_quals (TREE_TYPE (object));

	  if (DECL_MUTABLE_P (decl))
	    quals &= ~TYPE_QUAL_CONST;

	  quals |= cp_type_quals (TREE_TYPE (decl));
	  type = cp_build_qualified_type (type, quals);
	}

      if (qualifying_scope)
	/* Wrap this in a SCOPE_REF for now.  */
	ret = build_qualified_name (type, qualifying_scope, decl,
				    /*template_p=*/false);
      else
	ret = (convert_from_reference
	       (build_min (COMPONENT_REF, type, object, decl, NULL_TREE)));
    }
  /* If PROCESSING_TEMPLATE_DECL is nonzero here, then
     QUALIFYING_SCOPE is also non-null.  */
  else
    {
      tree access_type = TREE_TYPE (object);

      perform_or_defer_access_check (TYPE_BINFO (access_type), decl,
				     decl, tf_warning_or_error);

      /* If the data member was named `C::M', convert `*this' to `C'
	 first.  */
      if (qualifying_scope)
	{
	  tree binfo = NULL_TREE;
	  object = build_scoped_ref (object, qualifying_scope,
				     &binfo);
	}

      ret = build_class_member_access_expr (object, decl,
					    /*access_path=*/NULL_TREE,
					    /*preserve_reference=*/false,
					    tf_warning_or_error);
    }
  if (try_omp_private)
    {
      tree *v = omp_private_member_map->get (decl);
      if (v)
	ret = convert_from_reference (*v);
    }
  return ret;
}

/* DECL was the declaration to which a qualified-id resolved.  Issue
   an error message if it is not accessible.  If OBJECT_TYPE is
   non-NULL, we have just seen `x->' or `x.' and OBJECT_TYPE is the
   type of `*x', or `x', respectively.  If the DECL was named as
   `A::B' then NESTED_NAME_SPECIFIER is `A'.  Return value is like
   perform_access_checks above.  */

bool
check_accessibility_of_qualified_id (tree decl,
				     tree object_type,
				     tree nested_name_specifier,
				     tsubst_flags_t complain)
{
  /* If we're not checking, return immediately.  */
  if (deferred_access_no_check)
    return true;

  /* Determine the SCOPE of DECL.  */
  tree scope = context_for_name_lookup (decl);
  /* If the SCOPE is a namespace, there may be a restriction set attached to it
     that needs checked.  */
  if (modules_p () && (TREE_CODE (scope) == NAMESPACE_DECL
	|| TREE_CODE (scope) == TRANSLATION_UNIT_DECL))
    {
      return perform_or_defer_access_check (scope, decl,
				            decl, tf_warning_or_error);
    }
  /* If the SCOPE is not a type, then DECL is not a member.  */
  if (!TYPE_P (scope)
      /* If SCOPE is dependent then we can't perform this access check now,
	 and since we'll perform this access check again after substitution
	 there's no need to explicitly defer it.  */
      || dependent_type_p (scope))
    return true;

  tree qualifying_type = NULL_TREE;
  /* Compute the scope through which DECL is being accessed.  */
  if (object_type
      /* OBJECT_TYPE might not be a class type; consider:

	   class A { typedef int I; };
	   I *p;
	   p->A::I::~I();

	 In this case, we will have "A::I" as the DECL, but "I" as the
	 OBJECT_TYPE.  */
      && CLASS_TYPE_P (object_type)
      && DERIVED_FROM_P (scope, object_type))
    /* If we are processing a `->' or `.' expression, use the type of the
       left-hand side.  */
    qualifying_type = object_type;
  else if (nested_name_specifier)
    {
      /* If the reference is to a non-static member of the
	 current class, treat it as if it were referenced through
	 `this'.  */
      if (DECL_NONSTATIC_MEMBER_P (decl)
	  && current_class_ptr)
	if (tree current = current_nonlambda_class_type ())
	  {
	    if (dependent_type_p (current))
	    /* In general we can't know whether this access goes through
	       `this' until instantiation time.  Punt now, or else we might
	       create a deferred access check that's not relative to `this'
	       when it ought to be.  We'll check this access again after
	       substitution, e.g. from tsubst_qualified_id.  */
	      return true;

	    if (DERIVED_FROM_P (scope, current))
	      qualifying_type = current;
	  }
      /* Otherwise, use the type indicated by the
	 nested-name-specifier.  */
      if (!qualifying_type)
	qualifying_type = nested_name_specifier;
    }
  else
    /* Otherwise, the name must be from the current class or one of
       its bases.  */
    qualifying_type = currently_open_derived_class (scope);

  if (qualifying_type
      /* It is possible for qualifying type to be a TEMPLATE_TYPE_PARM
	 or similar in a default argument value.  */
      && CLASS_TYPE_P (qualifying_type))
    return perform_or_defer_access_check (TYPE_BINFO (qualifying_type), decl,
					  decl, complain);

  return true;
}

/* EXPR is the result of a qualified-id.  The QUALIFYING_CLASS was the
   class named to the left of the "::" operator.  DONE is true if this
   expression is a complete postfix-expression; it is false if this
   expression is followed by '->', '[', '(', etc.  ADDRESS_P is true
   iff this expression is the operand of '&'.  TEMPLATE_P is true iff
   the qualified-id was of the form "A::template B".  TEMPLATE_ARG_P
   is true iff this qualified name appears as a template argument.  */

tree
finish_qualified_id_expr (tree qualifying_class,
			  tree expr,
			  bool done,
			  bool address_p,
			  bool template_p,
			  bool template_arg_p,
			  tsubst_flags_t complain)
{
  gcc_assert (TYPE_P (qualifying_class));

  if (error_operand_p (expr))
    return error_mark_node;

  if ((DECL_P (expr) || BASELINK_P (expr))
      && !mark_used (expr, complain))
    return error_mark_node;

  if (template_p)
    {
      if (TREE_CODE (expr) == UNBOUND_CLASS_TEMPLATE)
	{
	  /* cp_parser_lookup_name thought we were looking for a type,
	     but we're actually looking for a declaration.  */
	  qualifying_class = TYPE_CONTEXT (expr);
	  expr = TYPE_IDENTIFIER (expr);
	}
      else
	check_template_keyword (expr);
    }

  /* If EXPR occurs as the operand of '&', use special handling that
     permits a pointer-to-member.  */
  if (address_p && done)
    {
      if (TREE_CODE (expr) == SCOPE_REF)
	expr = TREE_OPERAND (expr, 1);
      expr = build_offset_ref (qualifying_class, expr,
			       /*address_p=*/true, complain);
      return expr;
    }

  /* No need to check access within an enum.  */
  if (TREE_CODE (qualifying_class) == ENUMERAL_TYPE
      && TREE_CODE (expr) != IDENTIFIER_NODE)
    return expr;

  /* Within the scope of a class, turn references to non-static
     members into expression of the form "this->...".  */
  if (template_arg_p)
    /* But, within a template argument, we do not want make the
       transformation, as there is no "this" pointer.  */
    ;
  else if (TREE_CODE (expr) == FIELD_DECL)
    {
      push_deferring_access_checks (dk_no_check);
      expr = finish_non_static_data_member (expr, NULL_TREE,
					    qualifying_class);
      pop_deferring_access_checks ();
    }
  else if (BASELINK_P (expr))
    {
      /* See if any of the functions are non-static members.  */
      /* If so, the expression may be relative to 'this'.  */
      if (!shared_member_p (expr)
	  && current_class_ptr
	  && DERIVED_FROM_P (qualifying_class,
			     current_nonlambda_class_type ()))
	expr = (build_class_member_access_expr
		(maybe_dummy_object (qualifying_class, NULL),
		 expr,
		 BASELINK_ACCESS_BINFO (expr),
		 /*preserve_reference=*/false,
		 complain));
      else if (done)
	/* The expression is a qualified name whose address is not
	   being taken.  */
	expr = build_offset_ref (qualifying_class, expr, /*address_p=*/false,
				 complain);
    }
  else if (!template_p
	   && TREE_CODE (expr) == TEMPLATE_DECL
	   && !DECL_FUNCTION_TEMPLATE_P (expr))
    {
      if (complain & tf_error)
	error ("%qE missing template arguments", expr);
      return error_mark_node;
    }
  else
    {
      /* In a template, return a SCOPE_REF for most qualified-ids
	 so that we can check access at instantiation time.  But if
	 we're looking at a member of the current instantiation, we
	 know we have access and building up the SCOPE_REF confuses
	 non-type template argument handling.  */
      if (processing_template_decl
	  && (!currently_open_class (qualifying_class)
	      || TREE_CODE (expr) == IDENTIFIER_NODE
	      || TREE_CODE (expr) == TEMPLATE_ID_EXPR
	      || TREE_CODE (expr) == BIT_NOT_EXPR))
	expr = build_qualified_name (TREE_TYPE (expr),
				     qualifying_class, expr,
				     template_p);
      else if (tree wrap = maybe_get_tls_wrapper_call (expr))
	expr = wrap;

      expr = convert_from_reference (expr);
    }

  return expr;
}

/* Begin a statement-expression.  The value returned must be passed to
   finish_stmt_expr.  */

tree
begin_stmt_expr (void)
{
  return push_stmt_list ();
}

/* Process the final expression of a statement expression. EXPR can be
   NULL, if the final expression is empty.  Return a STATEMENT_LIST
   containing all the statements in the statement-expression, or
   ERROR_MARK_NODE if there was an error.  */

tree
finish_stmt_expr_expr (tree expr, tree stmt_expr)
{
  if (error_operand_p (expr))
    {
      /* The type of the statement-expression is the type of the last
         expression.  */
      TREE_TYPE (stmt_expr) = error_mark_node;
      return error_mark_node;
    }

  /* If the last statement does not have "void" type, then the value
     of the last statement is the value of the entire expression.  */
  if (expr)
    {
      tree type = TREE_TYPE (expr);

      if (type && type_unknown_p (type))
	{
	  error ("a statement expression is an insufficient context"
		 " for overload resolution");
	  TREE_TYPE (stmt_expr) = error_mark_node;
	  return error_mark_node;
	}
      else if (processing_template_decl)
	{
	  expr = build_stmt (input_location, EXPR_STMT, expr);
	  expr = add_stmt (expr);
	  /* Mark the last statement so that we can recognize it as such at
	     template-instantiation time.  */
	  EXPR_STMT_STMT_EXPR_RESULT (expr) = 1;
	}
      else if (VOID_TYPE_P (type))
	{
	  /* Just treat this like an ordinary statement.  */
	  expr = finish_expr_stmt (expr);
	}
      else
	{
	  /* It actually has a value we need to deal with.  First, force it
	     to be an rvalue so that we won't need to build up a copy
	     constructor call later when we try to assign it to something.  */
	  expr = force_rvalue (expr, tf_warning_or_error);
	  if (error_operand_p (expr))
	    return error_mark_node;

	  /* Update for array-to-pointer decay.  */
	  type = TREE_TYPE (expr);

	  /* Wrap it in a CLEANUP_POINT_EXPR and add it to the list like a
	     normal statement, but don't convert to void or actually add
	     the EXPR_STMT.  */
	  if (TREE_CODE (expr) != CLEANUP_POINT_EXPR)
	    expr = maybe_cleanup_point_expr (expr);
	  add_stmt (expr);
	}

      /* The type of the statement-expression is the type of the last
	 expression.  */
      TREE_TYPE (stmt_expr) = type;
    }

  return stmt_expr;
}

/* Finish a statement-expression.  EXPR should be the value returned
   by the previous begin_stmt_expr.  Returns an expression
   representing the statement-expression.  */

tree
finish_stmt_expr (tree stmt_expr, bool has_no_scope)
{
  tree type;
  tree result;

  if (error_operand_p (stmt_expr))
    {
      pop_stmt_list (stmt_expr);
      return error_mark_node;
    }

  gcc_assert (TREE_CODE (stmt_expr) == STATEMENT_LIST);

  type = TREE_TYPE (stmt_expr);
  result = pop_stmt_list (stmt_expr);
  TREE_TYPE (result) = type;

  if (processing_template_decl)
    {
      result = build_min (STMT_EXPR, type, result);
      TREE_SIDE_EFFECTS (result) = 1;
      STMT_EXPR_NO_SCOPE (result) = has_no_scope;
    }
  else if (CLASS_TYPE_P (type))
    {
      /* Wrap the statement-expression in a TARGET_EXPR so that the
	 temporary object created by the final expression is destroyed at
	 the end of the full-expression containing the
	 statement-expression.  */
      result = force_target_expr (type, result, tf_warning_or_error);
    }

  return result;
}

/* Returns the expression which provides the value of STMT_EXPR.  */

tree
stmt_expr_value_expr (tree stmt_expr)
{
  tree t = STMT_EXPR_STMT (stmt_expr);

  if (TREE_CODE (t) == BIND_EXPR)
    t = BIND_EXPR_BODY (t);

  if (TREE_CODE (t) == STATEMENT_LIST && STATEMENT_LIST_TAIL (t))
    t = STATEMENT_LIST_TAIL (t)->stmt;

  if (TREE_CODE (t) == EXPR_STMT)
    t = EXPR_STMT_EXPR (t);

  return t;
}

/* Return TRUE iff EXPR_STMT is an empty list of
   expression statements.  */

bool
empty_expr_stmt_p (tree expr_stmt)
{
  tree body = NULL_TREE;

  if (expr_stmt == void_node)
    return true;

  if (expr_stmt)
    {
      if (TREE_CODE (expr_stmt) == EXPR_STMT)
	body = EXPR_STMT_EXPR (expr_stmt);
      else if (TREE_CODE (expr_stmt) == STATEMENT_LIST)
	body = expr_stmt;
    }

  if (body)
    {
      if (TREE_CODE (body) == STATEMENT_LIST)
	return tsi_end_p (tsi_start (body));
      else
	return empty_expr_stmt_p (body);
    }
  return false;
}

/* Perform Koenig lookup.  FN_EXPR is the postfix-expression representing
   the function (or functions) to call; ARGS are the arguments to the
   call.  Returns the functions to be considered by overload resolution.  */

cp_expr
perform_koenig_lookup (cp_expr fn_expr, vec<tree, va_gc> *args,
		       tsubst_flags_t complain)
{
  tree identifier = NULL_TREE;
  tree functions = NULL_TREE;
  tree tmpl_args = NULL_TREE;
  bool template_id = false;
  location_t loc = fn_expr.get_location ();
  tree fn = fn_expr.get_value ();

  STRIP_ANY_LOCATION_WRAPPER (fn);

  if (TREE_CODE (fn) == TEMPLATE_ID_EXPR)
    {
      /* Use a separate flag to handle null args.  */
      template_id = true;
      tmpl_args = TREE_OPERAND (fn, 1);
      fn = TREE_OPERAND (fn, 0);
    }

  /* Find the name of the overloaded function.  */
  if (identifier_p (fn))
    identifier = fn;
  else
    {
      functions = fn;
      identifier = OVL_NAME (functions);
    }

  /* A call to a namespace-scope function using an unqualified name.

     Do Koenig lookup -- unless any of the arguments are
     type-dependent.  */
  if (!any_type_dependent_arguments_p (args)
      && !any_dependent_template_arguments_p (tmpl_args))
    {
      fn = lookup_arg_dependent (identifier, functions, args);
      if (!fn)
	{
	  /* The unqualified name could not be resolved.  */
	  if (complain & tf_error)
	    fn = unqualified_fn_lookup_error (cp_expr (identifier, loc));
	  else
	    fn = identifier;
	}
    }

  if (fn && template_id && fn != error_mark_node)
    fn = build2 (TEMPLATE_ID_EXPR, unknown_type_node, fn, tmpl_args);
  
  return cp_expr (fn, loc);
}

/* Generate an expression for `FN (ARGS)'.  This may change the
   contents of ARGS.

   If DISALLOW_VIRTUAL is true, the call to FN will be not generated
   as a virtual call, even if FN is virtual.  (This flag is set when
   encountering an expression where the function name is explicitly
   qualified.  For example a call to `X::f' never generates a virtual
   call.)

   Returns code for the call.  */

tree
finish_call_expr (tree fn, vec<tree, va_gc> **args, bool disallow_virtual,
		  bool koenig_p, tsubst_flags_t complain)
{
  tree result;
  tree orig_fn;
  vec<tree, va_gc> *orig_args = *args;

  if (fn == error_mark_node)
    return error_mark_node;

  gcc_assert (!TYPE_P (fn));

  /* If FN may be a FUNCTION_DECL obfuscated by force_paren_expr, undo
     it so that we can tell this is a call to a known function.  */
  fn = maybe_undo_parenthesized_ref (fn);

  STRIP_ANY_LOCATION_WRAPPER (fn);

  orig_fn = fn;

  if (processing_template_decl)
    {
      /* If FN is a local extern declaration or set thereof, look them up
	 again at instantiation time.  */
      if (is_overloaded_fn (fn))
	{
	  tree ifn = get_first_fn (fn);
	  if (TREE_CODE (ifn) == FUNCTION_DECL
	      && DECL_LOCAL_DECL_P (ifn))
	    orig_fn = DECL_NAME (ifn);
	}

      /* If the call expression is dependent, build a CALL_EXPR node
	 with no type; type_dependent_expression_p recognizes
	 expressions with no type as being dependent.  */
      if (type_dependent_expression_p (fn)
	  || any_type_dependent_arguments_p (*args))
	{
	  result = build_min_nt_call_vec (orig_fn, *args);
	  SET_EXPR_LOCATION (result, cp_expr_loc_or_input_loc (fn));
	  KOENIG_LOOKUP_P (result) = koenig_p;
	  if (is_overloaded_fn (fn))
	    fn = get_fns (fn);

	  if (cfun)
	    {
	      bool abnormal = true;
	      for (lkp_iterator iter (fn); abnormal && iter; ++iter)
		{
		  tree fndecl = STRIP_TEMPLATE (*iter);
		  if (TREE_CODE (fndecl) != FUNCTION_DECL
		      || !TREE_THIS_VOLATILE (fndecl))
		    abnormal = false;
		}
	      /* FIXME: Stop warning about falling off end of non-void
		 function.   But this is wrong.  Even if we only see
		 no-return fns at this point, we could select a
		 future-defined return fn during instantiation.  Or
		 vice-versa.  */
	      if (abnormal)
		current_function_returns_abnormally = 1;
	    }
	  return result;
	}
      orig_args = make_tree_vector_copy (*args);
      if (!BASELINK_P (fn)
	  && TREE_CODE (fn) != PSEUDO_DTOR_EXPR
	  && TREE_TYPE (fn) != unknown_type_node)
	fn = build_non_dependent_expr (fn);
      make_args_non_dependent (*args);
    }

  if (TREE_CODE (fn) == COMPONENT_REF)
    {
      tree member = TREE_OPERAND (fn, 1);
      if (BASELINK_P (member))
	{
	  tree object = TREE_OPERAND (fn, 0);
	  return build_new_method_call (object, member,
					args, NULL_TREE,
                                        (disallow_virtual
                                         ? LOOKUP_NORMAL | LOOKUP_NONVIRTUAL
					 : LOOKUP_NORMAL),
					/*fn_p=*/NULL,
					complain);
	}
    }

  /* Per 13.3.1.1, '(&f)(...)' is the same as '(f)(...)'.  */
  if (TREE_CODE (fn) == ADDR_EXPR
      && TREE_CODE (TREE_OPERAND (fn, 0)) == OVERLOAD)
    fn = TREE_OPERAND (fn, 0);

  if (is_overloaded_fn (fn))
    fn = baselink_for_fns (fn);

  result = NULL_TREE;
  if (BASELINK_P (fn))
    {
      tree object;

      /* A call to a member function.  From [over.call.func]:

	   If the keyword this is in scope and refers to the class of
	   that member function, or a derived class thereof, then the
	   function call is transformed into a qualified function call
	   using (*this) as the postfix-expression to the left of the
	   . operator.... [Otherwise] a contrived object of type T
	   becomes the implied object argument.

	In this situation:

	  struct A { void f(); };
	  struct B : public A {};
	  struct C : public A { void g() { B::f(); }};

	"the class of that member function" refers to `A'.  But 11.2
	[class.access.base] says that we need to convert 'this' to B* as
	part of the access, so we pass 'B' to maybe_dummy_object.  */

      if (DECL_MAYBE_IN_CHARGE_CONSTRUCTOR_P (get_first_fn (fn)))
	{
	  /* A constructor call always uses a dummy object.  (This constructor
	     call which has the form A::A () is actually invalid and we are
	     going to reject it later in build_new_method_call.)  */
	  object = build_dummy_object (BINFO_TYPE (BASELINK_ACCESS_BINFO (fn)));
	}
      else
	object = maybe_dummy_object (BINFO_TYPE (BASELINK_ACCESS_BINFO (fn)),
				     NULL);

      result = build_new_method_call (object, fn, args, NULL_TREE,
				      (disallow_virtual
				       ? LOOKUP_NORMAL|LOOKUP_NONVIRTUAL
				       : LOOKUP_NORMAL),
				      /*fn_p=*/NULL,
				      complain);
    }
  else if (concept_check_p (fn))
    {
      /* FN is actually a template-id referring to a concept definition.  */
      tree id = unpack_concept_check (fn);
      tree tmpl = TREE_OPERAND (id, 0);
      tree args = TREE_OPERAND (id, 1);

      if (!function_concept_p (tmpl))
	{
	  error_at (EXPR_LOC_OR_LOC (fn, input_location),
		    "cannot call a concept as a function");
	  return error_mark_node;
	}

      /* Ensure the result is wrapped as a call expression.  */
      result = build_concept_check (tmpl, args, tf_warning_or_error);
    }
  else if (is_overloaded_fn (fn))
    {
      /* If the function is an overloaded builtin, resolve it.  */
      if (TREE_CODE (fn) == FUNCTION_DECL
	  && (DECL_BUILT_IN_CLASS (fn) == BUILT_IN_NORMAL
	      || DECL_BUILT_IN_CLASS (fn) == BUILT_IN_MD))
	result = resolve_overloaded_builtin (input_location, fn, *args);

      if (!result)
	{
	  if (warn_sizeof_pointer_memaccess
	      && (complain & tf_warning)
	      && !vec_safe_is_empty (*args)
	      && !processing_template_decl)
	    {
	      location_t sizeof_arg_loc[3];
	      tree sizeof_arg[3];
	      unsigned int i;
	      for (i = 0; i < 3; i++)
		{
		  tree t;

		  sizeof_arg_loc[i] = UNKNOWN_LOCATION;
		  sizeof_arg[i] = NULL_TREE;
		  if (i >= (*args)->length ())
		    continue;
		  t = (**args)[i];
		  if (TREE_CODE (t) != SIZEOF_EXPR)
		    continue;
		  if (SIZEOF_EXPR_TYPE_P (t))
		    sizeof_arg[i] = TREE_TYPE (TREE_OPERAND (t, 0));
		  else
		    sizeof_arg[i] = TREE_OPERAND (t, 0);
		  sizeof_arg_loc[i] = EXPR_LOCATION (t);
		}
	      sizeof_pointer_memaccess_warning
		(sizeof_arg_loc, fn, *args,
		 sizeof_arg, same_type_ignoring_top_level_qualifiers_p);
	    }

	  if ((complain & tf_warning)
	      && TREE_CODE (fn) == FUNCTION_DECL
	      && fndecl_built_in_p (fn, BUILT_IN_MEMSET)
	      && vec_safe_length (*args) == 3
	      && !any_type_dependent_arguments_p (*args))
	    {
	      tree arg0 = (*orig_args)[0];
	      tree arg1 = (*orig_args)[1];
	      tree arg2 = (*orig_args)[2];
	      int literal_mask = ((literal_integer_zerop (arg1) << 1)
				  | (literal_integer_zerop (arg2) << 2));
	      warn_for_memset (input_location, arg0, arg2, literal_mask);
	    }

	  /* A call to a namespace-scope function.  */
	  result = build_new_function_call (fn, args, complain);
	}
    }
  else if (TREE_CODE (fn) == PSEUDO_DTOR_EXPR)
    {
      if (!vec_safe_is_empty (*args))
	error ("arguments to destructor are not allowed");
      /* C++20/DR: If the postfix-expression names a pseudo-destructor (in
	 which case the postfix-expression is a possibly-parenthesized class
	 member access), the function call destroys the object of scalar type
	 denoted by the object expression of the class member access.  */
      tree ob = TREE_OPERAND (fn, 0);
      if (obvalue_p (ob))
	result = build_trivial_dtor_call (ob, true);
      else
	/* No location to clobber.  */
	result = convert_to_void (ob, ICV_STATEMENT, complain);
    }
  else if (CLASS_TYPE_P (TREE_TYPE (fn)))
    /* If the "function" is really an object of class type, it might
       have an overloaded `operator ()'.  */
    result = build_op_call (fn, args, complain);

  if (!result)
    /* A call where the function is unknown.  */
    result = cp_build_function_call_vec (fn, args, complain);

  if (processing_template_decl && result != error_mark_node)
    {
      if (INDIRECT_REF_P (result))
	result = TREE_OPERAND (result, 0);
      result = build_call_vec (TREE_TYPE (result), orig_fn, orig_args);
      SET_EXPR_LOCATION (result, input_location);
      KOENIG_LOOKUP_P (result) = koenig_p;
      release_tree_vector (orig_args);
      result = convert_from_reference (result);
    }

  /* Try checking preconditions and postconditions of the function at
   * compile-time.  */
  if (flag_contracts
      && (warn_constant_preconditions || warn_constant_postconditions))
    check_constant_contracts (result);

  return result;
}

/* Finish a call to a postfix increment or decrement or EXPR.  (Which
   is indicated by CODE, which should be POSTINCREMENT_EXPR or
   POSTDECREMENT_EXPR.)  */

cp_expr
finish_increment_expr (cp_expr expr, enum tree_code code)
{
  /* input_location holds the location of the trailing operator token.
     Build a location of the form:
       expr++
       ~~~~^~
     with the caret at the operator token, ranging from the start
     of EXPR to the end of the operator token.  */
  location_t combined_loc = make_location (input_location,
					   expr.get_start (),
					   get_finish (input_location));
  cp_expr result = build_x_unary_op (combined_loc, code, expr,
				     tf_warning_or_error);
  /* TODO: build_x_unary_op doesn't honor the location, so set it here.  */
  result.set_location (combined_loc);
  return result;
}

/* Finish a use of `this'.  Returns an expression for `this'.  */

tree
finish_this_expr (void)
{
  tree result = NULL_TREE;

  if (current_class_ptr)
    {
      tree type = TREE_TYPE (current_class_ref);

      /* In a lambda expression, 'this' refers to the captured 'this'.  */
      if (LAMBDA_TYPE_P (type))
        result = lambda_expr_this_capture (CLASSTYPE_LAMBDA_EXPR (type), true);
      else
        result = current_class_ptr;
    }

  if (result)
    /* The keyword 'this' is a prvalue expression.  */
    return rvalue (result);

  tree fn = current_nonlambda_function ();
  if (fn && DECL_STATIC_FUNCTION_P (fn))
    error ("%<this%> is unavailable for static member functions");
  else if (fn && cp_contract_operand && DECL_CONSTRUCTOR_P (fn))
    error ("invalid use of %<this%> before it is valid");
  else if (fn && cp_contract_operand && DECL_DESTRUCTOR_P (fn))
    error ("invalid use of %<this%> after it is valid");
  else if (fn)
    error ("invalid use of %<this%> in non-member function");
  else
    error ("invalid use of %<this%> at top level");
  return error_mark_node;
}

/* Finish a pseudo-destructor expression.  If SCOPE is NULL, the
   expression was of the form `OBJECT.~DESTRUCTOR' where DESTRUCTOR is
   the TYPE for the type given.  If SCOPE is non-NULL, the expression
   was of the form `OBJECT.SCOPE::~DESTRUCTOR'.  */

tree
finish_pseudo_destructor_expr (tree object, tree scope, tree destructor,
			       location_t loc)
{
  if (object == error_mark_node || destructor == error_mark_node)
    return error_mark_node;

  gcc_assert (TYPE_P (destructor));

  if (!processing_template_decl)
    {
      if (scope == error_mark_node)
	{
	  error_at (loc, "invalid qualifying scope in pseudo-destructor name");
	  return error_mark_node;
	}
      if (is_auto (destructor))
	destructor = TREE_TYPE (object);
      if (scope && TYPE_P (scope) && !check_dtor_name (scope, destructor))
	{
	  error_at (loc,
		    "qualified type %qT does not match destructor name ~%qT",
		    scope, destructor);
	  return error_mark_node;
	}


      /* [expr.pseudo] says both:

	   The type designated by the pseudo-destructor-name shall be
	   the same as the object type.

	 and:

	   The cv-unqualified versions of the object type and of the
	   type designated by the pseudo-destructor-name shall be the
	   same type.

	 We implement the more generous second sentence, since that is
	 what most other compilers do.  */
      if (!same_type_ignoring_top_level_qualifiers_p (TREE_TYPE (object),
						      destructor))
	{
	  error_at (loc, "%qE is not of type %qT", object, destructor);
	  return error_mark_node;
	}
    }

  tree type = (type_dependent_expression_p (object)
	       ? NULL_TREE : void_type_node);

  return build3_loc (loc, PSEUDO_DTOR_EXPR, type, object,
		     scope, destructor);
}

/* Finish an expression of the form CODE EXPR.  */

cp_expr
finish_unary_op_expr (location_t op_loc, enum tree_code code, cp_expr expr,
		      tsubst_flags_t complain)
{
  /* Build a location of the form:
       ++expr
       ^~~~~~
     with the caret at the operator token, ranging from the start
     of the operator token to the end of EXPR.  */
  location_t combined_loc = make_location (op_loc,
					   op_loc, expr.get_finish ());
  cp_expr result = build_x_unary_op (combined_loc, code, expr, complain);
  /* TODO: build_x_unary_op doesn't always honor the location.  */
  result.set_location (combined_loc);

  if (result == error_mark_node)
    return result;

  if (!(complain & tf_warning))
    return result;

  tree result_ovl = result;
  tree expr_ovl = expr;

  if (!processing_template_decl)
    expr_ovl = cp_fully_fold (expr_ovl);

  if (!CONSTANT_CLASS_P (expr_ovl)
      || TREE_OVERFLOW_P (expr_ovl))
    return result;

  if (!processing_template_decl)
    result_ovl = cp_fully_fold (result_ovl);

  if (CONSTANT_CLASS_P (result_ovl) && TREE_OVERFLOW_P (result_ovl))
    overflow_warning (combined_loc, result_ovl);

  return result;
}

/* Finish a compound-literal expression or C++11 functional cast with aggregate
   initializer.  TYPE is the type to which the CONSTRUCTOR in COMPOUND_LITERAL
   is being cast.  */

tree
finish_compound_literal (tree type, tree compound_literal,
			 tsubst_flags_t complain,
			 fcl_t fcl_context)
{
  if (type == error_mark_node)
    return error_mark_node;

  if (TYPE_REF_P (type))
    {
      compound_literal
	= finish_compound_literal (TREE_TYPE (type), compound_literal,
				   complain, fcl_context);
      /* The prvalue is then used to direct-initialize the reference.  */
      tree r = (perform_implicit_conversion_flags
		(type, compound_literal, complain, LOOKUP_NORMAL));
      return convert_from_reference (r);
    }

  if (!TYPE_OBJ_P (type))
    {
      if (complain & tf_error)
	error ("compound literal of non-object type %qT", type);
      return error_mark_node;
    }

  if (tree anode = type_uses_auto (type))
    if (CLASS_PLACEHOLDER_TEMPLATE (anode))
      {
	type = do_auto_deduction (type, compound_literal, anode, complain,
				  adc_variable_type);
	if (type == error_mark_node)
	  return error_mark_node;
      }

  /* Used to hold a copy of the compound literal in a template.  */
  tree orig_cl = NULL_TREE;

  if (processing_template_decl)
    {
      const bool dependent_p
	= (instantiation_dependent_expression_p (compound_literal)
	   || dependent_type_p (type));
      if (dependent_p)
	/* We're about to return, no need to copy.  */
	orig_cl = compound_literal;
      else
	/* We're going to need a copy.  */
	orig_cl = unshare_constructor (compound_literal);
      TREE_TYPE (orig_cl) = type;
      /* Mark the expression as a compound literal.  */
      TREE_HAS_CONSTRUCTOR (orig_cl) = 1;
      /* And as instantiation-dependent.  */
      CONSTRUCTOR_IS_DEPENDENT (orig_cl) = dependent_p;
      if (fcl_context == fcl_c99)
	CONSTRUCTOR_C99_COMPOUND_LITERAL (orig_cl) = 1;
      /* If the compound literal is dependent, we're done for now.  */
      if (dependent_p)
	return orig_cl;
      /* Otherwise, do go on to e.g. check narrowing.  */
    }

  type = complete_type (type);

  if (TYPE_NON_AGGREGATE_CLASS (type))
    {
      /* Trying to deal with a CONSTRUCTOR instead of a TREE_LIST
	 everywhere that deals with function arguments would be a pain, so
	 just wrap it in a TREE_LIST.  The parser set a flag so we know
	 that it came from T{} rather than T({}).  */
      CONSTRUCTOR_IS_DIRECT_INIT (compound_literal) = 1;
      compound_literal = build_tree_list (NULL_TREE, compound_literal);
      return build_functional_cast (input_location, type,
				    compound_literal, complain);
    }

  if (TREE_CODE (type) == ARRAY_TYPE
      && check_array_initializer (NULL_TREE, type, compound_literal))
    return error_mark_node;
  compound_literal = reshape_init (type, compound_literal, complain);
  if (SCALAR_TYPE_P (type)
      && !BRACE_ENCLOSED_INITIALIZER_P (compound_literal))
    {
      tree t = instantiate_non_dependent_expr_sfinae (compound_literal,
						      complain);
      if (!check_narrowing (type, t, complain))
	return error_mark_node;
    }
  if (TREE_CODE (type) == ARRAY_TYPE
      && TYPE_DOMAIN (type) == NULL_TREE)
    {
      cp_complete_array_type_or_error (&type, compound_literal,
				       false, complain);
      if (type == error_mark_node)
	return error_mark_node;
    }
  compound_literal = digest_init_flags (type, compound_literal,
					LOOKUP_NORMAL | LOOKUP_NO_NARROWING,
					complain);
  if (compound_literal == error_mark_node)
    return error_mark_node;

  /* If we're in a template, return the original compound literal.  */
  if (orig_cl)
    return orig_cl;

  if (TREE_CODE (compound_literal) == CONSTRUCTOR)
    {
      TREE_HAS_CONSTRUCTOR (compound_literal) = true;
      if (fcl_context == fcl_c99)
	CONSTRUCTOR_C99_COMPOUND_LITERAL (compound_literal) = 1;
    }

  /* Put static/constant array temporaries in static variables.  */
  /* FIXME all C99 compound literals should be variables rather than C++
     temporaries, unless they are used as an aggregate initializer.  */
  if ((!at_function_scope_p () || CP_TYPE_CONST_P (type))
      && fcl_context == fcl_c99
      && TREE_CODE (type) == ARRAY_TYPE
      && !TYPE_HAS_NONTRIVIAL_DESTRUCTOR (type)
      && initializer_constant_valid_p (compound_literal, type))
    {
      tree decl = create_temporary_var (type);
      DECL_CONTEXT (decl) = NULL_TREE;
      DECL_INITIAL (decl) = compound_literal;
      TREE_STATIC (decl) = 1;
      if (literal_type_p (type) && CP_TYPE_CONST_NON_VOLATILE_P (type))
	{
	  /* 5.19 says that a constant expression can include an
	     lvalue-rvalue conversion applied to "a glvalue of literal type
	     that refers to a non-volatile temporary object initialized
	     with a constant expression".  Rather than try to communicate
	     that this VAR_DECL is a temporary, just mark it constexpr.  */
	  DECL_DECLARED_CONSTEXPR_P (decl) = true;
	  DECL_INITIALIZED_BY_CONSTANT_EXPRESSION_P (decl) = true;
	  TREE_CONSTANT (decl) = true;
	}
      cp_apply_type_quals_to_decl (cp_type_quals (type), decl);
      decl = pushdecl_top_level (decl);
      DECL_NAME (decl) = make_anon_name ();
      SET_DECL_ASSEMBLER_NAME (decl, DECL_NAME (decl));
      /* Make sure the destructor is callable.  */
      tree clean = cxx_maybe_build_cleanup (decl, complain);
      if (clean == error_mark_node)
	return error_mark_node;
      return decl;
    }

  /* Represent other compound literals with TARGET_EXPR so we produce
     an lvalue, but can elide copies.  */
  if (!VECTOR_TYPE_P (type))
    compound_literal = get_target_expr_sfinae (compound_literal, complain);

  return compound_literal;
}

/* Return the declaration for the function-name variable indicated by
   ID.  */

tree
finish_fname (tree id)
{
  tree decl;

  decl = fname_decl (input_location, C_RID_CODE (id), id);
  if (processing_template_decl && current_function_decl
      && decl != error_mark_node)
    decl = DECL_NAME (decl);
  return decl;
}

/* Finish a translation unit.  */

void
finish_translation_unit (void)
{
  /* In case there were missing closebraces,
     get us back to the global binding level.  */
  pop_everything ();
  while (current_namespace != global_namespace)
    pop_namespace ();

  /* Do file scope __FUNCTION__ et al.  */
  finish_fname_decls ();

  if (scope_chain->omp_declare_target_attribute)
    {
      if (!errorcount)
	error ("%<#pragma omp declare target%> without corresponding "
	       "%<#pragma omp end declare target%>");
      scope_chain->omp_declare_target_attribute = 0;
    }
}

/* Finish a template type parameter, specified as AGGR IDENTIFIER.
   Returns the parameter.  */

tree
finish_template_type_parm (tree aggr, tree identifier)
{
  if (aggr != class_type_node)
    {
      permerror (input_location, "template type parameters must use the keyword %<class%> or %<typename%>");
      aggr = class_type_node;
    }

  return build_tree_list (aggr, identifier);
}

/* Finish a template template parameter, specified as AGGR IDENTIFIER.
   Returns the parameter.  */

tree
finish_template_template_parm (tree aggr, tree identifier)
{
  tree decl = build_decl (input_location,
			  TYPE_DECL, identifier, NULL_TREE);

  tree tmpl = build_lang_decl (TEMPLATE_DECL, identifier, NULL_TREE);
  DECL_TEMPLATE_PARMS (tmpl) = current_template_parms;
  DECL_TEMPLATE_RESULT (tmpl) = decl;
  DECL_ARTIFICIAL (decl) = 1;

  /* Associate the constraints with the underlying declaration,
     not the template.  */
  tree reqs = TEMPLATE_PARMS_CONSTRAINTS (current_template_parms);
  tree constr = build_constraints (reqs, NULL_TREE);
  set_constraints (decl, constr);

  end_template_decl ();

  gcc_assert (DECL_TEMPLATE_PARMS (tmpl));

  check_default_tmpl_args (decl, DECL_TEMPLATE_PARMS (tmpl),
			   /*is_primary=*/true, /*is_partial=*/false,
			   /*is_friend=*/0);

  return finish_template_type_parm (aggr, tmpl);
}

/* ARGUMENT is the default-argument value for a template template
   parameter.  If ARGUMENT is invalid, issue error messages and return
   the ERROR_MARK_NODE.  Otherwise, ARGUMENT itself is returned.  */

tree
check_template_template_default_arg (tree argument)
{
  if (TREE_CODE (argument) != TEMPLATE_DECL
      && TREE_CODE (argument) != TEMPLATE_TEMPLATE_PARM
      && TREE_CODE (argument) != UNBOUND_CLASS_TEMPLATE)
    {
      if (TREE_CODE (argument) == TYPE_DECL)
	error ("invalid use of type %qT as a default value for a template "
	       "template-parameter", TREE_TYPE (argument));
      else
	error ("invalid default argument for a template template parameter");
      return error_mark_node;
    }

  return argument;
}

/* Begin a class definition, as indicated by T.  */

tree
begin_class_definition (tree t)
{
  if (error_operand_p (t) || error_operand_p (TYPE_MAIN_DECL (t)))
    return error_mark_node;

  if (processing_template_parmlist && !LAMBDA_TYPE_P (t))
    {
      error ("definition of %q#T inside template parameter list", t);
      return error_mark_node;
    }

  /* According to the C++ ABI, decimal classes defined in ISO/IEC TR 24733
     are passed the same as decimal scalar types.  */
  if (TREE_CODE (t) == RECORD_TYPE
      && !processing_template_decl)
    {
      tree ns = TYPE_CONTEXT (t);
      if (ns && TREE_CODE (ns) == NAMESPACE_DECL
	  && DECL_CONTEXT (ns) == std_node
	  && DECL_NAME (ns)
	  && id_equal (DECL_NAME (ns), "decimal"))
	{
	  const char *n = TYPE_NAME_STRING (t);
	  if ((strcmp (n, "decimal32") == 0)
	      || (strcmp (n, "decimal64") == 0)
	      || (strcmp (n, "decimal128") == 0))
	    TYPE_TRANSPARENT_AGGR (t) = 1;
	}
    }

  /* A non-implicit typename comes from code like:

       template <typename T> struct A {
	 template <typename U> struct A<T>::B ...

     This is erroneous.  */
  else if (TREE_CODE (t) == TYPENAME_TYPE)
    {
      error ("invalid definition of qualified type %qT", t);
      t = error_mark_node;
    }

  if (t == error_mark_node || ! MAYBE_CLASS_TYPE_P (t))
    {
      t = make_class_type (RECORD_TYPE);
      pushtag (make_anon_name (), t);
    }

  if (TYPE_BEING_DEFINED (t))
    {
      t = make_class_type (TREE_CODE (t));
      pushtag (TYPE_IDENTIFIER (t), t);
    }

<<<<<<< HEAD
  if (flag_modules)
=======
  if (modules_p ())
>>>>>>> d579e2e7
    {
      if (!module_may_redeclare (TYPE_NAME (t)))
	{
	  error ("cannot declare %qD in a different module", TYPE_NAME (t));
	  inform (DECL_SOURCE_LOCATION (TYPE_NAME (t)), "declared here");
	  return error_mark_node;
	}
      set_instantiating_module (TYPE_NAME (t));
      set_defining_module (TYPE_NAME (t));
    }

  maybe_process_partial_specialization (t);
  pushclass (t);
  TYPE_BEING_DEFINED (t) = 1;
  class_binding_level->defining_class_p = 1;

  if (flag_pack_struct)
    {
      tree v;
      TYPE_PACKED (t) = 1;
      /* Even though the type is being defined for the first time
	 here, there might have been a forward declaration, so there
	 might be cv-qualified variants of T.  */
      for (v = TYPE_NEXT_VARIANT (t); v; v = TYPE_NEXT_VARIANT (v))
	TYPE_PACKED (v) = 1;
    }
  /* Reset the interface data, at the earliest possible
     moment, as it might have been set via a class foo;
     before.  */
  if (! TYPE_UNNAMED_P (t))
    {
      struct c_fileinfo *finfo = \
	get_fileinfo (LOCATION_FILE (input_location));
      CLASSTYPE_INTERFACE_ONLY (t) = finfo->interface_only;
      SET_CLASSTYPE_INTERFACE_UNKNOWN_X
	(t, finfo->interface_unknown);
    }
  reset_specialization ();

  /* Make a declaration for this class in its own scope.  */
  build_self_reference ();

  return t;
}

/* Finish the member declaration given by DECL.  */

void
finish_member_declaration (tree decl)
{
  if (decl == error_mark_node || decl == NULL_TREE)
    return;

  if (decl == void_type_node)
    /* The COMPONENT was a friend, not a member, and so there's
       nothing for us to do.  */
    return;

  /* We should see only one DECL at a time.  */
  gcc_assert (DECL_CHAIN (decl) == NULL_TREE);

  /* Don't add decls after definition.  */
  gcc_assert (TYPE_BEING_DEFINED (current_class_type)
	      /* We can add lambda types when late parsing default
		 arguments.  */
	      || LAMBDA_TYPE_P (TREE_TYPE (decl)));

  /* Set up access control for DECL.  */
  TREE_PRIVATE (decl)
    = (current_access_specifier == access_private_node);
  TREE_PROTECTED (decl)
    = (current_access_specifier == access_protected_node);
  DECL_MODULE_ACCESS (decl)
    = (current_access_specifier == access_module_node);

  if (TREE_CODE (decl) == TEMPLATE_DECL)
    {
      TREE_PRIVATE (DECL_TEMPLATE_RESULT (decl)) = TREE_PRIVATE (decl);
      TREE_PROTECTED (DECL_TEMPLATE_RESULT (decl)) = TREE_PROTECTED (decl);
    }

  /* Mark the DECL as a member of the current class, unless it's
     a member of an enumeration.  */
  if (TREE_CODE (decl) != CONST_DECL)
    DECL_CONTEXT (decl) = current_class_type;

  if (TREE_CODE (decl) == USING_DECL)
    /* For now, ignore class-scope USING_DECLS, so that debugging
       backends do not see them. */
    DECL_IGNORED_P (decl) = 1;

  /* Check for bare parameter packs in the non-static data member
     declaration.  */
  if (TREE_CODE (decl) == FIELD_DECL)
    {
      if (check_for_bare_parameter_packs (TREE_TYPE (decl)))
        TREE_TYPE (decl) = error_mark_node;
      if (check_for_bare_parameter_packs (DECL_ATTRIBUTES (decl)))
        DECL_ATTRIBUTES (decl) = NULL_TREE;
    }

  /* [dcl.link]

     A C language linkage is ignored for the names of class members
     and the member function type of class member functions.  */
  if (DECL_LANG_SPECIFIC (decl))
    SET_DECL_LANGUAGE (decl, lang_cplusplus);

  bool add = false;

  /* Functions and non-functions are added differently.  */
  if (DECL_DECLARES_FUNCTION_P (decl))
    add = add_method (current_class_type, decl, false);
  /* Enter the DECL into the scope of the class, if the class
     isn't a closure (whose fields are supposed to be unnamed).  */
  else if (CLASSTYPE_LAMBDA_EXPR (current_class_type)
	   || pushdecl_class_level (decl))
    add = true;

  if (add)
    {
      /* All TYPE_DECLs go at the end of TYPE_FIELDS.  Ordinary fields
	 go at the beginning.  The reason is that
	 legacy_nonfn_member_lookup searches the list in order, and we
	 want a field name to override a type name so that the "struct
	 stat hack" will work.  In particular:

	   struct S { enum E { }; static const int E = 5; int ary[S::E]; } s;

	 is valid.  */

      if (TREE_CODE (decl) == TYPE_DECL)
	TYPE_FIELDS (current_class_type)
	  = chainon (TYPE_FIELDS (current_class_type), decl);
      else
	{
	  DECL_CHAIN (decl) = TYPE_FIELDS (current_class_type);
	  TYPE_FIELDS (current_class_type) = decl;
	}

      maybe_add_class_template_decl_list (current_class_type, decl,
					  /*friend_p=*/0);
    }
}

/* Finish processing a complete template declaration.  The PARMS are
   the template parameters.  */

void
finish_template_decl (tree parms)
{
  if (parms)
    end_template_decl ();
  else
    end_specialization ();
}

// Returns the template type of the class scope being entered. If we're
// entering a constrained class scope. TYPE is the class template
// scope being entered and we may need to match the intended type with
// a constrained specialization. For example:
//
//    template<Object T>
//      struct S { void f(); }; #1
//
//    template<Object T>
//      void S<T>::f() { }      #2
//
// We check, in #2, that S<T> refers precisely to the type declared by
// #1 (i.e., that the constraints match). Note that the following should
// be an error since there is no specialization of S<T> that is
// unconstrained, but this is not diagnosed here.
//
//    template<typename T>
//      void S<T>::f() { }
//
// We cannot diagnose this problem here since this function also matches
// qualified template names that are not part of a definition. For example:
//
//    template<Integral T, Floating_point U>
//      typename pair<T, U>::first_type void f(T, U);
//
// Here, it is unlikely that there is a partial specialization of
// pair constrained for for Integral and Floating_point arguments.
//
// The general rule is: if a constrained specialization with matching
// constraints is found return that type. Also note that if TYPE is not a
// class-type (e.g. a typename type), then no fixup is needed.

static tree
fixup_template_type (tree type)
{
  // Find the template parameter list at the a depth appropriate to
  // the scope we're trying to enter.
  tree parms = current_template_parms;
  int depth = template_class_depth (type);
  for (int n = processing_template_decl; n > depth && parms; --n)
    parms = TREE_CHAIN (parms);
  if (!parms)
    return type;
  tree cur_reqs = TEMPLATE_PARMS_CONSTRAINTS (parms);
  tree cur_constr = build_constraints (cur_reqs, NULL_TREE);

  // Search for a specialization whose type and constraints match.
  tree tmpl = CLASSTYPE_TI_TEMPLATE (type);
  tree specs = DECL_TEMPLATE_SPECIALIZATIONS (tmpl);
  while (specs)
    {
      tree spec_constr = get_constraints (TREE_VALUE (specs));

      // If the type and constraints match a specialization, then we
      // are entering that type.
      if (same_type_p (type, TREE_TYPE (specs))
	  && equivalent_constraints (cur_constr, spec_constr))
        return TREE_TYPE (specs);
      specs = TREE_CHAIN (specs);
    }

  // If no specialization matches, then must return the type
  // previously found.
  return type;
}

/* Finish processing a template-id (which names a type) of the form
   NAME < ARGS >.  Return the TYPE_DECL for the type named by the
   template-id.  If ENTERING_SCOPE is nonzero we are about to enter
   the scope of template-id indicated.  */

tree
finish_template_type (tree name, tree args, int entering_scope)
{
  tree type;

  type = lookup_template_class (name, args,
				NULL_TREE, NULL_TREE, entering_scope,
				tf_warning_or_error | tf_user);

  /* If we might be entering the scope of a partial specialization,
     find the one with the right constraints.  */
  if (flag_concepts
      && entering_scope
      && CLASS_TYPE_P (type)
      && CLASSTYPE_TEMPLATE_INFO (type)
      && dependent_type_p (type)
      && PRIMARY_TEMPLATE_P (CLASSTYPE_TI_TEMPLATE (type)))
    type = fixup_template_type (type);

  if (type == error_mark_node)
    return type;
  else if (CLASS_TYPE_P (type) && !alias_type_or_template_p (type))
    return TYPE_STUB_DECL (type);
  else
    return TYPE_NAME (type);
}

/* Finish processing a BASE_CLASS with the indicated ACCESS_SPECIFIER.
   Return a TREE_LIST containing the ACCESS_SPECIFIER and the
   BASE_CLASS, or NULL_TREE if an error occurred.  The
   ACCESS_SPECIFIER is one of
   access_{default,public,protected_private}_node.  For a virtual base
   we set TREE_TYPE.  */

tree
finish_base_specifier (tree base, tree access, bool virtual_p)
{
  tree result;

  if (base == error_mark_node)
    {
      error ("invalid base-class specification");
      result = NULL_TREE;
    }
  else if (! MAYBE_CLASS_TYPE_P (base))
    {
      error ("%qT is not a class type", base);
      result = NULL_TREE;
    }
  else
    {
      if (cp_type_quals (base) != 0)
	{
	  /* DR 484: Can a base-specifier name a cv-qualified
	     class type?  */
	  base = TYPE_MAIN_VARIANT (base);
	}
      result = build_tree_list (access, base);
      if (virtual_p)
	TREE_TYPE (result) = integer_type_node;
    }

  return result;
}

/* If FNS is a member function, a set of member functions, or a
   template-id referring to one or more member functions, return a
   BASELINK for FNS, incorporating the current access context.
   Otherwise, return FNS unchanged.  */

tree
baselink_for_fns (tree fns)
{
  tree scope;
  tree cl;

  if (BASELINK_P (fns)
      || error_operand_p (fns))
    return fns;

  scope = ovl_scope (fns);
  if (!CLASS_TYPE_P (scope))
    return fns;

  cl = currently_open_derived_class (scope);
  if (!cl)
    cl = scope;
  cl = TYPE_BINFO (cl);
  return build_baselink (cl, cl, fns, /*optype=*/NULL_TREE);
}

/* Returns true iff DECL is a variable from a function outside
   the current one.  */

static bool
outer_var_p (tree decl)
{
  return ((VAR_P (decl) || TREE_CODE (decl) == PARM_DECL)
	  && DECL_FUNCTION_SCOPE_P (decl)
	  /* Don't get confused by temporaries.  */
	  && DECL_NAME (decl)
	  && (DECL_CONTEXT (decl) != current_function_decl
	      || parsing_nsdmi ()));
}

/* As above, but also checks that DECL is automatic.  */

bool
outer_automatic_var_p (tree decl)
{
  return (outer_var_p (decl)
	  && !TREE_STATIC (decl));
}

/* DECL satisfies outer_automatic_var_p.  Possibly complain about it or
   rewrite it for lambda capture.

   If ODR_USE is true, we're being called from mark_use, and we complain about
   use of constant variables.  If ODR_USE is false, we're being called for the
   id-expression, and we do lambda capture.  */

tree
process_outer_var_ref (tree decl, tsubst_flags_t complain, bool odr_use)
{
  if (cp_unevaluated_operand)
    {
      tree type = TREE_TYPE (decl);
      if (!dependent_type_p (type)
	  && variably_modified_type_p (type, NULL_TREE))
	/* VLAs are used even in unevaluated context.  */;
      else
	/* It's not a use (3.2) if we're in an unevaluated context.  */
	return decl;
    }
  if (decl == error_mark_node)
    return decl;

  tree context = DECL_CONTEXT (decl);
  tree containing_function = current_function_decl;
  tree lambda_stack = NULL_TREE;
  tree lambda_expr = NULL_TREE;
  tree initializer = convert_from_reference (decl);

  /* Mark it as used now even if the use is ill-formed.  */
  if (!mark_used (decl, complain))
    return error_mark_node;

  if (parsing_nsdmi ())
    containing_function = NULL_TREE;

  if (containing_function && LAMBDA_FUNCTION_P (containing_function))
    {
      /* Check whether we've already built a proxy.  */
      tree var = decl;
      while (is_normal_capture_proxy (var))
	var = DECL_CAPTURED_VARIABLE (var);
      tree d = retrieve_local_specialization (var);

      if (d && d != decl && is_capture_proxy (d))
	{
	  if (DECL_CONTEXT (d) == containing_function)
	    /* We already have an inner proxy.  */
	    return d;
	  else
	    /* We need to capture an outer proxy.  */
	    return process_outer_var_ref (d, complain, odr_use);
	}
    }

  /* If we are in a lambda function, we can move out until we hit
     1. the context,
     2. a non-lambda function, or
     3. a non-default capturing lambda function.  */
  while (context != containing_function
	 /* containing_function can be null with invalid generic lambdas.  */
	 && containing_function
	 && LAMBDA_FUNCTION_P (containing_function))
    {
      tree closure = DECL_CONTEXT (containing_function);
      lambda_expr = CLASSTYPE_LAMBDA_EXPR (closure);

      if (TYPE_CLASS_SCOPE_P (closure))
	/* A lambda in an NSDMI (c++/64496).  */
	break;

      if (LAMBDA_EXPR_DEFAULT_CAPTURE_MODE (lambda_expr) == CPLD_NONE)
	break;

      lambda_stack = tree_cons (NULL_TREE, lambda_expr, lambda_stack);

      containing_function = decl_function_context (containing_function);
    }

  /* In a lambda within a template, wait until instantiation time to implicitly
     capture a parameter pack.  We want to wait because we don't know if we're
     capturing the whole pack or a single element, and it's OK to wait because
     find_parameter_packs_r walks into the lambda body.  */
  if (context == containing_function
      && DECL_PACK_P (decl))
    return decl;

  if (lambda_expr && VAR_P (decl) && DECL_ANON_UNION_VAR_P (decl))
    {
      if (complain & tf_error)
	error ("cannot capture member %qD of anonymous union", decl);
      return error_mark_node;
    }
  /* Do lambda capture when processing the id-expression, not when
     odr-using a variable.  */
  if (!odr_use && context == containing_function)
    decl = add_default_capture (lambda_stack,
				/*id=*/DECL_NAME (decl), initializer);
  /* Only an odr-use of an outer automatic variable causes an
     error, and a constant variable can decay to a prvalue
     constant without odr-use.  So don't complain yet.  */
  else if (!odr_use && decl_constant_var_p (decl))
    return decl;
  else if (lambda_expr)
    {
      if (complain & tf_error)
	{
	  error ("%qD is not captured", decl);
	  tree closure = LAMBDA_EXPR_CLOSURE (lambda_expr);
	  if (LAMBDA_EXPR_DEFAULT_CAPTURE_MODE (lambda_expr) == CPLD_NONE)
	    inform (location_of (closure),
		    "the lambda has no capture-default");
	  else if (TYPE_CLASS_SCOPE_P (closure))
	    inform (UNKNOWN_LOCATION, "lambda in local class %q+T cannot "
		    "capture variables from the enclosing context",
		    TYPE_CONTEXT (closure));
	  inform (DECL_SOURCE_LOCATION (decl), "%q#D declared here", decl);
	}
      return error_mark_node;
    }
  else if (cp_contract_operand
      && (TREE_CODE (decl) == PARM_DECL || decl == cp_contract_return_value))
    /* Use of a parameter in a contract condition is fine.  */
    return decl;
  else
    {
      if (complain & tf_error)
	{
	  error (VAR_P (decl)
		 ? G_("use of local variable with automatic storage from "
		      "containing function")
		 : G_("use of parameter from containing function"));
	  inform (DECL_SOURCE_LOCATION (decl), "%q#D declared here", decl);
	}
      return error_mark_node;
    }
  return decl;
}

/* ID_EXPRESSION is a representation of parsed, but unprocessed,
   id-expression.  (See cp_parser_id_expression for details.)  SCOPE,
   if non-NULL, is the type or namespace used to explicitly qualify
   ID_EXPRESSION.  DECL is the entity to which that name has been
   resolved.

   *CONSTANT_EXPRESSION_P is true if we are presently parsing a
   constant-expression.  In that case, *NON_CONSTANT_EXPRESSION_P will
   be set to true if this expression isn't permitted in a
   constant-expression, but it is otherwise not set by this function.
   *ALLOW_NON_CONSTANT_EXPRESSION_P is true if we are parsing a
   constant-expression, but a non-constant expression is also
   permissible.

   DONE is true if this expression is a complete postfix-expression;
   it is false if this expression is followed by '->', '[', '(', etc.
   ADDRESS_P is true iff this expression is the operand of '&'.
   TEMPLATE_P is true iff the qualified-id was of the form
   "A::template B".  TEMPLATE_ARG_P is true iff this qualified name
   appears as a template argument.

   If an error occurs, and it is the kind of error that might cause
   the parser to abort a tentative parse, *ERROR_MSG is filled in.  It
   is the caller's responsibility to issue the message.  *ERROR_MSG
   will be a string with static storage duration, so the caller need
   not "free" it.

   Return an expression for the entity, after issuing appropriate
   diagnostics.  This function is also responsible for transforming a
   reference to a non-static member into a COMPONENT_REF that makes
   the use of "this" explicit.

   Upon return, *IDK will be filled in appropriately.  */
static cp_expr
finish_id_expression_1 (tree id_expression,
			tree decl,
			tree scope,
			cp_id_kind *idk,
			bool integral_constant_expression_p,
			bool allow_non_integral_constant_expression_p,
			bool *non_integral_constant_expression_p,
			bool template_p,
			bool done,
			bool address_p,
			bool template_arg_p,
			const char **error_msg,
			location_t location)
{
  decl = strip_using_decl (decl);

  /* Initialize the output parameters.  */
  *idk = CP_ID_KIND_NONE;
  *error_msg = NULL;

  if (id_expression == error_mark_node)
    return error_mark_node;
  /* If we have a template-id, then no further lookup is
     required.  If the template-id was for a template-class, we
     will sometimes have a TYPE_DECL at this point.  */
  else if (TREE_CODE (decl) == TEMPLATE_ID_EXPR
	   || TREE_CODE (decl) == TYPE_DECL)
    ;
  /* Look up the name.  */
  else
    {
      if (decl == error_mark_node)
	{
	  /* Name lookup failed.  */
	  if (scope
	      && (!TYPE_P (scope)
		  || (!dependent_type_p (scope)
		      && !(identifier_p (id_expression)
			   && IDENTIFIER_CONV_OP_P (id_expression)
			   && dependent_type_p (TREE_TYPE (id_expression))))))
	    {
	      /* If the qualifying type is non-dependent (and the name
		 does not name a conversion operator to a dependent
		 type), issue an error.  */
	      qualified_name_lookup_error (scope, id_expression, decl, location);
	      return error_mark_node;
	    }
	  else if (!scope)
	    {
	      /* It may be resolved via Koenig lookup.  */
	      *idk = CP_ID_KIND_UNQUALIFIED;
	      return id_expression;
	    }
	  else
	    decl = id_expression;
	}

      /* Remember that the name was used in the definition of
	 the current class so that we can check later to see if
	 the meaning would have been different after the class
	 was entirely defined.  */
      if (!scope && decl != error_mark_node && identifier_p (id_expression))
	maybe_note_name_used_in_class (id_expression, decl);

      /* A use in unevaluated operand might not be instantiated appropriately
	 if tsubst_copy builds a dummy parm, or if we never instantiate a
	 generic lambda, so mark it now.  */
      if (processing_template_decl && cp_unevaluated_operand)
	mark_type_use (decl);

      /* Disallow uses of local variables from containing functions, except
	 within lambda-expressions.  */
      if (outer_automatic_var_p (decl))
	{
	  decl = process_outer_var_ref (decl, tf_warning_or_error);
	  if (decl == error_mark_node)
	    return error_mark_node;
	}

      /* Also disallow uses of function parameters outside the function
	 body, except inside an unevaluated context (i.e. decltype).  */
      if (TREE_CODE (decl) == PARM_DECL
	  && DECL_CONTEXT (decl) == NULL_TREE
	  && !cp_unevaluated_operand
	  && !cp_contract_operand)
	{
	  *error_msg = G_("use of parameter outside function body");
	  return error_mark_node;
	}
    }

  /* If we didn't find anything, or what we found was a type,
     then this wasn't really an id-expression.  */
  if (TREE_CODE (decl) == TEMPLATE_DECL
      && !DECL_FUNCTION_TEMPLATE_P (decl))
    {
      *error_msg = G_("missing template arguments");
      return error_mark_node;
    }
  else if (TREE_CODE (decl) == TYPE_DECL
	   || TREE_CODE (decl) == NAMESPACE_DECL)
    {
      *error_msg = G_("expected primary-expression");
      return error_mark_node;
    }

  /* If the name resolved to a template parameter, there is no
     need to look it up again later.  */
  if ((TREE_CODE (decl) == CONST_DECL && DECL_TEMPLATE_PARM_P (decl))
      || TREE_CODE (decl) == TEMPLATE_PARM_INDEX)
    {
      tree r;

      *idk = CP_ID_KIND_NONE;
      if (TREE_CODE (decl) == TEMPLATE_PARM_INDEX)
	decl = TEMPLATE_PARM_DECL (decl);
      r = DECL_INITIAL (decl);
      if (CLASS_TYPE_P (TREE_TYPE (r)) && !CP_TYPE_CONST_P (TREE_TYPE (r)))
	{
	  /* If the entity is a template parameter object for a template
	     parameter of type T, the type of the expression is const T.  */
	  tree ctype = TREE_TYPE (r);
	  ctype = cp_build_qualified_type (ctype, (cp_type_quals (ctype)
						   | TYPE_QUAL_CONST));
	  r = build1 (VIEW_CONVERT_EXPR, ctype, r);
	}
      r = convert_from_reference (r);
      if (integral_constant_expression_p
	  && !dependent_type_p (TREE_TYPE (decl))
	  && !(INTEGRAL_OR_ENUMERATION_TYPE_P (TREE_TYPE (r))))
	{
	  if (!allow_non_integral_constant_expression_p)
	    error ("template parameter %qD of type %qT is not allowed in "
		   "an integral constant expression because it is not of "
		   "integral or enumeration type", decl, TREE_TYPE (decl));
	  *non_integral_constant_expression_p = true;
	}
      return r;
    }
  else
    {
      bool dependent_p = type_dependent_expression_p (decl);

      /* If the declaration was explicitly qualified indicate
	 that.  The semantics of `A::f(3)' are different than
	 `f(3)' if `f' is virtual.  */
      *idk = (scope
	      ? CP_ID_KIND_QUALIFIED
	      : (TREE_CODE (decl) == TEMPLATE_ID_EXPR
		 ? CP_ID_KIND_TEMPLATE_ID
		 : (dependent_p
		    ? CP_ID_KIND_UNQUALIFIED_DEPENDENT
		    : CP_ID_KIND_UNQUALIFIED)));

      if (dependent_p
	  && DECL_P (decl)
	  && any_dependent_type_attributes_p (DECL_ATTRIBUTES (decl)))
	/* Dependent type attributes on the decl mean that the TREE_TYPE is
	   wrong, so just return the identifier.  */
	return id_expression;

      if (DECL_CLASS_TEMPLATE_P (decl))
	{
	  error ("use of class template %qT as expression", decl);
	  return error_mark_node;
	}

      if (TREE_CODE (decl) == TREE_LIST)
	{
	  /* Ambiguous reference to base members.  */
	  error ("request for member %qD is ambiguous in "
		 "multiple inheritance lattice", id_expression);
	  print_candidates (decl);
	  return error_mark_node;
	}

      /* Mark variable-like entities as used.  Functions are similarly
	 marked either below or after overload resolution.  */
      if ((VAR_P (decl)
	   || TREE_CODE (decl) == PARM_DECL
	   || TREE_CODE (decl) == CONST_DECL
	   || TREE_CODE (decl) == RESULT_DECL)
	  && !mark_used (decl))
	return error_mark_node;

      /* Only certain kinds of names are allowed in constant
	 expression.  Template parameters have already
	 been handled above.  */
      if (! error_operand_p (decl)
	  && !dependent_p
	  && integral_constant_expression_p
	  && !decl_constant_var_p (decl)
	  && TREE_CODE (decl) != CONST_DECL
	  && !builtin_valid_in_constant_expr_p (decl)
	  && !concept_check_p (decl))
	{
	  if (!allow_non_integral_constant_expression_p)
	    {
	      error ("%qD cannot appear in a constant-expression", decl);
	      return error_mark_node;
	    }
	  *non_integral_constant_expression_p = true;
	}

      if (tree wrap = maybe_get_tls_wrapper_call (decl))
	/* Replace an evaluated use of the thread_local variable with
	   a call to its wrapper.  */
	decl = wrap;
      else if (TREE_CODE (decl) == TEMPLATE_ID_EXPR
	       && !dependent_p
	       && variable_template_p (TREE_OPERAND (decl, 0))
	       && !concept_check_p (decl))
	{
	  decl = finish_template_variable (decl);
	  mark_used (decl);
	  decl = convert_from_reference (decl);
	}
      else if (concept_check_p (decl))
	{
	  /* Nothing more to do. All of the analysis for concept checks
	     is done by build_conept_id, called from the parser.  */
	}
      else if (scope)
	{
	  if (TREE_CODE (decl) == SCOPE_REF)
	    {
	      gcc_assert (same_type_p (scope, TREE_OPERAND (decl, 0)));
	      decl = TREE_OPERAND (decl, 1);
	    }

	  decl = (adjust_result_of_qualified_name_lookup
		  (decl, scope, current_nonlambda_class_type()));

	  if (TREE_CODE (decl) == FUNCTION_DECL)
	    mark_used (decl);

	  cp_warn_deprecated_use_scopes (scope);

	  if (TYPE_P (scope))
	    decl = finish_qualified_id_expr (scope,
					     decl,
					     done,
					     address_p,
					     template_p,
					     template_arg_p,
					     tf_warning_or_error);
	  else
	    decl = convert_from_reference (decl);
	}
      else if (TREE_CODE (decl) == FIELD_DECL)
	{
	  /* Since SCOPE is NULL here, this is an unqualified name.
	     Access checking has been performed during name lookup
	     already.  Turn off checking to avoid duplicate errors.  */
	  push_deferring_access_checks (dk_no_check);
	  decl = finish_non_static_data_member (decl, NULL_TREE,
						/*qualifying_scope=*/NULL_TREE);
	  pop_deferring_access_checks ();
	}
      else if (is_overloaded_fn (decl))
	{
	  /* We only need to look at the first function,
	     because all the fns share the attribute we're
	     concerned with (all member fns or all non-members).  */
	  tree first_fn = get_first_fn (decl);
	  first_fn = STRIP_TEMPLATE (first_fn);

	  /* [basic.def.odr]: "A function whose name appears as a
	     potentially-evaluated expression is odr-used if it is the unique
	     lookup result".

	     But only mark it if it's a complete postfix-expression; in a call,
	     ADL might select a different function, and we'll call mark_used in
	     build_over_call.  */
	  if (done
	      && !really_overloaded_fn (decl)
	      && !mark_used (first_fn))
	    return error_mark_node;

	  if (!template_arg_p
	      && (TREE_CODE (first_fn) == USING_DECL
		  || (TREE_CODE (first_fn) == FUNCTION_DECL
		      && DECL_FUNCTION_MEMBER_P (first_fn)
		      && !shared_member_p (decl))))
	    {
	      /* A set of member functions.  */
	      decl = maybe_dummy_object (DECL_CONTEXT (first_fn), 0);
	      return finish_class_member_access_expr (decl, id_expression,
						      /*template_p=*/false,
						      tf_warning_or_error);
	    }

	  decl = baselink_for_fns (decl);
	}
      else
	{
	  if (DECL_P (decl) && DECL_NONLOCAL (decl)
	      && DECL_CLASS_SCOPE_P (decl))
	    {
	      tree context = context_for_name_lookup (decl);
	      if (context != current_class_type)
		{
		  tree path = currently_open_derived_class (context);
		  if (!path)
		    /* PATH can be null for using an enum of an unrelated
		       class; we checked its access in lookup_using_decl.

		       ??? Should this case make a clone instead, like
		       handle_using_decl?  */
		    gcc_assert (TREE_CODE (decl) == CONST_DECL);
		  else
		    perform_or_defer_access_check (TYPE_BINFO (path),
						   decl, decl,
						   tf_warning_or_error);
		}
	    }

	  decl = convert_from_reference (decl);
	}
    }

  return cp_expr (decl, location);
}

/* As per finish_id_expression_1, but adding a wrapper node
   around the result if needed to express LOCATION.  */

cp_expr
finish_id_expression (tree id_expression,
		      tree decl,
		      tree scope,
		      cp_id_kind *idk,
		      bool integral_constant_expression_p,
		      bool allow_non_integral_constant_expression_p,
		      bool *non_integral_constant_expression_p,
		      bool template_p,
		      bool done,
		      bool address_p,
		      bool template_arg_p,
		      const char **error_msg,
		      location_t location)
{
  cp_expr result
    = finish_id_expression_1 (id_expression, decl, scope, idk,
			      integral_constant_expression_p,
			      allow_non_integral_constant_expression_p,
			      non_integral_constant_expression_p,
			      template_p, done, address_p, template_arg_p,
			      error_msg, location);
  return result.maybe_add_location_wrapper ();
}

/* Implement the __typeof keyword: Return the type of EXPR, suitable for
   use as a type-specifier.  */

tree
finish_typeof (tree expr)
{
  tree type;

  if (type_dependent_expression_p (expr))
    {
      type = cxx_make_type (TYPEOF_TYPE);
      TYPEOF_TYPE_EXPR (type) = expr;
      SET_TYPE_STRUCTURAL_EQUALITY (type);

      return type;
    }

  expr = mark_type_use (expr);

  type = unlowered_expr_type (expr);

  if (!type || type == unknown_type_node)
    {
      error ("type of %qE is unknown", expr);
      return error_mark_node;
    }

  return type;
}

/* Implement the __underlying_type keyword: Return the underlying
   type of TYPE, suitable for use as a type-specifier.  */

tree
finish_underlying_type (tree type)
{
  tree underlying_type;

  if (processing_template_decl)
    {
      underlying_type = cxx_make_type (UNDERLYING_TYPE);
      UNDERLYING_TYPE_TYPE (underlying_type) = type;
      SET_TYPE_STRUCTURAL_EQUALITY (underlying_type);

      return underlying_type;
    }

  if (!complete_type_or_else (type, NULL_TREE))
    return error_mark_node;

  if (TREE_CODE (type) != ENUMERAL_TYPE)
    {
      error ("%qT is not an enumeration type", type);
      return error_mark_node;
    }

  underlying_type = ENUM_UNDERLYING_TYPE (type);

  /* Fixup necessary in this case because ENUM_UNDERLYING_TYPE
     includes TYPE_MIN_VALUE and TYPE_MAX_VALUE information.
     See finish_enum_value_list for details.  */
  if (!ENUM_FIXED_UNDERLYING_TYPE_P (type))
    underlying_type
      = c_common_type_for_mode (TYPE_MODE (underlying_type),
				TYPE_UNSIGNED (underlying_type));

  return underlying_type;
}

/* Implement the __direct_bases keyword: Return the direct base classes
   of type.  */

tree
calculate_direct_bases (tree type, tsubst_flags_t complain)
{
  if (!complete_type_or_maybe_complain (type, NULL_TREE, complain)
      || !NON_UNION_CLASS_TYPE_P (type))
    return make_tree_vec (0);

  releasing_vec vector;
  vec<tree, va_gc> *base_binfos = BINFO_BASE_BINFOS (TYPE_BINFO (type));
  tree binfo;
  unsigned i;

  /* Virtual bases are initialized first */
  for (i = 0; base_binfos->iterate (i, &binfo); i++)
    if (BINFO_VIRTUAL_P (binfo))
      vec_safe_push (vector, binfo);

  /* Now non-virtuals */
  for (i = 0; base_binfos->iterate (i, &binfo); i++)
    if (!BINFO_VIRTUAL_P (binfo))
      vec_safe_push (vector, binfo);

  tree bases_vec = make_tree_vec (vector->length ());

  for (i = 0; i < vector->length (); ++i)
    TREE_VEC_ELT (bases_vec, i) = BINFO_TYPE ((*vector)[i]);

  return bases_vec;
}

/* Implement the __bases keyword: Return the base classes
   of type */

/* Find morally non-virtual base classes by walking binfo hierarchy */
/* Virtual base classes are handled separately in finish_bases */

static tree
dfs_calculate_bases_pre (tree binfo, void * /*data_*/)
{
  /* Don't walk bases of virtual bases */
  return BINFO_VIRTUAL_P (binfo) ? dfs_skip_bases : NULL_TREE;
}

static tree
dfs_calculate_bases_post (tree binfo, void *data_)
{
  vec<tree, va_gc> **data = ((vec<tree, va_gc> **) data_);
  if (!BINFO_VIRTUAL_P (binfo))
    vec_safe_push (*data, BINFO_TYPE (binfo));
  return NULL_TREE;
}

/* Calculates the morally non-virtual base classes of a class */
static vec<tree, va_gc> *
calculate_bases_helper (tree type)
{
  vec<tree, va_gc> *vector = make_tree_vector ();

  /* Now add non-virtual base classes in order of construction */
  if (TYPE_BINFO (type))
    dfs_walk_all (TYPE_BINFO (type),
		  dfs_calculate_bases_pre, dfs_calculate_bases_post, &vector);
  return vector;
}

tree
calculate_bases (tree type, tsubst_flags_t complain)
{
  if (!complete_type_or_maybe_complain (type, NULL_TREE, complain)
      || !NON_UNION_CLASS_TYPE_P (type))
    return make_tree_vec (0);

  releasing_vec vector;
  tree bases_vec = NULL_TREE;
  unsigned i;
  vec<tree, va_gc> *vbases;
  tree binfo;

  /* First go through virtual base classes */
  for (vbases = CLASSTYPE_VBASECLASSES (type), i = 0;
       vec_safe_iterate (vbases, i, &binfo); i++)
    {
      releasing_vec vbase_bases
	= calculate_bases_helper (BINFO_TYPE (binfo));
      vec_safe_splice (vector, vbase_bases);
    }

  /* Now for the non-virtual bases */
  releasing_vec nonvbases = calculate_bases_helper (type);
  vec_safe_splice (vector, nonvbases);

  /* Note that during error recovery vector->length can even be zero.  */
  if (vector->length () > 1)
    {
      /* Last element is entire class, so don't copy */
      bases_vec = make_tree_vec (vector->length () - 1);

      for (i = 0; i < vector->length () - 1; ++i)
	TREE_VEC_ELT (bases_vec, i) = (*vector)[i];
    }
  else
    bases_vec = make_tree_vec (0);

  return bases_vec;
}

tree
finish_bases (tree type, bool direct)
{
  tree bases = NULL_TREE;

  if (!processing_template_decl)
    {
      /* Parameter packs can only be used in templates */
      error ("parameter pack %<__bases%> only valid in template declaration");
      return error_mark_node;
    }

  bases = cxx_make_type (BASES);
  BASES_TYPE (bases) = type;
  BASES_DIRECT (bases) = direct;
  SET_TYPE_STRUCTURAL_EQUALITY (bases);

  return bases;
}

/* Perform C++-specific checks for __builtin_offsetof before calling
   fold_offsetof.  */

tree
finish_offsetof (tree object_ptr, tree expr, location_t loc)
{
  /* If we're processing a template, we can't finish the semantics yet.
     Otherwise we can fold the entire expression now.  */
  if (processing_template_decl)
    {
      expr = build2 (OFFSETOF_EXPR, size_type_node, expr, object_ptr);
      SET_EXPR_LOCATION (expr, loc);
      return expr;
    }

  if (expr == error_mark_node)
    return error_mark_node;

  if (TREE_CODE (expr) == PSEUDO_DTOR_EXPR)
    {
      error ("cannot apply %<offsetof%> to destructor %<~%T%>",
	      TREE_OPERAND (expr, 2));
      return error_mark_node;
    }
  if (FUNC_OR_METHOD_TYPE_P (TREE_TYPE (expr))
      || TREE_TYPE (expr) == unknown_type_node)
    {
      while (TREE_CODE (expr) == COMPONENT_REF
	     || TREE_CODE (expr) == COMPOUND_EXPR)
	expr = TREE_OPERAND (expr, 1);

      if (DECL_P (expr))
	{
	  error ("cannot apply %<offsetof%> to member function %qD", expr);
	  inform (DECL_SOURCE_LOCATION (expr), "declared here");
	}
      else
	error ("cannot apply %<offsetof%> to member function");
      return error_mark_node;
    }
  if (TREE_CODE (expr) == CONST_DECL)
    {
      error ("cannot apply %<offsetof%> to an enumerator %qD", expr);
      return error_mark_node;
    }
  if (REFERENCE_REF_P (expr))
    expr = TREE_OPERAND (expr, 0);
  if (!complete_type_or_else (TREE_TYPE (TREE_TYPE (object_ptr)), object_ptr))
    return error_mark_node;
  if (warn_invalid_offsetof
      && CLASS_TYPE_P (TREE_TYPE (TREE_TYPE (object_ptr)))
      && CLASSTYPE_NON_STD_LAYOUT (TREE_TYPE (TREE_TYPE (object_ptr)))
      && cp_unevaluated_operand == 0)
    warning_at (loc, OPT_Winvalid_offsetof, "%<offsetof%> within "
		"non-standard-layout type %qT is conditionally-supported",
		TREE_TYPE (TREE_TYPE (object_ptr)));
  return fold_offsetof (expr);
}

/* Replace the AGGR_INIT_EXPR at *TP with an equivalent CALL_EXPR.  This
   function is broken out from the above for the benefit of the tree-ssa
   project.  */

void
simplify_aggr_init_expr (tree *tp)
{
  tree aggr_init_expr = *tp;

  /* Form an appropriate CALL_EXPR.  */
  tree fn = AGGR_INIT_EXPR_FN (aggr_init_expr);
  tree slot = AGGR_INIT_EXPR_SLOT (aggr_init_expr);
  tree type = TREE_TYPE (slot);

  tree call_expr;
  enum style_t { ctor, arg, pcc } style;

  if (AGGR_INIT_VIA_CTOR_P (aggr_init_expr))
    style = ctor;
#ifdef PCC_STATIC_STRUCT_RETURN
  else if (1)
    style = pcc;
#endif
  else
    {
      gcc_assert (TREE_ADDRESSABLE (type));
      style = arg;
    }

  call_expr = build_call_array_loc (input_location,
				    TREE_TYPE (TREE_TYPE (TREE_TYPE (fn))),
				    fn,
				    aggr_init_expr_nargs (aggr_init_expr),
				    AGGR_INIT_EXPR_ARGP (aggr_init_expr));
  TREE_NOTHROW (call_expr) = TREE_NOTHROW (aggr_init_expr);
  CALL_FROM_THUNK_P (call_expr) = AGGR_INIT_FROM_THUNK_P (aggr_init_expr);
  CALL_EXPR_OPERATOR_SYNTAX (call_expr)
    = CALL_EXPR_OPERATOR_SYNTAX (aggr_init_expr);
  CALL_EXPR_ORDERED_ARGS (call_expr) = CALL_EXPR_ORDERED_ARGS (aggr_init_expr);
  CALL_EXPR_REVERSE_ARGS (call_expr) = CALL_EXPR_REVERSE_ARGS (aggr_init_expr);

  if (style == ctor)
    {
      /* Replace the first argument to the ctor with the address of the
	 slot.  */
      cxx_mark_addressable (slot);
      CALL_EXPR_ARG (call_expr, 0) =
	build1 (ADDR_EXPR, build_pointer_type (type), slot);
    }
  else if (style == arg)
    {
      /* Just mark it addressable here, and leave the rest to
	 expand_call{,_inline}.  */
      cxx_mark_addressable (slot);
      CALL_EXPR_RETURN_SLOT_OPT (call_expr) = true;
      call_expr = build2 (INIT_EXPR, TREE_TYPE (call_expr), slot, call_expr);
    }
  else if (style == pcc)
    {
      /* If we're using the non-reentrant PCC calling convention, then we
	 need to copy the returned value out of the static buffer into the
	 SLOT.  */
      push_deferring_access_checks (dk_no_check);
      call_expr = build_aggr_init (slot, call_expr,
				   DIRECT_BIND | LOOKUP_ONLYCONVERTING,
                                   tf_warning_or_error);
      pop_deferring_access_checks ();
      call_expr = build2 (COMPOUND_EXPR, TREE_TYPE (slot), call_expr, slot);
    }

  if (AGGR_INIT_ZERO_FIRST (aggr_init_expr))
    {
      tree init = build_zero_init (type, NULL_TREE,
				   /*static_storage_p=*/false);
      init = build2 (INIT_EXPR, void_type_node, slot, init);
      call_expr = build2 (COMPOUND_EXPR, TREE_TYPE (call_expr),
			  init, call_expr);
    }

  *tp = call_expr;
}

/* Emit all thunks to FN that should be emitted when FN is emitted.  */

void
emit_associated_thunks (tree fn)
{
  /* When we use vcall offsets, we emit thunks with the virtual
     functions to which they thunk. The whole point of vcall offsets
     is so that you can know statically the entire set of thunks that
     will ever be needed for a given virtual function, thereby
     enabling you to output all the thunks with the function itself.  */
  if (DECL_VIRTUAL_P (fn)
      /* Do not emit thunks for extern template instantiations.  */
      && ! DECL_REALLY_EXTERN (fn))
    {
      tree thunk;

      for (thunk = DECL_THUNKS (fn); thunk; thunk = DECL_CHAIN (thunk))
	{
	  if (!THUNK_ALIAS (thunk))
	    {
	      use_thunk (thunk, /*emit_p=*/1);
	      if (DECL_RESULT_THUNK_P (thunk))
		{
		  tree probe;

		  for (probe = DECL_THUNKS (thunk);
		       probe; probe = DECL_CHAIN (probe))
		    use_thunk (probe, /*emit_p=*/1);
		}
	    }
	  else
	    gcc_assert (!DECL_THUNKS (thunk));
	}
    }
}

/* Generate RTL for FN.  */

bool
expand_or_defer_fn_1 (tree fn)
{
  /* When the parser calls us after finishing the body of a template
     function, we don't really want to expand the body.  */
  if (processing_template_decl)
    {
      /* Normally, collection only occurs in rest_of_compilation.  So,
	 if we don't collect here, we never collect junk generated
	 during the processing of templates until we hit a
	 non-template function.  It's not safe to do this inside a
	 nested class, though, as the parser may have local state that
	 is not a GC root.  */
      if (!function_depth)
	ggc_collect ();
      return false;
    }

  gcc_assert (DECL_SAVED_TREE (fn));

  /* We make a decision about linkage for these functions at the end
     of the compilation.  Until that point, we do not want the back
     end to output them -- but we do want it to see the bodies of
     these functions so that it can inline them as appropriate.  */
  if (DECL_DECLARED_INLINE_P (fn) || DECL_IMPLICIT_INSTANTIATION (fn))
    {
      if (DECL_INTERFACE_KNOWN (fn))
	/* We've already made a decision as to how this function will
	   be handled.  */;
      else if (!at_eof
	       || DECL_IMMEDIATE_FUNCTION_P (fn)
	       || DECL_OMP_DECLARE_REDUCTION_P (fn))
	tentative_decl_linkage (fn);
      else
	import_export_decl (fn);

      /* If the user wants us to keep all inline functions, then mark
	 this function as needed so that finish_file will make sure to
	 output it later.  Similarly, all dllexport'd functions must
	 be emitted; there may be callers in other DLLs.  */
      if (DECL_DECLARED_INLINE_P (fn)
	  && !DECL_REALLY_EXTERN (fn)
	  && !DECL_IMMEDIATE_FUNCTION_P (fn)
	  && !DECL_OMP_DECLARE_REDUCTION_P (fn)
	  && (flag_keep_inline_functions
	      || (flag_keep_inline_dllexport
		  && lookup_attribute ("dllexport", DECL_ATTRIBUTES (fn)))))
	{
	  mark_needed (fn);
	  DECL_EXTERNAL (fn) = 0;
	}
    }

  /* If this is a constructor or destructor body, we have to clone
     it.  */
  if (maybe_clone_body (fn))
    {
      /* We don't want to process FN again, so pretend we've written
	 it out, even though we haven't.  */
      TREE_ASM_WRITTEN (fn) = 1;
      /* If this is a constexpr function, keep DECL_SAVED_TREE.  */
      if (!DECL_DECLARED_CONSTEXPR_P (fn)
	  && !(modules_p () && DECL_DECLARED_INLINE_P (fn)))
	DECL_SAVED_TREE (fn) = NULL_TREE;
      return false;
    }

  /* There's no reason to do any of the work here if we're only doing
     semantic analysis; this code just generates RTL.  */
  if (flag_syntax_only)
    {
      /* Pretend that this function has been written out so that we don't try
	 to expand it again.  */
      TREE_ASM_WRITTEN (fn) = 1;
      return false;
    }

  if (DECL_OMP_DECLARE_REDUCTION_P (fn))
    return false;

  return true;
}

void
expand_or_defer_fn (tree fn)
{
  if (expand_or_defer_fn_1 (fn))
    {
      function_depth++;

      /* Expand or defer, at the whim of the compilation unit manager.  */
      cgraph_node::finalize_function (fn, function_depth > 1);
      emit_associated_thunks (fn);

      function_depth--;
    }
}

class nrv_data
{
public:
  nrv_data () : visited (37) {}

  tree var;
  tree result;
  hash_table<nofree_ptr_hash <tree_node> > visited;
};

/* Helper function for walk_tree, used by finalize_nrv below.  */

static tree
finalize_nrv_r (tree* tp, int* walk_subtrees, void* data)
{
  class nrv_data *dp = (class nrv_data *)data;
  tree_node **slot;

  /* No need to walk into types.  There wouldn't be any need to walk into
     non-statements, except that we have to consider STMT_EXPRs.  */
  if (TYPE_P (*tp))
    *walk_subtrees = 0;
  /* Change all returns to just refer to the RESULT_DECL; this is a nop,
     but differs from using NULL_TREE in that it indicates that we care
     about the value of the RESULT_DECL.  */
  else if (TREE_CODE (*tp) == RETURN_EXPR)
    TREE_OPERAND (*tp, 0) = dp->result;
  /* Change all cleanups for the NRV to only run when an exception is
     thrown.  */
  else if (TREE_CODE (*tp) == CLEANUP_STMT
	   && CLEANUP_DECL (*tp) == dp->var)
    CLEANUP_EH_ONLY (*tp) = 1;
  /* Replace the DECL_EXPR for the NRV with an initialization of the
     RESULT_DECL, if needed.  */
  else if (TREE_CODE (*tp) == DECL_EXPR
	   && DECL_EXPR_DECL (*tp) == dp->var)
    {
      tree init;
      if (DECL_INITIAL (dp->var)
	  && DECL_INITIAL (dp->var) != error_mark_node)
	init = build2 (INIT_EXPR, void_type_node, dp->result,
		       DECL_INITIAL (dp->var));
      else
	init = build_empty_stmt (EXPR_LOCATION (*tp));
      DECL_INITIAL (dp->var) = NULL_TREE;
      SET_EXPR_LOCATION (init, EXPR_LOCATION (*tp));
      *tp = init;
    }
  /* And replace all uses of the NRV with the RESULT_DECL.  */
  else if (*tp == dp->var)
    *tp = dp->result;

  /* Avoid walking into the same tree more than once.  Unfortunately, we
     can't just use walk_tree_without duplicates because it would only call
     us for the first occurrence of dp->var in the function body.  */
  slot = dp->visited.find_slot (*tp, INSERT);
  if (*slot)
    *walk_subtrees = 0;
  else
    *slot = *tp;

  /* Keep iterating.  */
  return NULL_TREE;
}

/* Called from finish_function to implement the named return value
   optimization by overriding all the RETURN_EXPRs and pertinent
   CLEANUP_STMTs and replacing all occurrences of VAR with RESULT, the
   RESULT_DECL for the function.  */

void
finalize_nrv (tree *tp, tree var, tree result)
{
  class nrv_data data;

  /* Copy name from VAR to RESULT.  */
  DECL_NAME (result) = DECL_NAME (var);
  /* Don't forget that we take its address.  */
  TREE_ADDRESSABLE (result) = TREE_ADDRESSABLE (var);
  /* Finally set DECL_VALUE_EXPR to avoid assigning
     a stack slot at -O0 for the original var and debug info
     uses RESULT location for VAR.  */
  SET_DECL_VALUE_EXPR (var, result);
  DECL_HAS_VALUE_EXPR_P (var) = 1;

  data.var = var;
  data.result = result;
  cp_walk_tree (tp, finalize_nrv_r, &data, 0);
}

/* Create CP_OMP_CLAUSE_INFO for clause C.  Returns true if it is invalid.  */

bool
cxx_omp_create_clause_info (tree c, tree type, bool need_default_ctor,
			    bool need_copy_ctor, bool need_copy_assignment,
			    bool need_dtor)
{
  int save_errorcount = errorcount;
  tree info, t;

  /* Always allocate 3 elements for simplicity.  These are the
     function decls for the ctor, dtor, and assignment op.
     This layout is known to the three lang hooks,
     cxx_omp_clause_default_init, cxx_omp_clause_copy_init,
     and cxx_omp_clause_assign_op.  */
  info = make_tree_vec (3);
  CP_OMP_CLAUSE_INFO (c) = info;

  if (need_default_ctor || need_copy_ctor)
    {
      if (need_default_ctor)
	t = get_default_ctor (type);
      else
	t = get_copy_ctor (type, tf_warning_or_error);

      if (t && !trivial_fn_p (t))
	TREE_VEC_ELT (info, 0) = t;
    }

  if (need_dtor && TYPE_HAS_NONTRIVIAL_DESTRUCTOR (type))
    TREE_VEC_ELT (info, 1) = get_dtor (type, tf_warning_or_error);

  if (need_copy_assignment)
    {
      t = get_copy_assign (type);

      if (t && !trivial_fn_p (t))
	TREE_VEC_ELT (info, 2) = t;
    }

  return errorcount != save_errorcount;
}

/* If DECL is DECL_OMP_PRIVATIZED_MEMBER, return corresponding
   FIELD_DECL, otherwise return DECL itself.  */

static tree
omp_clause_decl_field (tree decl)
{
  if (VAR_P (decl)
      && DECL_HAS_VALUE_EXPR_P (decl)
      && DECL_ARTIFICIAL (decl)
      && DECL_LANG_SPECIFIC (decl)
      && DECL_OMP_PRIVATIZED_MEMBER (decl))
    {
      tree f = DECL_VALUE_EXPR (decl);
      if (INDIRECT_REF_P (f))
	f = TREE_OPERAND (f, 0);
      if (TREE_CODE (f) == COMPONENT_REF)
	{
	  f = TREE_OPERAND (f, 1);
	  gcc_assert (TREE_CODE (f) == FIELD_DECL);
	  return f;
	}
    }
  return NULL_TREE;
}

/* Adjust DECL if needed for printing using %qE.  */

static tree
omp_clause_printable_decl (tree decl)
{
  tree t = omp_clause_decl_field (decl);
  if (t)
    return t;
  return decl;
}

/* For a FIELD_DECL F and corresponding DECL_OMP_PRIVATIZED_MEMBER
   VAR_DECL T that doesn't need a DECL_EXPR added, record it for
   privatization.  */

static void
omp_note_field_privatization (tree f, tree t)
{
  if (!omp_private_member_map)
    omp_private_member_map = new hash_map<tree, tree>;
  tree &v = omp_private_member_map->get_or_insert (f);
  if (v == NULL_TREE)
    {
      v = t;
      omp_private_member_vec.safe_push (f);
      /* Signal that we don't want to create DECL_EXPR for this dummy var.  */
      omp_private_member_vec.safe_push (integer_zero_node);
    }
}

/* Privatize FIELD_DECL T, return corresponding DECL_OMP_PRIVATIZED_MEMBER
   dummy VAR_DECL.  */

tree
omp_privatize_field (tree t, bool shared)
{
  tree m = finish_non_static_data_member (t, NULL_TREE, NULL_TREE);
  if (m == error_mark_node)
    return error_mark_node;
  if (!omp_private_member_map && !shared)
    omp_private_member_map = new hash_map<tree, tree>;
  if (TYPE_REF_P (TREE_TYPE (t)))
    {
      gcc_assert (INDIRECT_REF_P (m));
      m = TREE_OPERAND (m, 0);
    }
  tree vb = NULL_TREE;
  tree &v = shared ? vb : omp_private_member_map->get_or_insert (t);
  if (v == NULL_TREE)
    {
      v = create_temporary_var (TREE_TYPE (m));
      retrofit_lang_decl (v);
      DECL_OMP_PRIVATIZED_MEMBER (v) = 1;
      SET_DECL_VALUE_EXPR (v, m);
      DECL_HAS_VALUE_EXPR_P (v) = 1;
      if (!shared)
	omp_private_member_vec.safe_push (t);
    }
  return v;
}

/* Helper function for handle_omp_array_sections.  Called recursively
   to handle multiple array-section-subscripts.  C is the clause,
   T current expression (initially OMP_CLAUSE_DECL), which is either
   a TREE_LIST for array-section-subscript (TREE_PURPOSE is low-bound
   expression if specified, TREE_VALUE length expression if specified,
   TREE_CHAIN is what it has been specified after, or some decl.
   TYPES vector is populated with array section types, MAYBE_ZERO_LEN
   set to true if any of the array-section-subscript could have length
   of zero (explicit or implicit), FIRST_NON_ONE is the index of the
   first array-section-subscript which is known not to have length
   of one.  Given say:
   map(a[:b][2:1][:c][:2][:d][e:f][2:5])
   FIRST_NON_ONE will be 3, array-section-subscript [:b], [2:1] and [:c]
   all are or may have length of 1, array-section-subscript [:2] is the
   first one known not to have length 1.  For array-section-subscript
   <= FIRST_NON_ONE we diagnose non-contiguous arrays if low bound isn't
   0 or length isn't the array domain max + 1, for > FIRST_NON_ONE we
   can if MAYBE_ZERO_LEN is false.  MAYBE_ZERO_LEN will be true in the above
   case though, as some lengths could be zero.  */

static tree
handle_omp_array_sections_1 (tree c, tree t, vec<tree> &types,
			     bool &maybe_zero_len, unsigned int &first_non_one,
			     enum c_omp_region_type ort)
{
  tree ret, low_bound, length, type;
  if (TREE_CODE (t) != TREE_LIST)
    {
      if (error_operand_p (t))
	return error_mark_node;
      if (REFERENCE_REF_P (t)
	  && TREE_CODE (TREE_OPERAND (t, 0)) == COMPONENT_REF)
	t = TREE_OPERAND (t, 0);
      ret = t;
      if (TREE_CODE (t) == COMPONENT_REF
	  && (OMP_CLAUSE_CODE (c) == OMP_CLAUSE_MAP
	      || OMP_CLAUSE_CODE (c) == OMP_CLAUSE_TO
	      || OMP_CLAUSE_CODE (c) == OMP_CLAUSE_FROM)
	  && !type_dependent_expression_p (t))
	{
	  if (TREE_CODE (TREE_OPERAND (t, 1)) == FIELD_DECL
	      && DECL_BIT_FIELD (TREE_OPERAND (t, 1)))
	    {
	      error_at (OMP_CLAUSE_LOCATION (c),
			"bit-field %qE in %qs clause",
			t, omp_clause_code_name[OMP_CLAUSE_CODE (c)]);
	      return error_mark_node;
	    }
	  while (TREE_CODE (t) == COMPONENT_REF)
	    {
	      if (TREE_TYPE (TREE_OPERAND (t, 0))
		  && TREE_CODE (TREE_TYPE (TREE_OPERAND (t, 0))) == UNION_TYPE)
		{
		  error_at (OMP_CLAUSE_LOCATION (c),
			    "%qE is a member of a union", t);
		  return error_mark_node;
		}
	      t = TREE_OPERAND (t, 0);
	      if (ort == C_ORT_ACC && TREE_CODE (t) == INDIRECT_REF)
		t = TREE_OPERAND (t, 0);
	    }
	  if (REFERENCE_REF_P (t))
	    t = TREE_OPERAND (t, 0);
	}
      if (!VAR_P (t) && TREE_CODE (t) != PARM_DECL)
	{
	  if (processing_template_decl && TREE_CODE (t) != OVERLOAD)
	    return NULL_TREE;
	  if (DECL_P (t))
	    error_at (OMP_CLAUSE_LOCATION (c),
		      "%qD is not a variable in %qs clause", t,
		      omp_clause_code_name[OMP_CLAUSE_CODE (c)]);
	  else
	    error_at (OMP_CLAUSE_LOCATION (c),
		      "%qE is not a variable in %qs clause", t,
		      omp_clause_code_name[OMP_CLAUSE_CODE (c)]);
	  return error_mark_node;
	}
      else if (ort == C_ORT_OMP
	       && TREE_CODE (t) == PARM_DECL
	       && DECL_ARTIFICIAL (t)
	       && DECL_NAME (t) == this_identifier)
	{
	  error_at (OMP_CLAUSE_LOCATION (c),
		    "%<this%> allowed in OpenMP only in %<declare simd%>"
		    " clauses");
	  return error_mark_node;
	}
      else if (OMP_CLAUSE_CODE (c) != OMP_CLAUSE_DEPEND
	       && VAR_P (t) && CP_DECL_THREAD_LOCAL_P (t))
	{
	  error_at (OMP_CLAUSE_LOCATION (c),
		    "%qD is threadprivate variable in %qs clause", t,
		    omp_clause_code_name[OMP_CLAUSE_CODE (c)]);
	  return error_mark_node;
	}
      if (type_dependent_expression_p (ret))
	return NULL_TREE;
      ret = convert_from_reference (ret);
      return ret;
    }

  if (ort == C_ORT_OMP
      && (OMP_CLAUSE_CODE (c) == OMP_CLAUSE_REDUCTION
	  || OMP_CLAUSE_CODE (c) == OMP_CLAUSE_IN_REDUCTION
	  || OMP_CLAUSE_CODE (c) == OMP_CLAUSE_TASK_REDUCTION)
      && TREE_CODE (TREE_CHAIN (t)) == FIELD_DECL)
    TREE_CHAIN (t) = omp_privatize_field (TREE_CHAIN (t), false);
  ret = handle_omp_array_sections_1 (c, TREE_CHAIN (t), types,
				     maybe_zero_len, first_non_one, ort);
  if (ret == error_mark_node || ret == NULL_TREE)
    return ret;

  type = TREE_TYPE (ret);
  low_bound = TREE_PURPOSE (t);
  length = TREE_VALUE (t);
  if ((low_bound && type_dependent_expression_p (low_bound))
      || (length && type_dependent_expression_p (length)))
    return NULL_TREE;

  if (low_bound == error_mark_node || length == error_mark_node)
    return error_mark_node;

  if (low_bound && !INTEGRAL_TYPE_P (TREE_TYPE (low_bound)))
    {
      error_at (OMP_CLAUSE_LOCATION (c),
		"low bound %qE of array section does not have integral type",
		low_bound);
      return error_mark_node;
    }
  if (length && !INTEGRAL_TYPE_P (TREE_TYPE (length)))
    {
      error_at (OMP_CLAUSE_LOCATION (c),
		"length %qE of array section does not have integral type",
		length);
      return error_mark_node;
    }
  if (low_bound)
    low_bound = mark_rvalue_use (low_bound);
  if (length)
    length = mark_rvalue_use (length);
  /* We need to reduce to real constant-values for checks below.  */
  if (length)
    length = fold_simple (length);
  if (low_bound)
    low_bound = fold_simple (low_bound);
  if (low_bound
      && TREE_CODE (low_bound) == INTEGER_CST
      && TYPE_PRECISION (TREE_TYPE (low_bound))
	 > TYPE_PRECISION (sizetype))
    low_bound = fold_convert (sizetype, low_bound);
  if (length
      && TREE_CODE (length) == INTEGER_CST
      && TYPE_PRECISION (TREE_TYPE (length))
	 > TYPE_PRECISION (sizetype))
    length = fold_convert (sizetype, length);
  if (low_bound == NULL_TREE)
    low_bound = integer_zero_node;

  if (OMP_CLAUSE_CODE (c) == OMP_CLAUSE_MAP
      && (OMP_CLAUSE_MAP_KIND (c) == GOMP_MAP_ATTACH
	  || OMP_CLAUSE_MAP_KIND (c) == GOMP_MAP_DETACH))
    {
      if (length != integer_one_node)
	{
	  error_at (OMP_CLAUSE_LOCATION (c),
		    "expected single pointer in %qs clause",
		    c_omp_map_clause_name (c, ort == C_ORT_ACC));
	  return error_mark_node;
	}
    }
  if (length != NULL_TREE)
    {
      if (!integer_nonzerop (length))
	{
	  if (OMP_CLAUSE_CODE (c) == OMP_CLAUSE_DEPEND
	      || OMP_CLAUSE_CODE (c) == OMP_CLAUSE_REDUCTION
	      || OMP_CLAUSE_CODE (c) == OMP_CLAUSE_IN_REDUCTION
	      || OMP_CLAUSE_CODE (c) == OMP_CLAUSE_TASK_REDUCTION)
	    {
	      if (integer_zerop (length))
		{
		  error_at (OMP_CLAUSE_LOCATION (c),
			    "zero length array section in %qs clause",
			    omp_clause_code_name[OMP_CLAUSE_CODE (c)]);
		  return error_mark_node;
		}
	    }
	  else
	    maybe_zero_len = true;
	}
      if (first_non_one == types.length ()
	  && (TREE_CODE (length) != INTEGER_CST || integer_onep (length)))
	first_non_one++;
    }
  if (TREE_CODE (type) == ARRAY_TYPE)
    {
      if (length == NULL_TREE
	  && (TYPE_DOMAIN (type) == NULL_TREE
	      || TYPE_MAX_VALUE (TYPE_DOMAIN (type)) == NULL_TREE))
	{
	  error_at (OMP_CLAUSE_LOCATION (c),
		    "for unknown bound array type length expression must "
		    "be specified");
	  return error_mark_node;
	}
      if (TREE_CODE (low_bound) == INTEGER_CST
	  && tree_int_cst_sgn (low_bound) == -1)
	{
	  error_at (OMP_CLAUSE_LOCATION (c),
		    "negative low bound in array section in %qs clause",
		    omp_clause_code_name[OMP_CLAUSE_CODE (c)]);
	  return error_mark_node;
	}
      if (length != NULL_TREE
	  && TREE_CODE (length) == INTEGER_CST
	  && tree_int_cst_sgn (length) == -1)
	{
	  error_at (OMP_CLAUSE_LOCATION (c),
		    "negative length in array section in %qs clause",
		    omp_clause_code_name[OMP_CLAUSE_CODE (c)]);
	  return error_mark_node;
	}
      if (TYPE_DOMAIN (type)
	  && TYPE_MAX_VALUE (TYPE_DOMAIN (type))
	  && TREE_CODE (TYPE_MAX_VALUE (TYPE_DOMAIN (type)))
			== INTEGER_CST)
	{
	  tree size
	    = fold_convert (sizetype, TYPE_MAX_VALUE (TYPE_DOMAIN (type)));
	  size = size_binop (PLUS_EXPR, size, size_one_node);
	  if (TREE_CODE (low_bound) == INTEGER_CST)
	    {
	      if (tree_int_cst_lt (size, low_bound))
		{
		  error_at (OMP_CLAUSE_LOCATION (c),
			    "low bound %qE above array section size "
			    "in %qs clause", low_bound,
			    omp_clause_code_name[OMP_CLAUSE_CODE (c)]);
		  return error_mark_node;
		}
	      if (tree_int_cst_equal (size, low_bound))
		{
		  if (OMP_CLAUSE_CODE (c) == OMP_CLAUSE_DEPEND
		      || OMP_CLAUSE_CODE (c) == OMP_CLAUSE_REDUCTION
		      || OMP_CLAUSE_CODE (c) == OMP_CLAUSE_IN_REDUCTION
		      || OMP_CLAUSE_CODE (c) == OMP_CLAUSE_TASK_REDUCTION)
		    {
		      error_at (OMP_CLAUSE_LOCATION (c),
				"zero length array section in %qs clause",
				omp_clause_code_name[OMP_CLAUSE_CODE (c)]);
		      return error_mark_node;
		    }
		  maybe_zero_len = true;
		}
	      else if (length == NULL_TREE
		       && first_non_one == types.length ()
		       && tree_int_cst_equal
			    (TYPE_MAX_VALUE (TYPE_DOMAIN (type)),
			     low_bound))
		first_non_one++;
	    }
	  else if (length == NULL_TREE)
	    {
	      if (OMP_CLAUSE_CODE (c) != OMP_CLAUSE_DEPEND
		  && OMP_CLAUSE_CODE (c) != OMP_CLAUSE_REDUCTION
		  && OMP_CLAUSE_CODE (c) != OMP_CLAUSE_IN_REDUCTION
		  && OMP_CLAUSE_CODE (c) != OMP_CLAUSE_TASK_REDUCTION)
		maybe_zero_len = true;
	      if (first_non_one == types.length ())
		first_non_one++;
	    }
	  if (length && TREE_CODE (length) == INTEGER_CST)
	    {
	      if (tree_int_cst_lt (size, length))
		{
		  error_at (OMP_CLAUSE_LOCATION (c),
			    "length %qE above array section size "
			    "in %qs clause", length,
			    omp_clause_code_name[OMP_CLAUSE_CODE (c)]);
		  return error_mark_node;
		}
	      if (TREE_CODE (low_bound) == INTEGER_CST)
		{
		  tree lbpluslen
		    = size_binop (PLUS_EXPR,
				  fold_convert (sizetype, low_bound),
				  fold_convert (sizetype, length));
		  if (TREE_CODE (lbpluslen) == INTEGER_CST
		      && tree_int_cst_lt (size, lbpluslen))
		    {
		      error_at (OMP_CLAUSE_LOCATION (c),
				"high bound %qE above array section size "
				"in %qs clause", lbpluslen,
				omp_clause_code_name[OMP_CLAUSE_CODE (c)]);
		      return error_mark_node;
		    }
		}
	    }
	}
      else if (length == NULL_TREE)
	{
	  if (OMP_CLAUSE_CODE (c) != OMP_CLAUSE_DEPEND
	      && OMP_CLAUSE_CODE (c) != OMP_CLAUSE_REDUCTION
	      && OMP_CLAUSE_CODE (c) != OMP_CLAUSE_IN_REDUCTION
	      && OMP_CLAUSE_CODE (c) != OMP_CLAUSE_TASK_REDUCTION)
	    maybe_zero_len = true;
	  if (first_non_one == types.length ())
	    first_non_one++;
	}

      /* For [lb:] we will need to evaluate lb more than once.  */
      if (length == NULL_TREE && OMP_CLAUSE_CODE (c) != OMP_CLAUSE_DEPEND)
	{
	  tree lb = cp_save_expr (low_bound);
	  if (lb != low_bound)
	    {
	      TREE_PURPOSE (t) = lb;
	      low_bound = lb;
	    }
	}
    }
  else if (TYPE_PTR_P (type))
    {
      if (length == NULL_TREE)
	{
	  if (TREE_CODE (ret) == PARM_DECL && DECL_ARRAY_PARAMETER_P (ret))
	    error_at (OMP_CLAUSE_LOCATION (c),
		      "for array function parameter length expression "
		      "must be specified");
	  else
	    error_at (OMP_CLAUSE_LOCATION (c),
		      "for pointer type length expression must be specified");
	  return error_mark_node;
	}
      if (length != NULL_TREE
	  && TREE_CODE (length) == INTEGER_CST
	  && tree_int_cst_sgn (length) == -1)
	{
	  error_at (OMP_CLAUSE_LOCATION (c),
		    "negative length in array section in %qs clause",
		    omp_clause_code_name[OMP_CLAUSE_CODE (c)]);
	  return error_mark_node;
	}
      /* If there is a pointer type anywhere but in the very first
	 array-section-subscript, the array section can't be contiguous.  */
      if (OMP_CLAUSE_CODE (c) != OMP_CLAUSE_DEPEND
	  && TREE_CODE (TREE_CHAIN (t)) == TREE_LIST)
	{
	  error_at (OMP_CLAUSE_LOCATION (c),
		    "array section is not contiguous in %qs clause",
		    omp_clause_code_name[OMP_CLAUSE_CODE (c)]);
	  return error_mark_node;
	}
    }
  else
    {
      error_at (OMP_CLAUSE_LOCATION (c),
		"%qE does not have pointer or array type", ret);
      return error_mark_node;
    }
  if (OMP_CLAUSE_CODE (c) != OMP_CLAUSE_DEPEND)
    types.safe_push (TREE_TYPE (ret));
  /* We will need to evaluate lb more than once.  */
  tree lb = cp_save_expr (low_bound);
  if (lb != low_bound)
    {
      TREE_PURPOSE (t) = lb;
      low_bound = lb;
    }
  /* Temporarily disable -fstrong-eval-order for array reductions.
     The SAVE_EXPR and COMPOUND_EXPR added if low_bound has side-effects
     is something the middle-end can't cope with and more importantly,
     it needs to be the actual base variable that is privatized, not some
     temporary assigned previous value of it.  That, together with OpenMP
     saying how many times the side-effects are evaluated is unspecified,
     makes int *a, *b; ... reduction(+:a[a = b, 3:10]) really unspecified.  */
  warning_sentinel s (flag_strong_eval_order,
		      OMP_CLAUSE_CODE (c) == OMP_CLAUSE_REDUCTION
		      || OMP_CLAUSE_CODE (c) == OMP_CLAUSE_IN_REDUCTION
		      || OMP_CLAUSE_CODE (c) == OMP_CLAUSE_TASK_REDUCTION);
  ret = grok_array_decl (OMP_CLAUSE_LOCATION (c), ret, low_bound, false);
  return ret;
}

/* Handle array sections for clause C.  */

static bool
handle_omp_array_sections (tree c, enum c_omp_region_type ort)
{
  bool maybe_zero_len = false;
  unsigned int first_non_one = 0;
  auto_vec<tree, 10> types;
  tree *tp = &OMP_CLAUSE_DECL (c);
  if (OMP_CLAUSE_CODE (c) == OMP_CLAUSE_DEPEND
      && TREE_CODE (*tp) == TREE_LIST
      && TREE_PURPOSE (*tp)
      && TREE_CODE (TREE_PURPOSE (*tp)) == TREE_VEC)
    tp = &TREE_VALUE (*tp);
  tree first = handle_omp_array_sections_1 (c, *tp, types,
					    maybe_zero_len, first_non_one,
					    ort);
  if (first == error_mark_node)
    return true;
  if (first == NULL_TREE)
    return false;
  if (OMP_CLAUSE_CODE (c) == OMP_CLAUSE_DEPEND)
    {
      tree t = *tp;
      tree tem = NULL_TREE;
      if (processing_template_decl)
	return false;
      /* Need to evaluate side effects in the length expressions
	 if any.  */
      while (TREE_CODE (t) == TREE_LIST)
	{
	  if (TREE_VALUE (t) && TREE_SIDE_EFFECTS (TREE_VALUE (t)))
	    {
	      if (tem == NULL_TREE)
		tem = TREE_VALUE (t);
	      else
		tem = build2 (COMPOUND_EXPR, TREE_TYPE (tem),
			      TREE_VALUE (t), tem);
	    }
	  t = TREE_CHAIN (t);
	}
      if (tem)
	first = build2 (COMPOUND_EXPR, TREE_TYPE (first), tem, first);
      *tp = first;
    }
  else
    {
      unsigned int num = types.length (), i;
      tree t, side_effects = NULL_TREE, size = NULL_TREE;
      tree condition = NULL_TREE;

      if (int_size_in_bytes (TREE_TYPE (first)) <= 0)
	maybe_zero_len = true;
      if (processing_template_decl && maybe_zero_len)
	return false;

      for (i = num, t = OMP_CLAUSE_DECL (c); i > 0;
	   t = TREE_CHAIN (t))
	{
	  tree low_bound = TREE_PURPOSE (t);
	  tree length = TREE_VALUE (t);

	  i--;
	  if (low_bound
	      && TREE_CODE (low_bound) == INTEGER_CST
	      && TYPE_PRECISION (TREE_TYPE (low_bound))
		 > TYPE_PRECISION (sizetype))
	    low_bound = fold_convert (sizetype, low_bound);
	  if (length
	      && TREE_CODE (length) == INTEGER_CST
	      && TYPE_PRECISION (TREE_TYPE (length))
		 > TYPE_PRECISION (sizetype))
	    length = fold_convert (sizetype, length);
	  if (low_bound == NULL_TREE)
	    low_bound = integer_zero_node;
	  if (!maybe_zero_len && i > first_non_one)
	    {
	      if (integer_nonzerop (low_bound))
		goto do_warn_noncontiguous;
	      if (length != NULL_TREE
		  && TREE_CODE (length) == INTEGER_CST
		  && TYPE_DOMAIN (types[i])
		  && TYPE_MAX_VALUE (TYPE_DOMAIN (types[i]))
		  && TREE_CODE (TYPE_MAX_VALUE (TYPE_DOMAIN (types[i])))
		     == INTEGER_CST)
		{
		  tree size;
		  size = size_binop (PLUS_EXPR,
				     TYPE_MAX_VALUE (TYPE_DOMAIN (types[i])),
				     size_one_node);
		  if (!tree_int_cst_equal (length, size))
		    {
		     do_warn_noncontiguous:
		      error_at (OMP_CLAUSE_LOCATION (c),
				"array section is not contiguous in %qs "
				"clause",
				omp_clause_code_name[OMP_CLAUSE_CODE (c)]);
		      return true;
		    }
		}
	      if (!processing_template_decl
		  && length != NULL_TREE
		  && TREE_SIDE_EFFECTS (length))
		{
		  if (side_effects == NULL_TREE)
		    side_effects = length;
		  else
		    side_effects = build2 (COMPOUND_EXPR,
					   TREE_TYPE (side_effects),
					   length, side_effects);
		}
	    }
	  else if (processing_template_decl)
	    continue;
	  else
	    {
	      tree l;

	      if (i > first_non_one
		  && ((length && integer_nonzerop (length))
		      || OMP_CLAUSE_CODE (c) == OMP_CLAUSE_REDUCTION
		      || OMP_CLAUSE_CODE (c) == OMP_CLAUSE_IN_REDUCTION
		      || OMP_CLAUSE_CODE (c) == OMP_CLAUSE_TASK_REDUCTION))
		continue;
	      if (length)
		l = fold_convert (sizetype, length);
	      else
		{
		  l = size_binop (PLUS_EXPR,
				  TYPE_MAX_VALUE (TYPE_DOMAIN (types[i])),
				  size_one_node);
		  l = size_binop (MINUS_EXPR, l,
				  fold_convert (sizetype, low_bound));
		}
	      if (i > first_non_one)
		{
		  l = fold_build2 (NE_EXPR, boolean_type_node, l,
				   size_zero_node);
		  if (condition == NULL_TREE)
		    condition = l;
		  else
		    condition = fold_build2 (BIT_AND_EXPR, boolean_type_node,
					     l, condition);
		}
	      else if (size == NULL_TREE)
		{
		  size = size_in_bytes (TREE_TYPE (types[i]));
		  tree eltype = TREE_TYPE (types[num - 1]);
		  while (TREE_CODE (eltype) == ARRAY_TYPE)
		    eltype = TREE_TYPE (eltype);
		  if (OMP_CLAUSE_CODE (c) == OMP_CLAUSE_REDUCTION
		      || OMP_CLAUSE_CODE (c) == OMP_CLAUSE_IN_REDUCTION
		      || OMP_CLAUSE_CODE (c) == OMP_CLAUSE_TASK_REDUCTION)
		    size = size_binop (EXACT_DIV_EXPR, size,
				       size_in_bytes (eltype));
		  size = size_binop (MULT_EXPR, size, l);
		  if (condition)
		    size = fold_build3 (COND_EXPR, sizetype, condition,
					size, size_zero_node);
		}
	      else
		size = size_binop (MULT_EXPR, size, l);
	    }
	}
      if (!processing_template_decl)
	{
	  if (side_effects)
	    size = build2 (COMPOUND_EXPR, sizetype, side_effects, size);
	  if (OMP_CLAUSE_CODE (c) == OMP_CLAUSE_REDUCTION
	      || OMP_CLAUSE_CODE (c) == OMP_CLAUSE_IN_REDUCTION
	      || OMP_CLAUSE_CODE (c) == OMP_CLAUSE_TASK_REDUCTION)
	    {
	      size = size_binop (MINUS_EXPR, size, size_one_node);
	      size = save_expr (size);
	      tree index_type = build_index_type (size);
	      tree eltype = TREE_TYPE (first);
	      while (TREE_CODE (eltype) == ARRAY_TYPE)
		eltype = TREE_TYPE (eltype);
	      tree type = build_array_type (eltype, index_type);
	      tree ptype = build_pointer_type (eltype);
	      if (TYPE_REF_P (TREE_TYPE (t))
		  && INDIRECT_TYPE_P (TREE_TYPE (TREE_TYPE (t))))
		t = convert_from_reference (t);
	      else if (TREE_CODE (TREE_TYPE (t)) == ARRAY_TYPE)
		t = build_fold_addr_expr (t);
	      tree t2 = build_fold_addr_expr (first);
	      t2 = fold_convert_loc (OMP_CLAUSE_LOCATION (c),
				     ptrdiff_type_node, t2);
	      t2 = fold_build2_loc (OMP_CLAUSE_LOCATION (c), MINUS_EXPR,
				    ptrdiff_type_node, t2,
				    fold_convert_loc (OMP_CLAUSE_LOCATION (c),
						      ptrdiff_type_node, t));
	      if (tree_fits_shwi_p (t2))
		t = build2 (MEM_REF, type, t,
			    build_int_cst (ptype, tree_to_shwi (t2)));
	      else
		{
		  t2 = fold_convert_loc (OMP_CLAUSE_LOCATION (c),
					 sizetype, t2);
		  t = build2_loc (OMP_CLAUSE_LOCATION (c), POINTER_PLUS_EXPR,
				  TREE_TYPE (t), t, t2);
		  t = build2 (MEM_REF, type, t, build_int_cst (ptype, 0));
		}
	      OMP_CLAUSE_DECL (c) = t;
	      return false;
	    }
	  OMP_CLAUSE_DECL (c) = first;
	  OMP_CLAUSE_SIZE (c) = size;
	  if (OMP_CLAUSE_CODE (c) != OMP_CLAUSE_MAP
	      || (TREE_CODE (t) == COMPONENT_REF
		  && TREE_CODE (TREE_TYPE (t)) == ARRAY_TYPE))
	    return false;
	  if (ort == C_ORT_OMP || ort == C_ORT_ACC)
	    switch (OMP_CLAUSE_MAP_KIND (c))
	      {
	      case GOMP_MAP_ALLOC:
	      case GOMP_MAP_IF_PRESENT:
	      case GOMP_MAP_TO:
	      case GOMP_MAP_FROM:
	      case GOMP_MAP_TOFROM:
	      case GOMP_MAP_ALWAYS_TO:
	      case GOMP_MAP_ALWAYS_FROM:
	      case GOMP_MAP_ALWAYS_TOFROM:
	      case GOMP_MAP_RELEASE:
	      case GOMP_MAP_DELETE:
	      case GOMP_MAP_FORCE_TO:
	      case GOMP_MAP_FORCE_FROM:
	      case GOMP_MAP_FORCE_TOFROM:
	      case GOMP_MAP_FORCE_PRESENT:
		OMP_CLAUSE_MAP_MAYBE_ZERO_LENGTH_ARRAY_SECTION (c) = 1;
		break;
	      default:
		break;
	      }
	  tree c2 = build_omp_clause (OMP_CLAUSE_LOCATION (c),
				      OMP_CLAUSE_MAP);
	  if ((ort & C_ORT_OMP_DECLARE_SIMD) != C_ORT_OMP && ort != C_ORT_ACC)
	    OMP_CLAUSE_SET_MAP_KIND (c2, GOMP_MAP_POINTER);
	  else if (TREE_CODE (t) == COMPONENT_REF)
	    OMP_CLAUSE_SET_MAP_KIND (c2, GOMP_MAP_ATTACH_DETACH);
	  else if (REFERENCE_REF_P (t)
		   && TREE_CODE (TREE_OPERAND (t, 0)) == COMPONENT_REF)
	    {
	      t = TREE_OPERAND (t, 0);
	      gomp_map_kind k = (ort == C_ORT_ACC) ? GOMP_MAP_ATTACH_DETACH
						   : GOMP_MAP_ALWAYS_POINTER;
	      OMP_CLAUSE_SET_MAP_KIND (c2, k);
	    }
	  else
	    OMP_CLAUSE_SET_MAP_KIND (c2, GOMP_MAP_FIRSTPRIVATE_POINTER);
	  if (OMP_CLAUSE_MAP_KIND (c2) != GOMP_MAP_FIRSTPRIVATE_POINTER
	      && !cxx_mark_addressable (t))
	    return false;
	  OMP_CLAUSE_DECL (c2) = t;
	  t = build_fold_addr_expr (first);
	  t = fold_convert_loc (OMP_CLAUSE_LOCATION (c),
				ptrdiff_type_node, t);
	  tree ptr = OMP_CLAUSE_DECL (c2);
	  ptr = convert_from_reference (ptr);
	  if (!INDIRECT_TYPE_P (TREE_TYPE (ptr)))
	    ptr = build_fold_addr_expr (ptr);
	  t = fold_build2_loc (OMP_CLAUSE_LOCATION (c), MINUS_EXPR,
			       ptrdiff_type_node, t,
			       fold_convert_loc (OMP_CLAUSE_LOCATION (c),
						 ptrdiff_type_node, ptr));
	  OMP_CLAUSE_SIZE (c2) = t;
	  OMP_CLAUSE_CHAIN (c2) = OMP_CLAUSE_CHAIN (c);
	  OMP_CLAUSE_CHAIN (c) = c2;
	  ptr = OMP_CLAUSE_DECL (c2);
	  if (OMP_CLAUSE_MAP_KIND (c2) != GOMP_MAP_FIRSTPRIVATE_POINTER
	      && TYPE_REF_P (TREE_TYPE (ptr))
	      && INDIRECT_TYPE_P (TREE_TYPE (TREE_TYPE (ptr))))
	    {
	      tree c3 = build_omp_clause (OMP_CLAUSE_LOCATION (c),
					  OMP_CLAUSE_MAP);
	      OMP_CLAUSE_SET_MAP_KIND (c3, OMP_CLAUSE_MAP_KIND (c2));
	      OMP_CLAUSE_DECL (c3) = ptr;
	      if (OMP_CLAUSE_MAP_KIND (c2) == GOMP_MAP_ALWAYS_POINTER
		  || OMP_CLAUSE_MAP_KIND (c2) == GOMP_MAP_ATTACH_DETACH)
		{
		  OMP_CLAUSE_DECL (c2) = build_simple_mem_ref (ptr);
		  OMP_CLAUSE_SET_MAP_KIND (c2, GOMP_MAP_ALWAYS_POINTER);
		}
	      else
		OMP_CLAUSE_DECL (c2) = convert_from_reference (ptr);
	      OMP_CLAUSE_SIZE (c3) = size_zero_node;
	      OMP_CLAUSE_CHAIN (c3) = OMP_CLAUSE_CHAIN (c2);
	      OMP_CLAUSE_CHAIN (c2) = c3;
	    }
	}
    }
  return false;
}

/* Return identifier to look up for omp declare reduction.  */

tree
omp_reduction_id (enum tree_code reduction_code, tree reduction_id, tree type)
{
  const char *p = NULL;
  const char *m = NULL;
  switch (reduction_code)
    {
    case PLUS_EXPR:
    case MULT_EXPR:
    case MINUS_EXPR:
    case BIT_AND_EXPR:
    case BIT_XOR_EXPR:
    case BIT_IOR_EXPR:
    case TRUTH_ANDIF_EXPR:
    case TRUTH_ORIF_EXPR:
      reduction_id = ovl_op_identifier (false, reduction_code);
      break;
    case MIN_EXPR:
      p = "min";
      break;
    case MAX_EXPR:
      p = "max";
      break;
    default:
      break;
    }

  if (p == NULL)
    {
      if (TREE_CODE (reduction_id) != IDENTIFIER_NODE)
	return error_mark_node;
      p = IDENTIFIER_POINTER (reduction_id);
    }

  if (type != NULL_TREE)
    m = mangle_type_string (TYPE_MAIN_VARIANT (type));

  const char prefix[] = "omp declare reduction ";
  size_t lenp = sizeof (prefix);
  if (strncmp (p, prefix, lenp - 1) == 0)
    lenp = 1;
  size_t len = strlen (p);
  size_t lenm = m ? strlen (m) + 1 : 0;
  char *name = XALLOCAVEC (char, lenp + len + lenm);
  if (lenp > 1)
    memcpy (name, prefix, lenp - 1);
  memcpy (name + lenp - 1, p, len + 1);
  if (m)
    {
      name[lenp + len - 1] = '~';
      memcpy (name + lenp + len, m, lenm);
    }
  return get_identifier (name);
}

/* Lookup OpenMP UDR ID for TYPE, return the corresponding artificial
   FUNCTION_DECL or NULL_TREE if not found.  */

static tree
omp_reduction_lookup (location_t loc, tree id, tree type, tree *baselinkp,
		      vec<tree> *ambiguousp)
{
  tree orig_id = id;
  tree baselink = NULL_TREE;
  if (identifier_p (id))
    {
      cp_id_kind idk;
      bool nonint_cst_expression_p;
      const char *error_msg;
      id = omp_reduction_id (ERROR_MARK, id, type);
      tree decl = lookup_name (id);
      if (decl == NULL_TREE)
	decl = error_mark_node;
      id = finish_id_expression (id, decl, NULL_TREE, &idk, false, true,
				 &nonint_cst_expression_p, false, true, false,
				 false, &error_msg, loc);
      if (idk == CP_ID_KIND_UNQUALIFIED
	  && identifier_p (id))
	{
	  vec<tree, va_gc> *args = NULL;
	  vec_safe_push (args, build_reference_type (type));
	  id = perform_koenig_lookup (id, args, tf_none);
	}
    }
  else if (TREE_CODE (id) == SCOPE_REF)
    id = lookup_qualified_name (TREE_OPERAND (id, 0),
				omp_reduction_id (ERROR_MARK,
						  TREE_OPERAND (id, 1),
						  type),
				LOOK_want::NORMAL, false);
  tree fns = id;
  id = NULL_TREE;
  if (fns && is_overloaded_fn (fns))
    {
      for (lkp_iterator iter (get_fns (fns)); iter; ++iter)
	{
	  tree fndecl = *iter;
	  if (TREE_CODE (fndecl) == FUNCTION_DECL)
	    {
	      tree argtype = TREE_VALUE (TYPE_ARG_TYPES (TREE_TYPE (fndecl)));
	      if (same_type_p (TREE_TYPE (argtype), type))
		{
		  id = fndecl;
		  break;
		}
	    }
	}

      if (id && BASELINK_P (fns))
	{
	  if (baselinkp)
	    *baselinkp = fns;
	  else
	    baselink = fns;
	}
    }

  if (!id && CLASS_TYPE_P (type) && TYPE_BINFO (type))
    {
      vec<tree> ambiguous = vNULL;
      tree binfo = TYPE_BINFO (type), base_binfo, ret = NULL_TREE;
      unsigned int ix;
      if (ambiguousp == NULL)
	ambiguousp = &ambiguous;
      for (ix = 0; BINFO_BASE_ITERATE (binfo, ix, base_binfo); ix++)
	{
	  id = omp_reduction_lookup (loc, orig_id, BINFO_TYPE (base_binfo),
				     baselinkp ? baselinkp : &baselink,
				     ambiguousp);
	  if (id == NULL_TREE)
	    continue;
	  if (!ambiguousp->is_empty ())
	    ambiguousp->safe_push (id);
	  else if (ret != NULL_TREE)
	    {
	      ambiguousp->safe_push (ret);
	      ambiguousp->safe_push (id);
	      ret = NULL_TREE;
	    }
	  else
	    ret = id;
	}
      if (ambiguousp != &ambiguous)
	return ret;
      if (!ambiguous.is_empty ())
	{
	  const char *str = _("candidates are:");
	  unsigned int idx;
	  tree udr;
	  error_at (loc, "user defined reduction lookup is ambiguous");
	  FOR_EACH_VEC_ELT (ambiguous, idx, udr)
	    {
	      inform (DECL_SOURCE_LOCATION (udr), "%s %#qD", str, udr);
	      if (idx == 0)
		str = get_spaces (str);
	    }
	  ambiguous.release ();
	  ret = error_mark_node;
	  baselink = NULL_TREE;
	}
      id = ret;
    }
  if (id && baselink)
    perform_or_defer_access_check (BASELINK_BINFO (baselink),
				   id, id, tf_warning_or_error);
  return id;
}

/* Helper function for cp_parser_omp_declare_reduction_exprs
   and tsubst_omp_udr.
   Remove CLEANUP_STMT for data (omp_priv variable).
   Also append INIT_EXPR for DECL_INITIAL of omp_priv after its
   DECL_EXPR.  */

tree
cp_remove_omp_priv_cleanup_stmt (tree *tp, int *walk_subtrees, void *data)
{
  if (TYPE_P (*tp))
    *walk_subtrees = 0;
  else if (TREE_CODE (*tp) == CLEANUP_STMT && CLEANUP_DECL (*tp) == (tree) data)
    *tp = CLEANUP_BODY (*tp);
  else if (TREE_CODE (*tp) == DECL_EXPR)
    {
      tree decl = DECL_EXPR_DECL (*tp);
      if (!processing_template_decl
	  && decl == (tree) data
	  && DECL_INITIAL (decl)
	  && DECL_INITIAL (decl) != error_mark_node)
	{
	  tree list = NULL_TREE;
	  append_to_statement_list_force (*tp, &list);
	  tree init_expr = build2 (INIT_EXPR, void_type_node,
				   decl, DECL_INITIAL (decl));
	  DECL_INITIAL (decl) = NULL_TREE;
	  append_to_statement_list_force (init_expr, &list);
	  *tp = list;
	}
    }
  return NULL_TREE;
}

/* Data passed from cp_check_omp_declare_reduction to
   cp_check_omp_declare_reduction_r.  */

struct cp_check_omp_declare_reduction_data
{
  location_t loc;
  tree stmts[7];
  bool combiner_p;
};

/* Helper function for cp_check_omp_declare_reduction, called via
   cp_walk_tree.  */

static tree
cp_check_omp_declare_reduction_r (tree *tp, int *, void *data)
{
  struct cp_check_omp_declare_reduction_data *udr_data
    = (struct cp_check_omp_declare_reduction_data *) data;
  if (SSA_VAR_P (*tp)
      && !DECL_ARTIFICIAL (*tp)
      && *tp != DECL_EXPR_DECL (udr_data->stmts[udr_data->combiner_p ? 0 : 3])
      && *tp != DECL_EXPR_DECL (udr_data->stmts[udr_data->combiner_p ? 1 : 4]))
    {
      location_t loc = udr_data->loc;
      if (udr_data->combiner_p)
	error_at (loc, "%<#pragma omp declare reduction%> combiner refers to "
		       "variable %qD which is not %<omp_out%> nor %<omp_in%>",
		  *tp);
      else
	error_at (loc, "%<#pragma omp declare reduction%> initializer refers "
		       "to variable %qD which is not %<omp_priv%> nor "
		       "%<omp_orig%>",
		  *tp);
      return *tp;
    }
  return NULL_TREE;
}

/* Diagnose violation of OpenMP #pragma omp declare reduction restrictions.  */

bool
cp_check_omp_declare_reduction (tree udr)
{
  tree type = TREE_VALUE (TYPE_ARG_TYPES (TREE_TYPE (udr)));
  gcc_assert (TYPE_REF_P (type));
  type = TREE_TYPE (type);
  int i;
  location_t loc = DECL_SOURCE_LOCATION (udr);

  if (type == error_mark_node)
    return false;
  if (ARITHMETIC_TYPE_P (type))
    {
      static enum tree_code predef_codes[]
	= { PLUS_EXPR, MULT_EXPR, MINUS_EXPR, BIT_AND_EXPR, BIT_XOR_EXPR,
	    BIT_IOR_EXPR, TRUTH_ANDIF_EXPR, TRUTH_ORIF_EXPR };
      for (i = 0; i < 8; i++)
	{
	  tree id = omp_reduction_id (predef_codes[i], NULL_TREE, NULL_TREE);
	  const char *n1 = IDENTIFIER_POINTER (DECL_NAME (udr));
	  const char *n2 = IDENTIFIER_POINTER (id);
	  if (strncmp (n1, n2, IDENTIFIER_LENGTH (id)) == 0
	      && (n1[IDENTIFIER_LENGTH (id)] == '~'
		  || n1[IDENTIFIER_LENGTH (id)] == '\0'))
	    break;
	}

      if (i == 8
	  && TREE_CODE (type) != COMPLEX_EXPR)
	{
	  const char prefix_minmax[] = "omp declare reduction m";
	  size_t prefix_size = sizeof (prefix_minmax) - 1;
	  const char *n = IDENTIFIER_POINTER (DECL_NAME (udr));
	  if (strncmp (IDENTIFIER_POINTER (DECL_NAME (udr)),
		       prefix_minmax, prefix_size) == 0
	      && ((n[prefix_size] == 'i' && n[prefix_size + 1] == 'n')
		  || (n[prefix_size] == 'a' && n[prefix_size + 1] == 'x'))
	      && (n[prefix_size + 2] == '~' || n[prefix_size + 2] == '\0'))
	    i = 0;
	}
      if (i < 8)
	{
	  error_at (loc, "predeclared arithmetic type %qT in "
			 "%<#pragma omp declare reduction%>", type);
	  return false;
	}
    }
  else if (FUNC_OR_METHOD_TYPE_P (type)
	   || TREE_CODE (type) == ARRAY_TYPE)
    {
      error_at (loc, "function or array type %qT in "
		     "%<#pragma omp declare reduction%>", type);
      return false;
    }
  else if (TYPE_REF_P (type))
    {
      error_at (loc, "reference type %qT in %<#pragma omp declare reduction%>",
		type);
      return false;
    }
  else if (TYPE_QUALS_NO_ADDR_SPACE (type))
    {
      error_at (loc, "%<const%>, %<volatile%> or %<__restrict%>-qualified "
		"type %qT in %<#pragma omp declare reduction%>", type);
      return false;
    }

  tree body = DECL_SAVED_TREE (udr);
  if (body == NULL_TREE || TREE_CODE (body) != STATEMENT_LIST)
    return true;

  tree_stmt_iterator tsi;
  struct cp_check_omp_declare_reduction_data data;
  memset (data.stmts, 0, sizeof data.stmts);
  for (i = 0, tsi = tsi_start (body);
       i < 7 && !tsi_end_p (tsi);
       i++, tsi_next (&tsi))
    data.stmts[i] = tsi_stmt (tsi);
  data.loc = loc;
  gcc_assert (tsi_end_p (tsi));
  if (i >= 3)
    {
      gcc_assert (TREE_CODE (data.stmts[0]) == DECL_EXPR
		  && TREE_CODE (data.stmts[1]) == DECL_EXPR);
      if (TREE_NO_WARNING (DECL_EXPR_DECL (data.stmts[0])))
	return true;
      data.combiner_p = true;
      if (cp_walk_tree (&data.stmts[2], cp_check_omp_declare_reduction_r,
			&data, NULL))
	TREE_NO_WARNING (DECL_EXPR_DECL (data.stmts[0])) = 1;
    }
  if (i >= 6)
    {
      gcc_assert (TREE_CODE (data.stmts[3]) == DECL_EXPR
		  && TREE_CODE (data.stmts[4]) == DECL_EXPR);
      data.combiner_p = false;
      if (cp_walk_tree (&data.stmts[5], cp_check_omp_declare_reduction_r,
			&data, NULL)
	  || cp_walk_tree (&DECL_INITIAL (DECL_EXPR_DECL (data.stmts[3])),
			   cp_check_omp_declare_reduction_r, &data, NULL))
	TREE_NO_WARNING (DECL_EXPR_DECL (data.stmts[0])) = 1;
      if (i == 7)
	gcc_assert (TREE_CODE (data.stmts[6]) == DECL_EXPR);
    }
  return true;
}

/* Helper function of finish_omp_clauses.  Clone STMT as if we were making
   an inline call.  But, remap
   the OMP_DECL1 VAR_DECL (omp_out resp. omp_orig) to PLACEHOLDER
   and OMP_DECL2 VAR_DECL (omp_in resp. omp_priv) to DECL.  */

static tree
clone_omp_udr (tree stmt, tree omp_decl1, tree omp_decl2,
	       tree decl, tree placeholder)
{
  copy_body_data id;
  hash_map<tree, tree> decl_map;

  decl_map.put (omp_decl1, placeholder);
  decl_map.put (omp_decl2, decl);
  memset (&id, 0, sizeof (id));
  id.src_fn = DECL_CONTEXT (omp_decl1);
  id.dst_fn = current_function_decl;
  id.src_cfun = DECL_STRUCT_FUNCTION (id.src_fn);
  id.decl_map = &decl_map;

  id.copy_decl = copy_decl_no_change;
  id.transform_call_graph_edges = CB_CGE_DUPLICATE;
  id.transform_new_cfg = true;
  id.transform_return_to_modify = false;
  id.transform_lang_insert_block = NULL;
  id.eh_lp_nr = 0;
  walk_tree (&stmt, copy_tree_body_r, &id, NULL);
  return stmt;
}

/* Helper function of finish_omp_clauses, called via cp_walk_tree.
   Find OMP_CLAUSE_PLACEHOLDER (passed in DATA) in *TP.  */

static tree
find_omp_placeholder_r (tree *tp, int *, void *data)
{
  if (*tp == (tree) data)
    return *tp;
  return NULL_TREE;
}

/* Helper function of finish_omp_clauses.  Handle OMP_CLAUSE_REDUCTION C.
   Return true if there is some error and the clause should be removed.  */

static bool
finish_omp_reduction_clause (tree c, bool *need_default_ctor, bool *need_dtor)
{
  tree t = OMP_CLAUSE_DECL (c);
  bool predefined = false;
  if (TREE_CODE (t) == TREE_LIST)
    {
      gcc_assert (processing_template_decl);
      return false;
    }
  tree type = TREE_TYPE (t);
  if (TREE_CODE (t) == MEM_REF)
    type = TREE_TYPE (type);
  if (TYPE_REF_P (type))
    type = TREE_TYPE (type);
  if (TREE_CODE (type) == ARRAY_TYPE)
    {
      tree oatype = type;
      gcc_assert (TREE_CODE (t) != MEM_REF);
      while (TREE_CODE (type) == ARRAY_TYPE)
	type = TREE_TYPE (type);
      if (!processing_template_decl)
	{
	  t = require_complete_type (t);
	  if (t == error_mark_node)
	    return true;
	  tree size = size_binop (EXACT_DIV_EXPR, TYPE_SIZE_UNIT (oatype),
				  TYPE_SIZE_UNIT (type));
	  if (integer_zerop (size))
	    {
	      error_at (OMP_CLAUSE_LOCATION (c),
			"%qE in %<reduction%> clause is a zero size array",
			omp_clause_printable_decl (t));
	      return true;
	    }
	  size = size_binop (MINUS_EXPR, size, size_one_node);
	  size = save_expr (size);
	  tree index_type = build_index_type (size);
	  tree atype = build_array_type (type, index_type);
	  tree ptype = build_pointer_type (type);
	  if (TREE_CODE (TREE_TYPE (t)) == ARRAY_TYPE)
	    t = build_fold_addr_expr (t);
	  t = build2 (MEM_REF, atype, t, build_int_cst (ptype, 0));
	  OMP_CLAUSE_DECL (c) = t;
	}
    }
  if (type == error_mark_node)
    return true;
  else if (ARITHMETIC_TYPE_P (type))
    switch (OMP_CLAUSE_REDUCTION_CODE (c))
      {
      case PLUS_EXPR:
      case MULT_EXPR:
      case MINUS_EXPR:
	predefined = true;
	break;
      case MIN_EXPR:
      case MAX_EXPR:
	if (TREE_CODE (type) == COMPLEX_TYPE)
	  break;
	predefined = true;
	break;
      case BIT_AND_EXPR:
      case BIT_IOR_EXPR:
      case BIT_XOR_EXPR:
	if (FLOAT_TYPE_P (type) || TREE_CODE (type) == COMPLEX_TYPE)
	  break;
	predefined = true;
	break;
      case TRUTH_ANDIF_EXPR:
      case TRUTH_ORIF_EXPR:
	if (FLOAT_TYPE_P (type))
	  break;
	predefined = true;
	break;
      default:
	break;
      }
  else if (TYPE_READONLY (type))
    {
      error_at (OMP_CLAUSE_LOCATION (c),
		"%qE has const type for %<reduction%>",
		omp_clause_printable_decl (t));
      return true;
    }
  else if (!processing_template_decl)
    {
      t = require_complete_type (t);
      if (t == error_mark_node)
	return true;
      OMP_CLAUSE_DECL (c) = t;
    }

  if (predefined)
    {
      OMP_CLAUSE_REDUCTION_PLACEHOLDER (c) = NULL_TREE;
      return false;
    }
  else if (processing_template_decl)
    {
      if (OMP_CLAUSE_REDUCTION_PLACEHOLDER (c) == error_mark_node)
	return true;
      return false;
    }

  tree id = OMP_CLAUSE_REDUCTION_PLACEHOLDER (c);

  type = TYPE_MAIN_VARIANT (type);
  OMP_CLAUSE_REDUCTION_PLACEHOLDER (c) = NULL_TREE;
  if (id == NULL_TREE)
    id = omp_reduction_id (OMP_CLAUSE_REDUCTION_CODE (c),
			   NULL_TREE, NULL_TREE);
  id = omp_reduction_lookup (OMP_CLAUSE_LOCATION (c), id, type, NULL, NULL);
  if (id)
    {
      if (id == error_mark_node)
	return true;
      mark_used (id);
      tree body = DECL_SAVED_TREE (id);
      if (!body)
	return true;
      if (TREE_CODE (body) == STATEMENT_LIST)
	{
	  tree_stmt_iterator tsi;
	  tree placeholder = NULL_TREE, decl_placeholder = NULL_TREE;
	  int i;
	  tree stmts[7];
	  tree atype = TREE_VALUE (TYPE_ARG_TYPES (TREE_TYPE (id)));
	  atype = TREE_TYPE (atype);
	  bool need_static_cast = !same_type_p (type, atype);
	  memset (stmts, 0, sizeof stmts);
	  for (i = 0, tsi = tsi_start (body);
	       i < 7 && !tsi_end_p (tsi);
	       i++, tsi_next (&tsi))
	    stmts[i] = tsi_stmt (tsi);
	  gcc_assert (tsi_end_p (tsi));

	  if (i >= 3)
	    {
	      gcc_assert (TREE_CODE (stmts[0]) == DECL_EXPR
			  && TREE_CODE (stmts[1]) == DECL_EXPR);
	      placeholder = build_lang_decl (VAR_DECL, NULL_TREE, type);
	      DECL_ARTIFICIAL (placeholder) = 1;
	      DECL_IGNORED_P (placeholder) = 1;
	      OMP_CLAUSE_REDUCTION_PLACEHOLDER (c) = placeholder;
	      if (TREE_CODE (t) == MEM_REF)
		{
		  decl_placeholder = build_lang_decl (VAR_DECL, NULL_TREE,
						      type);
		  DECL_ARTIFICIAL (decl_placeholder) = 1;
		  DECL_IGNORED_P (decl_placeholder) = 1;
		  OMP_CLAUSE_REDUCTION_DECL_PLACEHOLDER (c) = decl_placeholder;
		}
	      if (TREE_ADDRESSABLE (DECL_EXPR_DECL (stmts[0])))
		cxx_mark_addressable (placeholder);
	      if (TREE_ADDRESSABLE (DECL_EXPR_DECL (stmts[1]))
		  && (decl_placeholder
		      || !TYPE_REF_P (TREE_TYPE (OMP_CLAUSE_DECL (c)))))
		cxx_mark_addressable (decl_placeholder ? decl_placeholder
				      : OMP_CLAUSE_DECL (c));
	      tree omp_out = placeholder;
	      tree omp_in = decl_placeholder ? decl_placeholder
			    : convert_from_reference (OMP_CLAUSE_DECL (c));
	      if (need_static_cast)
		{
		  tree rtype = build_reference_type (atype);
		  omp_out = build_static_cast (input_location,
					       rtype, omp_out,
					       tf_warning_or_error);
		  omp_in = build_static_cast (input_location,
					      rtype, omp_in,
					      tf_warning_or_error);
		  if (omp_out == error_mark_node || omp_in == error_mark_node)
		    return true;
		  omp_out = convert_from_reference (omp_out);
		  omp_in = convert_from_reference (omp_in);
		}
	      OMP_CLAUSE_REDUCTION_MERGE (c)
		= clone_omp_udr (stmts[2], DECL_EXPR_DECL (stmts[0]),
				 DECL_EXPR_DECL (stmts[1]), omp_in, omp_out);
	    }
	  if (i >= 6)
	    {
	      gcc_assert (TREE_CODE (stmts[3]) == DECL_EXPR
			  && TREE_CODE (stmts[4]) == DECL_EXPR);
	      if (TREE_ADDRESSABLE (DECL_EXPR_DECL (stmts[3]))
		  && (decl_placeholder
		      || !TYPE_REF_P (TREE_TYPE (OMP_CLAUSE_DECL (c)))))
		cxx_mark_addressable (decl_placeholder ? decl_placeholder
				      : OMP_CLAUSE_DECL (c));
	      if (TREE_ADDRESSABLE (DECL_EXPR_DECL (stmts[4])))
		cxx_mark_addressable (placeholder);
	      tree omp_priv = decl_placeholder ? decl_placeholder
			      : convert_from_reference (OMP_CLAUSE_DECL (c));
	      tree omp_orig = placeholder;
	      if (need_static_cast)
		{
		  if (i == 7)
		    {
		      error_at (OMP_CLAUSE_LOCATION (c),
				"user defined reduction with constructor "
				"initializer for base class %qT", atype);
		      return true;
		    }
		  tree rtype = build_reference_type (atype);
		  omp_priv = build_static_cast (input_location,
						rtype, omp_priv,
						tf_warning_or_error);
		  omp_orig = build_static_cast (input_location,
						rtype, omp_orig,
						tf_warning_or_error);
		  if (omp_priv == error_mark_node
		      || omp_orig == error_mark_node)
		    return true;
		  omp_priv = convert_from_reference (omp_priv);
		  omp_orig = convert_from_reference (omp_orig);
		}
	      if (i == 6)
		*need_default_ctor = true;
	      OMP_CLAUSE_REDUCTION_INIT (c)
		= clone_omp_udr (stmts[5], DECL_EXPR_DECL (stmts[4]),
				 DECL_EXPR_DECL (stmts[3]),
				 omp_priv, omp_orig);
	      if (cp_walk_tree (&OMP_CLAUSE_REDUCTION_INIT (c),
				find_omp_placeholder_r, placeholder, NULL))
		OMP_CLAUSE_REDUCTION_OMP_ORIG_REF (c) = 1;
	    }
	  else if (i >= 3)
	    {
	      if (CLASS_TYPE_P (type) && !pod_type_p (type))
		*need_default_ctor = true;
	      else
		{
		  tree init;
		  tree v = decl_placeholder ? decl_placeholder
			   : convert_from_reference (t);
		  if (AGGREGATE_TYPE_P (TREE_TYPE (v)))
		    init = build_constructor (TREE_TYPE (v), NULL);
		  else
		    init = fold_convert (TREE_TYPE (v), integer_zero_node);
		  OMP_CLAUSE_REDUCTION_INIT (c)
		    = build2 (INIT_EXPR, TREE_TYPE (v), v, init);
		}
	    }
	}
    }
  if (OMP_CLAUSE_REDUCTION_PLACEHOLDER (c))
    *need_dtor = true;
  else
    {
      error_at (OMP_CLAUSE_LOCATION (c),
		"user defined reduction not found for %qE",
		omp_clause_printable_decl (t));
      return true;
    }
  if (TREE_CODE (OMP_CLAUSE_DECL (c)) == MEM_REF)
    gcc_assert (TYPE_SIZE_UNIT (type)
		&& TREE_CODE (TYPE_SIZE_UNIT (type)) == INTEGER_CST);
  return false;
}

/* Called from finish_struct_1.  linear(this) or linear(this:step)
   clauses might not be finalized yet because the class has been incomplete
   when parsing #pragma omp declare simd methods.  Fix those up now.  */

void
finish_omp_declare_simd_methods (tree t)
{
  if (processing_template_decl)
    return;

  for (tree x = TYPE_FIELDS (t); x; x = DECL_CHAIN (x))
    {
      if (TREE_CODE (x) == USING_DECL
	  || !DECL_NONSTATIC_MEMBER_FUNCTION_P (x))
	continue;
      tree ods = lookup_attribute ("omp declare simd", DECL_ATTRIBUTES (x));
      if (!ods || !TREE_VALUE (ods))
	continue;
      for (tree c = TREE_VALUE (TREE_VALUE (ods)); c; c = OMP_CLAUSE_CHAIN (c))
	if (OMP_CLAUSE_CODE (c) == OMP_CLAUSE_LINEAR
	    && integer_zerop (OMP_CLAUSE_DECL (c))
	    && OMP_CLAUSE_LINEAR_STEP (c)
	    && TYPE_PTR_P (TREE_TYPE (OMP_CLAUSE_LINEAR_STEP (c))))
	  {
	    tree s = OMP_CLAUSE_LINEAR_STEP (c);
	    s = fold_convert_loc (OMP_CLAUSE_LOCATION (c), sizetype, s);
	    s = fold_build2_loc (OMP_CLAUSE_LOCATION (c), MULT_EXPR,
				 sizetype, s, TYPE_SIZE_UNIT (t));
	    OMP_CLAUSE_LINEAR_STEP (c) = s;
	  }
    }
}

/* Adjust sink depend clause to take into account pointer offsets.

   Return TRUE if there was a problem processing the offset, and the
   whole clause should be removed.  */

static bool
cp_finish_omp_clause_depend_sink (tree sink_clause)
{
  tree t = OMP_CLAUSE_DECL (sink_clause);
  gcc_assert (TREE_CODE (t) == TREE_LIST);

  /* Make sure we don't adjust things twice for templates.  */
  if (processing_template_decl)
    return false;

  for (; t; t = TREE_CHAIN (t))
    {
      tree decl = TREE_VALUE (t);
      if (TYPE_PTR_P (TREE_TYPE (decl)))
	{
	  tree offset = TREE_PURPOSE (t);
	  bool neg = wi::neg_p (wi::to_wide (offset));
	  offset = fold_unary (ABS_EXPR, TREE_TYPE (offset), offset);
	  decl = mark_rvalue_use (decl);
	  decl = convert_from_reference (decl);
	  tree t2 = pointer_int_sum (OMP_CLAUSE_LOCATION (sink_clause),
				     neg ? MINUS_EXPR : PLUS_EXPR,
				     decl, offset);
	  t2 = fold_build2_loc (OMP_CLAUSE_LOCATION (sink_clause),
				MINUS_EXPR, sizetype,
				fold_convert (sizetype, t2),
				fold_convert (sizetype, decl));
	  if (t2 == error_mark_node)
	    return true;
	  TREE_PURPOSE (t) = t2;
	}
    }
  return false;
}

/* Finish OpenMP iterators ITER.  Return true if they are errorneous
   and clauses containing them should be removed.  */

static bool
cp_omp_finish_iterators (tree iter)
{
  bool ret = false;
  for (tree it = iter; it; it = TREE_CHAIN (it))
    {
      tree var = TREE_VEC_ELT (it, 0);
      tree begin = TREE_VEC_ELT (it, 1);
      tree end = TREE_VEC_ELT (it, 2);
      tree step = TREE_VEC_ELT (it, 3);
      tree orig_step;
      tree type = TREE_TYPE (var);
      location_t loc = DECL_SOURCE_LOCATION (var);
      if (type == error_mark_node)
	{
	  ret = true;
	  continue;
	}
      if (type_dependent_expression_p (var))
	continue;
      if (!INTEGRAL_TYPE_P (type) && !POINTER_TYPE_P (type))
	{
	  error_at (loc, "iterator %qD has neither integral nor pointer type",
		    var);
	  ret = true;
	  continue;
	}
      else if (TYPE_READONLY (type))
	{
	  error_at (loc, "iterator %qD has const qualified type", var);
	  ret = true;
	  continue;
	}
      if (type_dependent_expression_p (begin)
	  || type_dependent_expression_p (end)
	  || type_dependent_expression_p (step))
	continue;
      else if (error_operand_p (step))
	{
	  ret = true;
	  continue;
	}
      else if (!INTEGRAL_TYPE_P (TREE_TYPE (step)))
	{
	  error_at (EXPR_LOC_OR_LOC (step, loc),
		    "iterator step with non-integral type");
	  ret = true;
	  continue;
	}

      begin = mark_rvalue_use (begin);
      end = mark_rvalue_use (end);
      step = mark_rvalue_use (step);
      begin = cp_build_c_cast (input_location, type, begin,
			       tf_warning_or_error);
      end = cp_build_c_cast (input_location, type, end,
			     tf_warning_or_error);
      orig_step = step;
      if (!processing_template_decl)
	step = orig_step = save_expr (step);
      tree stype = POINTER_TYPE_P (type) ? sizetype : type;
      step = cp_build_c_cast (input_location, stype, step,
			      tf_warning_or_error);
      if (POINTER_TYPE_P (type) && !processing_template_decl)
	{
	  begin = save_expr (begin);
	  step = pointer_int_sum (loc, PLUS_EXPR, begin, step);
	  step = fold_build2_loc (loc, MINUS_EXPR, sizetype,
				  fold_convert (sizetype, step),
				  fold_convert (sizetype, begin));
	  step = fold_convert (ssizetype, step);
	}
      if (!processing_template_decl)
	{
	  begin = maybe_constant_value (begin);
	  end = maybe_constant_value (end);
	  step = maybe_constant_value (step);
	  orig_step = maybe_constant_value (orig_step);
	}
      if (integer_zerop (step))
	{
	  error_at (loc, "iterator %qD has zero step", var);
	  ret = true;
	  continue;
	}

      if (begin == error_mark_node
	  || end == error_mark_node
	  || step == error_mark_node
	  || orig_step == error_mark_node)
	{
	  ret = true;
	  continue;
	}

      if (!processing_template_decl)
	{
	  begin = fold_build_cleanup_point_expr (TREE_TYPE (begin), begin);
	  end = fold_build_cleanup_point_expr (TREE_TYPE (end), end);
	  step = fold_build_cleanup_point_expr (TREE_TYPE (step), step);
	  orig_step = fold_build_cleanup_point_expr (TREE_TYPE (orig_step),
						     orig_step);
	}
      hash_set<tree> pset;
      tree it2;
      for (it2 = TREE_CHAIN (it); it2; it2 = TREE_CHAIN (it2))
	{
	  tree var2 = TREE_VEC_ELT (it2, 0);
	  tree begin2 = TREE_VEC_ELT (it2, 1);
	  tree end2 = TREE_VEC_ELT (it2, 2);
	  tree step2 = TREE_VEC_ELT (it2, 3);
	  location_t loc2 = DECL_SOURCE_LOCATION (var2);
	  if (cp_walk_tree (&begin2, find_omp_placeholder_r, var, &pset))
	    {
	      error_at (EXPR_LOC_OR_LOC (begin2, loc2),
			"begin expression refers to outer iterator %qD", var);
	      break;
	    }
	  else if (cp_walk_tree (&end2, find_omp_placeholder_r, var, &pset))
	    {
	      error_at (EXPR_LOC_OR_LOC (end2, loc2),
			"end expression refers to outer iterator %qD", var);
	      break;
	    }
	  else if (cp_walk_tree (&step2, find_omp_placeholder_r, var, &pset))
	    {
	      error_at (EXPR_LOC_OR_LOC (step2, loc2),
			"step expression refers to outer iterator %qD", var);
	      break;
	    }
	}
      if (it2)
	{
	  ret = true;
	  continue;
	}
      TREE_VEC_ELT (it, 1) = begin;
      TREE_VEC_ELT (it, 2) = end;
      if (processing_template_decl)
	TREE_VEC_ELT (it, 3) = orig_step;
      else
	{
	  TREE_VEC_ELT (it, 3) = step;
	  TREE_VEC_ELT (it, 4) = orig_step;
	}
    }
  return ret;
}

/* Ensure that pointers are used in OpenACC attach and detach clauses.
   Return true if an error has been detected.  */

static bool
cp_oacc_check_attachments (tree c)
{
  if (OMP_CLAUSE_CODE (c) != OMP_CLAUSE_MAP)
    return false;

  /* OpenACC attach / detach clauses must be pointers.  */
  if (OMP_CLAUSE_MAP_KIND (c) == GOMP_MAP_ATTACH
      || OMP_CLAUSE_MAP_KIND (c) == GOMP_MAP_DETACH)
    {
      tree t = OMP_CLAUSE_DECL (c);
      tree type;

      while (TREE_CODE (t) == TREE_LIST)
	t = TREE_CHAIN (t);

      type = TREE_TYPE (t);

      if (TREE_CODE (type) == REFERENCE_TYPE)
	type = TREE_TYPE (type);

      if (TREE_CODE (type) != POINTER_TYPE)
	{
	  error_at (OMP_CLAUSE_LOCATION (c), "expected pointer in %qs clause",
		    c_omp_map_clause_name (c, true));
	  return true;
	}
    }

  return false;
}

/* For all elements of CLAUSES, validate them vs OpenMP constraints.
   Remove any elements from the list that are invalid.  */

tree
finish_omp_clauses (tree clauses, enum c_omp_region_type ort)
{
  bitmap_head generic_head, firstprivate_head, lastprivate_head;
  bitmap_head aligned_head, map_head, map_field_head, oacc_reduction_head;
  tree c, t, *pc;
  tree safelen = NULL_TREE;
  bool branch_seen = false;
  bool copyprivate_seen = false;
  bool ordered_seen = false;
  bool order_seen = false;
  bool schedule_seen = false;
  bool oacc_async = false;
  tree last_iterators = NULL_TREE;
  bool last_iterators_remove = false;
  /* 1 if normal/task reduction has been seen, -1 if inscan reduction
     has been seen, -2 if mixed inscan/normal reduction diagnosed.  */
  int reduction_seen = 0;
  bool allocate_seen = false;
  bool detach_seen = false;
  bool mergeable_seen = false;

  bitmap_obstack_initialize (NULL);
  bitmap_initialize (&generic_head, &bitmap_default_obstack);
  bitmap_initialize (&firstprivate_head, &bitmap_default_obstack);
  bitmap_initialize (&lastprivate_head, &bitmap_default_obstack);
  bitmap_initialize (&aligned_head, &bitmap_default_obstack);
  /* If ort == C_ORT_OMP_DECLARE_SIMD used as uniform_head instead.  */
  bitmap_initialize (&map_head, &bitmap_default_obstack);
  bitmap_initialize (&map_field_head, &bitmap_default_obstack);
  /* If ort == C_ORT_OMP used as nontemporal_head or use_device_xxx_head
     instead.  */
  bitmap_initialize (&oacc_reduction_head, &bitmap_default_obstack);

  if (ort & C_ORT_ACC)
    for (c = clauses; c; c = OMP_CLAUSE_CHAIN (c))
      if (OMP_CLAUSE_CODE (c) == OMP_CLAUSE_ASYNC)
	{
	  oacc_async = true;
	  break;
	}

  for (pc = &clauses, c = clauses; c ; c = *pc)
    {
      bool remove = false;
      bool field_ok = false;

      switch (OMP_CLAUSE_CODE (c))
	{
	case OMP_CLAUSE_SHARED:
	  field_ok = ((ort & C_ORT_OMP_DECLARE_SIMD) == C_ORT_OMP);
	  goto check_dup_generic;
	case OMP_CLAUSE_PRIVATE:
	  field_ok = ((ort & C_ORT_OMP_DECLARE_SIMD) == C_ORT_OMP);
	  goto check_dup_generic;
	case OMP_CLAUSE_REDUCTION:
	  if (reduction_seen == 0)
	    reduction_seen = OMP_CLAUSE_REDUCTION_INSCAN (c) ? -1 : 1;
	  else if (reduction_seen != -2
		   && reduction_seen != (OMP_CLAUSE_REDUCTION_INSCAN (c)
					 ? -1 : 1))
	    {
	      error_at (OMP_CLAUSE_LOCATION (c),
			"%<inscan%> and non-%<inscan%> %<reduction%> clauses "
			"on the same construct");
	      reduction_seen = -2;
	    }
	  /* FALLTHRU */
	case OMP_CLAUSE_IN_REDUCTION:
	case OMP_CLAUSE_TASK_REDUCTION:
	  field_ok = ((ort & C_ORT_OMP_DECLARE_SIMD) == C_ORT_OMP);
	  t = OMP_CLAUSE_DECL (c);
	  if (TREE_CODE (t) == TREE_LIST)
	    {
	      if (handle_omp_array_sections (c, ort))
		{
		  remove = true;
		  break;
		}
	      if (OMP_CLAUSE_CODE (c) == OMP_CLAUSE_REDUCTION
		  && OMP_CLAUSE_REDUCTION_INSCAN (c))
		{
		  error_at (OMP_CLAUSE_LOCATION (c),
			    "%<inscan%> %<reduction%> clause with array "
			    "section");
		  remove = true;
		  break;
		}
	      if (TREE_CODE (t) == TREE_LIST)
		{
		  while (TREE_CODE (t) == TREE_LIST)
		    t = TREE_CHAIN (t);
		}
	      else
		{
		  gcc_assert (TREE_CODE (t) == MEM_REF);
		  t = TREE_OPERAND (t, 0);
		  if (TREE_CODE (t) == POINTER_PLUS_EXPR)
		    t = TREE_OPERAND (t, 0);
		  if (TREE_CODE (t) == ADDR_EXPR
		      || INDIRECT_REF_P (t))
		    t = TREE_OPERAND (t, 0);
		}
	      tree n = omp_clause_decl_field (t);
	      if (n)
		t = n;
	      goto check_dup_generic_t;
	    }
	  if (oacc_async)
	    cxx_mark_addressable (t);
	  goto check_dup_generic;
	case OMP_CLAUSE_COPYPRIVATE:
	  copyprivate_seen = true;
	  field_ok = ((ort & C_ORT_OMP_DECLARE_SIMD) == C_ORT_OMP);
	  goto check_dup_generic;
	case OMP_CLAUSE_COPYIN:
	  goto check_dup_generic;
	case OMP_CLAUSE_LINEAR:
	  field_ok = ((ort & C_ORT_OMP_DECLARE_SIMD) == C_ORT_OMP);
	  t = OMP_CLAUSE_DECL (c);
	  if (ort != C_ORT_OMP_DECLARE_SIMD
	      && OMP_CLAUSE_LINEAR_KIND (c) != OMP_CLAUSE_LINEAR_DEFAULT)
	    {
	      error_at (OMP_CLAUSE_LOCATION (c),
			"modifier should not be specified in %<linear%> "
			"clause on %<simd%> or %<for%> constructs");
	      OMP_CLAUSE_LINEAR_KIND (c) = OMP_CLAUSE_LINEAR_DEFAULT;
	    }
	  if ((VAR_P (t) || TREE_CODE (t) == PARM_DECL)
	      && !type_dependent_expression_p (t))
	    {
	      tree type = TREE_TYPE (t);
	      if ((OMP_CLAUSE_LINEAR_KIND (c) == OMP_CLAUSE_LINEAR_REF
		   || OMP_CLAUSE_LINEAR_KIND (c) == OMP_CLAUSE_LINEAR_UVAL)
		  && !TYPE_REF_P (type))
		{
		  error_at (OMP_CLAUSE_LOCATION (c),
			    "linear clause with %qs modifier applied to "
			    "non-reference variable with %qT type",
			    OMP_CLAUSE_LINEAR_KIND (c) == OMP_CLAUSE_LINEAR_REF
			    ? "ref" : "uval", TREE_TYPE (t));
		  remove = true;
		  break;
		}
	      if (TYPE_REF_P (type))
		type = TREE_TYPE (type);
	      if (OMP_CLAUSE_LINEAR_KIND (c) != OMP_CLAUSE_LINEAR_REF)
		{
		  if (!INTEGRAL_TYPE_P (type)
		      && !TYPE_PTR_P (type))
		    {
		      error_at (OMP_CLAUSE_LOCATION (c),
				"linear clause applied to non-integral "
				"non-pointer variable with %qT type",
				TREE_TYPE (t));
		      remove = true;
		      break;
		    }
		}
	    }
	  t = OMP_CLAUSE_LINEAR_STEP (c);
	  if (t == NULL_TREE)
	    t = integer_one_node;
	  if (t == error_mark_node)
	    {
	      remove = true;
	      break;
	    }
	  else if (!type_dependent_expression_p (t)
		   && !INTEGRAL_TYPE_P (TREE_TYPE (t))
		   && (ort != C_ORT_OMP_DECLARE_SIMD
		       || TREE_CODE (t) != PARM_DECL
		       || !TYPE_REF_P (TREE_TYPE (t))
		       || !INTEGRAL_TYPE_P (TREE_TYPE (TREE_TYPE (t)))))
	    {
	      error_at (OMP_CLAUSE_LOCATION (c),
			"linear step expression must be integral");
	      remove = true;
	      break;
	    }
	  else
	    {
	      t = mark_rvalue_use (t);
	      if (ort == C_ORT_OMP_DECLARE_SIMD && TREE_CODE (t) == PARM_DECL)
		{
		  OMP_CLAUSE_LINEAR_VARIABLE_STRIDE (c) = 1;
		  goto check_dup_generic;
		}
	      if (!processing_template_decl
		  && (VAR_P (OMP_CLAUSE_DECL (c))
		      || TREE_CODE (OMP_CLAUSE_DECL (c)) == PARM_DECL))
		{
		  if (ort == C_ORT_OMP_DECLARE_SIMD)
		    {
		      t = maybe_constant_value (t);
		      if (TREE_CODE (t) != INTEGER_CST)
			{
			  error_at (OMP_CLAUSE_LOCATION (c),
				    "%<linear%> clause step %qE is neither "
				     "constant nor a parameter", t);
			  remove = true;
			  break;
			}
		    }
		  t = fold_build_cleanup_point_expr (TREE_TYPE (t), t);
		  tree type = TREE_TYPE (OMP_CLAUSE_DECL (c));
		  if (TYPE_REF_P (type))
		    type = TREE_TYPE (type);
		  if (OMP_CLAUSE_LINEAR_KIND (c) == OMP_CLAUSE_LINEAR_REF)
		    {
		      type = build_pointer_type (type);
		      tree d = fold_convert (type, OMP_CLAUSE_DECL (c));
		      t = pointer_int_sum (OMP_CLAUSE_LOCATION (c), PLUS_EXPR,
					   d, t);
		      t = fold_build2_loc (OMP_CLAUSE_LOCATION (c),
					   MINUS_EXPR, sizetype,
					   fold_convert (sizetype, t),
					   fold_convert (sizetype, d));
		      if (t == error_mark_node)
			{
			  remove = true;
			  break;
			}
		    }
		  else if (TYPE_PTR_P (type)
			   /* Can't multiply the step yet if *this
			      is still incomplete type.  */
			   && (ort != C_ORT_OMP_DECLARE_SIMD
			       || TREE_CODE (OMP_CLAUSE_DECL (c)) != PARM_DECL
			       || !DECL_ARTIFICIAL (OMP_CLAUSE_DECL (c))
			       || DECL_NAME (OMP_CLAUSE_DECL (c))
				  != this_identifier
			       || !TYPE_BEING_DEFINED (TREE_TYPE (type))))
		    {
		      tree d = convert_from_reference (OMP_CLAUSE_DECL (c));
		      t = pointer_int_sum (OMP_CLAUSE_LOCATION (c), PLUS_EXPR,
					   d, t);
		      t = fold_build2_loc (OMP_CLAUSE_LOCATION (c),
					   MINUS_EXPR, sizetype,
					   fold_convert (sizetype, t),
					   fold_convert (sizetype, d));
		      if (t == error_mark_node)
			{
			  remove = true;
			  break;
			}
		    }
		  else
		    t = fold_convert (type, t);
		}
	      OMP_CLAUSE_LINEAR_STEP (c) = t;
	    }
	  goto check_dup_generic;
	check_dup_generic:
	  t = omp_clause_decl_field (OMP_CLAUSE_DECL (c));
	  if (t)
	    {
	      if (!remove && OMP_CLAUSE_CODE (c) != OMP_CLAUSE_SHARED)
		omp_note_field_privatization (t, OMP_CLAUSE_DECL (c));
	    }
	  else
	    t = OMP_CLAUSE_DECL (c);
	check_dup_generic_t:
	  if (t == current_class_ptr
	      && ((ort != C_ORT_OMP_DECLARE_SIMD && ort != C_ORT_ACC)
		  || (OMP_CLAUSE_CODE (c) != OMP_CLAUSE_LINEAR
		      && OMP_CLAUSE_CODE (c) != OMP_CLAUSE_UNIFORM)))
	    {
	      error_at (OMP_CLAUSE_LOCATION (c),
			"%<this%> allowed in OpenMP only in %<declare simd%>"
			" clauses");
	      remove = true;
	      break;
	    }
	  if (!VAR_P (t) && TREE_CODE (t) != PARM_DECL
	      && (!field_ok || TREE_CODE (t) != FIELD_DECL))
	    {
	      if (processing_template_decl && TREE_CODE (t) != OVERLOAD)
		break;
	      if (DECL_P (t))
		error_at (OMP_CLAUSE_LOCATION (c),
			  "%qD is not a variable in clause %qs", t,
			  omp_clause_code_name[OMP_CLAUSE_CODE (c)]);
	      else
		error_at (OMP_CLAUSE_LOCATION (c),
			  "%qE is not a variable in clause %qs", t,
			  omp_clause_code_name[OMP_CLAUSE_CODE (c)]);
	      remove = true;
	    }
	  else if ((ort == C_ORT_ACC
		    && OMP_CLAUSE_CODE (c) == OMP_CLAUSE_REDUCTION)
		   || (ort == C_ORT_OMP
		       && (OMP_CLAUSE_CODE (c) == OMP_CLAUSE_USE_DEVICE_PTR
			   || (OMP_CLAUSE_CODE (c)
			       == OMP_CLAUSE_USE_DEVICE_ADDR))))
	    {
	      if (bitmap_bit_p (&oacc_reduction_head, DECL_UID (t)))
		{
		  error_at (OMP_CLAUSE_LOCATION (c),
			    ort == C_ORT_ACC
			    ? "%qD appears more than once in reduction clauses"
			    : "%qD appears more than once in data clauses",
			    t);
		  remove = true;
		}
	      else
		bitmap_set_bit (&oacc_reduction_head, DECL_UID (t));
	    }
	  else if (bitmap_bit_p (&generic_head, DECL_UID (t))
		   || bitmap_bit_p (&firstprivate_head, DECL_UID (t))
		   || bitmap_bit_p (&lastprivate_head, DECL_UID (t)))
	    {
	      error_at (OMP_CLAUSE_LOCATION (c),
			"%qD appears more than once in data clauses", t);
	      remove = true;
	    }
	  else if (OMP_CLAUSE_CODE (c) == OMP_CLAUSE_PRIVATE
		   && bitmap_bit_p (&map_head, DECL_UID (t)))
	    {
	      if (ort == C_ORT_ACC)
		error_at (OMP_CLAUSE_LOCATION (c),
			  "%qD appears more than once in data clauses", t);
	      else
		error_at (OMP_CLAUSE_LOCATION (c),
			  "%qD appears both in data and map clauses", t);
	      remove = true;
	    }
	  else
	    bitmap_set_bit (&generic_head, DECL_UID (t));
	  if (!field_ok)
	    break;
	handle_field_decl:
	  if (!remove
	      && TREE_CODE (t) == FIELD_DECL
	      && t == OMP_CLAUSE_DECL (c))
	    {
	      OMP_CLAUSE_DECL (c)
		= omp_privatize_field (t, (OMP_CLAUSE_CODE (c)
					   == OMP_CLAUSE_SHARED));
	      if (OMP_CLAUSE_DECL (c) == error_mark_node)
		remove = true;
	    }
	  break;

	case OMP_CLAUSE_FIRSTPRIVATE:
	  t = omp_clause_decl_field (OMP_CLAUSE_DECL (c));
	  if (t)
	    omp_note_field_privatization (t, OMP_CLAUSE_DECL (c));
	  else
	    t = OMP_CLAUSE_DECL (c);
	  if (ort != C_ORT_ACC && t == current_class_ptr)
	    {
	      error_at (OMP_CLAUSE_LOCATION (c),
			"%<this%> allowed in OpenMP only in %<declare simd%>"
			" clauses");
	      remove = true;
	      break;
	    }
	  if (!VAR_P (t) && TREE_CODE (t) != PARM_DECL
	      && ((ort & C_ORT_OMP_DECLARE_SIMD) != C_ORT_OMP
		  || TREE_CODE (t) != FIELD_DECL))
	    {
	      if (processing_template_decl && TREE_CODE (t) != OVERLOAD)
		break;
	      if (DECL_P (t))
		error_at (OMP_CLAUSE_LOCATION (c),
			  "%qD is not a variable in clause %<firstprivate%>",
			  t);
	      else
		error_at (OMP_CLAUSE_LOCATION (c),
			  "%qE is not a variable in clause %<firstprivate%>",
			  t);
	      remove = true;
	    }
	  else if (bitmap_bit_p (&generic_head, DECL_UID (t))
		   || bitmap_bit_p (&firstprivate_head, DECL_UID (t)))
	    {
	      error_at (OMP_CLAUSE_LOCATION (c),
			"%qD appears more than once in data clauses", t);
	      remove = true;
	    }
	  else if (bitmap_bit_p (&map_head, DECL_UID (t)))
	    {
	      if (ort == C_ORT_ACC)
		error_at (OMP_CLAUSE_LOCATION (c),
			  "%qD appears more than once in data clauses", t);
	      else
		error_at (OMP_CLAUSE_LOCATION (c),
			  "%qD appears both in data and map clauses", t);
	      remove = true;
	    }
	  else
	    bitmap_set_bit (&firstprivate_head, DECL_UID (t));
	  goto handle_field_decl;

	case OMP_CLAUSE_LASTPRIVATE:
	  t = omp_clause_decl_field (OMP_CLAUSE_DECL (c));
	  if (t)
	    omp_note_field_privatization (t, OMP_CLAUSE_DECL (c));
	  else
	    t = OMP_CLAUSE_DECL (c);
	  if (ort != C_ORT_ACC && t == current_class_ptr)
	    {
	      error_at (OMP_CLAUSE_LOCATION (c),
			"%<this%> allowed in OpenMP only in %<declare simd%>"
			" clauses");
	      remove = true;
	      break;
	    }
	  if (!VAR_P (t) && TREE_CODE (t) != PARM_DECL
	      && ((ort & C_ORT_OMP_DECLARE_SIMD) != C_ORT_OMP
		  || TREE_CODE (t) != FIELD_DECL))
	    {
	      if (processing_template_decl && TREE_CODE (t) != OVERLOAD)
		break;
	      if (DECL_P (t))
		error_at (OMP_CLAUSE_LOCATION (c),
			  "%qD is not a variable in clause %<lastprivate%>",
			  t);
	      else
		error_at (OMP_CLAUSE_LOCATION (c),
			  "%qE is not a variable in clause %<lastprivate%>",
			  t);
	      remove = true;
	    }
	  else if (bitmap_bit_p (&generic_head, DECL_UID (t))
		   || bitmap_bit_p (&lastprivate_head, DECL_UID (t)))
	    {
	      error_at (OMP_CLAUSE_LOCATION (c),
			"%qD appears more than once in data clauses", t);
	      remove = true;
	    }
	  else
	    bitmap_set_bit (&lastprivate_head, DECL_UID (t));
	  goto handle_field_decl;

	case OMP_CLAUSE_IF:
	  t = OMP_CLAUSE_IF_EXPR (c);
	  t = maybe_convert_cond (t);
	  if (t == error_mark_node)
	    remove = true;
	  else if (!processing_template_decl)
	    t = fold_build_cleanup_point_expr (TREE_TYPE (t), t);
	  OMP_CLAUSE_IF_EXPR (c) = t;
	  break;

	case OMP_CLAUSE_FINAL:
	  t = OMP_CLAUSE_FINAL_EXPR (c);
	  t = maybe_convert_cond (t);
	  if (t == error_mark_node)
	    remove = true;
	  else if (!processing_template_decl)
	    t = fold_build_cleanup_point_expr (TREE_TYPE (t), t);
	  OMP_CLAUSE_FINAL_EXPR (c) = t;
	  break;

	case OMP_CLAUSE_GANG:
	  /* Operand 1 is the gang static: argument.  */
	  t = OMP_CLAUSE_OPERAND (c, 1);
	  if (t != NULL_TREE)
	    {
	      if (t == error_mark_node)
		remove = true;
	      else if (!type_dependent_expression_p (t)
		       && !INTEGRAL_TYPE_P (TREE_TYPE (t)))
		{
		  error_at (OMP_CLAUSE_LOCATION (c),
			    "%<gang%> static expression must be integral");
		  remove = true;
		}
	      else
		{
		  t = mark_rvalue_use (t);
		  if (!processing_template_decl)
		    {
		      t = maybe_constant_value (t);
		      if (TREE_CODE (t) == INTEGER_CST
			  && tree_int_cst_sgn (t) != 1
			  && t != integer_minus_one_node)
			{
			  warning_at (OMP_CLAUSE_LOCATION (c), 0,
				      "%<gang%> static value must be "
				      "positive");
			  t = integer_one_node;
			}
		      t = fold_build_cleanup_point_expr (TREE_TYPE (t), t);
		    }
		}
	      OMP_CLAUSE_OPERAND (c, 1) = t;
	    }
	  /* Check operand 0, the num argument.  */
	  /* FALLTHRU */

	case OMP_CLAUSE_WORKER:
	case OMP_CLAUSE_VECTOR:
	  if (OMP_CLAUSE_OPERAND (c, 0) == NULL_TREE)
	    break;
	  /* FALLTHRU */

	case OMP_CLAUSE_NUM_TASKS:
	case OMP_CLAUSE_NUM_TEAMS:
	case OMP_CLAUSE_NUM_THREADS:
	case OMP_CLAUSE_NUM_GANGS:
	case OMP_CLAUSE_NUM_WORKERS:
	case OMP_CLAUSE_VECTOR_LENGTH:
	  t = OMP_CLAUSE_OPERAND (c, 0);
	  if (t == error_mark_node)
	    remove = true;
	  else if (!type_dependent_expression_p (t)
		   && !INTEGRAL_TYPE_P (TREE_TYPE (t)))
	    {
	     switch (OMP_CLAUSE_CODE (c))
		{
		case OMP_CLAUSE_GANG:
		  error_at (OMP_CLAUSE_LOCATION (c),
			    "%<gang%> num expression must be integral"); break;
		case OMP_CLAUSE_VECTOR:
		  error_at (OMP_CLAUSE_LOCATION (c),
			    "%<vector%> length expression must be integral");
		  break;
		case OMP_CLAUSE_WORKER:
		  error_at (OMP_CLAUSE_LOCATION (c),
			    "%<worker%> num expression must be integral");
		  break;
		default:
		  error_at (OMP_CLAUSE_LOCATION (c),
			    "%qs expression must be integral",
			    omp_clause_code_name[OMP_CLAUSE_CODE (c)]);
		}
	      remove = true;
	    }
	  else
	    {
	      t = mark_rvalue_use (t);
	      if (!processing_template_decl)
		{
		  t = maybe_constant_value (t);
		  if (TREE_CODE (t) == INTEGER_CST
		      && tree_int_cst_sgn (t) != 1)
		    {
		      switch (OMP_CLAUSE_CODE (c))
			{
			case OMP_CLAUSE_GANG:
			  warning_at (OMP_CLAUSE_LOCATION (c), 0,
				      "%<gang%> num value must be positive");
			  break;
			case OMP_CLAUSE_VECTOR:
			  warning_at (OMP_CLAUSE_LOCATION (c), 0,
				      "%<vector%> length value must be "
				      "positive");
			  break;
			case OMP_CLAUSE_WORKER:
			  warning_at (OMP_CLAUSE_LOCATION (c), 0,
				      "%<worker%> num value must be "
				      "positive");
			  break;
			default:
			  warning_at (OMP_CLAUSE_LOCATION (c), 0,
				      "%qs value must be positive",
				      omp_clause_code_name
				      [OMP_CLAUSE_CODE (c)]);
			}
		      t = integer_one_node;
		    }
		  t = fold_build_cleanup_point_expr (TREE_TYPE (t), t);
		}
	      OMP_CLAUSE_OPERAND (c, 0) = t;
	    }
	  break;

	case OMP_CLAUSE_SCHEDULE:
	  t = OMP_CLAUSE_SCHEDULE_CHUNK_EXPR (c);
	  if (t == NULL)
	    ;
	  else if (t == error_mark_node)
	    remove = true;
	  else if (!type_dependent_expression_p (t)
		   && !INTEGRAL_TYPE_P (TREE_TYPE (t)))
	    {
	      error_at (OMP_CLAUSE_LOCATION (c),
			"schedule chunk size expression must be integral");
	      remove = true;
	    }
	  else
	    {
	      t = mark_rvalue_use (t);
	      if (!processing_template_decl)
		{
		  t = maybe_constant_value (t);
		  if (TREE_CODE (t) == INTEGER_CST
		      && tree_int_cst_sgn (t) != 1)
		  {
		    warning_at (OMP_CLAUSE_LOCATION (c), 0,
			      "chunk size value must be positive");
		    t = integer_one_node;
		  }
		  t = fold_build_cleanup_point_expr (TREE_TYPE (t), t);
		}
	      OMP_CLAUSE_SCHEDULE_CHUNK_EXPR (c) = t;
	    }
	  if (!remove)
	    schedule_seen = true;
	  break;

	case OMP_CLAUSE_SIMDLEN:
	case OMP_CLAUSE_SAFELEN:
	  t = OMP_CLAUSE_OPERAND (c, 0);
	  if (t == error_mark_node)
	    remove = true;
	  else if (!type_dependent_expression_p (t)
		   && !INTEGRAL_TYPE_P (TREE_TYPE (t)))
	    {
	      error_at (OMP_CLAUSE_LOCATION (c),
			"%qs length expression must be integral",
			omp_clause_code_name[OMP_CLAUSE_CODE (c)]);
	      remove = true;
	    }
	  else
	    {
	      t = mark_rvalue_use (t);
	      if (!processing_template_decl)
		{
		  t = maybe_constant_value (t);
		  if (TREE_CODE (t) != INTEGER_CST
		      || tree_int_cst_sgn (t) != 1)
		    {
		      error_at (OMP_CLAUSE_LOCATION (c),
				"%qs length expression must be positive "
				"constant integer expression",
				omp_clause_code_name[OMP_CLAUSE_CODE (c)]);
		      remove = true;
		    }
		}
	      OMP_CLAUSE_OPERAND (c, 0) = t;
	      if (OMP_CLAUSE_CODE (c) == OMP_CLAUSE_SAFELEN)
		safelen = c;
	    }
	  break;

	case OMP_CLAUSE_ASYNC:
	  t = OMP_CLAUSE_ASYNC_EXPR (c);
	  if (t == error_mark_node)
	    remove = true;
	  else if (!type_dependent_expression_p (t)
		   && !INTEGRAL_TYPE_P (TREE_TYPE (t)))
	    {
	      error_at (OMP_CLAUSE_LOCATION (c),
			"%<async%> expression must be integral");
	      remove = true;
	    }
	  else
	    {
	      t = mark_rvalue_use (t);
	      if (!processing_template_decl)
		t = fold_build_cleanup_point_expr (TREE_TYPE (t), t);
	      OMP_CLAUSE_ASYNC_EXPR (c) = t;
	    }
	  break;

	case OMP_CLAUSE_WAIT:
	  t = OMP_CLAUSE_WAIT_EXPR (c);
	  if (t == error_mark_node)
	    remove = true;
	  else if (!processing_template_decl)
	    t = fold_build_cleanup_point_expr (TREE_TYPE (t), t);
	  OMP_CLAUSE_WAIT_EXPR (c) = t;
	  break;

	case OMP_CLAUSE_THREAD_LIMIT:
	  t = OMP_CLAUSE_THREAD_LIMIT_EXPR (c);
	  if (t == error_mark_node)
	    remove = true;
	  else if (!type_dependent_expression_p (t)
		   && !INTEGRAL_TYPE_P (TREE_TYPE (t)))
	    {
	      error_at (OMP_CLAUSE_LOCATION (c),
			"%<thread_limit%> expression must be integral");
	      remove = true;
	    }
	  else
	    {
	      t = mark_rvalue_use (t);
	      if (!processing_template_decl)
		{
		  t = maybe_constant_value (t);
		  if (TREE_CODE (t) == INTEGER_CST
		      && tree_int_cst_sgn (t) != 1)
		    {
		      warning_at (OMP_CLAUSE_LOCATION (c), 0,
				  "%<thread_limit%> value must be positive");
		      t = integer_one_node;
		    }
		  t = fold_build_cleanup_point_expr (TREE_TYPE (t), t);
		}
	      OMP_CLAUSE_THREAD_LIMIT_EXPR (c) = t;
	    }
	  break;

	case OMP_CLAUSE_DEVICE:
	  t = OMP_CLAUSE_DEVICE_ID (c);
	  if (t == error_mark_node)
	    remove = true;
	  else if (!type_dependent_expression_p (t)
		   && !INTEGRAL_TYPE_P (TREE_TYPE (t)))
	    {
	      error_at (OMP_CLAUSE_LOCATION (c),
			"%<device%> id must be integral");
	      remove = true;
	    }
	  else
	    {
	      t = mark_rvalue_use (t);
	      if (!processing_template_decl)
		t = fold_build_cleanup_point_expr (TREE_TYPE (t), t);
	      OMP_CLAUSE_DEVICE_ID (c) = t;
	    }
	  break;

	case OMP_CLAUSE_DIST_SCHEDULE:
	  t = OMP_CLAUSE_DIST_SCHEDULE_CHUNK_EXPR (c);
	  if (t == NULL)
	    ;
	  else if (t == error_mark_node)
	    remove = true;
	  else if (!type_dependent_expression_p (t)
		   && !INTEGRAL_TYPE_P (TREE_TYPE (t)))
	    {
	      error_at (OMP_CLAUSE_LOCATION (c),
			"%<dist_schedule%> chunk size expression must be "
			"integral");
	      remove = true;
	    }
	  else
	    {
	      t = mark_rvalue_use (t);
 	      if (!processing_template_decl)
		t = fold_build_cleanup_point_expr (TREE_TYPE (t), t);
	      OMP_CLAUSE_DIST_SCHEDULE_CHUNK_EXPR (c) = t;
	    }
	  break;

	case OMP_CLAUSE_ALIGNED:
	  t = OMP_CLAUSE_DECL (c);
	  if (t == current_class_ptr && ort != C_ORT_OMP_DECLARE_SIMD)
	    {
	      error_at (OMP_CLAUSE_LOCATION (c),
			"%<this%> allowed in OpenMP only in %<declare simd%>"
			" clauses");
	      remove = true;
	      break;
	    }
	  if (!VAR_P (t) && TREE_CODE (t) != PARM_DECL)
	    {
	      if (processing_template_decl && TREE_CODE (t) != OVERLOAD)
		break;
	      if (DECL_P (t))
		error_at (OMP_CLAUSE_LOCATION (c),
			  "%qD is not a variable in %<aligned%> clause", t);
	      else
		error_at (OMP_CLAUSE_LOCATION (c),
			  "%qE is not a variable in %<aligned%> clause", t);
	      remove = true;
	    }
	  else if (!type_dependent_expression_p (t)
		   && !TYPE_PTR_P (TREE_TYPE (t))
		   && TREE_CODE (TREE_TYPE (t)) != ARRAY_TYPE
		   && (!TYPE_REF_P (TREE_TYPE (t))
		       || (!INDIRECT_TYPE_P (TREE_TYPE (TREE_TYPE (t)))
			   && (TREE_CODE (TREE_TYPE (TREE_TYPE (t)))
			       != ARRAY_TYPE))))
	    {
	      error_at (OMP_CLAUSE_LOCATION (c),
			"%qE in %<aligned%> clause is neither a pointer nor "
			"an array nor a reference to pointer or array", t);
	      remove = true;
	    }
	  else if (bitmap_bit_p (&aligned_head, DECL_UID (t)))
	    {
	      error_at (OMP_CLAUSE_LOCATION (c),
			"%qD appears more than once in %<aligned%> clauses",
			t);
	      remove = true;
	    }
	  else
	    bitmap_set_bit (&aligned_head, DECL_UID (t));
	  t = OMP_CLAUSE_ALIGNED_ALIGNMENT (c);
	  if (t == error_mark_node)
	    remove = true;
	  else if (t == NULL_TREE)
	    break;
	  else if (!type_dependent_expression_p (t)
		   && !INTEGRAL_TYPE_P (TREE_TYPE (t)))
	    {
	      error_at (OMP_CLAUSE_LOCATION (c),
			"%<aligned%> clause alignment expression must "
			"be integral");
	      remove = true;
	    }
	  else
	    {
	      t = mark_rvalue_use (t);
	      if (!processing_template_decl)
		{
		  t = maybe_constant_value (t);
		  if (TREE_CODE (t) != INTEGER_CST
		      || tree_int_cst_sgn (t) != 1)
		    {
		      error_at (OMP_CLAUSE_LOCATION (c),
				"%<aligned%> clause alignment expression must "
				"be positive constant integer expression");
		      remove = true;
		    }
		  else
		    t = fold_build_cleanup_point_expr (TREE_TYPE (t), t);
		}
	      OMP_CLAUSE_ALIGNED_ALIGNMENT (c) = t;
	    }
	  break;

	case OMP_CLAUSE_NONTEMPORAL:
	  t = OMP_CLAUSE_DECL (c);
	  if (!VAR_P (t) && TREE_CODE (t) != PARM_DECL)
	    {
	      if (processing_template_decl && TREE_CODE (t) != OVERLOAD)
		break;
	      if (DECL_P (t))
		error_at (OMP_CLAUSE_LOCATION (c),
			  "%qD is not a variable in %<nontemporal%> clause",
			  t);
	      else
		error_at (OMP_CLAUSE_LOCATION (c),
			  "%qE is not a variable in %<nontemporal%> clause",
			  t);
	      remove = true;
	    }
	  else if (bitmap_bit_p (&oacc_reduction_head, DECL_UID (t)))
	    {
	      error_at (OMP_CLAUSE_LOCATION (c),
			"%qD appears more than once in %<nontemporal%> "
			"clauses", t);
	      remove = true;
	    }
	  else
	    bitmap_set_bit (&oacc_reduction_head, DECL_UID (t));
	  break;

	case OMP_CLAUSE_ALLOCATE:
	  t = omp_clause_decl_field (OMP_CLAUSE_DECL (c));
	  if (t)
	    omp_note_field_privatization (t, OMP_CLAUSE_DECL (c));
	  else
	    t = OMP_CLAUSE_DECL (c);
	  if (t == current_class_ptr)
	    {
	      error_at (OMP_CLAUSE_LOCATION (c),
			"%<this%> not allowed in %<allocate%> clause");
	      remove = true;
	      break;
	    }
	  if (!VAR_P (t)
	      && TREE_CODE (t) != PARM_DECL
	      && TREE_CODE (t) != FIELD_DECL)
	    {
	      if (processing_template_decl && TREE_CODE (t) != OVERLOAD)
		break;
	      if (DECL_P (t))
		error_at (OMP_CLAUSE_LOCATION (c),
			  "%qD is not a variable in %<allocate%> clause", t);
	      else
		error_at (OMP_CLAUSE_LOCATION (c),
			  "%qE is not a variable in %<allocate%> clause", t);
	      remove = true;
	    }
	  else if (bitmap_bit_p (&aligned_head, DECL_UID (t)))
	    {
	      warning_at (OMP_CLAUSE_LOCATION (c), 0,
			"%qD appears more than once in %<allocate%> clauses",
			t);
	      remove = true;
	    }
	  else
	    {
	      bitmap_set_bit (&aligned_head, DECL_UID (t));
	      allocate_seen = true;
	    }
	  tree allocator;
	  allocator = OMP_CLAUSE_ALLOCATE_ALLOCATOR (c);
	  if (error_operand_p (allocator))
	    {
	      remove = true;
	      break;
	    }
	  if (allocator == NULL_TREE)
	    goto handle_field_decl;
	  tree allocatort;
	  allocatort = TYPE_MAIN_VARIANT (TREE_TYPE (allocator));
	  if (!type_dependent_expression_p (allocator)
	      && (TREE_CODE (allocatort) != ENUMERAL_TYPE
		  || TYPE_NAME (allocatort) == NULL_TREE
		  || TREE_CODE (TYPE_NAME (allocatort)) != TYPE_DECL
		  || (DECL_NAME (TYPE_NAME (allocatort))
		      != get_identifier ("omp_allocator_handle_t"))
		  || (TYPE_CONTEXT (allocatort)
		      != DECL_CONTEXT (global_namespace))))
	    {
	      error_at (OMP_CLAUSE_LOCATION (c),
			"%<allocate%> clause allocator expression has "
			"type %qT rather than %<omp_allocator_handle_t%>",
			TREE_TYPE (allocator));
	      remove = true;
	    }
	  else
	    {
	      allocator = mark_rvalue_use (allocator);
	      if (!processing_template_decl)
		allocator = maybe_constant_value (allocator);
	      OMP_CLAUSE_ALLOCATE_ALLOCATOR (c) = allocator;
	    }
	  goto handle_field_decl;

	case OMP_CLAUSE_DEPEND:
	  t = OMP_CLAUSE_DECL (c);
	  if (t == NULL_TREE)
	    {
	      gcc_assert (OMP_CLAUSE_DEPEND_KIND (c)
			  == OMP_CLAUSE_DEPEND_SOURCE);
	      break;
	    }
	  if (OMP_CLAUSE_DEPEND_KIND (c) == OMP_CLAUSE_DEPEND_SINK)
	    {
	      if (cp_finish_omp_clause_depend_sink (c))
		remove = true;
	      break;
	    }
	  if (TREE_CODE (t) == TREE_LIST
	      && TREE_PURPOSE (t)
	      && TREE_CODE (TREE_PURPOSE (t)) == TREE_VEC)
	    {
	      if (TREE_PURPOSE (t) != last_iterators)
		last_iterators_remove
		  = cp_omp_finish_iterators (TREE_PURPOSE (t));
	      last_iterators = TREE_PURPOSE (t);
	      t = TREE_VALUE (t);
	      if (last_iterators_remove)
		t = error_mark_node;
	    }
	  else
	    last_iterators = NULL_TREE;

	  if (TREE_CODE (t) == TREE_LIST)
	    {
	      if (handle_omp_array_sections (c, ort))
		remove = true;
	      else if (OMP_CLAUSE_DEPEND_KIND (c) == OMP_CLAUSE_DEPEND_DEPOBJ)
		{
		  error_at (OMP_CLAUSE_LOCATION (c),
			    "%<depend%> clause with %<depobj%> dependence "
			    "type on array section");
		  remove = true;
		}
	      break;
	    }
	  if (t == error_mark_node)
	    remove = true;
	  else if (ort != C_ORT_ACC && t == current_class_ptr)
	    {
	      error_at (OMP_CLAUSE_LOCATION (c),
			"%<this%> allowed in OpenMP only in %<declare simd%>"
			" clauses");
	      remove = true;
	    }
	  else if (processing_template_decl && TREE_CODE (t) != OVERLOAD)
	    break;
	  else if (!lvalue_p (t))
	    {
	      if (DECL_P (t))
		error_at (OMP_CLAUSE_LOCATION (c),
			  "%qD is not lvalue expression nor array section "
			  "in %<depend%> clause", t);
	      else
		error_at (OMP_CLAUSE_LOCATION (c),
			  "%qE is not lvalue expression nor array section "
			  "in %<depend%> clause", t);
	      remove = true;
	    }
	  else if (TREE_CODE (t) == COMPONENT_REF
		   && TREE_CODE (TREE_OPERAND (t, 1)) == FIELD_DECL
		   && DECL_BIT_FIELD (TREE_OPERAND (t, 1)))
	    {
	      error_at (OMP_CLAUSE_LOCATION (c),
			"bit-field %qE in %qs clause", t, "depend");
	      remove = true;
	    }
	  else if (OMP_CLAUSE_DEPEND_KIND (c) == OMP_CLAUSE_DEPEND_DEPOBJ)
	    {
	      if (!c_omp_depend_t_p (TYPE_REF_P (TREE_TYPE (t))
				     ? TREE_TYPE (TREE_TYPE (t))
				     : TREE_TYPE (t)))
		{
		  error_at (OMP_CLAUSE_LOCATION (c),
			    "%qE does not have %<omp_depend_t%> type in "
			    "%<depend%> clause with %<depobj%> dependence "
			    "type", t);
		  remove = true;
		}
	    }
	  else if (c_omp_depend_t_p (TYPE_REF_P (TREE_TYPE (t))
				     ? TREE_TYPE (TREE_TYPE (t))
				     : TREE_TYPE (t)))
	    {
	      error_at (OMP_CLAUSE_LOCATION (c),
			"%qE should not have %<omp_depend_t%> type in "
			"%<depend%> clause with dependence type other than "
			"%<depobj%>", t);
	      remove = true;
	    }
	  if (!remove)
	    {
	      tree addr = cp_build_addr_expr (t, tf_warning_or_error);
	      if (addr == error_mark_node)
		remove = true;
	      else
		{
		  t = cp_build_indirect_ref (OMP_CLAUSE_LOCATION (c),
					     addr, RO_UNARY_STAR,
					     tf_warning_or_error);
		  if (t == error_mark_node)
		    remove = true;
		  else if (TREE_CODE (OMP_CLAUSE_DECL (c)) == TREE_LIST
			   && TREE_PURPOSE (OMP_CLAUSE_DECL (c))
			   && (TREE_CODE (TREE_PURPOSE (OMP_CLAUSE_DECL (c)))
			       == TREE_VEC))
		    TREE_VALUE (OMP_CLAUSE_DECL (c)) = t;
		  else
		    OMP_CLAUSE_DECL (c) = t;
		}
	    }
	  break;
	case OMP_CLAUSE_DETACH:
	  t = OMP_CLAUSE_DECL (c);
	  if (detach_seen)
	    {
	      error_at (OMP_CLAUSE_LOCATION (c),
			"too many %qs clauses on a task construct",
			"detach");
	      remove = true;
	      break;
	    }
	  else if (error_operand_p (t))
	    {
	      remove = true;
	      break;
	    }
	  else
	    {
	      tree type = TYPE_MAIN_VARIANT (TREE_TYPE (t));
	      if (!type_dependent_expression_p (t)
		  && (!INTEGRAL_TYPE_P (type)
		      || TREE_CODE (type) != ENUMERAL_TYPE
		      || TYPE_NAME (type) == NULL_TREE
		      || (DECL_NAME (TYPE_NAME (type))
			  != get_identifier ("omp_event_handle_t"))))
		{
		  error_at (OMP_CLAUSE_LOCATION (c),
			    "%<detach%> clause event handle "
			    "has type %qT rather than "
			    "%<omp_event_handle_t%>",
			    type);
		  remove = true;
		}
	      detach_seen = true;
	      cxx_mark_addressable (t);
	    }
	  break;

	case OMP_CLAUSE_MAP:
	case OMP_CLAUSE_TO:
	case OMP_CLAUSE_FROM:
	case OMP_CLAUSE__CACHE_:
	  t = OMP_CLAUSE_DECL (c);
	  if (TREE_CODE (t) == TREE_LIST)
	    {
	      if (handle_omp_array_sections (c, ort))
		remove = true;
	      else
		{
		  t = OMP_CLAUSE_DECL (c);
		  if (TREE_CODE (t) != TREE_LIST
		      && !type_dependent_expression_p (t)
		      && !cp_omp_mappable_type (TREE_TYPE (t)))
		    {
		      error_at (OMP_CLAUSE_LOCATION (c),
				"array section does not have mappable type "
				"in %qs clause",
				omp_clause_code_name[OMP_CLAUSE_CODE (c)]);
		      cp_omp_emit_unmappable_type_notes (TREE_TYPE (t));
		      remove = true;
		    }
		  while (TREE_CODE (t) == ARRAY_REF)
		    t = TREE_OPERAND (t, 0);
		  if (TREE_CODE (t) == COMPONENT_REF
		      && TREE_CODE (TREE_TYPE (t)) == ARRAY_TYPE)
		    {
		      while (TREE_CODE (t) == COMPONENT_REF)
			t = TREE_OPERAND (t, 0);
		      if (REFERENCE_REF_P (t))
			t = TREE_OPERAND (t, 0);
		      if (bitmap_bit_p (&map_field_head, DECL_UID (t)))
			break;
		      if (bitmap_bit_p (&map_head, DECL_UID (t)))
			{
			  if (OMP_CLAUSE_CODE (c) != OMP_CLAUSE_MAP)
			    error_at (OMP_CLAUSE_LOCATION (c),
				      "%qD appears more than once in motion"
				      " clauses", t);
			  else if (ort == C_ORT_ACC)
			    error_at (OMP_CLAUSE_LOCATION (c),
				      "%qD appears more than once in data"
				      " clauses", t);
			  else
			    error_at (OMP_CLAUSE_LOCATION (c),
				      "%qD appears more than once in map"
				      " clauses", t);
			  remove = true;
			}
		      else
			{
			  bitmap_set_bit (&map_head, DECL_UID (t));
			  bitmap_set_bit (&map_field_head, DECL_UID (t));
			}
		    }
		}
	      if (cp_oacc_check_attachments (c))
		remove = true;
	      if (OMP_CLAUSE_CODE (c) == OMP_CLAUSE_MAP
		  && (OMP_CLAUSE_MAP_KIND (c) == GOMP_MAP_ATTACH
		      || OMP_CLAUSE_MAP_KIND (c) == GOMP_MAP_DETACH))
		/* In this case, we have a single array element which is a
		   pointer, and we already set OMP_CLAUSE_SIZE in
		   handle_omp_array_sections above.  For attach/detach clauses,
		   reset the OMP_CLAUSE_SIZE (representing a bias) to zero
		   here.  */
		OMP_CLAUSE_SIZE (c) = size_zero_node;
	      break;
	    }
	  if (t == error_mark_node)
	    {
	      remove = true;
	      break;
	    }
	  /* OpenACC attach / detach clauses must be pointers.  */
	  if (cp_oacc_check_attachments (c))
	    {
	      remove = true;
	      break;
	    }
	  if (OMP_CLAUSE_CODE (c) == OMP_CLAUSE_MAP
	      && (OMP_CLAUSE_MAP_KIND (c) == GOMP_MAP_ATTACH
		  || OMP_CLAUSE_MAP_KIND (c) == GOMP_MAP_DETACH))
	    /* For attach/detach clauses, set OMP_CLAUSE_SIZE (representing a
	       bias) to zero here, so it is not set erroneously to the pointer
	       size later on in gimplify.c.  */
	    OMP_CLAUSE_SIZE (c) = size_zero_node;
	  if (REFERENCE_REF_P (t)
	      && TREE_CODE (TREE_OPERAND (t, 0)) == COMPONENT_REF)
	    {
	      t = TREE_OPERAND (t, 0);
	      OMP_CLAUSE_DECL (c) = t;
	    }
	  if ((ort == C_ORT_ACC || ort == C_ORT_OMP)
	      && TREE_CODE (t) == COMPONENT_REF
	      && TREE_CODE (TREE_OPERAND (t, 0)) == INDIRECT_REF)
	    t = TREE_OPERAND (TREE_OPERAND (t, 0), 0);
	  if (TREE_CODE (t) == COMPONENT_REF
	      && ((ort & C_ORT_OMP_DECLARE_SIMD) == C_ORT_OMP
		  || ort == C_ORT_ACC)
	      && OMP_CLAUSE_CODE (c) != OMP_CLAUSE__CACHE_)
	    {
	      if (type_dependent_expression_p (t))
		break;
	      if (TREE_CODE (TREE_OPERAND (t, 1)) == FIELD_DECL
		  && DECL_BIT_FIELD (TREE_OPERAND (t, 1)))
		{
		  error_at (OMP_CLAUSE_LOCATION (c),
			    "bit-field %qE in %qs clause",
			    t, omp_clause_code_name[OMP_CLAUSE_CODE (c)]);
		  remove = true;
		}
	      else if (!cp_omp_mappable_type (TREE_TYPE (t)))
		{
		  error_at (OMP_CLAUSE_LOCATION (c),
			    "%qE does not have a mappable type in %qs clause",
			    t, omp_clause_code_name[OMP_CLAUSE_CODE (c)]);
		  cp_omp_emit_unmappable_type_notes (TREE_TYPE (t));
		  remove = true;
		}
	      while (TREE_CODE (t) == COMPONENT_REF)
		{
		  if (TREE_TYPE (TREE_OPERAND (t, 0))
		      && (TREE_CODE (TREE_TYPE (TREE_OPERAND (t, 0)))
			  == UNION_TYPE))
		    {
		      error_at (OMP_CLAUSE_LOCATION (c),
				"%qE is a member of a union", t);
		      remove = true;
		      break;
		    }
		  t = TREE_OPERAND (t, 0);
		}
	      if (remove)
		break;
	      if (REFERENCE_REF_P (t))
		t = TREE_OPERAND (t, 0);
	      if (VAR_P (t) || TREE_CODE (t) == PARM_DECL)
		{
		  if (bitmap_bit_p (&map_field_head, DECL_UID (t))
		      || (ort == C_ORT_OMP
			  && bitmap_bit_p (&map_head, DECL_UID (t))))
		    goto handle_map_references;
		}
	    }
	  if (!VAR_P (t) && TREE_CODE (t) != PARM_DECL)
	    {
	      if (processing_template_decl && TREE_CODE (t) != OVERLOAD)
		break;
	      if (OMP_CLAUSE_CODE (c) == OMP_CLAUSE_MAP
		  && (OMP_CLAUSE_MAP_KIND (c) == GOMP_MAP_POINTER
		      || OMP_CLAUSE_MAP_KIND (c) == GOMP_MAP_ALWAYS_POINTER
		      || OMP_CLAUSE_MAP_KIND (c) == GOMP_MAP_ATTACH_DETACH))
		break;
	      if (DECL_P (t))
		error_at (OMP_CLAUSE_LOCATION (c),
			  "%qD is not a variable in %qs clause", t,
			  omp_clause_code_name[OMP_CLAUSE_CODE (c)]);
	      else
		error_at (OMP_CLAUSE_LOCATION (c),
			  "%qE is not a variable in %qs clause", t,
			  omp_clause_code_name[OMP_CLAUSE_CODE (c)]);
	      remove = true;
	    }
	  else if (VAR_P (t) && CP_DECL_THREAD_LOCAL_P (t))
	    {
	      error_at (OMP_CLAUSE_LOCATION (c),
			"%qD is threadprivate variable in %qs clause", t,
			omp_clause_code_name[OMP_CLAUSE_CODE (c)]);
	      remove = true;
	    }
	  else if (ort != C_ORT_ACC && t == current_class_ptr)
	    {
	      error_at (OMP_CLAUSE_LOCATION (c),
			"%<this%> allowed in OpenMP only in %<declare simd%>"
			" clauses");
	      remove = true;
	      break;
	    }
	  else if (!processing_template_decl
		   && !TYPE_REF_P (TREE_TYPE (t))
		   && (OMP_CLAUSE_CODE (c) != OMP_CLAUSE_MAP
		       || (OMP_CLAUSE_MAP_KIND (c)
			   != GOMP_MAP_FIRSTPRIVATE_POINTER))
		   && !cxx_mark_addressable (t))
	    remove = true;
	  else if (!(OMP_CLAUSE_CODE (c) == OMP_CLAUSE_MAP
		     && (OMP_CLAUSE_MAP_KIND (c) == GOMP_MAP_POINTER
			 || (OMP_CLAUSE_MAP_KIND (c)
			     == GOMP_MAP_FIRSTPRIVATE_POINTER)))
		   && t == OMP_CLAUSE_DECL (c)
		   && !type_dependent_expression_p (t)
		   && !cp_omp_mappable_type (TYPE_REF_P (TREE_TYPE (t))
					     ? TREE_TYPE (TREE_TYPE (t))
					     : TREE_TYPE (t)))
	    {
	      error_at (OMP_CLAUSE_LOCATION (c),
			"%qD does not have a mappable type in %qs clause", t,
			omp_clause_code_name[OMP_CLAUSE_CODE (c)]);
	      cp_omp_emit_unmappable_type_notes (TREE_TYPE (t));
	      remove = true;
	    }
	  else if (OMP_CLAUSE_CODE (c) == OMP_CLAUSE_MAP
		   && OMP_CLAUSE_MAP_KIND (c) == GOMP_MAP_FORCE_DEVICEPTR
		   && !type_dependent_expression_p (t)
		   && !INDIRECT_TYPE_P (TREE_TYPE (t)))
	    {
	      error_at (OMP_CLAUSE_LOCATION (c),
			"%qD is not a pointer variable", t);
	      remove = true;
	    }
	  else if (OMP_CLAUSE_CODE (c) == OMP_CLAUSE_MAP
		   && OMP_CLAUSE_MAP_KIND (c) == GOMP_MAP_FIRSTPRIVATE_POINTER)
	    {
	      if (bitmap_bit_p (&generic_head, DECL_UID (t))
		  || bitmap_bit_p (&firstprivate_head, DECL_UID (t)))
		{
		  error_at (OMP_CLAUSE_LOCATION (c),
			    "%qD appears more than once in data clauses", t);
		  remove = true;
		}
	      else if (bitmap_bit_p (&map_head, DECL_UID (t)))
		{
		  if (ort == C_ORT_ACC)
		    error_at (OMP_CLAUSE_LOCATION (c),
			      "%qD appears more than once in data clauses", t);
		  else
		    error_at (OMP_CLAUSE_LOCATION (c),
			      "%qD appears both in data and map clauses", t);
		  remove = true;
		}
	      else
		bitmap_set_bit (&generic_head, DECL_UID (t));
	    }
	  else if (bitmap_bit_p (&map_head, DECL_UID (t))
		   && !bitmap_bit_p (&map_field_head, DECL_UID (t)))
	    {
	      if (OMP_CLAUSE_CODE (c) != OMP_CLAUSE_MAP)
		error_at (OMP_CLAUSE_LOCATION (c),
			  "%qD appears more than once in motion clauses", t);
	      else if (ort == C_ORT_ACC)
		error_at (OMP_CLAUSE_LOCATION (c),
			  "%qD appears more than once in data clauses", t);
	      else
		error_at (OMP_CLAUSE_LOCATION (c),
			  "%qD appears more than once in map clauses", t);
	      remove = true;
	    }
	  else if (bitmap_bit_p (&generic_head, DECL_UID (t))
		   && ort == C_ORT_ACC)
	    {
	      error_at (OMP_CLAUSE_LOCATION (c),
			"%qD appears more than once in data clauses", t);
	      remove = true;
	    }
	  else if (bitmap_bit_p (&firstprivate_head, DECL_UID (t)))
	    {
	      if (ort == C_ORT_ACC)
		error_at (OMP_CLAUSE_LOCATION (c),
			  "%qD appears more than once in data clauses", t);
	      else
		error_at (OMP_CLAUSE_LOCATION (c),
			  "%qD appears both in data and map clauses", t);
	      remove = true;
	    }
	  else
	    {
	      bitmap_set_bit (&map_head, DECL_UID (t));
	      if (t != OMP_CLAUSE_DECL (c)
		  && TREE_CODE (OMP_CLAUSE_DECL (c)) == COMPONENT_REF)
		bitmap_set_bit (&map_field_head, DECL_UID (t));
	    }
	handle_map_references:
	  if (!remove
	      && !processing_template_decl
	      && ort != C_ORT_DECLARE_SIMD
	      && TYPE_REF_P (TREE_TYPE (OMP_CLAUSE_DECL (c))))
	    {
	      t = OMP_CLAUSE_DECL (c);
	      if (OMP_CLAUSE_CODE (c) != OMP_CLAUSE_MAP)
		{
		  OMP_CLAUSE_DECL (c) = build_simple_mem_ref (t);
		  if (OMP_CLAUSE_SIZE (c) == NULL_TREE)
		    OMP_CLAUSE_SIZE (c)
		      = TYPE_SIZE_UNIT (TREE_TYPE (TREE_TYPE (t)));
		}
	      else if (OMP_CLAUSE_MAP_KIND (c)
		       != GOMP_MAP_FIRSTPRIVATE_POINTER
		       && (OMP_CLAUSE_MAP_KIND (c)
			   != GOMP_MAP_FIRSTPRIVATE_REFERENCE)
		       && (OMP_CLAUSE_MAP_KIND (c)
			   != GOMP_MAP_ALWAYS_POINTER)
		       && (OMP_CLAUSE_MAP_KIND (c)
			   != GOMP_MAP_ATTACH_DETACH))
		{
		  tree c2 = build_omp_clause (OMP_CLAUSE_LOCATION (c),
					      OMP_CLAUSE_MAP);
		  if (TREE_CODE (t) == COMPONENT_REF)
		    OMP_CLAUSE_SET_MAP_KIND (c2, GOMP_MAP_ATTACH_DETACH);
		  else
		    OMP_CLAUSE_SET_MAP_KIND (c2,
					     GOMP_MAP_FIRSTPRIVATE_REFERENCE);
		  OMP_CLAUSE_DECL (c2) = t;
		  OMP_CLAUSE_SIZE (c2) = size_zero_node;
		  OMP_CLAUSE_CHAIN (c2) = OMP_CLAUSE_CHAIN (c);
		  OMP_CLAUSE_CHAIN (c) = c2;
		  OMP_CLAUSE_DECL (c) = build_simple_mem_ref (t);
		  if (OMP_CLAUSE_SIZE (c) == NULL_TREE)
		    OMP_CLAUSE_SIZE (c)
		      = TYPE_SIZE_UNIT (TREE_TYPE (TREE_TYPE (t)));
		  c = c2;
		}
	    }
	  break;

	case OMP_CLAUSE_TO_DECLARE:
	case OMP_CLAUSE_LINK:
	  t = OMP_CLAUSE_DECL (c);
	  if (TREE_CODE (t) == FUNCTION_DECL
	      && OMP_CLAUSE_CODE (c) == OMP_CLAUSE_TO_DECLARE)
	    ;
	  else if (!VAR_P (t))
	    {
	      if (OMP_CLAUSE_CODE (c) == OMP_CLAUSE_TO_DECLARE)
		{
		  if (TREE_CODE (t) == TEMPLATE_ID_EXPR)
		    error_at (OMP_CLAUSE_LOCATION (c),
			      "template %qE in clause %qs", t,
			      omp_clause_code_name[OMP_CLAUSE_CODE (c)]);
		  else if (really_overloaded_fn (t))
		    error_at (OMP_CLAUSE_LOCATION (c),
			      "overloaded function name %qE in clause %qs", t,
			      omp_clause_code_name[OMP_CLAUSE_CODE (c)]);
		  else
		    error_at (OMP_CLAUSE_LOCATION (c),
			      "%qE is neither a variable nor a function name "
			      "in clause %qs", t,
			      omp_clause_code_name[OMP_CLAUSE_CODE (c)]);
		}
	      else
		error_at (OMP_CLAUSE_LOCATION (c),
			  "%qE is not a variable in clause %qs", t,
			  omp_clause_code_name[OMP_CLAUSE_CODE (c)]);
	      remove = true;
	    }
	  else if (DECL_THREAD_LOCAL_P (t))
	    {
	      error_at (OMP_CLAUSE_LOCATION (c),
			"%qD is threadprivate variable in %qs clause", t,
			omp_clause_code_name[OMP_CLAUSE_CODE (c)]);
	      remove = true;
	    }
	  else if (!cp_omp_mappable_type (TREE_TYPE (t)))
	    {
	      error_at (OMP_CLAUSE_LOCATION (c),
			"%qD does not have a mappable type in %qs clause", t,
			omp_clause_code_name[OMP_CLAUSE_CODE (c)]);
	      cp_omp_emit_unmappable_type_notes (TREE_TYPE (t));
	      remove = true;
	    }
	  if (remove)
	    break;
	  if (bitmap_bit_p (&generic_head, DECL_UID (t)))
	    {
	      error_at (OMP_CLAUSE_LOCATION (c),
			"%qE appears more than once on the same "
			"%<declare target%> directive", t);
	      remove = true;
	    }
	  else
	    bitmap_set_bit (&generic_head, DECL_UID (t));
	  break;

	case OMP_CLAUSE_UNIFORM:
	  t = OMP_CLAUSE_DECL (c);
	  if (TREE_CODE (t) != PARM_DECL)
	    {
	      if (processing_template_decl)
		break;
	      if (DECL_P (t))
		error_at (OMP_CLAUSE_LOCATION (c),
			  "%qD is not an argument in %<uniform%> clause", t);
	      else
		error_at (OMP_CLAUSE_LOCATION (c),
			  "%qE is not an argument in %<uniform%> clause", t);
	      remove = true;
	      break;
	    }
	  /* map_head bitmap is used as uniform_head if declare_simd.  */
	  bitmap_set_bit (&map_head, DECL_UID (t));
	  goto check_dup_generic;

	case OMP_CLAUSE_GRAINSIZE:
	  t = OMP_CLAUSE_GRAINSIZE_EXPR (c);
	  if (t == error_mark_node)
	    remove = true;
	  else if (!type_dependent_expression_p (t)
		   && !INTEGRAL_TYPE_P (TREE_TYPE (t)))
	    {
	      error_at (OMP_CLAUSE_LOCATION (c),
			"%<grainsize%> expression must be integral");
	      remove = true;
	    }
	  else
	    {
	      t = mark_rvalue_use (t);
	      if (!processing_template_decl)
		{
		  t = maybe_constant_value (t);
		  if (TREE_CODE (t) == INTEGER_CST
		      && tree_int_cst_sgn (t) != 1)
		    {
		      warning_at (OMP_CLAUSE_LOCATION (c), 0,
				  "%<grainsize%> value must be positive");
		      t = integer_one_node;
		    }
		  t = fold_build_cleanup_point_expr (TREE_TYPE (t), t);
		}
	      OMP_CLAUSE_GRAINSIZE_EXPR (c) = t;
	    }
	  break;

	case OMP_CLAUSE_PRIORITY:
	  t = OMP_CLAUSE_PRIORITY_EXPR (c);
	  if (t == error_mark_node)
	    remove = true;
	  else if (!type_dependent_expression_p (t)
		   && !INTEGRAL_TYPE_P (TREE_TYPE (t)))
	    {
	      error_at (OMP_CLAUSE_LOCATION (c),
			"%<priority%> expression must be integral");
	      remove = true;
	    }
	  else
	    {
	      t = mark_rvalue_use (t);
	      if (!processing_template_decl)
		{
		  t = maybe_constant_value (t);
		  if (TREE_CODE (t) == INTEGER_CST
		      && tree_int_cst_sgn (t) == -1)
		    {
		      warning_at (OMP_CLAUSE_LOCATION (c), 0,
				  "%<priority%> value must be non-negative");
		      t = integer_one_node;
		    }
		  t = fold_build_cleanup_point_expr (TREE_TYPE (t), t);
		}
	      OMP_CLAUSE_PRIORITY_EXPR (c) = t;
	    }
	  break;

	case OMP_CLAUSE_HINT:
	  t = OMP_CLAUSE_HINT_EXPR (c);
	  if (t == error_mark_node)
	    remove = true;
	  else if (!type_dependent_expression_p (t)
		   && !INTEGRAL_TYPE_P (TREE_TYPE (t)))
	    {
	      error_at (OMP_CLAUSE_LOCATION (c),
			"%<hint%> expression must be integral");
	      remove = true;
	    }
	  else
	    {
	      t = mark_rvalue_use (t);
	      if (!processing_template_decl)
		{
		  t = maybe_constant_value (t);
		  t = fold_build_cleanup_point_expr (TREE_TYPE (t), t);
		  if (TREE_CODE (t) != INTEGER_CST)
		    {
		      error_at (OMP_CLAUSE_LOCATION (c),
				"%<hint%> expression must be constant integer "
				"expression");
		      remove = true;
		    }
		}
	      OMP_CLAUSE_HINT_EXPR (c) = t;
	    }
	  break;

	case OMP_CLAUSE_IS_DEVICE_PTR:
	case OMP_CLAUSE_USE_DEVICE_PTR:
	  field_ok = (ort & C_ORT_OMP_DECLARE_SIMD) == C_ORT_OMP;
	  t = OMP_CLAUSE_DECL (c);
	  if (!type_dependent_expression_p (t))
	    {
	      tree type = TREE_TYPE (t);
	      if (!TYPE_PTR_P (type)
		  && (!TYPE_REF_P (type) || !TYPE_PTR_P (TREE_TYPE (type))))
		{
		  if (OMP_CLAUSE_CODE (c) == OMP_CLAUSE_USE_DEVICE_PTR
		      && ort == C_ORT_OMP)
		    {
		      error_at (OMP_CLAUSE_LOCATION (c),
				"%qs variable is neither a pointer "
				"nor reference to pointer",
				omp_clause_code_name[OMP_CLAUSE_CODE (c)]);
		      remove = true;
		    }
		  else if (TREE_CODE (type) != ARRAY_TYPE
			   && (!TYPE_REF_P (type)
			       || TREE_CODE (TREE_TYPE (type)) != ARRAY_TYPE))
		    {
		      error_at (OMP_CLAUSE_LOCATION (c),
				"%qs variable is neither a pointer, nor an "
				"array nor reference to pointer or array",
				omp_clause_code_name[OMP_CLAUSE_CODE (c)]);
		      remove = true;
		    }
		}
	    }
	  goto check_dup_generic;

	case OMP_CLAUSE_USE_DEVICE_ADDR:
	  field_ok = true;
	  t = OMP_CLAUSE_DECL (c);
	  if (!processing_template_decl
	      && (VAR_P (t) || TREE_CODE (t) == PARM_DECL)
	      && !TYPE_REF_P (TREE_TYPE (t))
	      && !cxx_mark_addressable (t))
	    remove = true;
	  goto check_dup_generic;

	case OMP_CLAUSE_NOWAIT:
	case OMP_CLAUSE_DEFAULT:
	case OMP_CLAUSE_UNTIED:
	case OMP_CLAUSE_COLLAPSE:
	case OMP_CLAUSE_PARALLEL:
	case OMP_CLAUSE_FOR:
	case OMP_CLAUSE_SECTIONS:
	case OMP_CLAUSE_TASKGROUP:
	case OMP_CLAUSE_PROC_BIND:
	case OMP_CLAUSE_DEVICE_TYPE:
	case OMP_CLAUSE_NOGROUP:
	case OMP_CLAUSE_THREADS:
	case OMP_CLAUSE_SIMD:
	case OMP_CLAUSE_DEFAULTMAP:
	case OMP_CLAUSE_BIND:
	case OMP_CLAUSE_AUTO:
	case OMP_CLAUSE_INDEPENDENT:
	case OMP_CLAUSE_SEQ:
	case OMP_CLAUSE_IF_PRESENT:
	case OMP_CLAUSE_FINALIZE:
	  break;

	case OMP_CLAUSE_MERGEABLE:
	  mergeable_seen = true;
	  break;

	case OMP_CLAUSE_TILE:
	  for (tree list = OMP_CLAUSE_TILE_LIST (c); !remove && list;
	       list = TREE_CHAIN (list))
	    {
	      t = TREE_VALUE (list);

	      if (t == error_mark_node)
		remove = true;
	      else if (!type_dependent_expression_p (t)
		       && !INTEGRAL_TYPE_P (TREE_TYPE (t)))
		{
		  error_at (OMP_CLAUSE_LOCATION (c),
			    "%<tile%> argument needs integral type");
		  remove = true;
		}
	      else
		{
		  t = mark_rvalue_use (t);
		  if (!processing_template_decl)
		    {
		      /* Zero is used to indicate '*', we permit you
			 to get there via an ICE of value zero.  */
		      t = maybe_constant_value (t);
		      if (!tree_fits_shwi_p (t)
			  || tree_to_shwi (t) < 0)
			{
			  error_at (OMP_CLAUSE_LOCATION (c),
				    "%<tile%> argument needs positive "
				    "integral constant");
			  remove = true;
			}
		      t = fold_build_cleanup_point_expr (TREE_TYPE (t), t);
		    }
		}

		/* Update list item.  */
	      TREE_VALUE (list) = t;
	    }
	  break;

	case OMP_CLAUSE_ORDERED:
	  ordered_seen = true;
	  break;

	case OMP_CLAUSE_ORDER:
	  if (order_seen)
	    remove = true;
	  else
	    order_seen = true;
	  break;

	case OMP_CLAUSE_INBRANCH:
	case OMP_CLAUSE_NOTINBRANCH:
	  if (branch_seen)
	    {
	      error_at (OMP_CLAUSE_LOCATION (c),
			"%<inbranch%> clause is incompatible with "
			"%<notinbranch%>");
	      remove = true;
	    }
	  branch_seen = true;
	  break;

	case OMP_CLAUSE_INCLUSIVE:
	case OMP_CLAUSE_EXCLUSIVE:
	  t = omp_clause_decl_field (OMP_CLAUSE_DECL (c));
	  if (!t)
	    t = OMP_CLAUSE_DECL (c);
	  if (t == current_class_ptr)
	    {
	      error_at (OMP_CLAUSE_LOCATION (c),
			"%<this%> allowed in OpenMP only in %<declare simd%>"
			" clauses");
	      remove = true;
	      break;
	    }
	  if (!VAR_P (t)
	      && TREE_CODE (t) != PARM_DECL
	      && TREE_CODE (t) != FIELD_DECL)
	    {
	      if (processing_template_decl && TREE_CODE (t) != OVERLOAD)
		break;
	      if (DECL_P (t))
		error_at (OMP_CLAUSE_LOCATION (c),
			  "%qD is not a variable in clause %qs", t,
			  omp_clause_code_name[OMP_CLAUSE_CODE (c)]);
	      else
		error_at (OMP_CLAUSE_LOCATION (c),
			  "%qE is not a variable in clause %qs", t,
			  omp_clause_code_name[OMP_CLAUSE_CODE (c)]);
	      remove = true;
	    }
	  break;

	default:
	  gcc_unreachable ();
	}

      if (remove)
	*pc = OMP_CLAUSE_CHAIN (c);
      else
	pc = &OMP_CLAUSE_CHAIN (c);
    }

  if (reduction_seen < 0 && (ordered_seen || schedule_seen))
    reduction_seen = -2;

  for (pc = &clauses, c = clauses; c ; c = *pc)
    {
      enum omp_clause_code c_kind = OMP_CLAUSE_CODE (c);
      bool remove = false;
      bool need_complete_type = false;
      bool need_default_ctor = false;
      bool need_copy_ctor = false;
      bool need_copy_assignment = false;
      bool need_implicitly_determined = false;
      bool need_dtor = false;
      tree type, inner_type;

      switch (c_kind)
	{
	case OMP_CLAUSE_SHARED:
	  need_implicitly_determined = true;
	  break;
	case OMP_CLAUSE_PRIVATE:
	  need_complete_type = true;
	  need_default_ctor = true;
	  need_dtor = true;
	  need_implicitly_determined = true;
	  break;
	case OMP_CLAUSE_FIRSTPRIVATE:
	  need_complete_type = true;
	  need_copy_ctor = true;
	  need_dtor = true;
	  need_implicitly_determined = true;
	  break;
	case OMP_CLAUSE_LASTPRIVATE:
	  need_complete_type = true;
	  need_copy_assignment = true;
	  need_implicitly_determined = true;
	  break;
	case OMP_CLAUSE_REDUCTION:
	  if (reduction_seen == -2)
	    OMP_CLAUSE_REDUCTION_INSCAN (c) = 0;
	  if (OMP_CLAUSE_REDUCTION_INSCAN (c))
	    need_copy_assignment = true;
	  need_implicitly_determined = true;
	  break;
	case OMP_CLAUSE_IN_REDUCTION:
	case OMP_CLAUSE_TASK_REDUCTION:
	case OMP_CLAUSE_INCLUSIVE:
	case OMP_CLAUSE_EXCLUSIVE:
	  need_implicitly_determined = true;
	  break;
	case OMP_CLAUSE_LINEAR:
	  if (ort != C_ORT_OMP_DECLARE_SIMD)
	    need_implicitly_determined = true;
	  else if (OMP_CLAUSE_LINEAR_VARIABLE_STRIDE (c)
		   && !bitmap_bit_p (&map_head,
				     DECL_UID (OMP_CLAUSE_LINEAR_STEP (c))))
	    {
	      error_at (OMP_CLAUSE_LOCATION (c),
			"%<linear%> clause step is a parameter %qD not "
			"specified in %<uniform%> clause",
			OMP_CLAUSE_LINEAR_STEP (c));
	      *pc = OMP_CLAUSE_CHAIN (c);
	      continue;
	    }
	  break;
	case OMP_CLAUSE_COPYPRIVATE:
	  need_copy_assignment = true;
	  break;
	case OMP_CLAUSE_COPYIN:
	  need_copy_assignment = true;
	  break;
	case OMP_CLAUSE_SIMDLEN:
	  if (safelen
	      && !processing_template_decl
	      && tree_int_cst_lt (OMP_CLAUSE_SAFELEN_EXPR (safelen),
				  OMP_CLAUSE_SIMDLEN_EXPR (c)))
	    {
	      error_at (OMP_CLAUSE_LOCATION (c),
			"%<simdlen%> clause value is bigger than "
			"%<safelen%> clause value");
	      OMP_CLAUSE_SIMDLEN_EXPR (c)
		= OMP_CLAUSE_SAFELEN_EXPR (safelen);
	    }
	  pc = &OMP_CLAUSE_CHAIN (c);
	  continue;
	case OMP_CLAUSE_SCHEDULE:
	  if (ordered_seen
	      && (OMP_CLAUSE_SCHEDULE_KIND (c)
		  & OMP_CLAUSE_SCHEDULE_NONMONOTONIC))
	    {
	      error_at (OMP_CLAUSE_LOCATION (c),
			"%<nonmonotonic%> schedule modifier specified "
			"together with %<ordered%> clause");
	      OMP_CLAUSE_SCHEDULE_KIND (c)
		= (enum omp_clause_schedule_kind)
		  (OMP_CLAUSE_SCHEDULE_KIND (c)
		   & ~OMP_CLAUSE_SCHEDULE_NONMONOTONIC);
	    }
	  if (reduction_seen == -2)
	    error_at (OMP_CLAUSE_LOCATION (c),
		      "%qs clause specified together with %<inscan%> "
		      "%<reduction%> clause", "schedule");
	  pc = &OMP_CLAUSE_CHAIN (c);
	  continue;
	case OMP_CLAUSE_NOGROUP:
	  if (reduction_seen)
	    {
	      error_at (OMP_CLAUSE_LOCATION (c),
			"%<nogroup%> clause must not be used together with "
			"%<reduction%> clause");
	      *pc = OMP_CLAUSE_CHAIN (c);
	      continue;
	    }
	  pc = &OMP_CLAUSE_CHAIN (c);
	  continue;
	case OMP_CLAUSE_ORDERED:
	  if (reduction_seen == -2)
	    error_at (OMP_CLAUSE_LOCATION (c),
		      "%qs clause specified together with %<inscan%> "
		      "%<reduction%> clause", "ordered");
	  pc = &OMP_CLAUSE_CHAIN (c);
	  continue;
	case OMP_CLAUSE_ORDER:
	  if (ordered_seen)
	    {
	      error_at (OMP_CLAUSE_LOCATION (c),
			"%<order%> clause must not be used together "
			"with %<ordered%>");
	      *pc = OMP_CLAUSE_CHAIN (c);
	      continue;
	    }
	  pc = &OMP_CLAUSE_CHAIN (c);
	  continue;
	case OMP_CLAUSE_DETACH:
	  if (mergeable_seen)
	    {
	      error_at (OMP_CLAUSE_LOCATION (c),
			"%<detach%> clause must not be used together with "
			"%<mergeable%> clause");
	      *pc = OMP_CLAUSE_CHAIN (c);
	      continue;
	    }
	  pc = &OMP_CLAUSE_CHAIN (c);
	  continue;
	case OMP_CLAUSE_NOWAIT:
	  if (copyprivate_seen)
	    {
	      error_at (OMP_CLAUSE_LOCATION (c),
			"%<nowait%> clause must not be used together "
			"with %<copyprivate%>");
	      *pc = OMP_CLAUSE_CHAIN (c);
	      continue;
	    }
	  /* FALLTHRU */
	default:
	  pc = &OMP_CLAUSE_CHAIN (c);
	  continue;
	}

      t = OMP_CLAUSE_DECL (c);
      switch (c_kind)
	{
	case OMP_CLAUSE_LASTPRIVATE:
	  if (DECL_P (t)
	      && !bitmap_bit_p (&firstprivate_head, DECL_UID (t)))
	    {
	      need_default_ctor = true;
	      need_dtor = true;
	    }
	  break;

	case OMP_CLAUSE_REDUCTION:
	case OMP_CLAUSE_IN_REDUCTION:
	case OMP_CLAUSE_TASK_REDUCTION:
	  if (allocate_seen)
	    {
	      if (TREE_CODE (t) == MEM_REF)
		{
		  t = TREE_OPERAND (t, 0);
		  if (TREE_CODE (t) == POINTER_PLUS_EXPR)
		    t = TREE_OPERAND (t, 0);
		  if (TREE_CODE (t) == ADDR_EXPR
		      || TREE_CODE (t) == INDIRECT_REF)
		    t = TREE_OPERAND (t, 0);
		  if (DECL_P (t))
		    bitmap_clear_bit (&aligned_head, DECL_UID (t));
		}
	      else if (TREE_CODE (t) == TREE_LIST)
		{
		  while (TREE_CODE (t) == TREE_LIST)
		    t = TREE_CHAIN (t);
		  if (DECL_P (t))
		    bitmap_clear_bit (&aligned_head, DECL_UID (t));
		  t = OMP_CLAUSE_DECL (c);
		}
	      else if (DECL_P (t))
		bitmap_clear_bit (&aligned_head, DECL_UID (t));
	      t = OMP_CLAUSE_DECL (c);
	    }
	  if (processing_template_decl
	      && !VAR_P (t) && TREE_CODE (t) != PARM_DECL)
	    break;
	  if (finish_omp_reduction_clause (c, &need_default_ctor,
					   &need_dtor))
	    remove = true;
	  else
	    t = OMP_CLAUSE_DECL (c);
	  break;

	case OMP_CLAUSE_COPYIN:
	  if (processing_template_decl
	      && !VAR_P (t) && TREE_CODE (t) != PARM_DECL)
	    break;
	  if (!VAR_P (t) || !CP_DECL_THREAD_LOCAL_P (t))
	    {
	      error_at (OMP_CLAUSE_LOCATION (c),
			"%qE must be %<threadprivate%> for %<copyin%>", t);
	      remove = true;
	    }
	  break;

	default:
	  break;
	}

      if (processing_template_decl
	  && !VAR_P (t) && TREE_CODE (t) != PARM_DECL)
	{
	  pc = &OMP_CLAUSE_CHAIN (c);
	  continue;
	}

      if (need_complete_type || need_copy_assignment)
	{
	  t = require_complete_type (t);
	  if (t == error_mark_node)
	    remove = true;
	  else if (!processing_template_decl
		   && TYPE_REF_P (TREE_TYPE (t))
		   && !complete_type_or_else (TREE_TYPE (TREE_TYPE (t)), t))
	    remove = true;
	}
      if (need_implicitly_determined)
	{
	  const char *share_name = NULL;

	  if (allocate_seen
	      && OMP_CLAUSE_CODE (c) != OMP_CLAUSE_SHARED
	      && DECL_P (t))
	    bitmap_clear_bit (&aligned_head, DECL_UID (t));
	    
	  if (VAR_P (t) && CP_DECL_THREAD_LOCAL_P (t))
	    share_name = "threadprivate";
	  else switch (cxx_omp_predetermined_sharing_1 (t))
	    {
	    case OMP_CLAUSE_DEFAULT_UNSPECIFIED:
	      break;
	    case OMP_CLAUSE_DEFAULT_SHARED:
	      if ((OMP_CLAUSE_CODE (c) == OMP_CLAUSE_SHARED
		   || OMP_CLAUSE_CODE (c) == OMP_CLAUSE_FIRSTPRIVATE)
		  && c_omp_predefined_variable (t))
		/* The __func__ variable and similar function-local predefined
		   variables may be listed in a shared or firstprivate
		   clause.  */
		break;
	      if (VAR_P (t)
		  && OMP_CLAUSE_CODE (c) == OMP_CLAUSE_FIRSTPRIVATE
		  && TREE_STATIC (t)
		  && cxx_omp_const_qual_no_mutable (t))
		{
		  tree ctx = CP_DECL_CONTEXT (t);
		  /* const qualified static data members without mutable
		     member may be specified in firstprivate clause.  */
		  if (TYPE_P (ctx) && MAYBE_CLASS_TYPE_P (ctx))
		    break;
		}
	      share_name = "shared";
	      break;
	    case OMP_CLAUSE_DEFAULT_PRIVATE:
	      share_name = "private";
	      break;
	    default:
	      gcc_unreachable ();
	    }
	  if (share_name)
	    {
	      error_at (OMP_CLAUSE_LOCATION (c),
			"%qE is predetermined %qs for %qs",
			omp_clause_printable_decl (t), share_name,
			omp_clause_code_name[OMP_CLAUSE_CODE (c)]);
	      remove = true;
	    }
	  else if (OMP_CLAUSE_CODE (c) != OMP_CLAUSE_SHARED
		   && OMP_CLAUSE_CODE (c) != OMP_CLAUSE_FIRSTPRIVATE
		   && cxx_omp_const_qual_no_mutable (t))
	    {
	      error_at (OMP_CLAUSE_LOCATION (c),
			"%<const%> qualified %qE without %<mutable%> member "
			"may appear only in %<shared%> or %<firstprivate%> "
			"clauses", omp_clause_printable_decl (t));
	      remove = true;
	    }
	}

      if (detach_seen
	  && (OMP_CLAUSE_CODE (c) == OMP_CLAUSE_SHARED
	      || OMP_CLAUSE_CODE (c) == OMP_CLAUSE_PRIVATE
	      || OMP_CLAUSE_CODE (c) == OMP_CLAUSE_FIRSTPRIVATE
	      || OMP_CLAUSE_CODE (c) == OMP_CLAUSE_LASTPRIVATE)
	  && OMP_CLAUSE_DECL (c) == t)
	{
	  error_at (OMP_CLAUSE_LOCATION (c),
		    "the event handle of a %<detach%> clause "
		    "should not be in a data-sharing clause");
	  remove = true;
	}

      /* We're interested in the base element, not arrays.  */
      inner_type = type = TREE_TYPE (t);
      if ((need_complete_type
	   || need_copy_assignment
	   || OMP_CLAUSE_CODE (c) == OMP_CLAUSE_REDUCTION
	   || OMP_CLAUSE_CODE (c) == OMP_CLAUSE_IN_REDUCTION
	   || OMP_CLAUSE_CODE (c) == OMP_CLAUSE_TASK_REDUCTION)
	  && TYPE_REF_P (inner_type))
	inner_type = TREE_TYPE (inner_type);
      while (TREE_CODE (inner_type) == ARRAY_TYPE)
	inner_type = TREE_TYPE (inner_type);

      /* Check for special function availability by building a call to one.
	 Save the results, because later we won't be in the right context
	 for making these queries.  */
      if (CLASS_TYPE_P (inner_type)
	  && COMPLETE_TYPE_P (inner_type)
	  && (need_default_ctor || need_copy_ctor
	      || need_copy_assignment || need_dtor)
	  && !type_dependent_expression_p (t)
	  && cxx_omp_create_clause_info (c, inner_type, need_default_ctor,
					 need_copy_ctor, need_copy_assignment,
					 need_dtor))
	remove = true;

      if (!remove
	  && c_kind == OMP_CLAUSE_SHARED
	  && processing_template_decl)
	{
	  t = omp_clause_decl_field (OMP_CLAUSE_DECL (c));
	  if (t)
	    OMP_CLAUSE_DECL (c) = t;
	}

      if (remove)
	*pc = OMP_CLAUSE_CHAIN (c);
      else
	pc = &OMP_CLAUSE_CHAIN (c);
    }

  if (allocate_seen)
    for (pc = &clauses, c = clauses; c ; c = *pc)
      {
	bool remove = false;
	if (OMP_CLAUSE_CODE (c) == OMP_CLAUSE_ALLOCATE
	    && !OMP_CLAUSE_ALLOCATE_COMBINED (c)
	    && DECL_P (OMP_CLAUSE_DECL (c))
	    && bitmap_bit_p (&aligned_head, DECL_UID (OMP_CLAUSE_DECL (c))))
	  {
	    error_at (OMP_CLAUSE_LOCATION (c),
		      "%qD specified in %<allocate%> clause but not in "
		      "an explicit privatization clause", OMP_CLAUSE_DECL (c));
	    remove = true;
	  }
	if (remove)
	  *pc = OMP_CLAUSE_CHAIN (c);
	else
	  pc = &OMP_CLAUSE_CHAIN (c);
      }

  bitmap_obstack_release (NULL);
  return clauses;
}

/* Start processing OpenMP clauses that can include any
   privatization clauses for non-static data members.  */

tree
push_omp_privatization_clauses (bool ignore_next)
{
  if (omp_private_member_ignore_next)
    {
      omp_private_member_ignore_next = ignore_next;
      return NULL_TREE;
    }
  omp_private_member_ignore_next = ignore_next;
  if (omp_private_member_map)
    omp_private_member_vec.safe_push (error_mark_node);
  return push_stmt_list ();
}

/* Revert remapping of any non-static data members since
   the last push_omp_privatization_clauses () call.  */

void
pop_omp_privatization_clauses (tree stmt)
{
  if (stmt == NULL_TREE)
    return;
  stmt = pop_stmt_list (stmt);
  if (omp_private_member_map)
    {
      while (!omp_private_member_vec.is_empty ())
	{
	  tree t = omp_private_member_vec.pop ();
	  if (t == error_mark_node)
	    {
	      add_stmt (stmt);
	      return;
	    }
	  bool no_decl_expr = t == integer_zero_node;
	  if (no_decl_expr)
	    t = omp_private_member_vec.pop ();
	  tree *v = omp_private_member_map->get (t);
	  gcc_assert (v);
	  if (!no_decl_expr)
	    add_decl_expr (*v);
	  omp_private_member_map->remove (t);
	}
      delete omp_private_member_map;
      omp_private_member_map = NULL;
    }
  add_stmt (stmt);
}

/* Remember OpenMP privatization clauses mapping and clear it.
   Used for lambdas.  */

void
save_omp_privatization_clauses (vec<tree> &save)
{
  save = vNULL;
  if (omp_private_member_ignore_next)
    save.safe_push (integer_one_node);
  omp_private_member_ignore_next = false;
  if (!omp_private_member_map)
    return;

  while (!omp_private_member_vec.is_empty ())
    {
      tree t = omp_private_member_vec.pop ();
      if (t == error_mark_node)
	{
	  save.safe_push (t);
	  continue;
	}
      tree n = t;
      if (t == integer_zero_node)
	t = omp_private_member_vec.pop ();
      tree *v = omp_private_member_map->get (t);
      gcc_assert (v);
      save.safe_push (*v);
      save.safe_push (t);
      if (n != t)
	save.safe_push (n);
    }
  delete omp_private_member_map;
  omp_private_member_map = NULL;
}

/* Restore OpenMP privatization clauses mapping saved by the
   above function.  */

void
restore_omp_privatization_clauses (vec<tree> &save)
{
  gcc_assert (omp_private_member_vec.is_empty ());
  omp_private_member_ignore_next = false;
  if (save.is_empty ())
    return;
  if (save.length () == 1 && save[0] == integer_one_node)
    {
      omp_private_member_ignore_next = true;
      save.release ();
      return;
    }

  omp_private_member_map = new hash_map <tree, tree>;
  while (!save.is_empty ())
    {
      tree t = save.pop ();
      tree n = t;
      if (t != error_mark_node)
	{
	  if (t == integer_one_node)
	    {
	      omp_private_member_ignore_next = true;
	      gcc_assert (save.is_empty ());
	      break;
	    }
	  if (t == integer_zero_node)
	    t = save.pop ();
	  tree &v = omp_private_member_map->get_or_insert (t);
	  v = save.pop ();
	}
      omp_private_member_vec.safe_push (t);
      if (n != t)
	omp_private_member_vec.safe_push (n);
    }
  save.release ();
}

/* For all variables in the tree_list VARS, mark them as thread local.  */

void
finish_omp_threadprivate (tree vars)
{
  tree t;

  /* Mark every variable in VARS to be assigned thread local storage.  */
  for (t = vars; t; t = TREE_CHAIN (t))
    {
      tree v = TREE_PURPOSE (t);

      if (error_operand_p (v))
	;
      else if (!VAR_P (v))
	error ("%<threadprivate%> %qD is not file, namespace "
	       "or block scope variable", v);
      /* If V had already been marked threadprivate, it doesn't matter
	 whether it had been used prior to this point.  */
      else if (TREE_USED (v)
	  && (DECL_LANG_SPECIFIC (v) == NULL
	      || !CP_DECL_THREADPRIVATE_P (v)))
	error ("%qE declared %<threadprivate%> after first use", v);
      else if (! TREE_STATIC (v) && ! DECL_EXTERNAL (v))
	error ("automatic variable %qE cannot be %<threadprivate%>", v);
      else if (! COMPLETE_TYPE_P (complete_type (TREE_TYPE (v))))
	error ("%<threadprivate%> %qE has incomplete type", v);
      else if (TREE_STATIC (v) && TYPE_P (CP_DECL_CONTEXT (v))
	       && CP_DECL_CONTEXT (v) != current_class_type)
	error ("%<threadprivate%> %qE directive not "
	       "in %qT definition", v, CP_DECL_CONTEXT (v));
      else
	{
	  /* Allocate a LANG_SPECIFIC structure for V, if needed.  */
	  if (DECL_LANG_SPECIFIC (v) == NULL)
	    retrofit_lang_decl (v);

	  if (! CP_DECL_THREAD_LOCAL_P (v))
	    {
	      CP_DECL_THREAD_LOCAL_P (v) = true;
	      set_decl_tls_model (v, decl_default_tls_model (v));
	      /* If rtl has been already set for this var, call
		 make_decl_rtl once again, so that encode_section_info
		 has a chance to look at the new decl flags.  */
	      if (DECL_RTL_SET_P (v))
		make_decl_rtl (v);
	    }
	  CP_DECL_THREADPRIVATE_P (v) = 1;
	}
    }
}

/* Build an OpenMP structured block.  */

tree
begin_omp_structured_block (void)
{
  return do_pushlevel (sk_omp);
}

tree
finish_omp_structured_block (tree block)
{
  return do_poplevel (block);
}

/* Similarly, except force the retention of the BLOCK.  */

tree
begin_omp_parallel (void)
{
  keep_next_level (true);
  return begin_omp_structured_block ();
}

/* Generate OACC_DATA, with CLAUSES and BLOCK as its compound
   statement.  */

tree
finish_oacc_data (tree clauses, tree block)
{
  tree stmt;

  block = finish_omp_structured_block (block);

  stmt = make_node (OACC_DATA);
  TREE_TYPE (stmt) = void_type_node;
  OACC_DATA_CLAUSES (stmt) = clauses;
  OACC_DATA_BODY (stmt) = block;

  return add_stmt (stmt);
}

/* Generate OACC_HOST_DATA, with CLAUSES and BLOCK as its compound
   statement.  */

tree
finish_oacc_host_data (tree clauses, tree block)
{
  tree stmt;

  block = finish_omp_structured_block (block);

  stmt = make_node (OACC_HOST_DATA);
  TREE_TYPE (stmt) = void_type_node;
  OACC_HOST_DATA_CLAUSES (stmt) = clauses;
  OACC_HOST_DATA_BODY (stmt) = block;

  return add_stmt (stmt);
}

/* Generate OMP construct CODE, with BODY and CLAUSES as its compound
   statement.  */

tree
finish_omp_construct (enum tree_code code, tree body, tree clauses)
{
  body = finish_omp_structured_block (body);

  tree stmt = make_node (code);
  TREE_TYPE (stmt) = void_type_node;
  OMP_BODY (stmt) = body;
  OMP_CLAUSES (stmt) = clauses;

  return add_stmt (stmt);
}

tree
finish_omp_parallel (tree clauses, tree body)
{
  tree stmt;

  body = finish_omp_structured_block (body);

  stmt = make_node (OMP_PARALLEL);
  TREE_TYPE (stmt) = void_type_node;
  OMP_PARALLEL_CLAUSES (stmt) = clauses;
  OMP_PARALLEL_BODY (stmt) = body;

  return add_stmt (stmt);
}

tree
begin_omp_task (void)
{
  keep_next_level (true);
  return begin_omp_structured_block ();
}

tree
finish_omp_task (tree clauses, tree body)
{
  tree stmt;

  body = finish_omp_structured_block (body);

  stmt = make_node (OMP_TASK);
  TREE_TYPE (stmt) = void_type_node;
  OMP_TASK_CLAUSES (stmt) = clauses;
  OMP_TASK_BODY (stmt) = body;

  return add_stmt (stmt);
}

/* Helper function for finish_omp_for.  Convert Ith random access iterator
   into integral iterator.  Return FALSE if successful.  */

static bool
handle_omp_for_class_iterator (int i, location_t locus, enum tree_code code,
			       tree declv, tree orig_declv, tree initv,
			       tree condv, tree incrv, tree *body,
			       tree *pre_body, tree &clauses,
			       int collapse, int ordered)
{
  tree diff, iter_init, iter_incr = NULL, last;
  tree incr_var = NULL, orig_pre_body, orig_body, c;
  tree decl = TREE_VEC_ELT (declv, i);
  tree init = TREE_VEC_ELT (initv, i);
  tree cond = TREE_VEC_ELT (condv, i);
  tree incr = TREE_VEC_ELT (incrv, i);
  tree iter = decl;
  location_t elocus = locus;

  if (init && EXPR_HAS_LOCATION (init))
    elocus = EXPR_LOCATION (init);

  switch (TREE_CODE (cond))
    {
    case GT_EXPR:
    case GE_EXPR:
    case LT_EXPR:
    case LE_EXPR:
    case NE_EXPR:
      if (TREE_OPERAND (cond, 1) == iter)
	cond = build2 (swap_tree_comparison (TREE_CODE (cond)),
		       TREE_TYPE (cond), iter, TREE_OPERAND (cond, 0));
      if (TREE_OPERAND (cond, 0) != iter)
	cond = error_mark_node;
      else
	{
	  tree tem = build_x_binary_op (EXPR_LOCATION (cond),
					TREE_CODE (cond),
					iter, ERROR_MARK,
					TREE_OPERAND (cond, 1), ERROR_MARK,
					NULL, tf_warning_or_error);
	  if (error_operand_p (tem))
	    return true;
	}
      break;
    default:
      cond = error_mark_node;
      break;
    }
  if (cond == error_mark_node)
    {
      error_at (elocus, "invalid controlling predicate");
      return true;
    }
  diff = build_x_binary_op (elocus, MINUS_EXPR, TREE_OPERAND (cond, 1),
			    ERROR_MARK, iter, ERROR_MARK, NULL,
			    tf_warning_or_error);
  diff = cp_fully_fold (diff);
  if (error_operand_p (diff))
    return true;
  if (TREE_CODE (TREE_TYPE (diff)) != INTEGER_TYPE)
    {
      error_at (elocus, "difference between %qE and %qD does not have integer type",
		TREE_OPERAND (cond, 1), iter);
      return true;
    }
  if (!c_omp_check_loop_iv_exprs (locus, orig_declv, i,
				  TREE_VEC_ELT (declv, i), NULL_TREE,
				  cond, cp_walk_subtrees))
    return true;

  switch (TREE_CODE (incr))
    {
    case PREINCREMENT_EXPR:
    case PREDECREMENT_EXPR:
    case POSTINCREMENT_EXPR:
    case POSTDECREMENT_EXPR:
      if (TREE_OPERAND (incr, 0) != iter)
	{
	  incr = error_mark_node;
	  break;
	}
      iter_incr = build_x_unary_op (EXPR_LOCATION (incr),
				    TREE_CODE (incr), iter,
				    tf_warning_or_error);
      if (error_operand_p (iter_incr))
	return true;
      else if (TREE_CODE (incr) == PREINCREMENT_EXPR
	       || TREE_CODE (incr) == POSTINCREMENT_EXPR)
	incr = integer_one_node;
      else
	incr = integer_minus_one_node;
      break;
    case MODIFY_EXPR:
      if (TREE_OPERAND (incr, 0) != iter)
	incr = error_mark_node;
      else if (TREE_CODE (TREE_OPERAND (incr, 1)) == PLUS_EXPR
	       || TREE_CODE (TREE_OPERAND (incr, 1)) == MINUS_EXPR)
	{
	  tree rhs = TREE_OPERAND (incr, 1);
	  if (TREE_OPERAND (rhs, 0) == iter)
	    {
	      if (TREE_CODE (TREE_TYPE (TREE_OPERAND (rhs, 1)))
		  != INTEGER_TYPE)
		incr = error_mark_node;
	      else
		{
		  iter_incr = build_x_modify_expr (EXPR_LOCATION (rhs),
						   iter, TREE_CODE (rhs),
						   TREE_OPERAND (rhs, 1),
						   tf_warning_or_error);
		  if (error_operand_p (iter_incr))
		    return true;
		  incr = TREE_OPERAND (rhs, 1);
		  incr = cp_convert (TREE_TYPE (diff), incr,
				     tf_warning_or_error);
		  if (TREE_CODE (rhs) == MINUS_EXPR)
		    {
		      incr = build1 (NEGATE_EXPR, TREE_TYPE (diff), incr);
		      incr = fold_simple (incr);
		    }
		  if (TREE_CODE (incr) != INTEGER_CST
		      && (TREE_CODE (incr) != NOP_EXPR
			  || (TREE_CODE (TREE_OPERAND (incr, 0))
			      != INTEGER_CST)))
		    iter_incr = NULL;
		}
	    }
	  else if (TREE_OPERAND (rhs, 1) == iter)
	    {
	      if (TREE_CODE (TREE_TYPE (TREE_OPERAND (rhs, 0))) != INTEGER_TYPE
		  || TREE_CODE (rhs) != PLUS_EXPR)
		incr = error_mark_node;
	      else
		{
		  iter_incr = build_x_binary_op (EXPR_LOCATION (rhs),
						 PLUS_EXPR,
						 TREE_OPERAND (rhs, 0),
						 ERROR_MARK, iter,
						 ERROR_MARK, NULL,
						 tf_warning_or_error);
		  if (error_operand_p (iter_incr))
		    return true;
		  iter_incr = build_x_modify_expr (EXPR_LOCATION (rhs),
						   iter, NOP_EXPR,
						   iter_incr,
						   tf_warning_or_error);
		  if (error_operand_p (iter_incr))
		    return true;
		  incr = TREE_OPERAND (rhs, 0);
		  iter_incr = NULL;
		}
	    }
	  else
	    incr = error_mark_node;
	}
      else
	incr = error_mark_node;
      break;
    default:
      incr = error_mark_node;
      break;
    }

  if (incr == error_mark_node)
    {
      error_at (elocus, "invalid increment expression");
      return true;
    }

  incr = cp_convert (TREE_TYPE (diff), incr, tf_warning_or_error);
  incr = cp_fully_fold (incr);
  tree loop_iv_seen = NULL_TREE;
  for (c = clauses; c ; c = OMP_CLAUSE_CHAIN (c))
    if (OMP_CLAUSE_CODE (c) == OMP_CLAUSE_LASTPRIVATE
	&& OMP_CLAUSE_DECL (c) == iter)
      {
	if (code == OMP_TASKLOOP || code == OMP_LOOP)
	  {
	    loop_iv_seen = c;
	    OMP_CLAUSE_LASTPRIVATE_LOOP_IV (c) = 1;
	  }
	break;
      }
    else if ((code == OMP_TASKLOOP || code == OMP_LOOP)
	     && OMP_CLAUSE_CODE (c) == OMP_CLAUSE_PRIVATE
	     && OMP_CLAUSE_DECL (c) == iter)
      {
	loop_iv_seen = c;
	if (code == OMP_TASKLOOP)
	  OMP_CLAUSE_PRIVATE_TASKLOOP_IV (c) = 1;
      }

  decl = create_temporary_var (TREE_TYPE (diff));
  pushdecl (decl);
  add_decl_expr (decl);
  last = create_temporary_var (TREE_TYPE (diff));
  pushdecl (last);
  add_decl_expr (last);
  if (c && iter_incr == NULL && TREE_CODE (incr) != INTEGER_CST
      && (!ordered || (i < collapse && collapse > 1)))
    {
      incr_var = create_temporary_var (TREE_TYPE (diff));
      pushdecl (incr_var);
      add_decl_expr (incr_var);
    }
  gcc_assert (stmts_are_full_exprs_p ());
  tree diffvar = NULL_TREE;
  if (code == OMP_TASKLOOP)
    {
      if (!loop_iv_seen)
	{
	  tree ivc = build_omp_clause (locus, OMP_CLAUSE_FIRSTPRIVATE);
	  OMP_CLAUSE_DECL (ivc) = iter;
	  cxx_omp_finish_clause (ivc, NULL, false);
	  OMP_CLAUSE_CHAIN (ivc) = clauses;
	  clauses = ivc;
	}
      tree lvc = build_omp_clause (locus, OMP_CLAUSE_FIRSTPRIVATE);
      OMP_CLAUSE_DECL (lvc) = last;
      OMP_CLAUSE_CHAIN (lvc) = clauses;
      clauses = lvc;
      diffvar = create_temporary_var (TREE_TYPE (diff));
      pushdecl (diffvar);
      add_decl_expr (diffvar);
    }
  else if (code == OMP_LOOP)
    {
      if (!loop_iv_seen)
	{
	  /* While iterators on the loop construct are predetermined
	     lastprivate, if the decl is not declared inside of the
	     loop, OMP_CLAUSE_LASTPRIVATE should have been added
	     already.  */
	  loop_iv_seen = build_omp_clause (locus, OMP_CLAUSE_FIRSTPRIVATE);
	  OMP_CLAUSE_DECL (loop_iv_seen) = iter;
	  OMP_CLAUSE_CHAIN (loop_iv_seen) = clauses;
	  clauses = loop_iv_seen;
	}
      else if (OMP_CLAUSE_CODE (loop_iv_seen) == OMP_CLAUSE_PRIVATE)
	{
	  OMP_CLAUSE_PRIVATE_DEBUG (loop_iv_seen) = 0;
	  OMP_CLAUSE_PRIVATE_OUTER_REF (loop_iv_seen) = 0;
	  OMP_CLAUSE_CODE (loop_iv_seen) = OMP_CLAUSE_FIRSTPRIVATE;
	}
      if (OMP_CLAUSE_CODE (loop_iv_seen) == OMP_CLAUSE_FIRSTPRIVATE)
	cxx_omp_finish_clause (loop_iv_seen, NULL, false);
    }

  orig_pre_body = *pre_body;
  *pre_body = push_stmt_list ();
  if (orig_pre_body)
    add_stmt (orig_pre_body);
  if (init != NULL)
    finish_expr_stmt (build_x_modify_expr (elocus,
					   iter, NOP_EXPR, init,
					   tf_warning_or_error));
  init = build_int_cst (TREE_TYPE (diff), 0);
  if (c && iter_incr == NULL
      && (!ordered || (i < collapse && collapse > 1)))
    {
      if (incr_var)
	{
	  finish_expr_stmt (build_x_modify_expr (elocus,
						 incr_var, NOP_EXPR,
						 incr, tf_warning_or_error));
	  incr = incr_var;
	}
      iter_incr = build_x_modify_expr (elocus,
				       iter, PLUS_EXPR, incr,
				       tf_warning_or_error);
    }
  if (c && ordered && i < collapse && collapse > 1)
    iter_incr = incr;
  finish_expr_stmt (build_x_modify_expr (elocus,
					 last, NOP_EXPR, init,
					 tf_warning_or_error));
  if (diffvar)
    {
      finish_expr_stmt (build_x_modify_expr (elocus,
					     diffvar, NOP_EXPR,
					     diff, tf_warning_or_error));
      diff = diffvar;
    }
  *pre_body = pop_stmt_list (*pre_body);

  cond = cp_build_binary_op (elocus,
			     TREE_CODE (cond), decl, diff,
			     tf_warning_or_error);
  incr = build_modify_expr (elocus, decl, NULL_TREE, PLUS_EXPR,
			    elocus, incr, NULL_TREE);

  orig_body = *body;
  *body = push_stmt_list ();
  iter_init = build2 (MINUS_EXPR, TREE_TYPE (diff), decl, last);
  iter_init = build_x_modify_expr (elocus,
				   iter, PLUS_EXPR, iter_init,
				   tf_warning_or_error);
  if (iter_init != error_mark_node)
    iter_init = build1 (NOP_EXPR, void_type_node, iter_init);
  finish_expr_stmt (iter_init);
  finish_expr_stmt (build_x_modify_expr (elocus,
					 last, NOP_EXPR, decl,
					 tf_warning_or_error));
  add_stmt (orig_body);
  *body = pop_stmt_list (*body);

  if (c)
    {
      OMP_CLAUSE_LASTPRIVATE_STMT (c) = push_stmt_list ();
      if (!ordered)
	finish_expr_stmt (iter_incr);
      else
	{
	  iter_init = decl;
	  if (i < collapse && collapse > 1 && !error_operand_p (iter_incr))
	    iter_init = build2 (PLUS_EXPR, TREE_TYPE (diff),
				iter_init, iter_incr);
	  iter_init = build2 (MINUS_EXPR, TREE_TYPE (diff), iter_init, last);
	  iter_init = build_x_modify_expr (elocus,
					   iter, PLUS_EXPR, iter_init,
					   tf_warning_or_error);
	  if (iter_init != error_mark_node)
	    iter_init = build1 (NOP_EXPR, void_type_node, iter_init);
	  finish_expr_stmt (iter_init);
	}
      OMP_CLAUSE_LASTPRIVATE_STMT (c)
	= pop_stmt_list (OMP_CLAUSE_LASTPRIVATE_STMT (c));
    }

  if (TREE_CODE (TREE_VEC_ELT (orig_declv, i)) == TREE_LIST)
    {
      tree t = TREE_VEC_ELT (orig_declv, i);
      gcc_assert (TREE_PURPOSE (t) == NULL_TREE
		  && TREE_VALUE (t) == NULL_TREE
		  && TREE_CODE (TREE_CHAIN (t)) == TREE_VEC);
      TREE_PURPOSE (t) = TREE_VEC_ELT (declv, i);
      TREE_VALUE (t) = last;
    }
  else
    TREE_VEC_ELT (orig_declv, i)
      = tree_cons (TREE_VEC_ELT (declv, i), last, NULL_TREE);
  TREE_VEC_ELT (declv, i) = decl;
  TREE_VEC_ELT (initv, i) = init;
  TREE_VEC_ELT (condv, i) = cond;
  TREE_VEC_ELT (incrv, i) = incr;

  return false;
}

/* Build and validate an OMP_FOR statement.  CLAUSES, BODY, COND, INCR
   are directly for their associated operands in the statement.  DECL
   and INIT are a combo; if DECL is NULL then INIT ought to be a
   MODIFY_EXPR, and the DECL should be extracted.  PRE_BODY are
   optional statements that need to go before the loop into its
   sk_omp scope.  */

tree
finish_omp_for (location_t locus, enum tree_code code, tree declv,
		tree orig_declv, tree initv, tree condv, tree incrv,
		tree body, tree pre_body, vec<tree> *orig_inits, tree clauses)
{
  tree omp_for = NULL, orig_incr = NULL;
  tree decl = NULL, init, cond, incr;
  location_t elocus;
  int i;
  int collapse = 1;
  int ordered = 0;

  gcc_assert (TREE_VEC_LENGTH (declv) == TREE_VEC_LENGTH (initv));
  gcc_assert (TREE_VEC_LENGTH (declv) == TREE_VEC_LENGTH (condv));
  gcc_assert (TREE_VEC_LENGTH (declv) == TREE_VEC_LENGTH (incrv));
  if (TREE_VEC_LENGTH (declv) > 1)
    {
      tree c;

      c = omp_find_clause (clauses, OMP_CLAUSE_TILE);
      if (c)
	collapse = list_length (OMP_CLAUSE_TILE_LIST (c));
      else
	{
	  c = omp_find_clause (clauses, OMP_CLAUSE_COLLAPSE);
	  if (c)
	    collapse = tree_to_shwi (OMP_CLAUSE_COLLAPSE_EXPR (c));
	  if (collapse != TREE_VEC_LENGTH (declv))
	    ordered = TREE_VEC_LENGTH (declv);
	}
    }
  for (i = 0; i < TREE_VEC_LENGTH (declv); i++)
    {
      decl = TREE_VEC_ELT (declv, i);
      init = TREE_VEC_ELT (initv, i);
      cond = TREE_VEC_ELT (condv, i);
      incr = TREE_VEC_ELT (incrv, i);
      elocus = locus;

      if (decl == NULL)
	{
	  if (init != NULL)
	    switch (TREE_CODE (init))
	      {
	      case MODIFY_EXPR:
		decl = TREE_OPERAND (init, 0);
		init = TREE_OPERAND (init, 1);
		break;
	      case MODOP_EXPR:
		if (TREE_CODE (TREE_OPERAND (init, 1)) == NOP_EXPR)
		  {
		    decl = TREE_OPERAND (init, 0);
		    init = TREE_OPERAND (init, 2);
		  }
		break;
	      default:
		break;
	      }

	  if (decl == NULL)
	    {
	      error_at (locus,
			"expected iteration declaration or initialization");
	      return NULL;
	    }
	}

      if (init && EXPR_HAS_LOCATION (init))
	elocus = EXPR_LOCATION (init);

      if (cond == global_namespace)
	continue;

      if (cond == NULL)
	{
	  error_at (elocus, "missing controlling predicate");
	  return NULL;
	}

      if (incr == NULL)
	{
	  error_at (elocus, "missing increment expression");
	  return NULL;
	}

      TREE_VEC_ELT (declv, i) = decl;
      TREE_VEC_ELT (initv, i) = init;
    }

  if (orig_inits)
    {
      bool fail = false;
      tree orig_init;
      FOR_EACH_VEC_ELT (*orig_inits, i, orig_init)
	if (orig_init
	    && !c_omp_check_loop_iv_exprs (locus,
					   orig_declv ? orig_declv : declv, i,
					   TREE_VEC_ELT (declv, i), orig_init,
					   NULL_TREE, cp_walk_subtrees))
	  fail = true;
      if (fail)
	return NULL;
    }

  if (dependent_omp_for_p (declv, initv, condv, incrv))
    {
      tree stmt;

      stmt = make_node (code);

      for (i = 0; i < TREE_VEC_LENGTH (declv); i++)
	{
	  /* This is really just a place-holder.  We'll be decomposing this
	     again and going through the cp_build_modify_expr path below when
	     we instantiate the thing.  */
	  TREE_VEC_ELT (initv, i)
	    = build2 (MODIFY_EXPR, void_type_node, TREE_VEC_ELT (declv, i),
		      TREE_VEC_ELT (initv, i));
	}

      TREE_TYPE (stmt) = void_type_node;
      OMP_FOR_INIT (stmt) = initv;
      OMP_FOR_COND (stmt) = condv;
      OMP_FOR_INCR (stmt) = incrv;
      OMP_FOR_BODY (stmt) = body;
      OMP_FOR_PRE_BODY (stmt) = pre_body;
      OMP_FOR_CLAUSES (stmt) = clauses;

      SET_EXPR_LOCATION (stmt, locus);
      return add_stmt (stmt);
    }

  if (!orig_declv)
    orig_declv = copy_node (declv);

  if (processing_template_decl)
    orig_incr = make_tree_vec (TREE_VEC_LENGTH (incrv));

  for (i = 0; i < TREE_VEC_LENGTH (declv); )
    {
      decl = TREE_VEC_ELT (declv, i);
      init = TREE_VEC_ELT (initv, i);
      cond = TREE_VEC_ELT (condv, i);
      incr = TREE_VEC_ELT (incrv, i);
      if (orig_incr)
	TREE_VEC_ELT (orig_incr, i) = incr;
      elocus = locus;

      if (init && EXPR_HAS_LOCATION (init))
	elocus = EXPR_LOCATION (init);

      if (!DECL_P (decl))
	{
	  error_at (elocus, "expected iteration declaration or initialization");
	  return NULL;
	}

      if (incr && TREE_CODE (incr) == MODOP_EXPR)
	{
	  if (orig_incr)
	    TREE_VEC_ELT (orig_incr, i) = incr;
	  incr = cp_build_modify_expr (elocus, TREE_OPERAND (incr, 0),
				       TREE_CODE (TREE_OPERAND (incr, 1)),
				       TREE_OPERAND (incr, 2),
				       tf_warning_or_error);
	}

      if (CLASS_TYPE_P (TREE_TYPE (decl)))
	{
	  if (code == OMP_SIMD)
	    {
	      error_at (elocus, "%<#pragma omp simd%> used with class "
				"iteration variable %qE", decl);
	      return NULL;
	    }
	  if (handle_omp_for_class_iterator (i, locus, code, declv, orig_declv,
					     initv, condv, incrv, &body,
					     &pre_body, clauses,
					     collapse, ordered))
	    return NULL;
	  continue;
	}

      if (!INTEGRAL_TYPE_P (TREE_TYPE (decl))
	  && !TYPE_PTR_P (TREE_TYPE (decl)))
	{
	  error_at (elocus, "invalid type for iteration variable %qE", decl);
	  return NULL;
	}

      if (!processing_template_decl && TREE_CODE (init) != TREE_VEC)
	init = cp_build_modify_expr (elocus, decl, NOP_EXPR, init,
				     tf_warning_or_error);
      else
	init = build2 (MODIFY_EXPR, void_type_node, decl, init);
      if (decl == error_mark_node || init == error_mark_node)
	return NULL;

      TREE_VEC_ELT (declv, i) = decl;
      TREE_VEC_ELT (initv, i) = init;
      TREE_VEC_ELT (condv, i) = cond;
      TREE_VEC_ELT (incrv, i) = incr;
      i++;
    }

  if (pre_body && IS_EMPTY_STMT (pre_body))
    pre_body = NULL;

  omp_for = c_finish_omp_for (locus, code, declv, orig_declv, initv, condv,
			      incrv, body, pre_body,
			      !processing_template_decl);

  /* Check for iterators appearing in lb, b or incr expressions.  */
  if (omp_for && !c_omp_check_loop_iv (omp_for, orig_declv, cp_walk_subtrees))
    omp_for = NULL_TREE;

  if (omp_for == NULL)
    return NULL;

  add_stmt (omp_for);

  for (i = 0; i < TREE_VEC_LENGTH (OMP_FOR_INCR (omp_for)); i++)
    {
      init = TREE_VEC_ELT (OMP_FOR_INIT (omp_for), i);
      decl = TREE_OPERAND (init, 0);
      cond = TREE_VEC_ELT (OMP_FOR_COND (omp_for), i);
      incr = TREE_VEC_ELT (OMP_FOR_INCR (omp_for), i);

      if (!processing_template_decl)
	{
	  if (TREE_CODE (TREE_OPERAND (init, 1)) == TREE_VEC)
	    {
	      tree t = TREE_VEC_ELT (TREE_OPERAND (init, 1), 1);
	      TREE_VEC_ELT (TREE_OPERAND (init, 1), 1)
		= fold_build_cleanup_point_expr (TREE_TYPE (t), t);
	      t = TREE_VEC_ELT (TREE_OPERAND (init, 1), 2);
	      TREE_VEC_ELT (TREE_OPERAND (init, 1), 2)
		= fold_build_cleanup_point_expr (TREE_TYPE (t), t);
	    }
	  else
	    {
	      tree t = TREE_OPERAND (init, 1);
	      TREE_OPERAND (init, 1)
		= fold_build_cleanup_point_expr (TREE_TYPE (t), t);
	    }
	  if (TREE_CODE (TREE_OPERAND (cond, 1)) == TREE_VEC)
	    {
	      tree t = TREE_VEC_ELT (TREE_OPERAND (cond, 1), 1);
	      TREE_VEC_ELT (TREE_OPERAND (cond, 1), 1)
		= fold_build_cleanup_point_expr (TREE_TYPE (t), t);
	      t = TREE_VEC_ELT (TREE_OPERAND (cond, 1), 2);
	      TREE_VEC_ELT (TREE_OPERAND (cond, 1), 2)
		= fold_build_cleanup_point_expr (TREE_TYPE (t), t);
	    }
	  else
	    {
	      tree t = TREE_OPERAND (cond, 1);
	      TREE_OPERAND (cond, 1)
		= fold_build_cleanup_point_expr (TREE_TYPE (t), t);
	    }
	}

      if (TREE_CODE (incr) != MODIFY_EXPR)
	continue;

      if (TREE_SIDE_EFFECTS (TREE_OPERAND (incr, 1))
	  && BINARY_CLASS_P (TREE_OPERAND (incr, 1))
	  && !processing_template_decl)
	{
	  tree t = TREE_OPERAND (TREE_OPERAND (incr, 1), 0);
	  if (TREE_SIDE_EFFECTS (t)
	      && t != decl
	      && (TREE_CODE (t) != NOP_EXPR
		  || TREE_OPERAND (t, 0) != decl))
	    TREE_OPERAND (TREE_OPERAND (incr, 1), 0)
	      = fold_build_cleanup_point_expr (TREE_TYPE (t), t);

	  t = TREE_OPERAND (TREE_OPERAND (incr, 1), 1);
	  if (TREE_SIDE_EFFECTS (t)
	      && t != decl
	      && (TREE_CODE (t) != NOP_EXPR
		  || TREE_OPERAND (t, 0) != decl))
	    TREE_OPERAND (TREE_OPERAND (incr, 1), 1)
	      = fold_build_cleanup_point_expr (TREE_TYPE (t), t);
	}

      if (orig_incr)
	TREE_VEC_ELT (OMP_FOR_INCR (omp_for), i) = TREE_VEC_ELT (orig_incr, i);
    }
  OMP_FOR_CLAUSES (omp_for) = clauses;

  /* For simd loops with non-static data member iterators, we could have added
     OMP_CLAUSE_LINEAR clauses without OMP_CLAUSE_LINEAR_STEP.  As we know the
     step at this point, fill it in.  */
  if (code == OMP_SIMD && !processing_template_decl
      && TREE_VEC_LENGTH (OMP_FOR_INCR (omp_for)) == 1)
    for (tree c = omp_find_clause (clauses, OMP_CLAUSE_LINEAR); c;
	 c = omp_find_clause (OMP_CLAUSE_CHAIN (c), OMP_CLAUSE_LINEAR))
      if (OMP_CLAUSE_LINEAR_STEP (c) == NULL_TREE)
	{
	  decl = TREE_OPERAND (TREE_VEC_ELT (OMP_FOR_INIT (omp_for), 0), 0);
	  gcc_assert (decl == OMP_CLAUSE_DECL (c));
	  incr = TREE_VEC_ELT (OMP_FOR_INCR (omp_for), 0);
	  tree step, stept;
	  switch (TREE_CODE (incr))
	    {
	    case PREINCREMENT_EXPR:
	    case POSTINCREMENT_EXPR:
	      /* c_omp_for_incr_canonicalize_ptr() should have been
		 called to massage things appropriately.  */
	      gcc_assert (!INDIRECT_TYPE_P (TREE_TYPE (decl)));
	      OMP_CLAUSE_LINEAR_STEP (c) = build_int_cst (TREE_TYPE (decl), 1);
	      break;
	    case PREDECREMENT_EXPR:
	    case POSTDECREMENT_EXPR:
	      /* c_omp_for_incr_canonicalize_ptr() should have been
		 called to massage things appropriately.  */
	      gcc_assert (!INDIRECT_TYPE_P (TREE_TYPE (decl)));
	      OMP_CLAUSE_LINEAR_STEP (c)
		= build_int_cst (TREE_TYPE (decl), -1);
	      break;
	    case MODIFY_EXPR:
	      gcc_assert (TREE_OPERAND (incr, 0) == decl);
	      incr = TREE_OPERAND (incr, 1);
	      switch (TREE_CODE (incr))
		{
		case PLUS_EXPR:
		  if (TREE_OPERAND (incr, 1) == decl)
		    step = TREE_OPERAND (incr, 0);
		  else
		    step = TREE_OPERAND (incr, 1);
		  break;
		case MINUS_EXPR:
		case POINTER_PLUS_EXPR:
		  gcc_assert (TREE_OPERAND (incr, 0) == decl);
		  step = TREE_OPERAND (incr, 1);
		  break;
		default:
		  gcc_unreachable ();
		}
	      stept = TREE_TYPE (decl);
	      if (INDIRECT_TYPE_P (stept))
		stept = sizetype;
	      step = fold_convert (stept, step);
	      if (TREE_CODE (incr) == MINUS_EXPR)
		step = fold_build1 (NEGATE_EXPR, stept, step);
	      OMP_CLAUSE_LINEAR_STEP (c) = step;
	      break;
	    default:
	      gcc_unreachable ();
	    }
	}
  /* Override saved methods on OMP_LOOP's OMP_CLAUSE_LASTPRIVATE_LOOP_IV
     clauses, we need copy ctor for those rather than default ctor,
     plus as for other lastprivates assignment op and dtor.  */
  if (code == OMP_LOOP && !processing_template_decl)
    for (tree c = clauses; c; c = OMP_CLAUSE_CHAIN (c))
      if (OMP_CLAUSE_CODE (c) == OMP_CLAUSE_LASTPRIVATE
	  && OMP_CLAUSE_LASTPRIVATE_LOOP_IV (c)
	  && cxx_omp_create_clause_info (c, TREE_TYPE (OMP_CLAUSE_DECL (c)),
					 false, true, true, true))
	CP_OMP_CLAUSE_INFO (c) = NULL_TREE;

  return omp_for;
}

/* Fix up range for decls.  Those decls were pushed into BIND's BIND_EXPR_VARS
   and need to be moved into the BIND_EXPR inside of the OMP_FOR's body.  */

tree
finish_omp_for_block (tree bind, tree omp_for)
{
  if (omp_for == NULL_TREE
      || !OMP_FOR_ORIG_DECLS (omp_for)
      || bind == NULL_TREE
      || TREE_CODE (bind) != BIND_EXPR)
    return bind;
  tree b = NULL_TREE;
  for (int i = 0; i < TREE_VEC_LENGTH (OMP_FOR_INIT (omp_for)); i++)
    if (TREE_CODE (TREE_VEC_ELT (OMP_FOR_ORIG_DECLS (omp_for), i)) == TREE_LIST
	&& TREE_CHAIN (TREE_VEC_ELT (OMP_FOR_ORIG_DECLS (omp_for), i)))
      {
	tree v = TREE_CHAIN (TREE_VEC_ELT (OMP_FOR_ORIG_DECLS (omp_for), i));
	gcc_assert (BIND_EXPR_BLOCK (bind)
		    && (BIND_EXPR_VARS (bind)
			== BLOCK_VARS (BIND_EXPR_BLOCK (bind))));
	for (int j = 2; j < TREE_VEC_LENGTH (v); j++)
	  for (tree *p = &BIND_EXPR_VARS (bind); *p; p = &DECL_CHAIN (*p))
	    {
	      if (*p == TREE_VEC_ELT (v, j))
		{
		  tree var = *p;
		  *p = DECL_CHAIN (*p);
		  if (b == NULL_TREE)
		    {
		      b = make_node (BLOCK);
		      b = build3 (BIND_EXPR, void_type_node, NULL_TREE,
				  OMP_FOR_BODY (omp_for), b);
		      TREE_SIDE_EFFECTS (b) = 1;
		      OMP_FOR_BODY (omp_for) = b;
		    }
		  DECL_CHAIN (var) = BIND_EXPR_VARS (b);
		  BIND_EXPR_VARS (b) = var;
		  BLOCK_VARS (BIND_EXPR_BLOCK (b)) = var;
		}
	    }
	BLOCK_VARS (BIND_EXPR_BLOCK (bind)) = BIND_EXPR_VARS (bind);
      }
  return bind;
}

void
finish_omp_atomic (location_t loc, enum tree_code code, enum tree_code opcode,
		   tree lhs, tree rhs, tree v, tree lhs1, tree rhs1,
		   tree clauses, enum omp_memory_order mo)
{
  tree orig_lhs;
  tree orig_rhs;
  tree orig_v;
  tree orig_lhs1;
  tree orig_rhs1;
  bool dependent_p;
  tree stmt;

  orig_lhs = lhs;
  orig_rhs = rhs;
  orig_v = v;
  orig_lhs1 = lhs1;
  orig_rhs1 = rhs1;
  dependent_p = false;
  stmt = NULL_TREE;

  /* Even in a template, we can detect invalid uses of the atomic
     pragma if neither LHS nor RHS is type-dependent.  */
  if (processing_template_decl)
    {
      dependent_p = (type_dependent_expression_p (lhs)
		     || (rhs && type_dependent_expression_p (rhs))
		     || (v && type_dependent_expression_p (v))
		     || (lhs1 && type_dependent_expression_p (lhs1))
		     || (rhs1 && type_dependent_expression_p (rhs1)));
      if (clauses)
	{
	  gcc_assert (TREE_CODE (clauses) == OMP_CLAUSE
		      && OMP_CLAUSE_CODE (clauses) == OMP_CLAUSE_HINT
		      && OMP_CLAUSE_CHAIN (clauses) == NULL_TREE);
	  if (type_dependent_expression_p (OMP_CLAUSE_HINT_EXPR (clauses))
	      || TREE_CODE (OMP_CLAUSE_HINT_EXPR (clauses)) != INTEGER_CST)
	    dependent_p = true;
	}
      if (!dependent_p)
	{
	  lhs = build_non_dependent_expr (lhs);
	  if (rhs)
	    rhs = build_non_dependent_expr (rhs);
	  if (v)
	    v = build_non_dependent_expr (v);
	  if (lhs1)
	    lhs1 = build_non_dependent_expr (lhs1);
	  if (rhs1)
	    rhs1 = build_non_dependent_expr (rhs1);
	}
    }
  if (!dependent_p)
    {
      bool swapped = false;
      if (rhs1 && cp_tree_equal (lhs, rhs))
	{
	  std::swap (rhs, rhs1);
	  swapped = !commutative_tree_code (opcode);
	}
      if (rhs1 && !cp_tree_equal (lhs, rhs1))
	{
	  if (code == OMP_ATOMIC)
	    error ("%<#pragma omp atomic update%> uses two different "
		   "expressions for memory");
	  else
	    error ("%<#pragma omp atomic capture%> uses two different "
		   "expressions for memory");
	  return;
	}
      if (lhs1 && !cp_tree_equal (lhs, lhs1))
	{
	  if (code == OMP_ATOMIC)
	    error ("%<#pragma omp atomic update%> uses two different "
		   "expressions for memory");
	  else
	    error ("%<#pragma omp atomic capture%> uses two different "
		   "expressions for memory");
	  return;
	}
      stmt = c_finish_omp_atomic (loc, code, opcode, lhs, rhs,
				  v, lhs1, rhs1, swapped, mo,
				  processing_template_decl != 0);
      if (stmt == error_mark_node)
	return;
    }
  if (processing_template_decl)
    {
      if (code == OMP_ATOMIC_READ)
	{
	  stmt = build_min_nt_loc (loc, OMP_ATOMIC_READ, orig_lhs);
	  OMP_ATOMIC_MEMORY_ORDER (stmt) = mo;
	  stmt = build2 (MODIFY_EXPR, void_type_node, orig_v, stmt);
	}
      else
	{
	  if (opcode == NOP_EXPR)
	    stmt = build2 (MODIFY_EXPR, void_type_node, orig_lhs, orig_rhs);
	  else
	    stmt = build2 (opcode, void_type_node, orig_lhs, orig_rhs);
	  if (orig_rhs1)
	    stmt = build_min_nt_loc (EXPR_LOCATION (orig_rhs1),
				     COMPOUND_EXPR, orig_rhs1, stmt);
	  if (code != OMP_ATOMIC)
	    {
	      stmt = build_min_nt_loc (loc, code, orig_lhs1, stmt);
	      OMP_ATOMIC_MEMORY_ORDER (stmt) = mo;
	      stmt = build2 (MODIFY_EXPR, void_type_node, orig_v, stmt);
	    }
	}
      stmt = build2 (OMP_ATOMIC, void_type_node,
		     clauses ? clauses : integer_zero_node, stmt);
      OMP_ATOMIC_MEMORY_ORDER (stmt) = mo;
      SET_EXPR_LOCATION (stmt, loc);
    }

  /* Avoid -Wunused-value warnings here, the whole construct has side-effects
     and even if it might be wrapped from fold-const.c or c-omp.c wrapped
     in some tree that appears to be unused, the value is not unused.  */
  warning_sentinel w (warn_unused_value);
  finish_expr_stmt (stmt);
}

void
finish_omp_barrier (void)
{
  tree fn = builtin_decl_explicit (BUILT_IN_GOMP_BARRIER);
  releasing_vec vec;
  tree stmt = finish_call_expr (fn, &vec, false, false, tf_warning_or_error);
  finish_expr_stmt (stmt);
}

void
finish_omp_depobj (location_t loc, tree depobj,
		   enum omp_clause_depend_kind kind, tree clause)
{
  if (!error_operand_p (depobj) && !type_dependent_expression_p (depobj))
    {
      if (!lvalue_p (depobj))
	{
	  error_at (EXPR_LOC_OR_LOC (depobj, loc),
		    "%<depobj%> expression is not lvalue expression");
	  depobj = error_mark_node;
	}
    }

  if (processing_template_decl)
    {
      if (clause == NULL_TREE)
	clause = build_int_cst (integer_type_node, kind);
      add_stmt (build_min_nt_loc (loc, OMP_DEPOBJ, depobj, clause));
      return;
    }

  if (!error_operand_p (depobj))
    {
      tree addr = cp_build_addr_expr (depobj, tf_warning_or_error);
      if (addr == error_mark_node)
	depobj = error_mark_node;
      else
	depobj = cp_build_indirect_ref (loc, addr, RO_UNARY_STAR,
					tf_warning_or_error);
    }

  c_finish_omp_depobj (loc, depobj, kind, clause);
}

void
finish_omp_flush (int mo)
{
  tree fn = builtin_decl_explicit (BUILT_IN_SYNC_SYNCHRONIZE);
  releasing_vec vec;
  if (mo != MEMMODEL_LAST)
    {
      fn = builtin_decl_explicit (BUILT_IN_ATOMIC_THREAD_FENCE);
      vec->quick_push (build_int_cst (integer_type_node, mo));
    }
  tree stmt = finish_call_expr (fn, &vec, false, false, tf_warning_or_error);
  finish_expr_stmt (stmt);
}

void
finish_omp_taskwait (void)
{
  tree fn = builtin_decl_explicit (BUILT_IN_GOMP_TASKWAIT);
  releasing_vec vec;
  tree stmt = finish_call_expr (fn, &vec, false, false, tf_warning_or_error);
  finish_expr_stmt (stmt);
}

void
finish_omp_taskyield (void)
{
  tree fn = builtin_decl_explicit (BUILT_IN_GOMP_TASKYIELD);
  releasing_vec vec;
  tree stmt = finish_call_expr (fn, &vec, false, false, tf_warning_or_error);
  finish_expr_stmt (stmt);
}

void
finish_omp_cancel (tree clauses)
{
  tree fn = builtin_decl_explicit (BUILT_IN_GOMP_CANCEL);
  int mask = 0;
  if (omp_find_clause (clauses, OMP_CLAUSE_PARALLEL))
    mask = 1;
  else if (omp_find_clause (clauses, OMP_CLAUSE_FOR))
    mask = 2;
  else if (omp_find_clause (clauses, OMP_CLAUSE_SECTIONS))
    mask = 4;
  else if (omp_find_clause (clauses, OMP_CLAUSE_TASKGROUP))
    mask = 8;
  else
    {
      error ("%<#pragma omp cancel%> must specify one of "
	     "%<parallel%>, %<for%>, %<sections%> or %<taskgroup%> clauses");
      return;
    }
  releasing_vec vec;
  tree ifc = omp_find_clause (clauses, OMP_CLAUSE_IF);
  if (ifc != NULL_TREE)
    {
      if (OMP_CLAUSE_IF_MODIFIER (ifc) != ERROR_MARK
	  && OMP_CLAUSE_IF_MODIFIER (ifc) != VOID_CST)
	error_at (OMP_CLAUSE_LOCATION (ifc),
		  "expected %<cancel%> %<if%> clause modifier");
      else
	{
	  tree ifc2 = omp_find_clause (OMP_CLAUSE_CHAIN (ifc), OMP_CLAUSE_IF);
	  if (ifc2 != NULL_TREE)
	    {
	      gcc_assert (OMP_CLAUSE_IF_MODIFIER (ifc) == VOID_CST
			  && OMP_CLAUSE_IF_MODIFIER (ifc2) != ERROR_MARK
			  && OMP_CLAUSE_IF_MODIFIER (ifc2) != VOID_CST);
	      error_at (OMP_CLAUSE_LOCATION (ifc2),
			"expected %<cancel%> %<if%> clause modifier");
	    }
	}

      if (!processing_template_decl)
	ifc = maybe_convert_cond (OMP_CLAUSE_IF_EXPR (ifc));
      else
	ifc = build_x_binary_op (OMP_CLAUSE_LOCATION (ifc), NE_EXPR,
				 OMP_CLAUSE_IF_EXPR (ifc), ERROR_MARK,
				 integer_zero_node, ERROR_MARK,
				 NULL, tf_warning_or_error);
    }
  else
    ifc = boolean_true_node;
  vec->quick_push (build_int_cst (integer_type_node, mask));
  vec->quick_push (ifc);
  tree stmt = finish_call_expr (fn, &vec, false, false, tf_warning_or_error);
  finish_expr_stmt (stmt);
}

void
finish_omp_cancellation_point (tree clauses)
{
  tree fn = builtin_decl_explicit (BUILT_IN_GOMP_CANCELLATION_POINT);
  int mask = 0;
  if (omp_find_clause (clauses, OMP_CLAUSE_PARALLEL))
    mask = 1;
  else if (omp_find_clause (clauses, OMP_CLAUSE_FOR))
    mask = 2;
  else if (omp_find_clause (clauses, OMP_CLAUSE_SECTIONS))
    mask = 4;
  else if (omp_find_clause (clauses, OMP_CLAUSE_TASKGROUP))
    mask = 8;
  else
    {
      error ("%<#pragma omp cancellation point%> must specify one of "
	     "%<parallel%>, %<for%>, %<sections%> or %<taskgroup%> clauses");
      return;
    }
  releasing_vec vec
    = make_tree_vector_single (build_int_cst (integer_type_node, mask));
  tree stmt = finish_call_expr (fn, &vec, false, false, tf_warning_or_error);
  finish_expr_stmt (stmt);
}

/* Begin a __transaction_atomic or __transaction_relaxed statement.
   If PCOMPOUND is non-null, this is for a function-transaction-block, and we
   should create an extra compound stmt.  */

tree
begin_transaction_stmt (location_t loc, tree *pcompound, int flags)
{
  tree r;

  if (pcompound)
    *pcompound = begin_compound_stmt (0);

  r = build_stmt (loc, TRANSACTION_EXPR, NULL_TREE);

  /* Only add the statement to the function if support enabled.  */
  if (flag_tm)
    add_stmt (r);
  else
    error_at (loc, ((flags & TM_STMT_ATTR_RELAXED) != 0
		    ? G_("%<__transaction_relaxed%> without "
			 "transactional memory support enabled")
		    : G_("%<__transaction_atomic%> without "
			 "transactional memory support enabled")));

  TRANSACTION_EXPR_BODY (r) = push_stmt_list ();
  TREE_SIDE_EFFECTS (r) = 1;
  return r;
}

/* End a __transaction_atomic or __transaction_relaxed statement.
   If COMPOUND_STMT is non-null, this is for a function-transaction-block,
   and we should end the compound.  If NOEX is non-NULL, we wrap the body in
   a MUST_NOT_THROW_EXPR with NOEX as condition.  */

void
finish_transaction_stmt (tree stmt, tree compound_stmt, int flags, tree noex)
{
  TRANSACTION_EXPR_BODY (stmt) = pop_stmt_list (TRANSACTION_EXPR_BODY (stmt));
  TRANSACTION_EXPR_OUTER (stmt) = (flags & TM_STMT_ATTR_OUTER) != 0;
  TRANSACTION_EXPR_RELAXED (stmt) = (flags & TM_STMT_ATTR_RELAXED) != 0;
  TRANSACTION_EXPR_IS_STMT (stmt) = 1;

  /* noexcept specifications are not allowed for function transactions.  */
  gcc_assert (!(noex && compound_stmt));
  if (noex)
    {
      tree body = build_must_not_throw_expr (TRANSACTION_EXPR_BODY (stmt),
					     noex);
      protected_set_expr_location
	(body, EXPR_LOCATION (TRANSACTION_EXPR_BODY (stmt)));
      TREE_SIDE_EFFECTS (body) = 1;
      TRANSACTION_EXPR_BODY (stmt) = body;
    }

  if (compound_stmt)
    finish_compound_stmt (compound_stmt);
}

/* Build a __transaction_atomic or __transaction_relaxed expression.  If
   NOEX is non-NULL, we wrap the body in a MUST_NOT_THROW_EXPR with NOEX as
   condition.  */

tree
build_transaction_expr (location_t loc, tree expr, int flags, tree noex)
{
  tree ret;
  if (noex)
    {
      expr = build_must_not_throw_expr (expr, noex);
      protected_set_expr_location (expr, loc);
      TREE_SIDE_EFFECTS (expr) = 1;
    }
  ret = build1 (TRANSACTION_EXPR, TREE_TYPE (expr), expr);
  if (flags & TM_STMT_ATTR_RELAXED)
	TRANSACTION_EXPR_RELAXED (ret) = 1;
  TREE_SIDE_EFFECTS (ret) = 1;
  SET_EXPR_LOCATION (ret, loc);
  return ret;
}

void
init_cp_semantics (void)
{
}


/* If we have a condition in conjunctive normal form (CNF), find the first
   failing clause.  In other words, given an expression like

     true && true && false && true && false

   return the first 'false'.  EXPR is the expression.  */

static tree
find_failing_clause_r (tree expr)
{
  if (TREE_CODE (expr) == TRUTH_ANDIF_EXPR)
    {
      /* First check the left side...  */
      tree e = find_failing_clause_r (TREE_OPERAND (expr, 0));
      if (e == NULL_TREE)
	/* ...if we didn't find a false clause, check the right side.  */
	e = find_failing_clause_r (TREE_OPERAND (expr, 1));
      return e;
    }
  tree e = contextual_conv_bool (expr, tf_none);
  e = fold_non_dependent_expr (e, tf_none, /*manifestly_const_eval=*/true);
  if (integer_zerop (e))
    /* This is the failing clause.  */
    return expr;
  return NULL_TREE;
}

/* Wrapper for find_failing_clause_r.  */

static tree
find_failing_clause (tree expr)
{
  if (TREE_CODE (expr) != TRUTH_ANDIF_EXPR)
    return NULL_TREE;
  return find_failing_clause_r (expr);
}

/* Build a STATIC_ASSERT for a static assertion with the condition
   CONDITION and the message text MESSAGE.  LOCATION is the location
   of the static assertion in the source code.  When MEMBER_P, this
   static assertion is a member of a class.  If SHOW_EXPR_P is true,
   print the condition (because it was instantiation-dependent).  */

void
finish_static_assert (tree condition, tree message, location_t location,
		      bool member_p, bool show_expr_p)
{
  tsubst_flags_t complain = tf_warning_or_error;

  if (message == NULL_TREE
      || message == error_mark_node
      || condition == NULL_TREE
      || condition == error_mark_node)
    return;

  if (check_for_bare_parameter_packs (condition))
    condition = error_mark_node;

  if (instantiation_dependent_expression_p (condition))
    {
      /* We're in a template; build a STATIC_ASSERT and put it in
         the right place. */
      tree assertion;

      assertion = make_node (STATIC_ASSERT);
      STATIC_ASSERT_CONDITION (assertion) = condition;
      STATIC_ASSERT_MESSAGE (assertion) = message;
      STATIC_ASSERT_SOURCE_LOCATION (assertion) = location;

      if (member_p)
        maybe_add_class_template_decl_list (current_class_type,
                                            assertion,
                                            /*friend_p=*/0);
      else
        add_stmt (assertion);

      return;
    }

  /* Save the condition in case it was a concept check.  */
  tree orig_condition = condition;

  /* Fold the expression and convert it to a boolean value. */
  condition = contextual_conv_bool (condition, complain);
  condition = fold_non_dependent_expr (condition, complain,
				       /*manifestly_const_eval=*/true);

  if (TREE_CODE (condition) == INTEGER_CST && !integer_zerop (condition))
    /* Do nothing; the condition is satisfied. */
    ;
  else
    {
      iloc_sentinel ils (location);

      if (integer_zerop (condition))
	{
	  int sz = TREE_INT_CST_LOW (TYPE_SIZE_UNIT
				     (TREE_TYPE (TREE_TYPE (message))));
	  int len = TREE_STRING_LENGTH (message) / sz - 1;

	  /* See if we can find which clause was failing (for logical AND).  */
	  tree bad = find_failing_clause (orig_condition);
	  /* If not, or its location is unusable, fall back to the previous
	     location.  */
	  location_t cloc = location;
	  if (cp_expr_location (bad) != UNKNOWN_LOCATION)
	    cloc = cp_expr_location (bad);

          /* Report the error. */
	  if (len == 0)
	    error_at (cloc, "static assertion failed");
	  else
	    error_at (cloc, "static assertion failed: %s",
		      TREE_STRING_POINTER (message));
	  if (show_expr_p)
	    inform (cloc, "%qE evaluates to false",
		    /* Nobody wants to see the artificial (bool) cast.  */
		    (bad ? tree_strip_nop_conversions (bad) : orig_condition));

	  /* Actually explain the failure if this is a concept check or a
	     requires-expression.  */
	  if (concept_check_p (orig_condition)
	      || TREE_CODE (orig_condition) == REQUIRES_EXPR)
	    diagnose_constraints (location, orig_condition, NULL_TREE);
	}
      else if (condition && condition != error_mark_node)
	{
	  error ("non-constant condition for static assertion");
	  if (require_rvalue_constant_expression (condition))
	    cxx_constant_value (condition);
	}
    }
}

/* Implements the C++0x decltype keyword. Returns the type of EXPR,
   suitable for use as a type-specifier.

   ID_EXPRESSION_OR_MEMBER_ACCESS_P is true when EXPR was parsed as an
   id-expression or a class member access, FALSE when it was parsed as
   a full expression.  */

tree
finish_decltype_type (tree expr, bool id_expression_or_member_access_p,
		      tsubst_flags_t complain)
{
  tree type = NULL_TREE;

  if (!expr || error_operand_p (expr))
    return error_mark_node;

  if (TYPE_P (expr)
      || TREE_CODE (expr) == TYPE_DECL
      || (TREE_CODE (expr) == BIT_NOT_EXPR
	  && TYPE_P (TREE_OPERAND (expr, 0))))
    {
      if (complain & tf_error)
	error ("argument to %<decltype%> must be an expression");
      return error_mark_node;
    }

  /* decltype is an unevaluated context.  */
  cp_unevaluated u;

  /* Depending on the resolution of DR 1172, we may later need to distinguish
     instantiation-dependent but not type-dependent expressions so that, say,
     A<decltype(sizeof(T))>::U doesn't require 'typename'.  */
  if (instantiation_dependent_uneval_expression_p (expr))
    {
      type = cxx_make_type (DECLTYPE_TYPE);
      DECLTYPE_TYPE_EXPR (type) = expr;
      DECLTYPE_TYPE_ID_EXPR_OR_MEMBER_ACCESS_P (type)
        = id_expression_or_member_access_p;
      SET_TYPE_STRUCTURAL_EQUALITY (type);

      return type;
    }
  else if (processing_template_decl)
    {
      expr = instantiate_non_dependent_expr_sfinae (expr, complain);
      if (expr == error_mark_node)
	return error_mark_node;
    }

  /* The type denoted by decltype(e) is defined as follows:  */

  expr = resolve_nondeduced_context (expr, complain);

  if (invalid_nonstatic_memfn_p (input_location, expr, complain))
    return error_mark_node;

  if (type_unknown_p (expr))
    {
      if (complain & tf_error)
	error ("%<decltype%> cannot resolve address of overloaded function");
      return error_mark_node;
    }

  /* To get the size of a static data member declared as an array of
     unknown bound, we need to instantiate it.  */
  if (VAR_P (expr)
      && VAR_HAD_UNKNOWN_BOUND (expr)
      && DECL_TEMPLATE_INSTANTIATION (expr))
    instantiate_decl (expr, /*defer_ok*/true, /*expl_inst_mem*/false);

  if (id_expression_or_member_access_p)
    {
      /* If e is an id-expression or a class member access (5.2.5
         [expr.ref]), decltype(e) is defined as the type of the entity
         named by e. If there is no such entity, or e names a set of
         overloaded functions, the program is ill-formed.  */
      if (identifier_p (expr))
        expr = lookup_name (expr);

      if (INDIRECT_REF_P (expr)
	  || TREE_CODE (expr) == VIEW_CONVERT_EXPR)
        /* This can happen when the expression is, e.g., "a.b". Just
           look at the underlying operand.  */
        expr = TREE_OPERAND (expr, 0);

      if (TREE_CODE (expr) == OFFSET_REF
          || TREE_CODE (expr) == MEMBER_REF
	  || TREE_CODE (expr) == SCOPE_REF)
        /* We're only interested in the field itself. If it is a
           BASELINK, we will need to see through it in the next
           step.  */
        expr = TREE_OPERAND (expr, 1);

      if (BASELINK_P (expr))
        /* See through BASELINK nodes to the underlying function.  */
        expr = BASELINK_FUNCTIONS (expr);

      /* decltype of a decomposition name drops references in the tuple case
	 (unlike decltype of a normal variable) and keeps cv-qualifiers from
	 the containing object in the other cases (unlike decltype of a member
	 access expression).  */
      if (DECL_DECOMPOSITION_P (expr))
	{
	  if (DECL_HAS_VALUE_EXPR_P (expr))
	    /* Expr is an array or struct subobject proxy, handle
	       bit-fields properly.  */
	    return unlowered_expr_type (expr);
	  else
	    /* Expr is a reference variable for the tuple case.  */
	    return lookup_decomp_type (expr);
	}

      switch (TREE_CODE (expr))
        {
        case FIELD_DECL:
          if (DECL_BIT_FIELD_TYPE (expr))
            {
              type = DECL_BIT_FIELD_TYPE (expr);
              break;
            }
          /* Fall through for fields that aren't bitfields.  */
	  gcc_fallthrough ();

        case FUNCTION_DECL:
        case VAR_DECL:
        case CONST_DECL:
        case PARM_DECL:
        case RESULT_DECL:
        case TEMPLATE_PARM_INDEX:
	  expr = mark_type_use (expr);
          type = TREE_TYPE (expr);
          break;

        case ERROR_MARK:
          type = error_mark_node;
          break;

        case COMPONENT_REF:
	case COMPOUND_EXPR:
	  mark_type_use (expr);
          type = is_bitfield_expr_with_lowered_type (expr);
          if (!type)
            type = TREE_TYPE (TREE_OPERAND (expr, 1));
          break;

        case BIT_FIELD_REF:
          gcc_unreachable ();

        case INTEGER_CST:
	case PTRMEM_CST:
          /* We can get here when the id-expression refers to an
             enumerator or non-type template parameter.  */
          type = TREE_TYPE (expr);
          break;

        default:
	  /* Handle instantiated template non-type arguments.  */
	  type = TREE_TYPE (expr);
          break;
        }
    }
  else
    {
      /* Within a lambda-expression:

	 Every occurrence of decltype((x)) where x is a possibly
	 parenthesized id-expression that names an entity of
	 automatic storage duration is treated as if x were
	 transformed into an access to a corresponding data member
	 of the closure type that would have been declared if x
	 were a use of the denoted entity.  */
      if (outer_automatic_var_p (expr)
	  && current_function_decl
	  && LAMBDA_FUNCTION_P (current_function_decl))
	type = capture_decltype (expr);
      else if (error_operand_p (expr))
	type = error_mark_node;
      else if (expr == current_class_ptr)
	/* If the expression is just "this", we want the
	   cv-unqualified pointer for the "this" type.  */
	type = TYPE_MAIN_VARIANT (TREE_TYPE (expr));
      else
	{
	  /* Otherwise, where T is the type of e, if e is an lvalue,
	     decltype(e) is defined as T&; if an xvalue, T&&; otherwise, T. */
	  cp_lvalue_kind clk = lvalue_kind (expr);
	  type = unlowered_expr_type (expr);
	  gcc_assert (!TYPE_REF_P (type));

	  /* For vector types, pick a non-opaque variant.  */
	  if (VECTOR_TYPE_P (type))
	    type = strip_typedefs (type);

	  if (clk != clk_none && !(clk & clk_class))
	    type = cp_build_reference_type (type, (clk & clk_rvalueref));
	}
    }

  return type;
}

/* Called from trait_expr_value to evaluate either __has_nothrow_assign or
   __has_nothrow_copy, depending on assign_p.  Returns true iff all
   the copy {ctor,assign} fns are nothrow.  */

static bool
classtype_has_nothrow_assign_or_copy_p (tree type, bool assign_p)
{
  tree fns = NULL_TREE;

  if (assign_p || TYPE_HAS_COPY_CTOR (type))
    fns = get_class_binding (type, assign_p ? assign_op_identifier
			     : ctor_identifier);

  bool saw_copy = false;
  for (ovl_iterator iter (fns); iter; ++iter)
    {
      tree fn = *iter;

      if (copy_fn_p (fn) > 0)
	{
	  saw_copy = true;
	  if (!maybe_instantiate_noexcept (fn)
	      || !TYPE_NOTHROW_P (TREE_TYPE (fn)))
	    return false;
	}
    }

  return saw_copy;
}

/* Actually evaluates the trait.  */

static bool
trait_expr_value (cp_trait_kind kind, tree type1, tree type2)
{
  enum tree_code type_code1;
  tree t;

  type_code1 = TREE_CODE (type1);

  switch (kind)
    {
    case CPTK_HAS_NOTHROW_ASSIGN:
      type1 = strip_array_types (type1);
      return (!CP_TYPE_CONST_P (type1) && type_code1 != REFERENCE_TYPE
	      && (trait_expr_value (CPTK_HAS_TRIVIAL_ASSIGN, type1, type2)
		  || (CLASS_TYPE_P (type1)
		      && classtype_has_nothrow_assign_or_copy_p (type1,
								 true))));

    case CPTK_HAS_TRIVIAL_ASSIGN:
      /* ??? The standard seems to be missing the "or array of such a class
	 type" wording for this trait.  */
      type1 = strip_array_types (type1);
      return (!CP_TYPE_CONST_P (type1) && type_code1 != REFERENCE_TYPE
	      && (trivial_type_p (type1)
		    || (CLASS_TYPE_P (type1)
			&& TYPE_HAS_TRIVIAL_COPY_ASSIGN (type1))));

    case CPTK_HAS_NOTHROW_CONSTRUCTOR:
      type1 = strip_array_types (type1);
      return (trait_expr_value (CPTK_HAS_TRIVIAL_CONSTRUCTOR, type1, type2)
	      || (CLASS_TYPE_P (type1)
		  && (t = locate_ctor (type1))
		  && maybe_instantiate_noexcept (t)
		  && TYPE_NOTHROW_P (TREE_TYPE (t))));

    case CPTK_HAS_TRIVIAL_CONSTRUCTOR:
      type1 = strip_array_types (type1);
      return (trivial_type_p (type1)
	      || (CLASS_TYPE_P (type1) && TYPE_HAS_TRIVIAL_DFLT (type1)));

    case CPTK_HAS_NOTHROW_COPY:
      type1 = strip_array_types (type1);
      return (trait_expr_value (CPTK_HAS_TRIVIAL_COPY, type1, type2)
	      || (CLASS_TYPE_P (type1)
		  && classtype_has_nothrow_assign_or_copy_p (type1, false)));

    case CPTK_HAS_TRIVIAL_COPY:
      /* ??? The standard seems to be missing the "or array of such a class
	 type" wording for this trait.  */
      type1 = strip_array_types (type1);
      return (trivial_type_p (type1) || type_code1 == REFERENCE_TYPE
	      || (CLASS_TYPE_P (type1) && TYPE_HAS_TRIVIAL_COPY_CTOR (type1)));

    case CPTK_HAS_TRIVIAL_DESTRUCTOR:
      type1 = strip_array_types (type1);
      return (trivial_type_p (type1) || type_code1 == REFERENCE_TYPE
	      || (CLASS_TYPE_P (type1)
		  && TYPE_HAS_TRIVIAL_DESTRUCTOR (type1)));

    case CPTK_HAS_VIRTUAL_DESTRUCTOR:
      return type_has_virtual_destructor (type1);

    case CPTK_HAS_UNIQUE_OBJ_REPRESENTATIONS:
      return type_has_unique_obj_representations (type1);

    case CPTK_IS_ABSTRACT:
      return ABSTRACT_CLASS_TYPE_P (type1);

    case CPTK_IS_AGGREGATE:
      return CP_AGGREGATE_TYPE_P (type1);

    case CPTK_IS_BASE_OF:
      return (NON_UNION_CLASS_TYPE_P (type1) && NON_UNION_CLASS_TYPE_P (type2)
	      && (same_type_ignoring_top_level_qualifiers_p (type1, type2)
		  || DERIVED_FROM_P (type1, type2)));

    case CPTK_IS_CLASS:
      return NON_UNION_CLASS_TYPE_P (type1);

    case CPTK_IS_EMPTY:
      return NON_UNION_CLASS_TYPE_P (type1) && CLASSTYPE_EMPTY_P (type1);

    case CPTK_IS_ENUM:
      return type_code1 == ENUMERAL_TYPE;

    case CPTK_IS_FINAL:
      return CLASS_TYPE_P (type1) && CLASSTYPE_FINAL (type1);

    case CPTK_IS_LITERAL_TYPE:
      return literal_type_p (type1);

    case CPTK_IS_POD:
      return pod_type_p (type1);

    case CPTK_IS_POLYMORPHIC:
      return CLASS_TYPE_P (type1) && TYPE_POLYMORPHIC_P (type1);

    case CPTK_IS_SAME_AS:
      return same_type_p (type1, type2);

    case CPTK_IS_STD_LAYOUT:
      return std_layout_type_p (type1);

    case CPTK_IS_TRIVIAL:
      return trivial_type_p (type1);

    case CPTK_IS_TRIVIALLY_ASSIGNABLE:
      return is_trivially_xible (MODIFY_EXPR, type1, type2);

    case CPTK_IS_TRIVIALLY_CONSTRUCTIBLE:
      return is_trivially_xible (INIT_EXPR, type1, type2);

    case CPTK_IS_TRIVIALLY_COPYABLE:
      return trivially_copyable_p (type1);

    case CPTK_IS_UNION:
      return type_code1 == UNION_TYPE;

    case CPTK_IS_ASSIGNABLE:
      return is_xible (MODIFY_EXPR, type1, type2);

    case CPTK_IS_CONSTRUCTIBLE:
      return is_xible (INIT_EXPR, type1, type2);

    case CPTK_IS_NOTHROW_ASSIGNABLE:
      return is_nothrow_xible (MODIFY_EXPR, type1, type2);

    case CPTK_IS_NOTHROW_CONSTRUCTIBLE:
      return is_nothrow_xible (INIT_EXPR, type1, type2);

    default:
      gcc_unreachable ();
      return false;
    }
}

/* If TYPE is an array of unknown bound, or (possibly cv-qualified)
   void, or a complete type, returns true, otherwise false.  */

static bool
check_trait_type (tree type)
{
  if (type == NULL_TREE)
    return true;

  if (TREE_CODE (type) == TREE_LIST)
    return (check_trait_type (TREE_VALUE (type))
	    && check_trait_type (TREE_CHAIN (type)));

  if (TREE_CODE (type) == ARRAY_TYPE && !TYPE_DOMAIN (type)
      && COMPLETE_TYPE_P (TREE_TYPE (type)))
    return true;

  if (VOID_TYPE_P (type))
    return true;

  return !!complete_type_or_else (strip_array_types (type), NULL_TREE);
}

/* Process a trait expression.  */

tree
finish_trait_expr (location_t loc, cp_trait_kind kind, tree type1, tree type2)
{
  if (type1 == error_mark_node
      || type2 == error_mark_node)
    return error_mark_node;

  if (processing_template_decl)
    {
      tree trait_expr = make_node (TRAIT_EXPR);
      TREE_TYPE (trait_expr) = boolean_type_node;
      TRAIT_EXPR_TYPE1 (trait_expr) = type1;
      TRAIT_EXPR_TYPE2 (trait_expr) = type2;
      TRAIT_EXPR_KIND (trait_expr) = kind;
      TRAIT_EXPR_LOCATION (trait_expr) = loc;
      return trait_expr;
    }

  switch (kind)
    {
    case CPTK_HAS_NOTHROW_ASSIGN:
    case CPTK_HAS_TRIVIAL_ASSIGN:
    case CPTK_HAS_NOTHROW_CONSTRUCTOR:
    case CPTK_HAS_TRIVIAL_CONSTRUCTOR:
    case CPTK_HAS_NOTHROW_COPY:
    case CPTK_HAS_TRIVIAL_COPY:
    case CPTK_HAS_TRIVIAL_DESTRUCTOR:
    case CPTK_HAS_UNIQUE_OBJ_REPRESENTATIONS:
    case CPTK_HAS_VIRTUAL_DESTRUCTOR:
    case CPTK_IS_ABSTRACT:
    case CPTK_IS_AGGREGATE:
    case CPTK_IS_EMPTY:
    case CPTK_IS_FINAL:
    case CPTK_IS_LITERAL_TYPE:
    case CPTK_IS_POD:
    case CPTK_IS_POLYMORPHIC:
    case CPTK_IS_STD_LAYOUT:
    case CPTK_IS_TRIVIAL:
    case CPTK_IS_TRIVIALLY_COPYABLE:
      if (!check_trait_type (type1))
	return error_mark_node;
      break;

    case CPTK_IS_ASSIGNABLE:
    case CPTK_IS_CONSTRUCTIBLE:
      break;

    case CPTK_IS_TRIVIALLY_ASSIGNABLE:
    case CPTK_IS_TRIVIALLY_CONSTRUCTIBLE:
    case CPTK_IS_NOTHROW_ASSIGNABLE:
    case CPTK_IS_NOTHROW_CONSTRUCTIBLE:
      if (!check_trait_type (type1)
	  || !check_trait_type (type2))
	return error_mark_node;
      break;

    case CPTK_IS_BASE_OF:
      if (NON_UNION_CLASS_TYPE_P (type1) && NON_UNION_CLASS_TYPE_P (type2)
	  && !same_type_ignoring_top_level_qualifiers_p (type1, type2)
	  && !complete_type_or_else (type2, NULL_TREE))
	/* We already issued an error.  */
	return error_mark_node;
      break;

    case CPTK_IS_CLASS:
    case CPTK_IS_ENUM:
    case CPTK_IS_UNION:
    case CPTK_IS_SAME_AS:
      break;

    default:
      gcc_unreachable ();
    }

tree val = (trait_expr_value (kind, type1, type2)
	    ? boolean_true_node : boolean_false_node);
 return maybe_wrap_with_location (val, loc);
}

/* Do-nothing variants of functions to handle pragma FLOAT_CONST_DECIMAL64,
   which is ignored for C++.  */

void
set_float_const_decimal64 (void)
{
}

void
clear_float_const_decimal64 (void)
{
}

bool
float_const_decimal64_p (void)
{
  return 0;
}


/* Return true if T designates the implied `this' parameter.  */

bool
is_this_parameter (tree t)
{
  if (!DECL_P (t) || DECL_NAME (t) != this_identifier)
    return false;
  gcc_assert (TREE_CODE (t) == PARM_DECL || is_capture_proxy (t)
	      || (cp_binding_oracle && TREE_CODE (t) == VAR_DECL));
  return true;
}

/* Insert the deduced return type for an auto function.  */

void
apply_deduced_return_type (tree fco, tree return_type)
{
  tree result;

  if (return_type == error_mark_node)
    return;

  if (DECL_CONV_FN_P (fco))
    DECL_NAME (fco) = make_conv_op_name (return_type);

  TREE_TYPE (fco) = change_return_type (return_type, TREE_TYPE (fco));

  result = DECL_RESULT (fco);
  if (result == NULL_TREE)
    return;
  if (TREE_TYPE (result) == return_type)
    return;

  if (!processing_template_decl && !VOID_TYPE_P (return_type)
      && !complete_type_or_else (return_type, NULL_TREE))
    return;

  /* We already have a DECL_RESULT from start_preparsed_function.
     Now we need to redo the work it and allocate_struct_function
     did to reflect the new type.  */
  gcc_assert (current_function_decl == fco);
  result = build_decl (input_location, RESULT_DECL, NULL_TREE,
		       TYPE_MAIN_VARIANT (return_type));
  DECL_ARTIFICIAL (result) = 1;
  DECL_IGNORED_P (result) = 1;
  cp_apply_type_quals_to_decl (cp_type_quals (return_type),
                               result);

  DECL_RESULT (fco) = result;

  if (!processing_template_decl)
    {
      bool aggr = aggregate_value_p (result, fco);
#ifdef PCC_STATIC_STRUCT_RETURN
      cfun->returns_pcc_struct = aggr;
#endif
      cfun->returns_struct = aggr;
    }
}

/* DECL is a local variable or parameter from the surrounding scope of a
   lambda-expression.  Returns the decltype for a use of the capture field
   for DECL even if it hasn't been captured yet.  */

static tree
capture_decltype (tree decl)
{
  tree lam = CLASSTYPE_LAMBDA_EXPR (DECL_CONTEXT (current_function_decl));
  tree cap = lookup_name (DECL_NAME (decl), LOOK_where::BLOCK,
			  LOOK_want::HIDDEN_LAMBDA);
  tree type;

  if (cap && is_capture_proxy (cap))
    type = TREE_TYPE (cap);
  else
    switch (LAMBDA_EXPR_DEFAULT_CAPTURE_MODE (lam))
      {
      case CPLD_NONE:
	error ("%qD is not captured", decl);
	return error_mark_node;

      case CPLD_COPY:
	type = TREE_TYPE (decl);
	if (TYPE_REF_P (type)
	    && TREE_CODE (TREE_TYPE (type)) != FUNCTION_TYPE)
	  type = TREE_TYPE (type);
	break;

      case CPLD_REFERENCE:
	type = TREE_TYPE (decl);
	if (!TYPE_REF_P (type))
	  type = build_reference_type (TREE_TYPE (decl));
	break;

      default:
	gcc_unreachable ();
      }

  if (!TYPE_REF_P (type))
    {
      if (!LAMBDA_EXPR_MUTABLE_P (lam))
	type = cp_build_qualified_type (type, (cp_type_quals (type)
					       |TYPE_QUAL_CONST));
      type = build_reference_type (type);
    }
  return type;
}

/* Build a unary fold expression of EXPR over OP. If IS_RIGHT is true,
   this is a right unary fold. Otherwise it is a left unary fold. */

static tree
finish_unary_fold_expr (tree expr, int op, tree_code dir)
{
  /* Build a pack expansion (assuming expr has pack type).  */
  if (!uses_parameter_packs (expr))
    {
      error_at (location_of (expr), "operand of fold expression has no "
		"unexpanded parameter packs");
      return error_mark_node;
    }
  tree pack = make_pack_expansion (expr);

  /* Build the fold expression.  */
  tree code = build_int_cstu (integer_type_node, abs (op));
  tree fold = build_min_nt_loc (UNKNOWN_LOCATION, dir, code, pack);
  FOLD_EXPR_MODIFY_P (fold) = (op < 0);
  return fold;
}

tree
finish_left_unary_fold_expr (tree expr, int op)
{
  return finish_unary_fold_expr (expr, op, UNARY_LEFT_FOLD_EXPR);
}

tree
finish_right_unary_fold_expr (tree expr, int op)
{
  return finish_unary_fold_expr (expr, op, UNARY_RIGHT_FOLD_EXPR);
}

/* Build a binary fold expression over EXPR1 and EXPR2. The
   associativity of the fold is determined by EXPR1 and EXPR2 (whichever
   has an unexpanded parameter pack). */

tree
finish_binary_fold_expr (tree pack, tree init, int op, tree_code dir)
{
  pack = make_pack_expansion (pack);
  tree code = build_int_cstu (integer_type_node, abs (op));
  tree fold = build_min_nt_loc (UNKNOWN_LOCATION, dir, code, pack, init);
  FOLD_EXPR_MODIFY_P (fold) = (op < 0);
  return fold;
}

tree
finish_binary_fold_expr (tree expr1, tree expr2, int op)
{
  // Determine which expr has an unexpanded parameter pack and
  // set the pack and initial term.
  bool pack1 = uses_parameter_packs (expr1);
  bool pack2 = uses_parameter_packs (expr2);
  if (pack1 && !pack2)
    return finish_binary_fold_expr (expr1, expr2, op, BINARY_RIGHT_FOLD_EXPR);
  else if (pack2 && !pack1)
    return finish_binary_fold_expr (expr2, expr1, op, BINARY_LEFT_FOLD_EXPR);
  else
    {
      if (pack1)
        error ("both arguments in binary fold have unexpanded parameter packs");
      else
        error ("no unexpanded parameter packs in binary fold");
    }
  return error_mark_node;
}

/* Finish __builtin_launder (arg).  */

tree
finish_builtin_launder (location_t loc, tree arg, tsubst_flags_t complain)
{
  tree orig_arg = arg;
  if (!type_dependent_expression_p (arg))
    arg = decay_conversion (arg, complain);
  if (error_operand_p (arg))
    return error_mark_node;
  if (!type_dependent_expression_p (arg)
      && !TYPE_PTR_P (TREE_TYPE (arg)))
    {
      error_at (loc, "non-pointer argument to %<__builtin_launder%>");
      return error_mark_node;
    }
  if (processing_template_decl)
    arg = orig_arg;
  return build_call_expr_internal_loc (loc, IFN_LAUNDER,
				       TREE_TYPE (arg), 1, arg);
}

/* Finish __builtin_convertvector (arg, type).  */

tree
cp_build_vec_convert (tree arg, location_t loc, tree type,
		      tsubst_flags_t complain)
{
  if (error_operand_p (type))
    return error_mark_node;
  if (error_operand_p (arg))
    return error_mark_node;

  tree ret = NULL_TREE;
  if (!type_dependent_expression_p (arg) && !dependent_type_p (type))
    ret = c_build_vec_convert (cp_expr_loc_or_input_loc (arg),
			       decay_conversion (arg, complain),
			       loc, type, (complain & tf_error) != 0);

  if (!processing_template_decl)
    return ret;

  return build_call_expr_internal_loc (loc, IFN_VEC_CONVERT, type, 1, arg);
}

/* Finish __builtin_bit_cast (type, arg).  */

tree
cp_build_bit_cast (location_t loc, tree type, tree arg,
		   tsubst_flags_t complain)
{
  if (error_operand_p (type))
    return error_mark_node;
  if (!dependent_type_p (type))
    {
      if (!complete_type_or_maybe_complain (type, NULL_TREE, complain))
	return error_mark_node;
      if (TREE_CODE (type) == ARRAY_TYPE)
	{
	  /* std::bit_cast for destination ARRAY_TYPE is not possible,
	     as functions may not return an array, so don't bother trying
	     to support this (and then deal with VLAs etc.).  */
	  error_at (loc, "%<__builtin_bit_cast%> destination type %qT "
			 "is an array type", type);
	  return error_mark_node;
	}
      if (!trivially_copyable_p (type))
	{
	  error_at (loc, "%<__builtin_bit_cast%> destination type %qT "
			 "is not trivially copyable", type);
	  return error_mark_node;
	}
    }

  if (error_operand_p (arg))
    return error_mark_node;

  if (!type_dependent_expression_p (arg))
    {
      if (TREE_CODE (TREE_TYPE (arg)) == ARRAY_TYPE)
	{
	  /* Don't perform array-to-pointer conversion.  */
	  arg = mark_rvalue_use (arg, loc, true);
	  if (!complete_type_or_maybe_complain (TREE_TYPE (arg), arg, complain))
	    return error_mark_node;
	}
      else
	arg = decay_conversion (arg, complain);

      if (error_operand_p (arg))
	return error_mark_node;

      if (!trivially_copyable_p (TREE_TYPE (arg)))
	{
	  error_at (cp_expr_loc_or_loc (arg, loc),
		    "%<__builtin_bit_cast%> source type %qT "
		    "is not trivially copyable", TREE_TYPE (arg));
	  return error_mark_node;
	}
      if (!dependent_type_p (type)
	  && !cp_tree_equal (TYPE_SIZE_UNIT (type),
			     TYPE_SIZE_UNIT (TREE_TYPE (arg))))
	{
	  error_at (loc, "%<__builtin_bit_cast%> source size %qE "
			 "not equal to destination type size %qE",
			 TYPE_SIZE_UNIT (TREE_TYPE (arg)),
			 TYPE_SIZE_UNIT (type));
	  return error_mark_node;
	}
    }

  tree ret = build_min (BIT_CAST_EXPR, type, arg);
  SET_EXPR_LOCATION (ret, loc);

  if (!processing_template_decl && CLASS_TYPE_P (type))
    ret = get_target_expr_sfinae (ret, complain);

  return ret;
}

#include "gt-cp-semantics.h"<|MERGE_RESOLUTION|>--- conflicted
+++ resolved
@@ -340,7 +340,7 @@
     {
       if (view_member_restricted (basetype_path, decl))
 	{
-	  complain_about_access (decl, diag_decl, true);
+	  complain_about_access (decl, diag_decl, diag_decl, true, ak_none);
 	  return false;
 	}
       return true;
@@ -4180,11 +4180,7 @@
       pushtag (TYPE_IDENTIFIER (t), t);
     }
 
-<<<<<<< HEAD
-  if (flag_modules)
-=======
   if (modules_p ())
->>>>>>> d579e2e7
     {
       if (!module_may_redeclare (TYPE_NAME (t)))
 	{
