--- conflicted
+++ resolved
@@ -1099,12 +1099,9 @@
       if (!t)
 	{
 	  t = build_min_array_type (elt_type, index_type);
-<<<<<<< HEAD
-=======
 	  /* Mark dependency now, this saves time later.  */
 	  TYPE_DEPENDENT_P_VALID (t) = true;
 	  TYPE_DEPENDENT_P (t) = dependent;
->>>>>>> d579e2e7
 	  set_array_type_canon (t, elt_type, index_type, dependent);
 	  if (!dependent)
 	    {
@@ -1342,17 +1339,12 @@
 
       if (!t)
 	{
-<<<<<<< HEAD
-	  t = build_cplus_array_type (element_type, TYPE_DOMAIN (type),
-				      TYPE_DEPENDENT_P (type));
-=======
 	  /* If we already know the dependentness, tell the array type
 	     constructor.  This is important for module streaming, as we cannot
 	     dynamically determine that on read in.  */
 	  t = build_cplus_array_type (element_type, TYPE_DOMAIN (type),
 				      TYPE_DEPENDENT_P_VALID (type)
 				      ? int (TYPE_DEPENDENT_P (type)) : -1);
->>>>>>> d579e2e7
 
 	  /* Keep the typedef name.  */
 	  if (TYPE_NAME (t) != TYPE_NAME (type))
@@ -1588,11 +1580,8 @@
     case ARRAY_TYPE:
       type = strip_typedefs (TREE_TYPE (t), remove_attributes, flags);
       t0  = strip_typedefs (TYPE_DOMAIN (t), remove_attributes, flags);
-<<<<<<< HEAD
-=======
       gcc_checking_assert (TYPE_DEPENDENT_P_VALID (t)
 			   || !dependent_type_p (t));
->>>>>>> d579e2e7
       result = build_cplus_array_type (type, t0, TYPE_DEPENDENT_P (t));
       break;
     case FUNCTION_TYPE:
@@ -2259,24 +2248,11 @@
 }
 
 tree
-<<<<<<< HEAD
-make_module_vec (tree name, unsigned clusters MEM_STAT_DECL)
-=======
 make_binding_vec (tree name, unsigned clusters MEM_STAT_DECL)
->>>>>>> d579e2e7
 {
   /* Stored in an unsigned short, but we're limited to the number of
      modules anyway.  */
   gcc_checking_assert (clusters <= (unsigned short)(~0));
-<<<<<<< HEAD
-  size_t length = (clusters * sizeof (module_cluster)
-		   + sizeof (tree_module_vec) - sizeof (module_cluster));
-  tree vec = ggc_alloc_cleared_tree_node_stat (length PASS_MEM_STAT);
-  TREE_SET_CODE (vec, MODULE_VECTOR);
-  MODULE_VECTOR_NAME (vec) = name;
-  MODULE_VECTOR_ALLOC_CLUSTERS (vec) = clusters;
-  MODULE_VECTOR_NUM_CLUSTERS (vec) = 0;
-=======
   size_t length = (offsetof (tree_binding_vec, vec)
 		   + clusters * sizeof (binding_cluster));
   tree vec = ggc_alloc_cleared_tree_node_stat (length PASS_MEM_STAT);
@@ -2284,7 +2260,6 @@
   BINDING_VECTOR_NAME (vec) = name;
   BINDING_VECTOR_ALLOC_CLUSTERS (vec) = clusters;
   BINDING_VECTOR_NUM_CLUSTERS (vec) = 0;
->>>>>>> d579e2e7
 
   return vec;
 }
@@ -2766,12 +2741,7 @@
   tree original = TYPE_RAISES_EXCEPTIONS (type);
   tree cr = flag_noexcept_type ? canonical_eh_spec (raises) : NULL_TREE;
 
-<<<<<<< HEAD
-  gcc_checking_assert (TREE_CODE (TREE_PURPOSE (original))
-		       == DEFERRED_PARSE);
-=======
   gcc_checking_assert (UNPARSED_NOEXCEPT_SPEC_P (original));
->>>>>>> d579e2e7
 
   /* Though sucky, this walk will process the canonical variants
      first.  */
@@ -3984,25 +3954,10 @@
 				     CHECK_CONSTR_ARGS (t2)));
 
     case TREE_VEC:
-<<<<<<< HEAD
-      /* These seem to always be template args.  Really we should be
-	 getting the caller to do this as it knows it to be true.  */
-#if 1
-      if (!comp_template_args (t1, t2, NULL, NULL, false))
-	return false;
-#else // Original code
-      if (TREE_VEC_LENGTH (t1) != TREE_VEC_LENGTH (t2))
-	return false;
-      for (unsigned ix = TREE_VEC_LENGTH (t1); ix--;)
-	if (!cp_tree_equal (TREE_VEC_ELT (t1, ix), TREE_VEC_ELT (t2, ix)))
-	  return false;
-#endif
-=======
       /* These are template args.  Really we should be getting the
 	 caller to do this as it knows it to be true.  */
       if (!comp_template_args (t1, t2, NULL, NULL, false))
 	return false;
->>>>>>> d579e2e7
       return true;
 
     case SIZEOF_EXPR:
