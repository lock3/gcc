--- conflicted
+++ resolved
@@ -2085,13 +2085,6 @@
   /* Tracking possibly infinite loops.  This is a vec<tree> only because
      vec<bool> doesn't work with gtype.  */
   vec<tree, va_gc> *infinite_loops;
-<<<<<<< HEAD
-
-  /* Map of block-scope extern decls to the namespace-scope decl they
-     match.  Usually empty.  */
-  hash_table<cxx_decl_tree_map_hasher> *extern_decl_map;
-=======
->>>>>>> 4e62aca0
 };
 
 /* The current C++-specific per-function global variables.  */
