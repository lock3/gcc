--- conflicted
+++ resolved
@@ -8445,7 +8445,6 @@
   }
 };
 
-<<<<<<< HEAD
 extern void walk_satisfaction_cache               (bool, 
                                                  bool (*) (bool, 
                                                            tree, 
@@ -8454,8 +8453,6 @@
                                                            void *), 
                                                  void *);
 extern void save_satisfaction (bool, tree, tree, tree);
-=======
->>>>>>> 7c7e57a1
 
 /* in logic.cc */
 extern bool subsumes                            (tree, tree);
