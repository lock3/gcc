--- conflicted
+++ resolved
@@ -1730,7 +1730,6 @@
 #define CONSTRAINED_PARM_PROTOTYPE(NODE) \
   DECL_INITIAL (TYPE_DECL_CHECK (NODE))
 
-<<<<<<< HEAD
 /* Module defines.  */
 // Too many _DECLS: FUNCTION,VAR,TYPE,TEMPLATE,CONCEPT or NAMESPACE
 #define DECL_MODULE_CHECK(NODE) (NODE)
@@ -1774,7 +1773,6 @@
 
  
-=======
 /* The list of local parameters introduced by this requires-expression,
    in the form of a chain of PARM_DECLs.  */
 #define REQUIRES_EXPR_PARMS(NODE) \
@@ -1790,7 +1788,6 @@
 #define REQUIRES_EXPR_EXTRA_ARGS(NODE) \
   TREE_OPERAND (TREE_CHECK (NODE, REQUIRES_EXPR), 2)
 
->>>>>>> d13c0ae8
 enum cp_tree_node_structure_enum {
   TS_CP_GENERIC,
   TS_CP_IDENTIFIER,
