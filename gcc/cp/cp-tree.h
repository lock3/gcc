--- conflicted
+++ resolved
@@ -483,11 +483,8 @@
       SWITCH_STMT_NO_BREAK_P (in SWITCH_STMT)
       LAMBDA_EXPR_CAPTURE_OPTIMIZED (in LAMBDA_EXPR)
       IMPLICIT_CONV_EXPR_BRACED_INIT (in IMPLICIT_CONV_EXPR)
-<<<<<<< HEAD
       CALL_FROM_NEW_OR_DELETE_P (in CALL_EXPR)
       contract_semantic (in ASSERTION_, PRECONDITION_, POSTCONDITION_STMT)
-=======
->>>>>>> 52ab3aea
    3: IMPLICIT_RVALUE_P (in NON_LVALUE_EXPR or STATIC_CAST_EXPR)
       ICS_BAD_FLAG (in _CONV)
       FN_TRY_BLOCK_P (in TRY_BLOCK)
@@ -3008,11 +3005,7 @@
   unsigned coroutine_p : 1;
   unsigned seen_without_contracts_p : 1;
 
-<<<<<<< HEAD
-  unsigned spare : 8;
-=======
-  unsigned spare : 10;
->>>>>>> 52ab3aea
+  unsigned spare : 9;
 
   /* 32-bits padding on 64-bit host.  */
 
