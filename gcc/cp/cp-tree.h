/* Definitions for -*- C++ -*- parsing and type checking.
   Copyright (C) 1987-2019 Free Software Foundation, Inc.
   Contributed by Michael Tiemann (tiemann@cygnus.com)

This file is part of GCC.

GCC is free software; you can redistribute it and/or modify
it under the terms of the GNU General Public License as published by
the Free Software Foundation; either version 3, or (at your option)
any later version.

GCC is distributed in the hope that it will be useful,
but WITHOUT ANY WARRANTY; without even the implied warranty of
MERCHANTABILITY or FITNESS FOR A PARTICULAR PURPOSE.  See the
GNU General Public License for more details.

You should have received a copy of the GNU General Public License
along with GCC; see the file COPYING3.  If not see
<http://www.gnu.org/licenses/>.  */

#ifndef GCC_CP_TREE_H
#define GCC_CP_TREE_H

#include "tm.h"
#include "hard-reg-set.h"
#include "function.h"

/* In order for the format checking to accept the C++ front end
   diagnostic framework extensions, you must include this file before
   diagnostic-core.h, not after.  We override the definition of GCC_DIAG_STYLE
   in c-common.h.  */
#undef GCC_DIAG_STYLE
#define GCC_DIAG_STYLE __gcc_cxxdiag__
#if defined(GCC_DIAGNOSTIC_CORE_H) || defined (GCC_C_COMMON_H)
#error \
In order for the format checking to accept the C++ front end diagnostic \
framework extensions, you must include this file before diagnostic-core.h and \
c-common.h, not after.
#endif
#include "c-family/c-common.h"
#include "diagnostic.h"

/* A tree node, together with a location, so that we can track locations
   (and ranges) during parsing.

   The location is redundant for node kinds that have locations,
   but not all node kinds do (e.g. constants, and references to
   params, locals, etc), so we stash a copy here.  */

extern location_t cp_expr_location		(const_tree);

class cp_expr
{
public:
  cp_expr () :
    m_value (NULL), m_loc (UNKNOWN_LOCATION) {}

  cp_expr (tree value) :
    m_value (value), m_loc (cp_expr_location (m_value)) {}

  cp_expr (tree value, location_t loc):
    m_value (value), m_loc (loc) {}

  /* Implicit conversions to tree.  */
  operator tree () const { return m_value; }
  tree & operator* () { return m_value; }
  tree operator* () const { return m_value; }
  tree & operator-> () { return m_value; }
  tree operator-> () const { return m_value; }

  tree get_value () const { return m_value; }
  location_t get_location () const { return m_loc; }
  location_t get_start () const
  {
    source_range src_range = get_range_from_loc (line_table, m_loc);
    return src_range.m_start;
  }
  location_t get_finish () const
  {
    source_range src_range = get_range_from_loc (line_table, m_loc);
    return src_range.m_finish;
  }

  void set_location (location_t loc)
  {
    protected_set_expr_location (m_value, loc);
    m_loc = loc;
  }

  void set_range (location_t start, location_t finish)
  {
    set_location (make_location (m_loc, start, finish));
  }

  cp_expr& maybe_add_location_wrapper ()
  {
    m_value = maybe_wrap_with_location (m_value, m_loc);
    return *this;
  }

 private:
  tree m_value;
  location_t m_loc;
};

inline bool
operator == (const cp_expr &lhs, tree rhs)
{
  return lhs.get_value () == rhs;
}


enum cp_tree_index
{
    CPTI_WCHAR_DECL,
    CPTI_VTABLE_ENTRY_TYPE,
    CPTI_DELTA_TYPE,
    CPTI_VTABLE_INDEX_TYPE,
    CPTI_CLEANUP_TYPE,
    CPTI_VTT_PARM_TYPE,

    CPTI_CLASS_TYPE,
    CPTI_UNKNOWN_TYPE,
    CPTI_INIT_LIST_TYPE,
    CPTI_VTBL_TYPE,
    CPTI_VTBL_PTR_TYPE,
    CPTI_STD,
    CPTI_ABI,
    CPTI_GLOBAL,
    CPTI_GLOBAL_TYPE,
    CPTI_CONST_TYPE_INFO_TYPE,
    CPTI_TYPE_INFO_PTR_TYPE,
    CPTI_ABORT_FNDECL,
    CPTI_AGGR_TAG,
    CPTI_CONV_OP_MARKER,

    CPTI_CTOR_IDENTIFIER,
    CPTI_COMPLETE_CTOR_IDENTIFIER,
    CPTI_BASE_CTOR_IDENTIFIER,
    CPTI_DTOR_IDENTIFIER,
    CPTI_COMPLETE_DTOR_IDENTIFIER,
    CPTI_BASE_DTOR_IDENTIFIER,
    CPTI_DELETING_DTOR_IDENTIFIER,
    CPTI_CONV_OP_IDENTIFIER,
    CPTI_DELTA_IDENTIFIER,
    CPTI_IN_CHARGE_IDENTIFIER,
    CPTI_VTT_PARM_IDENTIFIER,
    CPTI_AS_BASE_IDENTIFIER,
    CPTI_THIS_IDENTIFIER,
    CPTI_PFN_IDENTIFIER,
    CPTI_VPTR_IDENTIFIER,
    CPTI_GLOBAL_IDENTIFIER,
    CPTI_STD_IDENTIFIER,
    CPTI_ANON_IDENTIFIER,
    CPTI_AUTO_IDENTIFIER,
    CPTI_DECLTYPE_AUTO_IDENTIFIER,
    CPTI_INIT_LIST_IDENTIFIER,
    CPTI_FOR_RANGE__IDENTIFIER,
    CPTI_FOR_BEGIN__IDENTIFIER,
    CPTI_FOR_END__IDENTIFIER,
    CPTI_FOR_RANGE_IDENTIFIER,
    CPTI_FOR_BEGIN_IDENTIFIER,
    CPTI_FOR_END_IDENTIFIER,
    CPTI_ABI_TAG_IDENTIFIER,
    CPTI_ALIGNED_IDENTIFIER,
    CPTI_BEGIN_IDENTIFIER,
    CPTI_END_IDENTIFIER,
    CPTI_GET_IDENTIFIER,
    CPTI_GNU_IDENTIFIER,
    CPTI_TUPLE_ELEMENT_IDENTIFIER,
    CPTI_TUPLE_SIZE_IDENTIFIER,
    CPTI_TYPE_IDENTIFIER,
    CPTI_VALUE_IDENTIFIER,
    CPTI_FUN_IDENTIFIER,
    CPTI_CLOSURE_IDENTIFIER,

    CPTI_LANG_NAME_C,
    CPTI_LANG_NAME_CPLUSPLUS,

    CPTI_EMPTY_EXCEPT_SPEC,
    CPTI_NOEXCEPT_TRUE_SPEC,
    CPTI_NOEXCEPT_FALSE_SPEC,
    CPTI_NOEXCEPT_DEFERRED_SPEC,

    CPTI_TERMINATE_FN,
    CPTI_CALL_UNEXPECTED_FN,
    CPTI_GET_EXCEPTION_PTR_FN,
    CPTI_BEGIN_CATCH_FN,
    CPTI_END_CATCH_FN,
    CPTI_ALLOCATE_EXCEPTION_FN,
    CPTI_FREE_EXCEPTION_FN,
    CPTI_THROW_FN,
    CPTI_RETHROW_FN,
    CPTI_ATEXIT_FN_PTR_TYPE,
    CPTI_ATEXIT,
    CPTI_DSO_HANDLE,
    CPTI_DCAST,

    CPTI_NULLPTR,
    CPTI_NULLPTR_TYPE,

    CPTI_ALIGN_TYPE,

    CPTI_ANY_TARG,

    CPTI_MAX
};

extern GTY(()) tree cp_global_trees[CPTI_MAX];

#define wchar_decl_node			cp_global_trees[CPTI_WCHAR_DECL]
#define vtable_entry_type		cp_global_trees[CPTI_VTABLE_ENTRY_TYPE]
/* The type used to represent an offset by which to adjust the `this'
   pointer in pointer-to-member types.  */
#define delta_type_node			cp_global_trees[CPTI_DELTA_TYPE]
/* The type used to represent an index into the vtable.  */
#define vtable_index_type		cp_global_trees[CPTI_VTABLE_INDEX_TYPE]

#define class_type_node			cp_global_trees[CPTI_CLASS_TYPE]
#define unknown_type_node		cp_global_trees[CPTI_UNKNOWN_TYPE]
#define init_list_type_node		cp_global_trees[CPTI_INIT_LIST_TYPE]
#define vtbl_type_node			cp_global_trees[CPTI_VTBL_TYPE]
#define vtbl_ptr_type_node		cp_global_trees[CPTI_VTBL_PTR_TYPE]
#define std_node			cp_global_trees[CPTI_STD]
#define abi_node			cp_global_trees[CPTI_ABI]
#define global_namespace		cp_global_trees[CPTI_GLOBAL]
#define global_type_node		cp_global_trees[CPTI_GLOBAL_TYPE]
#define const_type_info_type_node	cp_global_trees[CPTI_CONST_TYPE_INFO_TYPE]
#define type_info_ptr_type		cp_global_trees[CPTI_TYPE_INFO_PTR_TYPE]
#define conv_op_marker			cp_global_trees[CPTI_CONV_OP_MARKER]
#define abort_fndecl			cp_global_trees[CPTI_ABORT_FNDECL]
#define current_aggr			cp_global_trees[CPTI_AGGR_TAG]
#define nullptr_node			cp_global_trees[CPTI_NULLPTR]
#define nullptr_type_node		cp_global_trees[CPTI_NULLPTR_TYPE]
/* std::align_val_t */
#define align_type_node			cp_global_trees[CPTI_ALIGN_TYPE]

/* We cache these tree nodes so as to call get_identifier less frequently.
   For identifiers for functions, including special member functions such
   as ctors and assignment operators, the nodes can be used (among other
   things) to iterate over their overloads defined by/for a type.  For
   example:

     tree ovlid = assign_op_identifier;
     tree overloads = get_class_binding (type, ovlid);
     for (ovl_iterator it (overloads); it; ++it) { ... }

   iterates over the set of implicitly and explicitly defined overloads
   of the assignment operator for type (including the copy and move
   assignment operators, whether deleted or not).  */

/* The name of a constructor that takes an in-charge parameter to
   decide whether or not to construct virtual base classes.  */
#define ctor_identifier			cp_global_trees[CPTI_CTOR_IDENTIFIER]
/* The name of a constructor that constructs virtual base classes.  */
#define complete_ctor_identifier	cp_global_trees[CPTI_COMPLETE_CTOR_IDENTIFIER]
/* The name of a constructor that does not construct virtual base classes.  */
#define base_ctor_identifier		cp_global_trees[CPTI_BASE_CTOR_IDENTIFIER]
/* The name of a destructor that takes an in-charge parameter to
   decide whether or not to destroy virtual base classes and whether
   or not to delete the object.  */
#define dtor_identifier			cp_global_trees[CPTI_DTOR_IDENTIFIER]
/* The name of a destructor that destroys virtual base classes.  */
#define complete_dtor_identifier	cp_global_trees[CPTI_COMPLETE_DTOR_IDENTIFIER]
/* The name of a destructor that does not destroy virtual base
   classes.  */
#define base_dtor_identifier		cp_global_trees[CPTI_BASE_DTOR_IDENTIFIER]
/* The name of a destructor that destroys virtual base classes, and
   then deletes the entire object.  */
#define deleting_dtor_identifier	cp_global_trees[CPTI_DELETING_DTOR_IDENTIFIER]

#define ovl_op_identifier(ISASS, CODE)  (OVL_OP_INFO(ISASS, CODE)->identifier)
#define assign_op_identifier (ovl_op_info[true][OVL_OP_NOP_EXPR].identifier)
#define call_op_identifier (ovl_op_info[false][OVL_OP_CALL_EXPR].identifier)
/* The name used for conversion operators -- but note that actual
   conversion functions use special identifiers outside the identifier
   table.  */
#define conv_op_identifier		cp_global_trees[CPTI_CONV_OP_IDENTIFIER]

#define delta_identifier		cp_global_trees[CPTI_DELTA_IDENTIFIER]
#define in_charge_identifier		cp_global_trees[CPTI_IN_CHARGE_IDENTIFIER]
/* The name of the parameter that contains a pointer to the VTT to use
   for this subobject constructor or destructor.  */
#define vtt_parm_identifier		cp_global_trees[CPTI_VTT_PARM_IDENTIFIER]
#define as_base_identifier		cp_global_trees[CPTI_AS_BASE_IDENTIFIER]
#define this_identifier			cp_global_trees[CPTI_THIS_IDENTIFIER]
#define pfn_identifier			cp_global_trees[CPTI_PFN_IDENTIFIER]
#define vptr_identifier			cp_global_trees[CPTI_VPTR_IDENTIFIER]
/* The name of the ::, std & anon namespaces.  */
#define global_identifier		cp_global_trees[CPTI_GLOBAL_IDENTIFIER]
#define std_identifier			cp_global_trees[CPTI_STD_IDENTIFIER]
#define anon_identifier			cp_global_trees[CPTI_ANON_IDENTIFIER]
/* auto and declspec(auto) identifiers.  */
#define auto_identifier			cp_global_trees[CPTI_AUTO_IDENTIFIER]
#define decltype_auto_identifier	cp_global_trees[CPTI_DECLTYPE_AUTO_IDENTIFIER]
#define init_list_identifier		cp_global_trees[CPTI_INIT_LIST_IDENTIFIER]
#define for_range__identifier		cp_global_trees[CPTI_FOR_RANGE__IDENTIFIER]
#define for_begin__identifier		cp_global_trees[CPTI_FOR_BEGIN__IDENTIFIER]
#define for_end__identifier		cp_global_trees[CPTI_FOR_END__IDENTIFIER]
#define for_range_identifier		cp_global_trees[CPTI_FOR_RANGE_IDENTIFIER]
#define for_begin_identifier		cp_global_trees[CPTI_FOR_BEGIN_IDENTIFIER]
#define for_end_identifier		cp_global_trees[CPTI_FOR_END_IDENTIFIER]
#define abi_tag_identifier		cp_global_trees[CPTI_ABI_TAG_IDENTIFIER]
#define aligned_identifier		cp_global_trees[CPTI_ALIGNED_IDENTIFIER]
#define begin_identifier		cp_global_trees[CPTI_BEGIN_IDENTIFIER]
#define end_identifier			cp_global_trees[CPTI_END_IDENTIFIER]
#define get__identifier			cp_global_trees[CPTI_GET_IDENTIFIER]
#define gnu_identifier			cp_global_trees[CPTI_GNU_IDENTIFIER]
#define tuple_element_identifier	cp_global_trees[CPTI_TUPLE_ELEMENT_IDENTIFIER]
#define tuple_size_identifier		cp_global_trees[CPTI_TUPLE_SIZE_IDENTIFIER]
#define type_identifier			cp_global_trees[CPTI_TYPE_IDENTIFIER]
#define value_identifier		cp_global_trees[CPTI_VALUE_IDENTIFIER]
#define fun_identifier			cp_global_trees[CPTI_FUN_IDENTIFIER]
#define closure_identifier		cp_global_trees[CPTI_CLOSURE_IDENTIFIER]
#define lang_name_c			cp_global_trees[CPTI_LANG_NAME_C]
#define lang_name_cplusplus		cp_global_trees[CPTI_LANG_NAME_CPLUSPLUS]

/* Exception specifiers used for throw(), noexcept(true),
   noexcept(false) and deferred noexcept.  We rely on these being
   uncloned.  */
#define empty_except_spec		cp_global_trees[CPTI_EMPTY_EXCEPT_SPEC]
#define noexcept_true_spec		cp_global_trees[CPTI_NOEXCEPT_TRUE_SPEC]
#define noexcept_false_spec		cp_global_trees[CPTI_NOEXCEPT_FALSE_SPEC]
#define noexcept_deferred_spec		cp_global_trees[CPTI_NOEXCEPT_DEFERRED_SPEC]

/* Exception handling function declarations.  */
#define terminate_fn			cp_global_trees[CPTI_TERMINATE_FN]
#define call_unexpected_fn		cp_global_trees[CPTI_CALL_UNEXPECTED_FN]
#define get_exception_ptr_fn		cp_global_trees[CPTI_GET_EXCEPTION_PTR_FN]
#define begin_catch_fn			cp_global_trees[CPTI_BEGIN_CATCH_FN]
#define end_catch_fn			cp_global_trees[CPTI_END_CATCH_FN]
#define allocate_exception_fn		cp_global_trees[CPTI_ALLOCATE_EXCEPTION_FN]
#define free_exception_fn		cp_global_trees[CPTI_FREE_EXCEPTION_FN]
#define throw_fn			cp_global_trees[CPTI_THROW_FN]
#define rethrow_fn			cp_global_trees[CPTI_RETHROW_FN]

/* The type of the function-pointer argument to "__cxa_atexit" (or
   "std::atexit", if "__cxa_atexit" is not being used).  */
#define atexit_fn_ptr_type_node         cp_global_trees[CPTI_ATEXIT_FN_PTR_TYPE]

/* A pointer to `std::atexit'.  */
#define atexit_node			cp_global_trees[CPTI_ATEXIT]

/* A pointer to `__dso_handle'.  */
#define dso_handle_node			cp_global_trees[CPTI_DSO_HANDLE]

/* The declaration of the dynamic_cast runtime.  */
#define dynamic_cast_node		cp_global_trees[CPTI_DCAST]

/* The type of a destructor.  */
#define cleanup_type			cp_global_trees[CPTI_CLEANUP_TYPE]

/* The type of the vtt parameter passed to subobject constructors and
   destructors.  */
#define vtt_parm_type			cp_global_trees[CPTI_VTT_PARM_TYPE]

/* A node which matches any template argument.  */
#define any_targ_node			cp_global_trees[CPTI_ANY_TARG]

/* Node to indicate default access. This must be distinct from the
   access nodes in tree.h.  */

#define access_default_node		null_node


#include "name-lookup.h"

/* Usage of TREE_LANG_FLAG_?:
   0: IDENTIFIER_KIND_BIT_0 (in IDENTIFIER_NODE)
      NEW_EXPR_USE_GLOBAL (in NEW_EXPR).
      COND_EXPR_IS_VEC_DELETE (in COND_EXPR).
      DELETE_EXPR_USE_GLOBAL (in DELETE_EXPR).
      COMPOUND_EXPR_OVERLOADED (in COMPOUND_EXPR).
      CLEANUP_P (in TRY_BLOCK)
      AGGR_INIT_VIA_CTOR_P (in AGGR_INIT_EXPR)
      PTRMEM_OK_P (in ADDR_EXPR, OFFSET_REF, SCOPE_REF)
      PAREN_STRING_LITERAL_P (in STRING_CST)
      CP_DECL_THREAD_LOCAL_P (in VAR_DECL)
      KOENIG_LOOKUP_P (in CALL_EXPR)
      STATEMENT_LIST_NO_SCOPE (in STATEMENT_LIST).
      EXPR_STMT_STMT_EXPR_RESULT (in EXPR_STMT)
      STMT_EXPR_NO_SCOPE (in STMT_EXPR)
      BIND_EXPR_TRY_BLOCK (in BIND_EXPR)
      TYPENAME_IS_ENUM_P (in TYPENAME_TYPE)
      OMP_FOR_GIMPLIFYING_P (in OMP_FOR, OMP_SIMD, OMP_DISTRIBUTE,
			     and OMP_TASKLOOP)
      BASELINK_QUALIFIED_P (in BASELINK)
      TARGET_EXPR_IMPLICIT_P (in TARGET_EXPR)
      TEMPLATE_PARM_PARAMETER_PACK (in TEMPLATE_PARM_INDEX)
      ATTR_IS_DEPENDENT (in the TREE_LIST for an attribute)
      ABI_TAG_IMPLICIT (in the TREE_LIST for the argument of abi_tag)
      LAMBDA_CAPTURE_EXPLICIT_P (in a TREE_LIST in LAMBDA_EXPR_CAPTURE_LIST)
      CONSTRUCTOR_IS_DIRECT_INIT (in CONSTRUCTOR)
      LAMBDA_EXPR_CAPTURES_THIS_P (in LAMBDA_EXPR)
      DECLTYPE_FOR_LAMBDA_CAPTURE (in DECLTYPE_TYPE)
      VEC_INIT_EXPR_IS_CONSTEXPR (in VEC_INIT_EXPR)
      DECL_OVERRIDE_P (in FUNCTION_DECL)
      IMPLICIT_CONV_EXPR_DIRECT_INIT (in IMPLICIT_CONV_EXPR)
      TRANSACTION_EXPR_IS_STMT (in TRANSACTION_EXPR)
      CONVERT_EXPR_VBASE_PATH (in CONVERT_EXPR)
      PACK_EXPANSION_LOCAL_P (in *_PACK_EXPANSION)
      TINFO_HAS_ACCESS_ERRORS (in TEMPLATE_INFO)
      SIZEOF_EXPR_TYPE_P (in SIZEOF_EXPR)
      COMPOUND_REQ_NOEXCEPT_P (in COMPOUND_REQ)
      WILDCARD_PACK_P (in WILDCARD_DECL)
      BLOCK_OUTER_CURLY_BRACE_P (in BLOCK)
      FOLD_EXPR_MODOP_P (*_FOLD_EXPR)
      IF_STMT_CONSTEXPR_P (IF_STMT)
      TEMPLATE_TYPE_PARM_FOR_CLASS (TEMPLATE_TYPE_PARM)
      DECL_NAMESPACE_INLINE_P (in NAMESPACE_DECL)
      SWITCH_STMT_ALL_CASES_P (in SWITCH_STMT)
      REINTERPRET_CAST_P (in NOP_EXPR)
      ALIGNOF_EXPR_STD_P (in ALIGNOF_EXPR)
      OVL_DEDUP_P (in OVERLOAD)
      MODULE_VECTOR_LAZY_SPEC_P (in MODULE_VEC)
   1: IDENTIFIER_KIND_BIT_1 (in IDENTIFIER_NODE)
      TI_PENDING_TEMPLATE_FLAG.
      TEMPLATE_PARMS_FOR_INLINE.
      DELETE_EXPR_USE_VEC (in DELETE_EXPR).
      (TREE_CALLS_NEW) (in _EXPR or _REF) (commented-out).
      ICS_ELLIPSIS_FLAG (in _CONV)
      DECL_INITIALIZED_P (in VAR_DECL)
      TYPENAME_IS_CLASS_P (in TYPENAME_TYPE)
      STMT_IS_FULL_EXPR_P (in _STMT)
      TARGET_EXPR_LIST_INIT_P (in TARGET_EXPR)
      LAMBDA_EXPR_MUTABLE_P (in LAMBDA_EXPR)
      DECL_FINAL_P (in FUNCTION_DECL)
      QUALIFIED_NAME_IS_TEMPLATE (in SCOPE_REF)
      DECLTYPE_FOR_INIT_CAPTURE (in DECLTYPE_TYPE)
      CONSTRUCTOR_IS_DEPENDENT (in CONSTRUCTOR)
      TINFO_USED_TEMPLATE_ID (in TEMPLATE_INFO)
      PACK_EXPANSION_SIZEOF_P (in *_PACK_EXPANSION)
      OVL_USING_P (in OVERLOAD)
      IMPLICIT_CONV_EXPR_NONTYPE_ARG (in IMPLICIT_CONV_EXPR)
   2: IDENTIFIER_KIND_BIT_2 (in IDENTIFIER_NODE)
      ICS_THIS_FLAG (in _CONV)
      DECL_INITIALIZED_BY_CONSTANT_EXPRESSION_P (in VAR_DECL)
      STATEMENT_LIST_TRY_BLOCK (in STATEMENT_LIST)
      TYPENAME_IS_RESOLVING_P (in TYPE_NAME_TYPE)
      TARGET_EXPR_DIRECT_INIT_P (in TARGET_EXPR)
      FNDECL_USED_AUTO (in FUNCTION_DECL)
      DECLTYPE_FOR_LAMBDA_PROXY (in DECLTYPE_TYPE)
      REF_PARENTHESIZED_P (in COMPONENT_REF, INDIRECT_REF, SCOPE_REF, VIEW_CONVERT_EXPR)
      AGGR_INIT_ZERO_FIRST (in AGGR_INIT_EXPR)
      CONSTRUCTOR_MUTABLE_POISON (in CONSTRUCTOR)
      OVL_HIDDEN_P (in OVERLOAD)
      SWITCH_STMT_NO_BREAK_P (in SWITCH_STMT)
      LAMBDA_EXPR_CAPTURE_OPTIMIZED (in LAMBDA_EXPR)
      IMPLICIT_CONV_EXPR_BRACED_INIT (in IMPLICIT_CONV_EXPR)
   3: (TREE_REFERENCE_EXPR) (in NON_LVALUE_EXPR) (commented-out).
      ICS_BAD_FLAG (in _CONV)
      FN_TRY_BLOCK_P (in TRY_BLOCK)
      BIND_EXPR_BODY_BLOCK (in BIND_EXPR)
      CALL_EXPR_ORDERED_ARGS (in CALL_EXPR, AGGR_INIT_EXPR)
      DECLTYPE_FOR_REF_CAPTURE (in DECLTYPE_TYPE)
      CONSTRUCTOR_C99_COMPOUND_LITERAL (in CONSTRUCTOR)
      DECL_MODULE_EXPORT_P (in _DECL)
      OVL_NESTED_P (in OVERLOAD)
      LAMBDA_EXPR_INSTANTIATED (in LAMBDA_EXPR)
   4: IDENTIFIER_MARKED (IDENTIFIER_NODEs)
      TREE_HAS_CONSTRUCTOR (in INDIRECT_REF, SAVE_EXPR, CONSTRUCTOR,
	  CALL_EXPR, or FIELD_DECL).
      DECL_TINFO_P (in VAR_DECL, TYPE_DECL)
      FUNCTION_REF_QUALIFIED (in FUNCTION_TYPE, METHOD_TYPE)
      OVL_LOOKUP_P (in OVERLOAD)
      LOOKUP_FOUND_P (in RECORD_TYPE, UNION_TYPE, ENUMERAL_TYPE, NAMESPACE_DECL)
   5: IDENTIFIER_VIRTUAL_P (in IDENTIFIER_NODE)
      DECL_VTABLE_OR_VTT_P (in VAR_DECL)
      FUNCTION_RVALUE_QUALIFIED (in FUNCTION_TYPE, METHOD_TYPE)
      CALL_EXPR_REVERSE_ARGS (in CALL_EXPR, AGGR_INIT_EXPR)
      CONSTRUCTOR_PLACEHOLDER_BOUNDARY (in CONSTRUCTOR)
      OVL_EXPORT_P (in OVL_USING_P OVERLOAD)
   6: IDENTIFIER_REPO_CHOSEN (in IDENTIFIER_NODE)
      TYPE_MARKED_P (in _TYPE)
      DECL_NONTRIVIALLY_INITIALIZED_P (in VAR_DECL)
      RANGE_FOR_IVDEP (in RANGE_FOR_STMT)
      CALL_EXPR_OPERATOR_SYNTAX (in CALL_EXPR, AGGR_INIT_EXPR)
      CONSTRUCTOR_IS_DESIGNATED_INIT (in CONSTRUCTOR)

   Usage of TYPE_LANG_FLAG_?:
   0: TYPE_DEPENDENT_P
   1: TYPE_HAS_USER_CONSTRUCTOR.
   2: TYPE_HAS_LATE_RETURN_TYPE (in FUNCTION_TYPE, METHOD_TYPE)
      TYPE_PTRMEMFUNC_FLAG (in RECORD_TYPE)
   4: TYPE_HAS_NONTRIVIAL_DESTRUCTOR
   5: CLASS_TYPE_P (in RECORD_TYPE and UNION_TYPE)
      ENUM_FIXED_UNDERLYING_TYPE_P (in ENUMERAL_TYPE)
      AUTO_IS_DECLTYPE (in TEMPLATE_TYPE_PARM)
   6: TYPE_DEPENDENT_P_VALID

   Usage of DECL_LANG_FLAG_?:
   0: DECL_TEMPLATE_PARM_P (in PARM_DECL, CONST_DECL, TYPE_DECL, or TEMPLATE_DECL)
      DECL_LOCAL_FUNCTION_P (in FUNCTION_DECL)
      DECL_MUTABLE_P (in FIELD_DECL)
      DECL_DEPENDENT_P (in USING_DECL)
      LABEL_DECL_BREAK (in LABEL_DECL)
   1: C_TYPEDEF_EXPLICITLY_SIGNED (in TYPE_DECL).
      DECL_TEMPLATE_INSTANTIATED (in a VAR_DECL or a FUNCTION_DECL)
      DECL_MEMBER_TEMPLATE_P (in TEMPLATE_DECL)
      USING_DECL_TYPENAME_P (in USING_DECL)
      DECL_VLA_CAPTURE_P (in FIELD_DECL)
      DECL_ARRAY_PARAMETER_P (in PARM_DECL)
      LABEL_DECL_CONTINUE (in LABEL_DECL)
   2: DECL_THIS_EXTERN (in VAR_DECL, FUNCTION_DECL or PARM_DECL)
      DECL_IMPLICIT_TYPEDEF_P (in a TYPE_DECL)
      DECL_CONSTRAINT_VAR_P (in a PARM_DECL)
      TEMPLATE_DECL_COMPLEX_ALIAS_P (in TEMPLATE_DECL)
      DECL_INSTANTIATING_NSDMI_P (in a FIELD_DECL)
      LABEL_DECL_CDTOR (in LABEL_DECL)
   3: DECL_IN_AGGR_P.
   4: DECL_C_BIT_FIELD (in a FIELD_DECL)
      DECL_ANON_UNION_VAR_P (in a VAR_DECL)
      DECL_SELF_REFERENCE_P (in a TYPE_DECL)
      DECL_INVALID_OVERRIDER_P (in a FUNCTION_DECL)
   5: DECL_INTERFACE_KNOWN.
   6: DECL_THIS_STATIC (in VAR_DECL, FUNCTION_DECL or PARM_DECL)
      DECL_FIELD_IS_BASE (in FIELD_DECL)
      TYPE_DECL_ALIAS_P (in TYPE_DECL)
   7: DECL_THUNK_P (in a member FUNCTION_DECL)
      DECL_NORMAL_CAPTURE_P (in FIELD_DECL)
   8: DECL_DECLARED_CONSTEXPR_P (in VAR_DECL, FUNCTION_DECL)
      DECL_TEMPLATE_LAZY_SPECIALIZATIONS_P (in TEMPLATE_DECL)

   Usage of language-independent fields in a language-dependent manner:

   TYPE_ALIAS_SET
     This field is used by TYPENAME_TYPEs, TEMPLATE_TYPE_PARMs, and so
     forth as a substitute for the mark bits provided in `lang_type'.
     At present, only the six low-order bits are used.

   TYPE_LANG_SLOT_1
     For a FUNCTION_TYPE or METHOD_TYPE, this is TYPE_RAISES_EXCEPTIONS.
     For a POINTER_TYPE (to a METHOD_TYPE), this is TYPE_PTRMEMFUNC_TYPE.
     For an ENUMERAL_TYPE, BOUND_TEMPLATE_TEMPLATE_PARM_TYPE,
     RECORD_TYPE or UNION_TYPE this is TYPE_TEMPLATE_INFO,

  BINFO_VIRTUALS
     For a binfo, this is a TREE_LIST.  There is an entry for each
     virtual function declared either in BINFO or its direct and
     indirect primary bases.

     The BV_DELTA of each node gives the amount by which to adjust the
     `this' pointer when calling the function.  If the method is an
     overridden version of a base class method, then it is assumed
     that, prior to adjustment, the this pointer points to an object
     of the base class.

     The BV_VCALL_INDEX of each node, if non-NULL, gives the vtable
     index of the vcall offset for this entry.

     The BV_FN is the declaration for the virtual function itself.

     If BV_LOST_PRIMARY is set, it means that this entry is for a lost
     primary virtual base and can be left null in the vtable.

   BINFO_VTABLE
     This is an expression with POINTER_TYPE that gives the value
     to which the vptr should be initialized.  Use get_vtbl_decl_for_binfo
     to extract the VAR_DECL for the complete vtable.

   DECL_VINDEX
     This field is NULL for a non-virtual function.  For a virtual
     function, it is eventually set to an INTEGER_CST indicating the
     index in the vtable at which this function can be found.  When
     a virtual function is declared, but before it is known what
     function is overridden, this field is the error_mark_node.

     Temporarily, it may be set to a TREE_LIST whose TREE_VALUE is
     the virtual function this one overrides, and whose TREE_CHAIN is
     the old DECL_VINDEX.  */

/* Language-specific tree checkers.  */

#define DECL_CHECK(NODE) \
  TREE_CLASS_CHECK (NODE,tcc_declaration)

#define VAR_OR_FUNCTION_DECL_CHECK(NODE) \
  TREE_CHECK2(NODE,VAR_DECL,FUNCTION_DECL)

#define TYPE_FUNCTION_OR_TEMPLATE_DECL_CHECK(NODE) \
  TREE_CHECK3(NODE,TYPE_DECL,TEMPLATE_DECL,FUNCTION_DECL)

#define TYPE_FUNCTION_OR_TEMPLATE_DECL_P(NODE) \
  (TREE_CODE (NODE) == TYPE_DECL || TREE_CODE (NODE) == TEMPLATE_DECL \
   || TREE_CODE (NODE) == FUNCTION_DECL)

#define VAR_FUNCTION_OR_PARM_DECL_CHECK(NODE) \
  TREE_CHECK3(NODE,VAR_DECL,FUNCTION_DECL,PARM_DECL)

#define VAR_TEMPL_TYPE_OR_FUNCTION_DECL_CHECK(NODE) \
  TREE_CHECK4(NODE,VAR_DECL,FUNCTION_DECL,TYPE_DECL,TEMPLATE_DECL)

#define VAR_TEMPL_TYPE_FIELD_OR_FUNCTION_DECL_CHECK(NODE) \
  TREE_CHECK5(NODE,VAR_DECL,FIELD_DECL,FUNCTION_DECL,TYPE_DECL,TEMPLATE_DECL)

#define BOUND_TEMPLATE_TEMPLATE_PARM_TYPE_CHECK(NODE) \
  TREE_CHECK(NODE,BOUND_TEMPLATE_TEMPLATE_PARM)

#if defined ENABLE_TREE_CHECKING && (GCC_VERSION >= 2007)
#define THUNK_FUNCTION_CHECK(NODE) __extension__			\
({  __typeof (NODE) const __t = (NODE);					\
    if (TREE_CODE (__t) != FUNCTION_DECL || !__t->decl_common.lang_specific \
	|| !__t->decl_common.lang_specific->u.fn.thunk_p)		\
      tree_check_failed (__t, __FILE__, __LINE__, __FUNCTION__, 0);	\
     __t; })
#else
#define THUNK_FUNCTION_CHECK(NODE) (NODE)
#endif

/* Language-dependent contents of an identifier.  */

struct GTY(()) lang_identifier {
  struct c_common_identifier c_common;
  cxx_binding *bindings;
};

/* Return a typed pointer version of T if it designates a
   C++ front-end identifier.  */
inline lang_identifier*
identifier_p (tree t)
{
  if (TREE_CODE (t) == IDENTIFIER_NODE)
    return (lang_identifier*) t;
  return NULL;
}

#define LANG_IDENTIFIER_CAST(NODE) \
	((struct lang_identifier*)IDENTIFIER_NODE_CHECK (NODE))

struct GTY(()) template_parm_index {
  struct tree_common common;
  int index;
  int level;
  int orig_level;
  tree decl;
};

struct GTY(()) ptrmem_cst {
  struct tree_common common;
  tree member;
};
typedef struct ptrmem_cst * ptrmem_cst_t;

#define CLEANUP_P(NODE)		TREE_LANG_FLAG_0 (TRY_BLOCK_CHECK (NODE))

#define BIND_EXPR_TRY_BLOCK(NODE) \
  TREE_LANG_FLAG_0 (BIND_EXPR_CHECK (NODE))

/* Used to mark the block around the member initializers and cleanups.  */
#define BIND_EXPR_BODY_BLOCK(NODE) \
  TREE_LANG_FLAG_3 (BIND_EXPR_CHECK (NODE))
#define FUNCTION_NEEDS_BODY_BLOCK(NODE) \
  (DECL_CONSTRUCTOR_P (NODE) || DECL_DESTRUCTOR_P (NODE) \
   || LAMBDA_FUNCTION_P (NODE))

#define STATEMENT_LIST_NO_SCOPE(NODE) \
  TREE_LANG_FLAG_0 (STATEMENT_LIST_CHECK (NODE))
#define STATEMENT_LIST_TRY_BLOCK(NODE) \
  TREE_LANG_FLAG_2 (STATEMENT_LIST_CHECK (NODE))

/* Mark the outer curly brace BLOCK.  */
#define BLOCK_OUTER_CURLY_BRACE_P(NODE)	TREE_LANG_FLAG_0 (BLOCK_CHECK (NODE))

/* Nonzero if this statement should be considered a full-expression,
   i.e., if temporaries created during this statement should have
   their destructors run at the end of this statement.  */
#define STMT_IS_FULL_EXPR_P(NODE) TREE_LANG_FLAG_1 ((NODE))

/* Marks the result of a statement expression.  */
#define EXPR_STMT_STMT_EXPR_RESULT(NODE) \
  TREE_LANG_FLAG_0 (EXPR_STMT_CHECK (NODE))

/* Nonzero if this statement-expression does not have an associated scope.  */
#define STMT_EXPR_NO_SCOPE(NODE) \
   TREE_LANG_FLAG_0 (STMT_EXPR_CHECK (NODE))

#define COND_EXPR_IS_VEC_DELETE(NODE) \
  TREE_LANG_FLAG_0 (COND_EXPR_CHECK (NODE))

/* Nonzero if this NOP_EXPR is a reinterpret_cast.  Such conversions
   are not constexprs.  Other NOP_EXPRs are.  */
#define REINTERPRET_CAST_P(NODE)		\
  TREE_LANG_FLAG_0 (NOP_EXPR_CHECK (NODE))

/* Returns nonzero iff TYPE1 and TYPE2 are the same type, in the usual
   sense of `same'.  */
#define same_type_p(TYPE1, TYPE2) \
  comptypes ((TYPE1), (TYPE2), COMPARE_STRICT)

/* Returns nonzero iff NODE is a declaration for the global function
   `main'.  */
#define DECL_MAIN_P(NODE)				\
   (DECL_EXTERN_C_FUNCTION_P (NODE)			\
    && DECL_NAME (NODE) != NULL_TREE			\
    && MAIN_NAME_P (DECL_NAME (NODE))			\
    && flag_hosted)

/* Lookup walker marking.  */
#define LOOKUP_SEEN_P(NODE) TREE_VISITED(NODE)
#define LOOKUP_FOUND_P(NODE) \
  TREE_LANG_FLAG_4 (TREE_CHECK4(NODE,RECORD_TYPE,UNION_TYPE,ENUMERAL_TYPE, \
				NAMESPACE_DECL))

/* These two accessors should only be used by OVL manipulators.
   Other users should use iterators and convenience functions.  */
#define OVL_FUNCTION(NODE) \
  (((struct tree_overload*)OVERLOAD_CHECK (NODE))->function)
#define OVL_CHAIN(NODE) \
  (((struct tree_overload*)OVERLOAD_CHECK (NODE))->common.chain)

/* If set, this or a subsequent overload contains decls that need deduping.  */
#define OVL_DEDUP_P(NODE)	TREE_LANG_FLAG_0 (OVERLOAD_CHECK (NODE))
/* If set, this was imported in a using declaration.   */
#define OVL_USING_P(NODE)	TREE_LANG_FLAG_1 (OVERLOAD_CHECK (NODE))
/* If set, this overload is a hidden decl.  */
#define OVL_HIDDEN_P(NODE)	TREE_LANG_FLAG_2 (OVERLOAD_CHECK (NODE))
/* If set, this overload contains a nested overload.  */
#define OVL_NESTED_P(NODE)	TREE_LANG_FLAG_3 (OVERLOAD_CHECK (NODE))
/* If set, this overload was constructed during lookup.  */
#define OVL_LOOKUP_P(NODE)	TREE_LANG_FLAG_4 (OVERLOAD_CHECK (NODE))
/* If set, this OVL_USING_P overload is exported.  */
#define OVL_EXPORT_P(NODE)	TREE_LANG_FLAG_5 (OVERLOAD_CHECK (NODE))

/* The first decl of an overload.  */
#define OVL_FIRST(NODE)	ovl_first (NODE)
/* The name of the overload set.  */
#define OVL_NAME(NODE) DECL_NAME (OVL_FIRST (NODE))

/* Whether this is a set of overloaded functions.  TEMPLATE_DECLS are
   always wrapped in an OVERLOAD, so we don't need to check them
   here.  */
#define OVL_P(NODE) \
  (TREE_CODE (NODE) == FUNCTION_DECL || TREE_CODE (NODE) == OVERLOAD)
/* Whether this is a single member overload.  */
#define OVL_SINGLE_P(NODE) \
  (TREE_CODE (NODE) != OVERLOAD || !OVL_CHAIN (NODE))

/* OVL_HIDDEN_P nodes come before other nodes.  */

struct GTY(()) tree_overload {
  struct tree_common common;
  tree function;
};

/* Iterator for a 1 dimensional overload.  Permits iterating over the
   outer level of a 2-d overload when explicitly enabled.  */

class ovl_iterator  {
  tree ovl;
  const bool allow_inner; /* Only used when checking.  */

 public:
  explicit ovl_iterator (tree o, bool allow = false)
    : ovl (o), allow_inner (allow)
  {
  }

 private:
  /* Do not duplicate.  */
  ovl_iterator &operator= (const ovl_iterator &);
  ovl_iterator (const ovl_iterator &);

 public:
  operator bool () const
  {
    return ovl;
  }
  ovl_iterator &operator++ ()
  {
    ovl = TREE_CODE (ovl) != OVERLOAD ? NULL_TREE : OVL_CHAIN (ovl);
    return *this;
  }
  tree operator* () const
  {
    tree fn = TREE_CODE (ovl) != OVERLOAD ? ovl : OVL_FUNCTION (ovl);

    /* Check this is not an unexpected 2-dimensional overload.  */
    gcc_checking_assert (allow_inner || TREE_CODE (fn) != OVERLOAD);

    return fn;
  }
  tree get_using () const
  {
    gcc_checking_assert (using_p ());
    return ovl;
  }

 public:
  /* Whether this overload was introduced by a using decl.  */
  bool using_p () const
  {
    return TREE_CODE (ovl) == OVERLOAD && OVL_USING_P (ovl);
  }
  /* Whether this using is being exported.  */
  bool exporting_p () const
  {
    return OVL_EXPORT_P (get_using ());
  }
  
  bool hidden_p () const
  {
    return TREE_CODE (ovl) == OVERLOAD && OVL_HIDDEN_P (ovl);
  }
  void set_dedup ()
  {
    if (TREE_CODE (ovl) == OVERLOAD)
      OVL_DEDUP_P (ovl) = true;
  }

 public:
  tree remove_node (tree head)
  {
    gcc_assert (using_p ());
    return remove_node (head, ovl);
  }
  tree reveal_node (tree head)
  {
    return reveal_node (head, ovl);
  }

 protected:
  /* If we have a nested overload, point at the inner overload and
     return the next link on the outer one.  */
  tree maybe_push ()
  {
    tree r = NULL_TREE;

    if (ovl && TREE_CODE (ovl) == OVERLOAD && OVL_NESTED_P (ovl))
      {
	r = OVL_CHAIN (ovl);
	ovl = OVL_FUNCTION (ovl);
      }
    return r;
  }
  /* Restore an outer nested overload.  */
  void pop (tree outer)
  {
    gcc_checking_assert (!ovl);
    ovl = outer;
  }

 private:
  /* We make these static functions to avoid the address of the
     iterator escaping the local context.  */
  static tree remove_node (tree head, tree node);
  static tree reveal_node (tree ovl, tree node);
};

/* Iterator over a (potentially) 2 dimensional overload, which is
   produced by name lookup.  */

class lkp_iterator : public ovl_iterator {
  typedef ovl_iterator parent;

  tree outer;

 public:
  explicit lkp_iterator (tree o)
    : parent (o, true), outer (maybe_push ())
  {
  }

 public:
  lkp_iterator &operator++ ()
  {
    bool repush = !outer;

    if (!parent::operator++ () && !repush)
      {
	pop (outer);
	repush = true;
      }

    if (repush)
      outer = maybe_push ();

    return *this;
  }
};

/* hash traits for declarations.  Hashes potential overload sets via
   DECL_NAME.  */

struct named_decl_hash : ggc_remove <tree> {
  typedef tree value_type; /* A DECL or OVERLOAD  */
  typedef tree compare_type; /* An identifier.  */

  inline static hashval_t hash (const value_type decl);
  inline static bool equal (const value_type existing, compare_type candidate);

  static inline void mark_empty (value_type &p) {p = NULL_TREE;}
  static inline bool is_empty (value_type p) {return !p;}

  /* Nothing is deletable.  Everything is insertable.  */
  static bool is_deleted (value_type) { return false; }
  static void mark_deleted (value_type) { gcc_unreachable (); }
};

/* Bindings for modules are held in a sparse array.  There is always a
   current TU slot, others are allocated as needed.  By construction
   of the importing mechanism we only ever need to append to the
   array.  Rather than have straight index/slot tuples, we bunch them
   up for greater packing.

   The cluster representation packs well on a 64-bit system.  */

#define MODULE_VECTOR_SLOTS_PER_CLUSTER 2
struct mc_index {
  unsigned short base;
  unsigned short span;
};

struct GTY(()) module_cluster
{
  mc_index GTY((skip)) indices[MODULE_VECTOR_SLOTS_PER_CLUSTER];
  mc_slot slots[MODULE_VECTOR_SLOTS_PER_CLUSTER];
};

#define MODULE_VECTOR_ALLOC_CLUSTERS(NODE) \
  (MODULE_VECTOR_CHECK (NODE)->base.u.dependence_info.clique)
#define MODULE_VECTOR_NUM_CLUSTERS(NODE) \
  (MODULE_VECTOR_CHECK (NODE)->base.u.dependence_info.base)
#define MODULE_VECTOR_CLUSTER_BASE(NODE) \
  (((tree_module_vec *)MODULE_VECTOR_CHECK (NODE))->vec)
#define MODULE_VECTOR_CLUSTER_LAST(NODE) \
  (&MODULE_VECTOR_CLUSTER (NODE, MODULE_VECTOR_NUM_CLUSTERS (NODE) - 1))
#define MODULE_VECTOR_CLUSTER(NODE,IX) \
  (((tree_module_vec *)MODULE_VECTOR_CHECK (NODE))->vec[IX])

struct GTY(()) tree_module_vec {
  struct tree_base base;
  tree name;
  module_cluster GTY((length ("%h.base.u.dependence_info.base"))) vec[1];
};

/* The name of a module vector.  */
#define MODULE_VECTOR_NAME(NODE) \
  (((tree_module_vec *)MODULE_VECTOR_CHECK (NODE))->name)

#define MODULE_VECTOR_LAZY_SPEC_P(NODE) \
  TREE_LANG_FLAG_0 (MODULE_VECTOR_CHECK (NODE))

/* Simplified unique_ptr clone to release a tree vec on exit.  */

struct releasing_vec
{
  typedef vec<tree, va_gc> vec_t;

  releasing_vec (vec_t *v): v(v) { }
  releasing_vec (): v(make_tree_vector ()) { }

  /* Copy ops are deliberately declared but not defined,
     copies must always be elided.  */
  releasing_vec (const releasing_vec &);
  releasing_vec &operator= (const releasing_vec &);

  vec_t &operator* () const { return *v; }
  vec_t *operator-> () const { return v; }
  vec_t *get() const { return v; }
  operator vec_t *() const { return v; }
  vec_t ** operator& () { return &v; }

  /* Breaks pointer/value consistency for convenience.  */
  tree& operator[] (unsigned i) const { return (*v)[i]; }

  ~releasing_vec() { release_tree_vector (v); }
private:
  vec_t *v;
};
/* Forwarding functions for vec_safe_* that might reallocate.  */
inline tree* vec_safe_push (releasing_vec& r, const tree &t CXX_MEM_STAT_INFO)
{ return vec_safe_push (*&r, t PASS_MEM_STAT); }
inline bool vec_safe_reserve (releasing_vec& r, unsigned n, bool e = false CXX_MEM_STAT_INFO)
{ return vec_safe_reserve (*&r, n, e PASS_MEM_STAT); }
inline unsigned vec_safe_length (releasing_vec &r)
{ return r->length(); }
inline void vec_safe_splice (releasing_vec &r, vec<tree, va_gc> *p CXX_MEM_STAT_INFO)
{ vec_safe_splice (*&r, p PASS_MEM_STAT); }
void release_tree_vector (releasing_vec &); // cause link error

struct GTY(()) tree_template_decl {
  struct tree_decl_common common;
  tree arguments;
  tree result;
};

/* Returns true iff NODE is a BASELINK.  */
#define BASELINK_P(NODE) \
  (TREE_CODE (NODE) == BASELINK)
/* The BINFO indicating the base in which lookup found the
   BASELINK_FUNCTIONS.  */
#define BASELINK_BINFO(NODE) \
  (((struct tree_baselink*) BASELINK_CHECK (NODE))->binfo)
/* The functions referred to by the BASELINK; either a FUNCTION_DECL,
   a TEMPLATE_DECL, an OVERLOAD, or a TEMPLATE_ID_EXPR.  */
#define BASELINK_FUNCTIONS(NODE) \
  (((struct tree_baselink*) BASELINK_CHECK (NODE))->functions)
/* If T is a BASELINK, grab the functions, otherwise just T, which is
   expected to already be a (list of) functions.  */
#define MAYBE_BASELINK_FUNCTIONS(T) \
  (BASELINK_P (T) ? BASELINK_FUNCTIONS (T) : T)
/* The BINFO in which the search for the functions indicated by this baselink
   began.  This base is used to determine the accessibility of functions
   selected by overload resolution.  */
#define BASELINK_ACCESS_BINFO(NODE) \
  (((struct tree_baselink*) BASELINK_CHECK (NODE))->access_binfo)
/* For a type-conversion operator, the BASELINK_OPTYPE indicates the type
   to which the conversion should occur.  This value is important if
   the BASELINK_FUNCTIONS include a template conversion operator --
   the BASELINK_OPTYPE can be used to determine what type the user
   requested.  */
#define BASELINK_OPTYPE(NODE) \
  (TREE_CHAIN (BASELINK_CHECK (NODE)))
/* Nonzero if this baselink was from a qualified lookup.  */
#define BASELINK_QUALIFIED_P(NODE) \
  TREE_LANG_FLAG_0 (BASELINK_CHECK (NODE))

struct GTY(()) tree_baselink {
  struct tree_common common;
  tree binfo;
  tree functions;
  tree access_binfo;
};

/* The different kinds of ids that we encounter.  */

enum cp_id_kind
{
  /* Not an id at all.  */
  CP_ID_KIND_NONE,
  /* An unqualified-id that is not a template-id.  */
  CP_ID_KIND_UNQUALIFIED,
  /* An unqualified-id that is a dependent name.  */
  CP_ID_KIND_UNQUALIFIED_DEPENDENT,
  /* An unqualified template-id.  */
  CP_ID_KIND_TEMPLATE_ID,
  /* A qualified-id.  */
  CP_ID_KIND_QUALIFIED
};


/* The various kinds of C++0x warnings we encounter. */

enum cpp0x_warn_str
{
  /* extended initializer lists */
  CPP0X_INITIALIZER_LISTS,
  /* explicit conversion operators */
  CPP0X_EXPLICIT_CONVERSION,
  /* variadic templates */
  CPP0X_VARIADIC_TEMPLATES,
  /* lambda expressions */
  CPP0X_LAMBDA_EXPR,
  /* C++0x auto */
  CPP0X_AUTO,
  /* scoped enums */
  CPP0X_SCOPED_ENUMS,
  /* defaulted and deleted functions */
  CPP0X_DEFAULTED_DELETED,
  /* inline namespaces */
  CPP0X_INLINE_NAMESPACES,
  /* override controls, override/final */
  CPP0X_OVERRIDE_CONTROLS,
  /* non-static data member initializers */
  CPP0X_NSDMI,
  /* user defined literals */
  CPP0X_USER_DEFINED_LITERALS,
  /* delegating constructors */
  CPP0X_DELEGATING_CTORS,
  /* inheriting constructors */
  CPP0X_INHERITING_CTORS,
  /* C++11 attributes */
  CPP0X_ATTRIBUTES,
  /* ref-qualified member functions */
  CPP0X_REF_QUALIFIER
};

/* The various kinds of operation used by composite_pointer_type. */

enum composite_pointer_operation
{
  /* comparison */
  CPO_COMPARISON,
  /* conversion */
  CPO_CONVERSION,
  /* conditional expression */
  CPO_CONDITIONAL_EXPR
};

/* Possible cases of expression list used by build_x_compound_expr_from_list. */
enum expr_list_kind {
  ELK_INIT,		/* initializer */
  ELK_MEM_INIT,		/* member initializer */
  ELK_FUNC_CAST		/* functional cast */
};

/* Possible cases of implicit bad rhs conversions. */
enum impl_conv_rhs {
  ICR_DEFAULT_ARGUMENT, /* default argument */
  ICR_CONVERTING,       /* converting */
  ICR_INIT,             /* initialization */
  ICR_ARGPASS,          /* argument passing */
  ICR_RETURN,           /* return */
  ICR_ASSIGN            /* assignment */
};

/* Possible cases of implicit or explicit bad conversions to void. */
enum impl_conv_void {
  ICV_CAST,            /* (explicit) conversion to void */
  ICV_SECOND_OF_COND,  /* second operand of conditional expression */
  ICV_THIRD_OF_COND,   /* third operand of conditional expression */
  ICV_RIGHT_OF_COMMA,  /* right operand of comma operator */
  ICV_LEFT_OF_COMMA,   /* left operand of comma operator */
  ICV_STATEMENT,       /* statement */
  ICV_THIRD_IN_FOR     /* for increment expression */
};

/* Possible invalid uses of an abstract class that might not have a
   specific associated declaration.  */
enum GTY(()) abstract_class_use {
  ACU_UNKNOWN,			/* unknown or decl provided */
  ACU_CAST,			/* cast to abstract class */
  ACU_NEW,			/* new-expression of abstract class */
  ACU_THROW,			/* throw-expression of abstract class */
  ACU_CATCH,			/* catch-parameter of abstract class */
  ACU_ARRAY,			/* array of abstract class */
  ACU_RETURN,			/* return type of abstract class */
  ACU_PARM			/* parameter type of abstract class */
};

/* Macros for access to language-specific slots in an identifier.  */

/* The IDENTIFIER_BINDING is the innermost cxx_binding for the
    identifier.  Its PREVIOUS is the next outermost binding.  Each
    VALUE field is a DECL for the associated declaration.  Thus,
    name lookup consists simply of pulling off the node at the front
    of the list (modulo oddities for looking up the names of types,
    and such.)  You can use SCOPE field to determine the scope
    that bound the name.  */
#define IDENTIFIER_BINDING(NODE) \
  (LANG_IDENTIFIER_CAST (NODE)->bindings)

/* TREE_TYPE only indicates on local and class scope the current
   type. For namespace scope, the presence of a type in any namespace
   is indicated with global_type_node, and the real type behind must
   be found through lookup.  */
#define IDENTIFIER_TYPE_VALUE(NODE) identifier_type_value (NODE)
#define REAL_IDENTIFIER_TYPE_VALUE(NODE) TREE_TYPE (NODE)
#define SET_IDENTIFIER_TYPE_VALUE(NODE,TYPE) (TREE_TYPE (NODE) = (TYPE))
#define IDENTIFIER_HAS_TYPE_VALUE(NODE) (IDENTIFIER_TYPE_VALUE (NODE) ? 1 : 0)

/* Kinds of identifiers.  Values are carefully chosen.  */
enum cp_identifier_kind {
  cik_normal = 0,	/* Not a special identifier.  */
  cik_keyword = 1,	/* A keyword.  */
  cik_ctor = 2,		/* Constructor (in-chg, complete or base).  */
  cik_dtor = 3,		/* Destructor (in-chg, deleting, complete or
			   base).  */
  cik_simple_op = 4,	/* Non-assignment operator name.  */
  cik_assign_op = 5,	/* An assignment operator name.  */
  cik_conv_op = 6,	/* Conversion operator name.  */
  cik_reserved_for_udlit = 7,	/* Not yet in use  */
  cik_max
};

/* Kind bits.  */
#define IDENTIFIER_KIND_BIT_0(NODE) \
  TREE_LANG_FLAG_0 (IDENTIFIER_NODE_CHECK (NODE))
#define IDENTIFIER_KIND_BIT_1(NODE) \
  TREE_LANG_FLAG_1 (IDENTIFIER_NODE_CHECK (NODE))
#define IDENTIFIER_KIND_BIT_2(NODE) \
  TREE_LANG_FLAG_2 (IDENTIFIER_NODE_CHECK (NODE))

/* Used by various search routines.  */
#define IDENTIFIER_MARKED(NODE) \
  TREE_LANG_FLAG_4 (IDENTIFIER_NODE_CHECK (NODE))

/* Nonzero if this identifier is used as a virtual function name somewhere
   (optimizes searches).  */
#define IDENTIFIER_VIRTUAL_P(NODE) \
  TREE_LANG_FLAG_5 (IDENTIFIER_NODE_CHECK (NODE))

/* True iff NAME is the DECL_ASSEMBLER_NAME for an entity with vague
   linkage which the prelinker has assigned to this translation
   unit.  */
#define IDENTIFIER_REPO_CHOSEN(NAME) \
  (TREE_LANG_FLAG_6 (IDENTIFIER_NODE_CHECK (NAME)))

/* True if this identifier is a reserved word.  C_RID_CODE (node) is
   then the RID_* value of the keyword.  Value 1.  */
#define IDENTIFIER_KEYWORD_P(NODE)		\
  ((!IDENTIFIER_KIND_BIT_2 (NODE))		\
   & (!IDENTIFIER_KIND_BIT_1 (NODE))		\
   & IDENTIFIER_KIND_BIT_0 (NODE))

/* True if this identifier is the name of a constructor or
   destructor.  Value 2 or 3.  */
#define IDENTIFIER_CDTOR_P(NODE)		\
  ((!IDENTIFIER_KIND_BIT_2 (NODE))		\
   & IDENTIFIER_KIND_BIT_1 (NODE))

/* True if this identifier is the name of a constructor.  Value 2.  */
#define IDENTIFIER_CTOR_P(NODE)			\
  (IDENTIFIER_CDTOR_P(NODE)			\
    & (!IDENTIFIER_KIND_BIT_0 (NODE)))

/* True if this identifier is the name of a destructor.  Value 3.  */
#define IDENTIFIER_DTOR_P(NODE)			\
  (IDENTIFIER_CDTOR_P(NODE)			\
    & IDENTIFIER_KIND_BIT_0 (NODE))

/* True if this identifier is for any operator name (including
   conversions).  Value 4, 5, 6 or 7.  */
#define IDENTIFIER_ANY_OP_P(NODE)		\
  (IDENTIFIER_KIND_BIT_2 (NODE))

/* True if this identifier is for an overloaded operator. Values 4, 5.  */
#define IDENTIFIER_OVL_OP_P(NODE)		\
  (IDENTIFIER_ANY_OP_P (NODE)			\
   & (!IDENTIFIER_KIND_BIT_1 (NODE)))

/* True if this identifier is for any assignment. Values 5.  */
#define IDENTIFIER_ASSIGN_OP_P(NODE)		\
  (IDENTIFIER_OVL_OP_P (NODE)			\
   & IDENTIFIER_KIND_BIT_0 (NODE))

/* True if this identifier is the name of a type-conversion
   operator.  Value 7.  */
#define IDENTIFIER_CONV_OP_P(NODE)		\
  (IDENTIFIER_ANY_OP_P (NODE)			\
   & IDENTIFIER_KIND_BIT_1 (NODE)		\
   & (!IDENTIFIER_KIND_BIT_0 (NODE)))

/* True if this identifier is a new or delete operator.  */
#define IDENTIFIER_NEWDEL_OP_P(NODE)		\
  (IDENTIFIER_OVL_OP_P (NODE)			\
   && IDENTIFIER_OVL_OP_FLAGS (NODE) & OVL_OP_FLAG_ALLOC)

/* True if this identifier is a new operator.  */
#define IDENTIFIER_NEW_OP_P(NODE)					\
  (IDENTIFIER_OVL_OP_P (NODE)						\
   && (IDENTIFIER_OVL_OP_FLAGS (NODE)					\
       & (OVL_OP_FLAG_ALLOC | OVL_OP_FLAG_DELETE)) == OVL_OP_FLAG_ALLOC)

/* Access a C++-specific index for identifier NODE.
   Used to optimize operator mappings etc.  */
#define IDENTIFIER_CP_INDEX(NODE)		\
  (IDENTIFIER_NODE_CHECK(NODE)->base.u.bits.address_space)

/* In a RECORD_TYPE or UNION_TYPE, nonzero if any component is read-only.  */
#define C_TYPE_FIELDS_READONLY(TYPE) \
  (LANG_TYPE_CLASS_CHECK (TYPE)->fields_readonly)

/* The tokens stored in the default argument.  */

#define DEFARG_TOKENS(NODE) \
  (((struct tree_default_arg *)DEFAULT_ARG_CHECK (NODE))->tokens)
#define DEFARG_INSTANTIATIONS(NODE) \
  (((struct tree_default_arg *)DEFAULT_ARG_CHECK (NODE))->instantiations)

struct GTY (()) tree_default_arg {
  struct tree_common common;
  struct cp_token_cache *tokens;
  vec<tree, va_gc> *instantiations;
};


#define DEFERRED_NOEXCEPT_PATTERN(NODE) \
  (((struct tree_deferred_noexcept *)DEFERRED_NOEXCEPT_CHECK (NODE))->pattern)
#define DEFERRED_NOEXCEPT_ARGS(NODE) \
  (((struct tree_deferred_noexcept *)DEFERRED_NOEXCEPT_CHECK (NODE))->args)
#define DEFERRED_NOEXCEPT_SPEC_P(NODE)				\
  ((NODE) && (TREE_PURPOSE (NODE))				\
   && (TREE_CODE (TREE_PURPOSE (NODE)) == DEFERRED_NOEXCEPT))
#define UNEVALUATED_NOEXCEPT_SPEC_P(NODE)				\
  (DEFERRED_NOEXCEPT_SPEC_P (NODE)					\
   && DEFERRED_NOEXCEPT_PATTERN (TREE_PURPOSE (NODE)) == NULL_TREE)

struct GTY (()) tree_deferred_noexcept {
  struct tree_base base;
  tree pattern;
  tree args;
};


/* The condition associated with the static assertion.  This must be
   an integral constant expression.  */
#define STATIC_ASSERT_CONDITION(NODE) \
  (((struct tree_static_assert *)STATIC_ASSERT_CHECK (NODE))->condition)

/* The message associated with the static assertion.  This must be a
   string constant, which will be emitted as an error message when the
   static assert condition is false.  */
#define STATIC_ASSERT_MESSAGE(NODE) \
  (((struct tree_static_assert *)STATIC_ASSERT_CHECK (NODE))->message)

/* Source location information for a static assertion.  */
#define STATIC_ASSERT_SOURCE_LOCATION(NODE) \
  (((struct tree_static_assert *)STATIC_ASSERT_CHECK (NODE))->location)

struct GTY (()) tree_static_assert {
  struct tree_common common;
  tree condition;
  tree message;
  location_t location;
};

struct GTY (()) tree_argument_pack_select {
  struct tree_common common;
  tree argument_pack;
  int index;
};

/* The different kinds of traits that we encounter.  */

enum cp_trait_kind
{
  CPTK_BASES,
  CPTK_DIRECT_BASES,
  CPTK_HAS_NOTHROW_ASSIGN,
  CPTK_HAS_NOTHROW_CONSTRUCTOR,
  CPTK_HAS_NOTHROW_COPY,
  CPTK_HAS_TRIVIAL_ASSIGN,
  CPTK_HAS_TRIVIAL_CONSTRUCTOR,
  CPTK_HAS_TRIVIAL_COPY,
  CPTK_HAS_TRIVIAL_DESTRUCTOR,
  CPTK_HAS_UNIQUE_OBJ_REPRESENTATIONS,
  CPTK_HAS_VIRTUAL_DESTRUCTOR,
  CPTK_IS_ABSTRACT,
  CPTK_IS_AGGREGATE,
  CPTK_IS_BASE_OF,
  CPTK_IS_CLASS,
  CPTK_IS_EMPTY,
  CPTK_IS_ENUM,
  CPTK_IS_FINAL,
  CPTK_IS_LITERAL_TYPE,
  CPTK_IS_POD,
  CPTK_IS_POLYMORPHIC,
  CPTK_IS_SAME_AS,
  CPTK_IS_STD_LAYOUT,
  CPTK_IS_TRIVIAL,
  CPTK_IS_TRIVIALLY_ASSIGNABLE,
  CPTK_IS_TRIVIALLY_CONSTRUCTIBLE,
  CPTK_IS_TRIVIALLY_COPYABLE,
  CPTK_IS_UNION,
  CPTK_UNDERLYING_TYPE,
  CPTK_IS_ASSIGNABLE,
  CPTK_IS_CONSTRUCTIBLE
};

/* The types that we are processing.  */
#define TRAIT_EXPR_TYPE1(NODE) \
  (((struct tree_trait_expr *)TRAIT_EXPR_CHECK (NODE))->type1)

#define TRAIT_EXPR_TYPE2(NODE) \
  (((struct tree_trait_expr *)TRAIT_EXPR_CHECK (NODE))->type2)

/* The specific trait that we are processing.  */
#define TRAIT_EXPR_KIND(NODE) \
  (((struct tree_trait_expr *)TRAIT_EXPR_CHECK (NODE))->kind)

struct GTY (()) tree_trait_expr {
  struct tree_common common;
  tree type1;
  tree type2;  
  enum cp_trait_kind kind;
};

/* Identifiers used for lambda types are almost anonymous.  Use this
<<<<<<< HEAD
   spare flag to distinguish them.  */
=======
   spare flag to distinguish them (they also have the anonymous flag).  */
>>>>>>> dff0e6f3
#define IDENTIFIER_LAMBDA_P(NODE) \
  (IDENTIFIER_NODE_CHECK(NODE)->base.protected_flag)

/* Based off of TYPE_UNNAMED_P.  */
<<<<<<< HEAD
#define TYPE_LAMBDA_P(NODE)					\
  (TYPE_LINKAGE_IDENTIFIER (NODE)				\
   && IDENTIFIER_LAMBDA_P (TYPE_LINKAGE_IDENTIFIER (NODE)))

#define LAMBDA_TYPE_P(NODE)			\
  (TREE_CODE (NODE) == RECORD_TYPE		\
   && TYPE_LAMBDA_P (NODE))
=======
#define LAMBDA_TYPE_P(NODE)			\
  (TREE_CODE (NODE) == RECORD_TYPE		\
   && TYPE_LINKAGE_IDENTIFIER (NODE)				\
   && IDENTIFIER_LAMBDA_P (TYPE_LINKAGE_IDENTIFIER (NODE)))
>>>>>>> dff0e6f3

/* Test if FUNCTION_DECL is a lambda function.  */
#define LAMBDA_FUNCTION_P(FNDECL)				\
  (DECL_DECLARES_FUNCTION_P (FNDECL)				\
   && DECL_OVERLOADED_OPERATOR_P (FNDECL)			\
   && DECL_OVERLOADED_OPERATOR_IS (FNDECL, CALL_EXPR)		\
   && LAMBDA_TYPE_P (CP_DECL_CONTEXT (FNDECL)))

enum cp_lambda_default_capture_mode_type {
  CPLD_NONE,
  CPLD_COPY,
  CPLD_REFERENCE
};

/* The method of default capture, if any.  */
#define LAMBDA_EXPR_DEFAULT_CAPTURE_MODE(NODE) \
  (((struct tree_lambda_expr *)LAMBDA_EXPR_CHECK (NODE))->default_capture_mode)

/* The capture-list, including `this'.  Each capture is stored as a FIELD_DECL
 * so that the name, type, and field are all together, whether or not it has
 * been added to the lambda's class type.
   TREE_LIST:
     TREE_PURPOSE: The FIELD_DECL for this capture.
     TREE_VALUE: The initializer. This is part of a GNU extension.  */
#define LAMBDA_EXPR_CAPTURE_LIST(NODE) \
  (((struct tree_lambda_expr *)LAMBDA_EXPR_CHECK (NODE))->capture_list)

/* During parsing of the lambda-introducer, the node in the capture-list
   that holds the 'this' capture.  During parsing of the body, the
   capture proxy for that node.  */
#define LAMBDA_EXPR_THIS_CAPTURE(NODE) \
  (((struct tree_lambda_expr *)LAMBDA_EXPR_CHECK (NODE))->this_capture)

/* Predicate tracking whether `this' is in the effective capture set.  */
#define LAMBDA_EXPR_CAPTURES_THIS_P(NODE) \
  LAMBDA_EXPR_THIS_CAPTURE(NODE)

/* Predicate tracking whether the lambda was declared 'mutable'.  */
#define LAMBDA_EXPR_MUTABLE_P(NODE) \
  TREE_LANG_FLAG_1 (LAMBDA_EXPR_CHECK (NODE))

/* True iff uses of a const variable capture were optimized away.  */
#define LAMBDA_EXPR_CAPTURE_OPTIMIZED(NODE) \
  TREE_LANG_FLAG_2 (LAMBDA_EXPR_CHECK (NODE))

/* True iff this LAMBDA_EXPR was generated in tsubst_lambda_expr.  */
#define LAMBDA_EXPR_INSTANTIATED(NODE) \
  TREE_LANG_FLAG_3 (LAMBDA_EXPR_CHECK (NODE))

/* True if this TREE_LIST in LAMBDA_EXPR_CAPTURE_LIST is for an explicit
   capture.  */
#define LAMBDA_CAPTURE_EXPLICIT_P(NODE) \
  TREE_LANG_FLAG_0 (TREE_LIST_CHECK (NODE))

/* The source location of the lambda.  */
#define LAMBDA_EXPR_LOCATION(NODE) \
  (((struct tree_lambda_expr *)LAMBDA_EXPR_CHECK (NODE))->locus)

/* The mangling scope for the lambda: FUNCTION_DECL, PARM_DECL, VAR_DECL,
   FIELD_DECL or NULL_TREE.  If this is NULL_TREE, we have no linkage.  */
#define LAMBDA_EXPR_EXTRA_SCOPE(NODE) \
  (((struct tree_lambda_expr *)LAMBDA_EXPR_CHECK (NODE))->extra_scope)

/* If EXTRA_SCOPE, this is the number of the lambda within that scope.  */
#define LAMBDA_EXPR_DISCRIMINATOR(NODE) \
  (((struct tree_lambda_expr *)LAMBDA_EXPR_CHECK (NODE))->discriminator)

/* During parsing of the lambda, a vector of capture proxies which need
   to be pushed once we're done processing a nested lambda.  */
#define LAMBDA_EXPR_PENDING_PROXIES(NODE) \
  (((struct tree_lambda_expr *)LAMBDA_EXPR_CHECK (NODE))->pending_proxies)

/* The closure type of the lambda, which is also the type of the
   LAMBDA_EXPR.  */
#define LAMBDA_EXPR_CLOSURE(NODE) \
  (TREE_TYPE (LAMBDA_EXPR_CHECK (NODE)))

struct GTY (()) tree_lambda_expr
{
  struct tree_typed typed;
  tree capture_list;
  tree this_capture;
  tree extra_scope;
  vec<tree, va_gc> *pending_proxies;
  location_t locus;
  enum cp_lambda_default_capture_mode_type default_capture_mode : 8;
  short int discriminator;
};

/* A (typedef,context,usage location) triplet.
   It represents a typedef used through a
   context at a given source location.
   e.g.
   struct foo {
     typedef int myint;
   };

   struct bar {
    foo::myint v; // #1<-- this location.
   };

   In bar, the triplet will be (myint, foo, #1).
   */
struct GTY(()) qualified_typedef_usage_s {
  tree typedef_decl;
  tree context;
  location_t locus;
};
typedef struct qualified_typedef_usage_s qualified_typedef_usage_t;

/* Non-zero if this template specialization has access violations that
   should be rechecked when the function is instantiated outside argument
   deduction.  */
#define TINFO_HAS_ACCESS_ERRORS(NODE) \
  (TREE_LANG_FLAG_0 (TEMPLATE_INFO_CHECK (NODE)))
#define FNDECL_HAS_ACCESS_ERRORS(NODE) \
  (TINFO_HAS_ACCESS_ERRORS (DECL_TEMPLATE_INFO (NODE)))

/* Non-zero if this variable template specialization was specified using a
   template-id, so it's a partial or full specialization and not a definition
   of the member template of a particular class specialization.  */
#define TINFO_USED_TEMPLATE_ID(NODE) \
  (TREE_LANG_FLAG_1 (TEMPLATE_INFO_CHECK (NODE)))

struct GTY(()) tree_template_info {
  struct tree_common common;
  vec<qualified_typedef_usage_t, va_gc> *typedefs_needing_access_checking;
};

// Constraint information for a C++ declaration. Constraint information is
// comprised of:
//
// - a constraint expression introduced by the template header
// - a constraint expression introduced by a function declarator
// - the associated constraints, which are the conjunction of those,
//   and used for declaration matching
//
// The template and declarator requirements are kept to support pretty
// printing constrained declarations.
struct GTY(()) tree_constraint_info {
  struct tree_base base;
  tree template_reqs;
  tree declarator_reqs;
  tree associated_constr;
};

// Require that pointer P is non-null before returning.
template<typename T>
inline T*
check_nonnull (T* p)
{
  gcc_assert (p);
  return p;
}

// Returns true iff T is non-null and represents constraint info.
inline tree_constraint_info *
check_constraint_info (tree t)
{
  if (t && TREE_CODE (t) == CONSTRAINT_INFO)
    return (tree_constraint_info *)t;
  return NULL;
}

// Access the expression describing the template constraints. This may be
// null if no constraints were introduced in the template parameter list,
// a requirements clause after the template parameter list, or constraints
// through a constrained-type-specifier.
#define CI_TEMPLATE_REQS(NODE) \
  check_constraint_info (check_nonnull(NODE))->template_reqs

// Access the expression describing the trailing constraints. This is non-null
// for any implicit instantiation of a constrained declaration. For a
// templated declaration it is non-null only when a trailing requires-clause
// was specified.
#define CI_DECLARATOR_REQS(NODE) \
  check_constraint_info (check_nonnull(NODE))->declarator_reqs

// The computed associated constraint expression for a declaration.
#define CI_ASSOCIATED_CONSTRAINTS(NODE) \
  check_constraint_info (check_nonnull(NODE))->associated_constr

// Access the logical constraints on the template parameters introduced
// at a given template parameter list level indicated by NODE.
#define TEMPLATE_PARMS_CONSTRAINTS(NODE) \
  TREE_TYPE (TREE_LIST_CHECK (NODE))

// Access the logical constraints on the template parameter declaration
// indicated by NODE.
#define TEMPLATE_PARM_CONSTRAINTS(NODE) \
  TREE_TYPE (TREE_LIST_CHECK (NODE))

/* Non-zero if the noexcept is present in a compound requirement. */
#define COMPOUND_REQ_NOEXCEPT_P(NODE) \
  TREE_LANG_FLAG_0 (TREE_CHECK (NODE, COMPOUND_REQ))

/* The constraints on an 'auto' placeholder type, used in an argument deduction
   constraint.  */
#define PLACEHOLDER_TYPE_CONSTRAINTS(NODE) \
  DECL_SIZE_UNIT (TYPE_NAME (NODE))

/* The expression evaluated by the predicate constraint. */
#define PRED_CONSTR_EXPR(NODE) \
  TREE_OPERAND (TREE_CHECK (NODE, PRED_CONSTR), 0)

/* The concept of a concept check. */
#define CHECK_CONSTR_CONCEPT(NODE) \
  TREE_OPERAND (TREE_CHECK (NODE, CHECK_CONSTR), 0)

/* The template arguments of a concept check. */
#define CHECK_CONSTR_ARGS(NODE) \
  TREE_OPERAND (TREE_CHECK (NODE, CHECK_CONSTR), 1)

/* The expression validated by the predicate constraint. */
#define EXPR_CONSTR_EXPR(NODE) \
  TREE_OPERAND (TREE_CHECK (NODE, EXPR_CONSTR), 0)

/* The type validated by the predicate constraint. */
#define TYPE_CONSTR_TYPE(NODE) \
  TREE_OPERAND (TREE_CHECK (NODE, TYPE_CONSTR), 0)

/* In an implicit conversion constraint, the source expression. */
#define ICONV_CONSTR_EXPR(NODE) \
  TREE_OPERAND (TREE_CHECK (NODE, ICONV_CONSTR), 0)

/* In an implicit conversion constraint, the target type. */
#define ICONV_CONSTR_TYPE(NODE) \
  TREE_OPERAND (TREE_CHECK (NODE, ICONV_CONSTR), 1)

/* In an argument deduction constraint, the source expression. */
#define DEDUCT_CONSTR_EXPR(NODE) \
  TREE_OPERAND (TREE_CHECK (NODE, DEDUCT_CONSTR), 0)

/* In an argument deduction constraint, the target type pattern. */
#define DEDUCT_CONSTR_PATTERN(NODE) \
  TREE_OPERAND (TREE_CHECK (NODE, DEDUCT_CONSTR), 1)

/* In an argument deduction constraint, the list of placeholder nodes. */
#define DEDUCT_CONSTR_PLACEHOLDER(NODE) \
  TREE_OPERAND (TREE_CHECK (NODE, DEDUCT_CONSTR), 2)

/* The expression of an exception constraint. */
#define EXCEPT_CONSTR_EXPR(NODE) \
  TREE_OPERAND (TREE_CHECK (NODE, EXCEPT_CONSTR), 0)

/* In a parameterized constraint, the local parameters. */
#define PARM_CONSTR_PARMS(NODE) \
  TREE_OPERAND (TREE_CHECK (NODE, PARM_CONSTR), 0)

/* In a parameterized constraint, the operand. */
#define PARM_CONSTR_OPERAND(NODE) \
  TREE_OPERAND (TREE_CHECK (NODE, PARM_CONSTR), 1)

/* Whether a PARM_DECL represents a local parameter in a
   requires-expression.  */
#define CONSTRAINT_VAR_P(NODE) \
  DECL_LANG_FLAG_2 (TREE_CHECK (NODE, PARM_DECL))

/* The concept constraining this constrained template-parameter.  */
#define CONSTRAINED_PARM_CONCEPT(NODE) \
  DECL_SIZE_UNIT (TYPE_DECL_CHECK (NODE))
/* Any extra template arguments specified for a constrained
   template-parameter.  */
#define CONSTRAINED_PARM_EXTRA_ARGS(NODE) \
  DECL_SIZE (TYPE_DECL_CHECK (NODE))
/* The first template parameter of CONSTRAINED_PARM_CONCEPT to be used as a
   prototype for the constrained parameter in finish_shorthand_constraint,
   attached for convenience.  */
#define CONSTRAINED_PARM_PROTOTYPE(NODE) \
  DECL_INITIAL (TYPE_DECL_CHECK (NODE))

/* Module defines.  */

/* Module owner numbers.   */
#define MODULE_NONE 0		/* The global module.  */
#define MODULE_PURVIEW 1	/* Current TU purview.  */
#define MODULE_IMPORT_BASE 2	/* An import.  */
#define MODULE_LIMIT (1 << MODULE_BITS)

/* Slots in MODULE_VEC.   See module.cc for how slots and module
   numbers are related.  */
#define MODULE_SLOT_CURRENT 0	/* Slot for current TU.  */
#define MODULE_SLOT_GLOBAL 1	/* Slot for merged global module. */
#define MODULE_SLOT_PARTITION 2 /* Slot for merged partition entities.  */
#define MODULE_SLOTS_FIXED 2	/* Number of always-allocated slots.  */

/* The owning module of a DECL.  */
#define DECL_MODULE_OWNER(N) \
  (DECL_LANG_SPECIFIC (N)->u.base.module_owner)

/* Whether this is an exported DECL.  */
#define DECL_MODULE_EXPORT_P(NODE) \
  TREE_LANG_FLAG_3 (DECL_CHECK (NODE))

/* Any namespace-scope decl lacking lang-specific is in no module.  */
#define MAYBE_DECL_MODULE_OWNER(N)				\
  (DECL_LANG_SPECIFIC (N) ? DECL_MODULE_OWNER (N) : MODULE_NONE)


enum cp_tree_node_structure_enum {
  TS_CP_GENERIC,
  TS_CP_IDENTIFIER,
  TS_CP_TPI,
  TS_CP_PTRMEM,
  TS_CP_OVERLOAD,
  TS_CP_MODULE_VECTOR,
  TS_CP_BASELINK,
  TS_CP_TEMPLATE_DECL,
  TS_CP_DEFAULT_ARG,
  TS_CP_DEFERRED_NOEXCEPT,
  TS_CP_STATIC_ASSERT,
  TS_CP_ARGUMENT_PACK_SELECT,
  TS_CP_TRAIT_EXPR,
  TS_CP_LAMBDA_EXPR,
  TS_CP_TEMPLATE_INFO,
  TS_CP_CONSTRAINT_INFO,
  TS_CP_USERDEF_LITERAL
};

/* The resulting tree type.  */
union GTY((desc ("cp_tree_node_structure (TREE_CODE (&%h.generic))"),
       chain_next ("(union lang_tree_node *) c_tree_chain_next (&%h.generic)"))) lang_tree_node {
  union tree_node GTY ((tag ("TS_CP_GENERIC"),
			desc ("tree_node_structure (&%h)"))) generic;
  struct template_parm_index GTY ((tag ("TS_CP_TPI"))) tpi;
  struct ptrmem_cst GTY ((tag ("TS_CP_PTRMEM"))) ptrmem;
  struct tree_overload GTY ((tag ("TS_CP_OVERLOAD"))) overload;
  struct tree_module_vec GTY ((tag ("TS_CP_MODULE_VECTOR"))) module_vec;
  struct tree_baselink GTY ((tag ("TS_CP_BASELINK"))) baselink;
  struct tree_template_decl GTY ((tag ("TS_CP_TEMPLATE_DECL"))) template_decl;
  struct tree_default_arg GTY ((tag ("TS_CP_DEFAULT_ARG"))) default_arg;
  struct tree_deferred_noexcept GTY ((tag ("TS_CP_DEFERRED_NOEXCEPT"))) deferred_noexcept;
  struct lang_identifier GTY ((tag ("TS_CP_IDENTIFIER"))) identifier;
  struct tree_static_assert GTY ((tag ("TS_CP_STATIC_ASSERT"))) 
    static_assertion;
  struct tree_argument_pack_select GTY ((tag ("TS_CP_ARGUMENT_PACK_SELECT")))
    argument_pack_select;
  struct tree_trait_expr GTY ((tag ("TS_CP_TRAIT_EXPR")))
    trait_expression;
  struct tree_lambda_expr GTY ((tag ("TS_CP_LAMBDA_EXPR")))
    lambda_expression;
  struct tree_template_info GTY ((tag ("TS_CP_TEMPLATE_INFO")))
    template_info;
  struct tree_constraint_info GTY ((tag ("TS_CP_CONSTRAINT_INFO")))
    constraint_info;
  struct tree_userdef_literal GTY ((tag ("TS_CP_USERDEF_LITERAL")))
    userdef_literal;
};


/* Global state.  */

struct GTY(()) saved_scope {
  vec<cxx_saved_binding, va_gc> *old_bindings;
  tree old_namespace;
  vec<tree, va_gc> *decl_ns_list;
  tree class_name;
  tree class_type;
  tree access_specifier;
  tree function_decl;
  vec<tree, va_gc> *lang_base;
  tree lang_name;
  tree template_parms;
  cp_binding_level *x_previous_class_level;
  tree x_saved_tree;

  /* Only used for uses of this in trailing return type.  */
  tree x_current_class_ptr;
  tree x_current_class_ref;

  int x_processing_template_decl;
  int x_processing_specialization;
  int suppress_location_wrappers;
  BOOL_BITFIELD x_processing_explicit_instantiation : 1;
  BOOL_BITFIELD need_pop_function_context : 1;

/* Nonzero if we are parsing the discarded statement of a constexpr
   if-statement.  */
  BOOL_BITFIELD discarded_stmt : 1;

  int unevaluated_operand;
  int inhibit_evaluation_warnings;
  int noexcept_operand;
  /* If non-zero, implicit "omp declare target" attribute is added into the
     attribute lists.  */
  int omp_declare_target_attribute;
  int ref_temp_count;

  struct stmt_tree_s x_stmt_tree;

  cp_binding_level *class_bindings;
  cp_binding_level *bindings;

  hash_map<tree, tree> *GTY((skip)) x_local_specializations;

  struct saved_scope *prev;
};

extern GTY(()) struct saved_scope *scope_chain;

/* The current open namespace.  */

#define current_namespace scope_chain->old_namespace

/* The stack for namespaces of current declarations.  */

#define decl_namespace_list scope_chain->decl_ns_list

/* IDENTIFIER_NODE: name of current class */

#define current_class_name scope_chain->class_name

/* _TYPE: the type of the current class */

#define current_class_type scope_chain->class_type

/* When parsing a class definition, the access specifier most recently
   given by the user, or, if no access specifier was given, the
   default value appropriate for the kind of class (i.e., struct,
   class, or union).  */

#define current_access_specifier scope_chain->access_specifier

/* Pointer to the top of the language name stack.  */

#define current_lang_base scope_chain->lang_base
#define current_lang_name scope_chain->lang_name

/* When parsing a template declaration, a TREE_LIST represents the
   active template parameters.  Each node in the list represents one
   level of template parameters.  The innermost level is first in the
   list.  The depth of each level is stored as an INTEGER_CST in the
   TREE_PURPOSE of each node.  The parameters for that level are
   stored in the TREE_VALUE.  */

#define current_template_parms scope_chain->template_parms

#define processing_template_decl scope_chain->x_processing_template_decl
#define processing_specialization scope_chain->x_processing_specialization
#define processing_explicit_instantiation scope_chain->x_processing_explicit_instantiation

#define in_discarded_stmt scope_chain->discarded_stmt

#define current_ref_temp_count scope_chain->ref_temp_count

/* RAII sentinel to handle clearing processing_template_decl and restoring
   it when done.  */

struct processing_template_decl_sentinel
{
  int saved;
  processing_template_decl_sentinel (bool reset = true)
    : saved (processing_template_decl)
  {
    if (reset)
      processing_template_decl = 0;
  }
  ~processing_template_decl_sentinel()
  {
    processing_template_decl = saved;
  }
};

/* RAII sentinel to disable certain warnings during template substitution
   and elsewhere.  */

struct warning_sentinel
{
  int &flag;
  int val;
  warning_sentinel(int& flag, bool suppress=true)
    : flag(flag), val(flag) { if (suppress) flag = 0; }
  ~warning_sentinel() { flag = val; }
};

/* RAII sentinel that saves the value of a variable, optionally
   overrides it right away, and restores its value when the sentinel
   id destructed.  */

template <typename T>
class temp_override
{
  T& overridden_variable;
  T saved_value;
public:
  temp_override(T& var) : overridden_variable (var), saved_value (var) {}
  temp_override(T& var, T overrider)
    : overridden_variable (var), saved_value (var)
  {
    overridden_variable = overrider;
  }
  ~temp_override() { overridden_variable = saved_value; }
};

/* The cached class binding level, from the most recently exited
   class, or NULL if none.  */

#define previous_class_level scope_chain->x_previous_class_level

/* A map from local variable declarations in the body of the template
   presently being instantiated to the corresponding instantiated
   local variables.  */

#define local_specializations scope_chain->x_local_specializations

/* Nonzero if we are parsing the operand of a noexcept operator.  */

#define cp_noexcept_operand scope_chain->noexcept_operand

/* A list of private types mentioned, for deferred access checking.  */

struct GTY((for_user)) cxx_int_tree_map {
  unsigned int uid;
  tree to;
};

struct cxx_int_tree_map_hasher : ggc_ptr_hash<cxx_int_tree_map>
{
  static hashval_t hash (cxx_int_tree_map *);
  static bool equal (cxx_int_tree_map *, cxx_int_tree_map *);
};

struct named_label_entry; /* Defined in decl.c.  */

struct named_label_hash : ggc_remove <named_label_entry *>
{
  typedef named_label_entry *value_type;
  typedef tree compare_type; /* An identifier.  */

  inline static hashval_t hash (value_type);
  inline static bool equal (const value_type, compare_type);

  inline static void mark_empty (value_type &p) {p = NULL;}
  inline static bool is_empty (value_type p) {return !p;}

  /* Nothing is deletable.  Everything is insertable.  */
  inline static bool is_deleted (value_type) { return false; }
  inline static void mark_deleted (value_type) { gcc_unreachable (); }
};

/* Global state pertinent to the current function.  */

struct GTY(()) language_function {
  struct c_language_function base;

  tree x_cdtor_label;
  tree x_current_class_ptr;
  tree x_current_class_ref;
  tree x_eh_spec_block;
  tree x_in_charge_parm;
  tree x_vtt_parm;
  tree x_return_value;

  BOOL_BITFIELD returns_value : 1;
  BOOL_BITFIELD returns_null : 1;
  BOOL_BITFIELD returns_abnormally : 1;
  BOOL_BITFIELD infinite_loop: 1;
  BOOL_BITFIELD x_in_function_try_handler : 1;
  BOOL_BITFIELD x_in_base_initializer : 1;

  /* True if this function can throw an exception.  */
  BOOL_BITFIELD can_throw : 1;

  BOOL_BITFIELD invalid_constexpr : 1;

  hash_table<named_label_hash> *x_named_labels;

  cp_binding_level *bindings;

  /* Tracking possibly infinite loops.  This is a vec<tree> only because
     vec<bool> doesn't work with gtype.  */
  vec<tree, va_gc> *infinite_loops;
  hash_table<cxx_int_tree_map_hasher> *extern_decl_map;
};

/* The current C++-specific per-function global variables.  */

#define cp_function_chain (cfun->language)

/* In a constructor destructor, the point at which all derived class
   destroying/construction has been done.  I.e., just before a
   constructor returns, or before any base class destroying will be done
   in a destructor.  */

#define cdtor_label cp_function_chain->x_cdtor_label

/* When we're processing a member function, current_class_ptr is the
   PARM_DECL for the `this' pointer.  The current_class_ref is an
   expression for `*this'.  */

#define current_class_ptr			\
  (*(cfun && cp_function_chain			\
     ? &cp_function_chain->x_current_class_ptr	\
     : &scope_chain->x_current_class_ptr))
#define current_class_ref			\
  (*(cfun && cp_function_chain			\
     ? &cp_function_chain->x_current_class_ref	\
     : &scope_chain->x_current_class_ref))

/* The EH_SPEC_BLOCK for the exception-specifiers for the current
   function, if any.  */

#define current_eh_spec_block cp_function_chain->x_eh_spec_block

/* The `__in_chrg' parameter for the current function.  Only used for
   constructors and destructors.  */

#define current_in_charge_parm cp_function_chain->x_in_charge_parm

/* The `__vtt_parm' parameter for the current function.  Only used for
   constructors and destructors.  */

#define current_vtt_parm cp_function_chain->x_vtt_parm

/* Set to 0 at beginning of a function definition, set to 1 if
   a return statement that specifies a return value is seen.  */

#define current_function_returns_value cp_function_chain->returns_value

/* Set to 0 at beginning of a function definition, set to 1 if
   a return statement with no argument is seen.  */

#define current_function_returns_null cp_function_chain->returns_null

/* Set to 0 at beginning of a function definition, set to 1 if
   a call to a noreturn function is seen.  */

#define current_function_returns_abnormally \
  cp_function_chain->returns_abnormally

/* Set to 0 at beginning of a function definition, set to 1 if we see an
   obvious infinite loop.  This can have false positives and false
   negatives, so it should only be used as a heuristic.  */

#define current_function_infinite_loop cp_function_chain->infinite_loop

/* Nonzero if we are processing a base initializer.  Zero elsewhere.  */
#define in_base_initializer cp_function_chain->x_in_base_initializer

#define in_function_try_handler cp_function_chain->x_in_function_try_handler

/* Expression always returned from function, or error_mark_node
   otherwise, for use by the automatic named return value optimization.  */

#define current_function_return_value \
  (cp_function_chain->x_return_value)

/* In parser.c.  */
extern tree cp_literal_operator_id (const char *);

#define NON_ERROR(NODE) ((NODE) == error_mark_node ? NULL_TREE : (NODE))

/* TRUE if a tree code represents a statement.  */
extern bool statement_code_p[MAX_TREE_CODES];

#define STATEMENT_CODE_P(CODE) statement_code_p[(int) (CODE)]

enum languages { lang_c, lang_cplusplus };

/* Macros to make error reporting functions' lives easier.  */
#define TYPE_LINKAGE_IDENTIFIER(NODE) \
  (TYPE_IDENTIFIER (TYPE_MAIN_VARIANT (NODE)))
#define TYPE_NAME_STRING(NODE) (IDENTIFIER_POINTER (TYPE_IDENTIFIER (NODE)))
#define TYPE_NAME_LENGTH(NODE) (IDENTIFIER_LENGTH (TYPE_IDENTIFIER (NODE)))

/* Any kind of anonymous type.  */
#define TYPE_ANON_P(NODE)					\
  (TYPE_LINKAGE_IDENTIFIER (NODE)				\
   && IDENTIFIER_ANON_P (TYPE_LINKAGE_IDENTIFIER (NODE)))

/* Nonzero if NODE, a TYPE, has no name for linkage purposes.  */
#define TYPE_UNNAMED_P(NODE)					\
  (TYPE_ANON_P (NODE)						\
   && !IDENTIFIER_LAMBDA_P (TYPE_LINKAGE_IDENTIFIER (NODE)))

/* The _DECL for this _TYPE.  */
#define TYPE_MAIN_DECL(NODE) (TYPE_STUB_DECL (TYPE_MAIN_VARIANT (NODE)))

/* Nonzero if T is a type that could resolve to any kind of concrete type
   at instantiation time.  */
#define WILDCARD_TYPE_P(T)				\
  (TREE_CODE (T) == TEMPLATE_TYPE_PARM			\
   || TREE_CODE (T) == TYPENAME_TYPE			\
   || TREE_CODE (T) == TYPEOF_TYPE			\
   || TREE_CODE (T) == BOUND_TEMPLATE_TEMPLATE_PARM	\
   || TREE_CODE (T) == DECLTYPE_TYPE)

/* Nonzero if T is a class (or struct or union) type.  Also nonzero
   for template type parameters, typename types, and instantiated
   template template parameters.  Keep these checks in ascending code
   order.  */
#define MAYBE_CLASS_TYPE_P(T) (WILDCARD_TYPE_P (T) || CLASS_TYPE_P (T))

/* Set CLASS_TYPE_P for T to VAL.  T must be a class, struct, or
   union type.  */
#define SET_CLASS_TYPE_P(T, VAL) \
  (TYPE_LANG_FLAG_5 (RECORD_OR_UNION_CHECK (T)) = (VAL))

/* Nonzero if T is a class type.  Zero for template type parameters,
   typename types, and so forth.  */
#define CLASS_TYPE_P(T) \
  (RECORD_OR_UNION_CODE_P (TREE_CODE (T)) && TYPE_LANG_FLAG_5 (T))

/* Nonzero if T is a class type but not an union.  */
#define NON_UNION_CLASS_TYPE_P(T) \
  (TREE_CODE (T) == RECORD_TYPE && TYPE_LANG_FLAG_5 (T))

/* Keep these checks in ascending code order.  */
#define RECORD_OR_UNION_CODE_P(T)	\
  ((T) == RECORD_TYPE || (T) == UNION_TYPE)
#define OVERLOAD_TYPE_P(T) \
  (CLASS_TYPE_P (T) || TREE_CODE (T) == ENUMERAL_TYPE)

/* True if this type is dependent.  This predicate is only valid if
   TYPE_DEPENDENT_P_VALID is true.  */
#define TYPE_DEPENDENT_P(NODE) TYPE_LANG_FLAG_0 (NODE)

/* True if dependent_type_p has been called for this type, with the
   result that TYPE_DEPENDENT_P is valid.  */
#define TYPE_DEPENDENT_P_VALID(NODE) TYPE_LANG_FLAG_6(NODE)

/* Nonzero if this type is const-qualified.  */
#define CP_TYPE_CONST_P(NODE)				\
  ((cp_type_quals (NODE) & TYPE_QUAL_CONST) != 0)

/* Nonzero if this type is volatile-qualified.  */
#define CP_TYPE_VOLATILE_P(NODE)			\
  ((cp_type_quals (NODE) & TYPE_QUAL_VOLATILE) != 0)

/* Nonzero if this type is restrict-qualified.  */
#define CP_TYPE_RESTRICT_P(NODE)			\
  ((cp_type_quals (NODE) & TYPE_QUAL_RESTRICT) != 0)

/* Nonzero if this type is const-qualified, but not
   volatile-qualified.  Other qualifiers are ignored.  This macro is
   used to test whether or not it is OK to bind an rvalue to a
   reference.  */
#define CP_TYPE_CONST_NON_VOLATILE_P(NODE)				\
  ((cp_type_quals (NODE) & (TYPE_QUAL_CONST | TYPE_QUAL_VOLATILE))	\
   == TYPE_QUAL_CONST)

#define FUNCTION_ARG_CHAIN(NODE) \
  TREE_CHAIN (TYPE_ARG_TYPES (TREE_TYPE (NODE)))

/* Given a FUNCTION_DECL, returns the first TREE_LIST out of TYPE_ARG_TYPES
   which refers to a user-written parameter.  */
#define FUNCTION_FIRST_USER_PARMTYPE(NODE) \
  skip_artificial_parms_for ((NODE), TYPE_ARG_TYPES (TREE_TYPE (NODE)))

/* Similarly, but for DECL_ARGUMENTS.  */
#define FUNCTION_FIRST_USER_PARM(NODE) \
  skip_artificial_parms_for ((NODE), DECL_ARGUMENTS (NODE))

/* Nonzero iff TYPE is derived from PARENT. Ignores accessibility and
   ambiguity issues.  */
#define DERIVED_FROM_P(PARENT, TYPE) \
  (lookup_base ((TYPE), (PARENT), ba_any, NULL, tf_none) != NULL_TREE)

/* Gives the visibility specification for a class type.  */
#define CLASSTYPE_VISIBILITY(TYPE)		\
	DECL_VISIBILITY (TYPE_MAIN_DECL (TYPE))
#define CLASSTYPE_VISIBILITY_SPECIFIED(TYPE)	\
	DECL_VISIBILITY_SPECIFIED (TYPE_MAIN_DECL (TYPE))

struct GTY (()) tree_pair_s {
  tree purpose;
  tree value;
};
typedef tree_pair_s *tree_pair_p;

/* This structure provides additional information above and beyond
   what is provide in the ordinary tree_type.  In the past, we used it
   for the types of class types, template parameters types, typename
   types, and so forth.  However, there can be many (tens to hundreds
   of thousands) of template parameter types in a compilation, and
   there's no need for this additional information in that case.
   Therefore, we now use this data structure only for class types.

   In the past, it was thought that there would be relatively few
   class types.  However, in the presence of heavy use of templates,
   many (i.e., thousands) of classes can easily be generated.
   Therefore, we should endeavor to keep the size of this structure to
   a minimum.  */
struct GTY(()) lang_type {
  unsigned char align;

  unsigned has_type_conversion : 1;
  unsigned has_copy_ctor : 1;
  unsigned has_default_ctor : 1;
  unsigned const_needs_init : 1;
  unsigned ref_needs_init : 1;
  unsigned has_const_copy_assign : 1;
  unsigned use_template : 2;

  unsigned has_mutable : 1;
  unsigned com_interface : 1;
  unsigned non_pod_class : 1;
  unsigned nearly_empty_p : 1;
  unsigned user_align : 1;
  unsigned has_copy_assign : 1;
  unsigned has_new : 1;
  unsigned has_array_new : 1;

  unsigned gets_delete : 2;
  unsigned interface_only : 1;
  unsigned interface_unknown : 1;
  unsigned contains_empty_class_p : 1;
  unsigned anon_aggr : 1;
  unsigned non_zero_init : 1;
  unsigned empty_p : 1;
  /* 32 bits allocated.  */

  unsigned vec_new_uses_cookie : 1;
  unsigned declared_class : 1;
  unsigned diamond_shaped : 1;
  unsigned repeated_base : 1;
  unsigned being_defined : 1;
  unsigned debug_requested : 1;
  unsigned fields_readonly : 1;
  unsigned ptrmemfunc_flag : 1;

  unsigned was_anonymous : 1;
  unsigned lazy_default_ctor : 1;
  unsigned lazy_copy_ctor : 1;
  unsigned lazy_copy_assign : 1;
  unsigned lazy_destructor : 1;
  unsigned has_const_copy_ctor : 1;
  unsigned has_complex_copy_ctor : 1;
  unsigned has_complex_copy_assign : 1;

  unsigned non_aggregate : 1;
  unsigned has_complex_dflt : 1;
  unsigned has_list_ctor : 1;
  unsigned non_std_layout : 1;
  unsigned is_literal : 1;
  unsigned lazy_move_ctor : 1;
  unsigned lazy_move_assign : 1;
  unsigned has_complex_move_ctor : 1;

  unsigned has_complex_move_assign : 1;
  unsigned has_constexpr_ctor : 1;
  unsigned unique_obj_representations : 1;
  unsigned unique_obj_representations_set : 1;

  /* When adding a flag here, consider whether or not it ought to
     apply to a template instance if it applies to the template.  If
     so, make sure to copy it in instantiate_class_template!  */

  /* There are some bits left to fill out a 32-bit word.  Keep track
     of this by updating the size of this bitfield whenever you add or
     remove a flag.  */
  unsigned dummy : 4;

  tree primary_base;
  vec<tree_pair_s, va_gc> *vcall_indices;
  tree vtables;
  tree typeinfo_var;
  vec<tree, va_gc> *vbases;
  binding_table nested_udts;
  tree as_base;
  vec<tree, va_gc> *pure_virtuals;
  tree friend_classes;
  vec<tree, va_gc> * GTY((reorder ("resort_type_member_vec"))) members;
  tree key_method;
  tree decl_list;
  tree befriending_classes;
  /* In a RECORD_TYPE, information specific to Objective-C++, such
     as a list of adopted protocols or a pointer to a corresponding
     @interface.  See objc/objc-act.h for details.  */
  tree objc_info;
  /* FIXME reuse another field?  */
  tree lambda_expr;
};

/* We used to have a variant type for lang_type.  Keep the name of the
   checking accessor for the sole survivor.  */
#define LANG_TYPE_CLASS_CHECK(NODE) (TYPE_LANG_SPECIFIC (NODE))

/* Nonzero for _CLASSTYPE means that operator delete is defined.  */
#define TYPE_GETS_DELETE(NODE) (LANG_TYPE_CLASS_CHECK (NODE)->gets_delete)
#define TYPE_GETS_REG_DELETE(NODE) (TYPE_GETS_DELETE (NODE) & 1)

/* Nonzero if `new NODE[x]' should cause the allocation of extra
   storage to indicate how many array elements are in use.  */
#define TYPE_VEC_NEW_USES_COOKIE(NODE)			\
  (CLASS_TYPE_P (NODE)					\
   && LANG_TYPE_CLASS_CHECK (NODE)->vec_new_uses_cookie)

/* Nonzero means that this _CLASSTYPE node defines ways of converting
   itself to other types.  */
#define TYPE_HAS_CONVERSION(NODE) \
  (LANG_TYPE_CLASS_CHECK (NODE)->has_type_conversion)

/* Nonzero means that NODE (a class type) has a default constructor --
   but that it has not yet been declared.  */
#define CLASSTYPE_LAZY_DEFAULT_CTOR(NODE) \
  (LANG_TYPE_CLASS_CHECK (NODE)->lazy_default_ctor)

/* Nonzero means that NODE (a class type) has a copy constructor --
   but that it has not yet been declared.  */
#define CLASSTYPE_LAZY_COPY_CTOR(NODE) \
  (LANG_TYPE_CLASS_CHECK (NODE)->lazy_copy_ctor)

/* Nonzero means that NODE (a class type) has a move constructor --
   but that it has not yet been declared.  */
#define CLASSTYPE_LAZY_MOVE_CTOR(NODE) \
  (LANG_TYPE_CLASS_CHECK (NODE)->lazy_move_ctor)

/* Nonzero means that NODE (a class type) has an assignment operator
   -- but that it has not yet been declared.  */
#define CLASSTYPE_LAZY_COPY_ASSIGN(NODE) \
  (LANG_TYPE_CLASS_CHECK (NODE)->lazy_copy_assign)

/* Nonzero means that NODE (a class type) has an assignment operator
   -- but that it has not yet been declared.  */
#define CLASSTYPE_LAZY_MOVE_ASSIGN(NODE) \
  (LANG_TYPE_CLASS_CHECK (NODE)->lazy_move_assign)

/* Nonzero means that NODE (a class type) has a destructor -- but that
   it has not yet been declared.  */
#define CLASSTYPE_LAZY_DESTRUCTOR(NODE) \
  (LANG_TYPE_CLASS_CHECK (NODE)->lazy_destructor)

/* Nonzero means that NODE (a class type) is final */
#define CLASSTYPE_FINAL(NODE) \
  TYPE_FINAL_P (NODE)


/* Nonzero means that this _CLASSTYPE node overloads operator=(X&).  */
#define TYPE_HAS_COPY_ASSIGN(NODE) (LANG_TYPE_CLASS_CHECK (NODE)->has_copy_assign)

/* True iff the class type NODE has an "operator =" whose parameter
   has a parameter of type "const X&".  */
#define TYPE_HAS_CONST_COPY_ASSIGN(NODE) \
  (LANG_TYPE_CLASS_CHECK (NODE)->has_const_copy_assign)

/* Nonzero means that this _CLASSTYPE node has an X(X&) constructor.  */
#define TYPE_HAS_COPY_CTOR(NODE) (LANG_TYPE_CLASS_CHECK (NODE)->has_copy_ctor)
#define TYPE_HAS_CONST_COPY_CTOR(NODE) \
  (LANG_TYPE_CLASS_CHECK (NODE)->has_const_copy_ctor)

/* Nonzero if this class has an X(initializer_list<T>) constructor.  */
#define TYPE_HAS_LIST_CTOR(NODE) \
  (LANG_TYPE_CLASS_CHECK (NODE)->has_list_ctor)

/* Nonzero if this class has a constexpr constructor other than a copy/move
   constructor.  Note that a class can have constexpr constructors for
   static initialization even if it isn't a literal class.  */
#define TYPE_HAS_CONSTEXPR_CTOR(NODE) \
  (LANG_TYPE_CLASS_CHECK (NODE)->has_constexpr_ctor)

/* Nonzero if this class defines an overloaded operator new.  (An
   operator new [] doesn't count.)  */
#define TYPE_HAS_NEW_OPERATOR(NODE) \
  (LANG_TYPE_CLASS_CHECK (NODE)->has_new)

/* Nonzero if this class defines an overloaded operator new[].  */
#define TYPE_HAS_ARRAY_NEW_OPERATOR(NODE) \
  (LANG_TYPE_CLASS_CHECK (NODE)->has_array_new)

/* Nonzero means that this type is being defined.  I.e., the left brace
   starting the definition of this type has been seen.  */
#define TYPE_BEING_DEFINED(NODE) (LANG_TYPE_CLASS_CHECK (NODE)->being_defined)

/* Nonzero means that this type is either complete or being defined, so we
   can do lookup in it.  */
#define COMPLETE_OR_OPEN_TYPE_P(NODE) \
  (COMPLETE_TYPE_P (NODE) || (CLASS_TYPE_P (NODE) && TYPE_BEING_DEFINED (NODE)))

/* Mark bits for repeated base checks.  */
#define TYPE_MARKED_P(NODE) TREE_LANG_FLAG_6 (TYPE_CHECK (NODE))

/* Nonzero if the class NODE has multiple paths to the same (virtual)
   base object.  */
#define CLASSTYPE_DIAMOND_SHAPED_P(NODE) \
  (LANG_TYPE_CLASS_CHECK(NODE)->diamond_shaped)

/* Nonzero if the class NODE has multiple instances of the same base
   type.  */
#define CLASSTYPE_REPEATED_BASE_P(NODE) \
  (LANG_TYPE_CLASS_CHECK(NODE)->repeated_base)

/* The member function with which the vtable will be emitted:
   the first noninline non-pure-virtual member function.  NULL_TREE
   if there is no key function or if this is a class template */
#define CLASSTYPE_KEY_METHOD(NODE) (LANG_TYPE_CLASS_CHECK (NODE)->key_method)

/* Vector of members.  During definition, it is unordered and only
   member functions are present.  After completion it is sorted and
   contains both member functions and non-functions.  STAT_HACK is
   involved to preserve oneslot per name invariant.  */
#define CLASSTYPE_MEMBER_VEC(NODE) (LANG_TYPE_CLASS_CHECK (NODE)->members)

/* For class templates, this is a TREE_LIST of all member data,
   functions, types, and friends in the order of declaration.
   The TREE_PURPOSE of each TREE_LIST is NULL_TREE for a friend,
   and the RECORD_TYPE for the class template otherwise.  */
#define CLASSTYPE_DECL_LIST(NODE) (LANG_TYPE_CLASS_CHECK (NODE)->decl_list)

/* A FUNCTION_DECL or OVERLOAD for the constructors for NODE.  These
   are the constructors that take an in-charge parameter.  */
#define CLASSTYPE_CONSTRUCTORS(NODE) \
  (get_class_binding_direct (NODE, ctor_identifier))

/* A FUNCTION_DECL for the destructor for NODE.  This is the
   destructors that take an in-charge parameter.  If
   CLASSTYPE_LAZY_DESTRUCTOR is true, then this entry will be NULL
   until the destructor is created with lazily_declare_fn.  */
#define CLASSTYPE_DESTRUCTOR(NODE) \
  (get_class_binding_direct (NODE, dtor_identifier))

/* A dictionary of the nested user-defined-types (class-types, or enums)
   found within this class.  This table includes nested member class
   templates.  */
#define CLASSTYPE_NESTED_UTDS(NODE) \
   (LANG_TYPE_CLASS_CHECK (NODE)->nested_udts)

/* Nonzero if NODE has a primary base class, i.e., a base class with
   which it shares the virtual function table pointer.  */
#define CLASSTYPE_HAS_PRIMARY_BASE_P(NODE) \
  (CLASSTYPE_PRIMARY_BINFO (NODE) != NULL_TREE)

/* If non-NULL, this is the binfo for the primary base class, i.e.,
   the base class which contains the virtual function table pointer
   for this class.  */
#define CLASSTYPE_PRIMARY_BINFO(NODE) \
  (LANG_TYPE_CLASS_CHECK (NODE)->primary_base)

/* A vector of BINFOs for the direct and indirect virtual base classes
   that this type uses in a post-order depth-first left-to-right
   order.  (In other words, these bases appear in the order that they
   should be initialized.)  */
#define CLASSTYPE_VBASECLASSES(NODE) (LANG_TYPE_CLASS_CHECK (NODE)->vbases)

/* The type corresponding to NODE when NODE is used as a base class,
   i.e., NODE without virtual base classes or tail padding.  */
#define CLASSTYPE_AS_BASE(NODE) (LANG_TYPE_CLASS_CHECK (NODE)->as_base)

/* True iff NODE is the CLASSTYPE_AS_BASE version of some type.  */
#define IS_FAKE_BASE_TYPE(NODE)					\
  (TREE_CODE (NODE) == RECORD_TYPE				\
   && TYPE_CONTEXT (NODE) && CLASS_TYPE_P (TYPE_CONTEXT (NODE))	\
   && CLASSTYPE_AS_BASE (TYPE_CONTEXT (NODE)) == (NODE))

/* These are the size and alignment of the type without its virtual
   base classes, for when we use this type as a base itself.  */
#define CLASSTYPE_SIZE(NODE) TYPE_SIZE (CLASSTYPE_AS_BASE (NODE))
#define CLASSTYPE_SIZE_UNIT(NODE) TYPE_SIZE_UNIT (CLASSTYPE_AS_BASE (NODE))
#define CLASSTYPE_ALIGN(NODE) TYPE_ALIGN (CLASSTYPE_AS_BASE (NODE))
#define CLASSTYPE_USER_ALIGN(NODE) TYPE_USER_ALIGN (CLASSTYPE_AS_BASE (NODE))

/* The alignment of NODE, without its virtual bases, in bytes.  */
#define CLASSTYPE_ALIGN_UNIT(NODE) \
  (CLASSTYPE_ALIGN (NODE) / BITS_PER_UNIT)

/* A vec<tree> of virtual functions which cannot be inherited by
   derived classes.  When deriving from this type, the derived
   class must provide its own definition for each of these functions.  */
#define CLASSTYPE_PURE_VIRTUALS(NODE) \
  (LANG_TYPE_CLASS_CHECK (NODE)->pure_virtuals)

/* Nonzero means that this type is an abstract class type.  */
#define ABSTRACT_CLASS_TYPE_P(NODE) \
  (CLASS_TYPE_P (NODE) && CLASSTYPE_PURE_VIRTUALS(NODE))

/* Nonzero means that this type has an X() constructor.  */
#define TYPE_HAS_DEFAULT_CONSTRUCTOR(NODE) \
  (LANG_TYPE_CLASS_CHECK (NODE)->has_default_ctor)

/* Nonzero means that this type contains a mutable member.  */
#define CLASSTYPE_HAS_MUTABLE(NODE) (LANG_TYPE_CLASS_CHECK (NODE)->has_mutable)
#define TYPE_HAS_MUTABLE_P(NODE) (cp_has_mutable_p (NODE))

/* Nonzero means that this class type is not POD for the purpose of layout
   (as defined in the ABI).  This is different from the language's POD.  */
#define CLASSTYPE_NON_LAYOUT_POD_P(NODE) \
  (LANG_TYPE_CLASS_CHECK (NODE)->non_pod_class)

/* Nonzero means that this class type is a non-standard-layout class.  */
#define CLASSTYPE_NON_STD_LAYOUT(NODE) \
  (LANG_TYPE_CLASS_CHECK (NODE)->non_std_layout)

/* Nonzero means that this class type does have unique object
   representations.  */
#define CLASSTYPE_UNIQUE_OBJ_REPRESENTATIONS(NODE) \
  (LANG_TYPE_CLASS_CHECK (NODE)->unique_obj_representations)

/* Nonzero means that this class type has
   CLASSTYPE_UNIQUE_OBJ_REPRESENTATIONS computed.  */
#define CLASSTYPE_UNIQUE_OBJ_REPRESENTATIONS_SET(NODE) \
  (LANG_TYPE_CLASS_CHECK (NODE)->unique_obj_representations_set)

/* Nonzero means that this class contains pod types whose default
   initialization is not a zero initialization (namely, pointers to
   data members).  */
#define CLASSTYPE_NON_ZERO_INIT_P(NODE) \
  (LANG_TYPE_CLASS_CHECK (NODE)->non_zero_init)

/* Nonzero if this class is "empty" in the sense of the C++ ABI.  */
#define CLASSTYPE_EMPTY_P(NODE) \
  (LANG_TYPE_CLASS_CHECK (NODE)->empty_p)

/* Nonzero if this class is "nearly empty", i.e., contains only a
   virtual function table pointer.  */
#define CLASSTYPE_NEARLY_EMPTY_P(NODE) \
  (LANG_TYPE_CLASS_CHECK (NODE)->nearly_empty_p)

/* Nonzero if this class contains an empty subobject.  */
#define CLASSTYPE_CONTAINS_EMPTY_CLASS_P(NODE) \
  (LANG_TYPE_CLASS_CHECK (NODE)->contains_empty_class_p)

/* A list of class types of which this type is a friend.  The
   TREE_VALUE is normally a TYPE, but will be a TEMPLATE_DECL in the
   case of a template friend.  */
#define CLASSTYPE_FRIEND_CLASSES(NODE) \
  (LANG_TYPE_CLASS_CHECK (NODE)->friend_classes)

/* A list of the classes which grant friendship to this class.  */
#define CLASSTYPE_BEFRIENDING_CLASSES(NODE) \
  (LANG_TYPE_CLASS_CHECK (NODE)->befriending_classes)

/* The associated LAMBDA_EXPR that made this class.  */
#define CLASSTYPE_LAMBDA_EXPR(NODE) \
  (LANG_TYPE_CLASS_CHECK (NODE)->lambda_expr)
/* The extra mangling scope for this closure type.  */
#define LAMBDA_TYPE_EXTRA_SCOPE(NODE) \
  (LAMBDA_EXPR_EXTRA_SCOPE (CLASSTYPE_LAMBDA_EXPR (NODE)))

/* Say whether this node was declared as a "class" or a "struct".  */
#define CLASSTYPE_DECLARED_CLASS(NODE) \
  (LANG_TYPE_CLASS_CHECK (NODE)->declared_class)

/* Nonzero if this class has const members
   which have no specified initialization.  */
#define CLASSTYPE_READONLY_FIELDS_NEED_INIT(NODE)	\
  (TYPE_LANG_SPECIFIC (NODE)				\
   ? LANG_TYPE_CLASS_CHECK (NODE)->const_needs_init : 0)
#define SET_CLASSTYPE_READONLY_FIELDS_NEED_INIT(NODE, VALUE) \
  (LANG_TYPE_CLASS_CHECK (NODE)->const_needs_init = (VALUE))

/* Nonzero if this class has ref members
   which have no specified initialization.  */
#define CLASSTYPE_REF_FIELDS_NEED_INIT(NODE)		\
  (TYPE_LANG_SPECIFIC (NODE)				\
   ? LANG_TYPE_CLASS_CHECK (NODE)->ref_needs_init : 0)
#define SET_CLASSTYPE_REF_FIELDS_NEED_INIT(NODE, VALUE) \
  (LANG_TYPE_CLASS_CHECK (NODE)->ref_needs_init = (VALUE))

/* Nonzero if this class is included from a header file which employs
   `#pragma interface', and it is not included in its implementation file.  */
#define CLASSTYPE_INTERFACE_ONLY(NODE) \
  (LANG_TYPE_CLASS_CHECK (NODE)->interface_only)

/* True if we have already determined whether or not vtables, VTTs,
   typeinfo, and other similar per-class data should be emitted in
   this translation unit.  This flag does not indicate whether or not
   these items should be emitted; it only indicates that we know one
   way or the other.  */
#define CLASSTYPE_INTERFACE_KNOWN(NODE) \
  (LANG_TYPE_CLASS_CHECK (NODE)->interface_unknown == 0)
/* The opposite of CLASSTYPE_INTERFACE_KNOWN.  */
#define CLASSTYPE_INTERFACE_UNKNOWN(NODE) \
  (LANG_TYPE_CLASS_CHECK (NODE)->interface_unknown)

#define SET_CLASSTYPE_INTERFACE_UNKNOWN_X(NODE,X) \
  (LANG_TYPE_CLASS_CHECK (NODE)->interface_unknown = !!(X))
#define SET_CLASSTYPE_INTERFACE_UNKNOWN(NODE) \
  (LANG_TYPE_CLASS_CHECK (NODE)->interface_unknown = 1)
#define SET_CLASSTYPE_INTERFACE_KNOWN(NODE) \
  (LANG_TYPE_CLASS_CHECK (NODE)->interface_unknown = 0)

/* Nonzero if a _DECL node requires us to output debug info for this class.  */
#define CLASSTYPE_DEBUG_REQUESTED(NODE) \
  (LANG_TYPE_CLASS_CHECK (NODE)->debug_requested)

/* Additional macros for inheritance information.  */

/* Nonzero means that this class is on a path leading to a new vtable.  */
#define BINFO_VTABLE_PATH_MARKED(NODE) BINFO_FLAG_1 (NODE)

/* Nonzero means B (a BINFO) has its own vtable.  Any copies will not
   have this flag set.  */
#define BINFO_NEW_VTABLE_MARKED(B) (BINFO_FLAG_2 (B))

/* Compare a BINFO_TYPE with another type for equality.  For a binfo,
   this is functionally equivalent to using same_type_p, but
   measurably faster.  At least one of the arguments must be a
   BINFO_TYPE.  The other can be a BINFO_TYPE or a regular type.  If
   BINFO_TYPE(T) ever stops being the main variant of the class the
   binfo is for, this macro must change.  */
#define SAME_BINFO_TYPE_P(A, B) ((A) == (B))

/* Any subobject that needs a new vtable must have a vptr and must not
   be a non-virtual primary base (since it would then use the vtable from a
   derived class and never become non-primary.)  */
#define SET_BINFO_NEW_VTABLE_MARKED(B)					 \
  (BINFO_NEW_VTABLE_MARKED (B) = 1,					 \
   gcc_assert (!BINFO_PRIMARY_P (B) || BINFO_VIRTUAL_P (B)),		 \
   gcc_assert (TYPE_VFIELD (BINFO_TYPE (B))))

/* Nonzero if this binfo is for a dependent base - one that should not
   be searched.  */
#define BINFO_DEPENDENT_BASE_P(NODE) BINFO_FLAG_3 (NODE)

/* Nonzero if this binfo has lost its primary base binfo (because that
   is a nearly-empty virtual base that has been taken by some other
   base in the complete hierarchy.  */
#define BINFO_LOST_PRIMARY_P(NODE) BINFO_FLAG_4 (NODE)

/* Nonzero if this BINFO is a primary base class.  */
#define BINFO_PRIMARY_P(NODE) BINFO_FLAG_5(NODE)

/* A vec<tree_pair_s> of the vcall indices associated with the class
   NODE.  The PURPOSE of each element is a FUNCTION_DECL for a virtual
   function.  The VALUE is the index into the virtual table where the
   vcall offset for that function is stored, when NODE is a virtual
   base.  */
#define CLASSTYPE_VCALL_INDICES(NODE) \
  (LANG_TYPE_CLASS_CHECK (NODE)->vcall_indices)

/* The various vtables for the class NODE.  The primary vtable will be
   first, followed by the construction vtables and VTT, if any.  */
#define CLASSTYPE_VTABLES(NODE) \
  (LANG_TYPE_CLASS_CHECK (NODE)->vtables)

/* The std::type_info variable representing this class, or NULL if no
   such variable has been created.  This field is only set for the
   TYPE_MAIN_VARIANT of the class.  */
#define CLASSTYPE_TYPEINFO_VAR(NODE) \
  (LANG_TYPE_CLASS_CHECK (NODE)->typeinfo_var)

/* Accessor macros for the BINFO_VIRTUALS list.  */

/* The number of bytes by which to adjust the `this' pointer when
   calling this virtual function.  Subtract this value from the this
   pointer. Always non-NULL, might be constant zero though.  */
#define BV_DELTA(NODE) (TREE_PURPOSE (NODE))

/* If non-NULL, the vtable index at which to find the vcall offset
   when calling this virtual function.  Add the value at that vtable
   index to the this pointer.  */
#define BV_VCALL_INDEX(NODE) (TREE_TYPE (NODE))

/* The function to call.  */
#define BV_FN(NODE) (TREE_VALUE (NODE))

/* Whether or not this entry is for a lost primary virtual base.  */
#define BV_LOST_PRIMARY(NODE) (TREE_LANG_FLAG_0 (NODE))

/* For FUNCTION_TYPE or METHOD_TYPE, a list of the exceptions that
   this type can raise.  Each TREE_VALUE is a _TYPE.  The TREE_VALUE
   will be NULL_TREE to indicate a throw specification of `()', or
   no exceptions allowed.  For a noexcept specification, TREE_VALUE
   is NULL_TREE and TREE_PURPOSE is the constant-expression.  For
   a deferred noexcept-specification, TREE_PURPOSE is a DEFERRED_NOEXCEPT
   (for templates) or an OVERLOAD list of functions (for implicitly
   declared functions).  */
#define TYPE_RAISES_EXCEPTIONS(NODE) \
  TYPE_LANG_SLOT_1 (FUNC_OR_METHOD_CHECK (NODE))

/* For FUNCTION_TYPE or METHOD_TYPE, return 1 iff it is declared `throw()'
   or noexcept(true).  */
#define TYPE_NOTHROW_P(NODE) nothrow_spec_p (TYPE_RAISES_EXCEPTIONS (NODE))

/* For FUNCTION_TYPE or METHOD_TYPE, true if NODE is noexcept.  This is the
   case for things declared noexcept(true) and, with -fnothrow-opt, for
   throw() functions.  */
#define TYPE_NOEXCEPT_P(NODE) type_noexcept_p (NODE)

/* The binding level associated with the namespace.  */
#define NAMESPACE_LEVEL(NODE) \
  (LANG_DECL_NS_CHECK (NODE)->level)

/* Discriminator values for lang_decl.  */

enum lang_decl_selector
{
  lds_min,
  lds_fn,
  lds_ns,
  lds_parm,
  lds_decomp
};

/* Flags shared by all forms of DECL_LANG_SPECIFIC.

   Some of the flags live here only to make lang_decl_min/fn smaller.  Do
   not make this struct larger than 32 bits.  */

struct GTY(()) lang_decl_base {
  ENUM_BITFIELD(lang_decl_selector) selector : 3;
  ENUM_BITFIELD(languages) language : 1;
  unsigned use_template : 2;
  unsigned not_really_extern : 1;	   /* var or fn */
  unsigned initialized_in_class : 1;	   /* var or fn */

  unsigned repo_available_p : 1;	   /* var or fn */
  unsigned threadprivate_or_deleted_p : 1; /* var or fn */
  unsigned anticipated_p : 1;		   /* fn, type or template */
  /* anticipated_p reused as DECL_OMP_PRIVATIZED_MEMBER in var */
  unsigned friend_or_tls : 1;		   /* var, fn, type or template */
  unsigned unknown_bound_p : 1;		   /* var */
  unsigned odr_used : 1;		   /* var or fn */
  unsigned concept_p : 1;                  /* applies to vars and functions */
  unsigned var_declared_inline_p : 1;	   /* var */

  unsigned dependent_init_p : 1;	   /* var */
#define MODULE_BITS (15)
  unsigned module_owner : MODULE_BITS;     /* Owning module. */
  /* No spare bits.  */
};

/* True for DECL codes which have template info and access.  */
#define LANG_DECL_HAS_MIN(NODE)			\
  (VAR_OR_FUNCTION_DECL_P (NODE)		\
   || TREE_CODE (NODE) == FIELD_DECL		\
   || TREE_CODE (NODE) == CONST_DECL		\
   || TREE_CODE (NODE) == TYPE_DECL		\
   || TREE_CODE (NODE) == TEMPLATE_DECL		\
   || TREE_CODE (NODE) == USING_DECL)

/* DECL_LANG_SPECIFIC for the above codes.  */

struct GTY(()) lang_decl_min {
  struct lang_decl_base base; /* 32-bits.  */

  /* In a FUNCTION_DECL for which DECL_THUNK_P holds, this is
     THUNK_ALIAS.
     In a FUNCTION_DECL for which DECL_THUNK_P does not hold,
     VAR_DECL, TYPE_DECL, or TEMPLATE_DECL, this is
     DECL_TEMPLATE_INFO.  */
  tree template_info;

  /* In a DECL_THUNK_P FUNCTION_DECL, this is THUNK_VIRTUAL_OFFSET.
     In a lambda-capture proxy VAR_DECL, this is DECL_CAPTURED_VARIABLE.
     In a function-scope TREE_STATIC VAR_DECL or IMPLICIT_TYPEDEF_P TYPE_DECL,
     this is DECL_DISCRIMINATOR.
     Otherwise, in a class-scope DECL, this is DECL_ACCESS.   */
  tree access;
};

/* Additional DECL_LANG_SPECIFIC information for functions.  */

struct GTY(()) lang_decl_fn {
  struct lang_decl_min min;

  /* In a overloaded operator, this is the compressed operator code.  */
  unsigned ovl_op_code : 6;
  unsigned global_ctor_p : 1;
  unsigned global_dtor_p : 1;

  unsigned static_function : 1;
  unsigned pure_virtual : 1;
  unsigned defaulted_p : 1;
  unsigned has_in_charge_parm_p : 1;
  unsigned has_vtt_parm_p : 1;
  unsigned pending_inline_p : 1;
  unsigned nonconverting : 1;
  unsigned thunk_p : 1;

  unsigned this_thunk_p : 1;
  unsigned hidden_friend_p : 1;
  unsigned omp_declare_reduction_p : 1;
  unsigned has_dependent_explicit_spec_p : 1;
  unsigned spare : 12;

  /* 32-bits padding on 64-bit host.  */

  /* For a non-thunk function decl, this is a tree list of
     friendly classes. For a thunk function decl, it is the
     thunked to function decl.  */
  tree befriending_classes;

  /* For a non-virtual FUNCTION_DECL, this is
     DECL_FRIEND_CONTEXT.  For a virtual FUNCTION_DECL for which
     DECL_THIS_THUNK_P does not hold, this is DECL_THUNKS. Both
     this pointer and result pointer adjusting thunks are
     chained here.  This pointer thunks to return pointer thunks
     will be chained on the return pointer thunk.  */
  tree context;

  union lang_decl_u5
  {
    /* In a non-thunk FUNCTION_DECL or TEMPLATE_DECL, this is
       DECL_CLONED_FUNCTION.  */
    tree GTY ((tag ("0"))) cloned_function;

    /* In a FUNCTION_DECL for which THUNK_P holds this is the
       THUNK_FIXED_OFFSET.  */
    HOST_WIDE_INT GTY ((tag ("1"))) fixed_offset;
  } GTY ((desc ("%1.thunk_p"))) u5;

  union lang_decl_u3
  {
    struct cp_token_cache * GTY ((tag ("1"))) pending_inline_info;
    tree GTY ((tag ("0"))) saved_auto_return_type;
  } GTY ((desc ("%1.pending_inline_p"))) u;

};

/* DECL_LANG_SPECIFIC for namespaces.  */

struct GTY(()) lang_decl_ns {
  struct lang_decl_base base; /* 32 bits.  */
  cp_binding_level *level;

  /* Inline children.  Needs to be va_gc, because of PCH.  */
  vec<tree, va_gc> *inlinees;

  /* Hash table of bound decls. It'd be nice to have this inline, but
     as the hash_map has a dtor, we can't then put this struct into a
     union (until moving to c++11).  */
  hash_table<named_decl_hash> *bindings;
};

/* DECL_LANG_SPECIFIC for parameters.  */

struct GTY(()) lang_decl_parm {
  struct lang_decl_base base; /* 32 bits.  */
  int level;
  int index;
};

/* Additional DECL_LANG_SPECIFIC information for structured bindings.  */

struct GTY(()) lang_decl_decomp {
  struct lang_decl_min min;
  /* The artificial underlying "e" variable of the structured binding
     variable.  */
  tree base;
};

/* DECL_LANG_SPECIFIC for all types.  It would be nice to just make this a
   union rather than a struct containing a union as its only field, but
   tree.h declares it as a struct.  */

struct GTY(()) lang_decl {
  union GTY((desc ("%h.base.selector"))) lang_decl_u {
     /* Nothing of only the base type exists.  */
    struct lang_decl_base GTY ((default)) base;
    struct lang_decl_min GTY((tag ("lds_min"))) min;
    struct lang_decl_fn GTY ((tag ("lds_fn"))) fn;
    struct lang_decl_ns GTY((tag ("lds_ns"))) ns;
    struct lang_decl_parm GTY((tag ("lds_parm"))) parm;
    struct lang_decl_decomp GTY((tag ("lds_decomp"))) decomp;
  } u;
};

/* Looks through a template (if present) to find what it declares.  */
#define STRIP_TEMPLATE(NODE) \
  (TREE_CODE (NODE) == TEMPLATE_DECL ? DECL_TEMPLATE_RESULT (NODE) : NODE)

#if defined ENABLE_TREE_CHECKING && (GCC_VERSION >= 2007)

#define LANG_DECL_MIN_CHECK(NODE) __extension__			\
({ struct lang_decl *lt = DECL_LANG_SPECIFIC (NODE);		\
   if (!LANG_DECL_HAS_MIN (NODE))				\
     lang_check_failed (__FILE__, __LINE__, __FUNCTION__);	\
   &lt->u.min; })

/* We want to be able to check DECL_CONSTRUCTOR_P and such on a function
   template, not just on a FUNCTION_DECL.  So when looking for things in
   lang_decl_fn, look down through a TEMPLATE_DECL into its result.  */
#define LANG_DECL_FN_CHECK(NODE) __extension__				\
({ struct lang_decl *lt = DECL_LANG_SPECIFIC (STRIP_TEMPLATE (NODE));	\
   if (!DECL_DECLARES_FUNCTION_P (NODE)					\
       || lt->u.base.selector != lds_fn)				\
     lang_check_failed (__FILE__, __LINE__, __FUNCTION__);		\
   &lt->u.fn; })

#define LANG_DECL_NS_CHECK(NODE) __extension__				\
({ struct lang_decl *lt = DECL_LANG_SPECIFIC (NODE);			\
   if (TREE_CODE (NODE) != NAMESPACE_DECL				\
       || lt->u.base.selector != lds_ns)				\
     lang_check_failed (__FILE__, __LINE__, __FUNCTION__);		\
   &lt->u.ns; })

#define LANG_DECL_PARM_CHECK(NODE) __extension__		\
({ struct lang_decl *lt = DECL_LANG_SPECIFIC (NODE);		\
  if (TREE_CODE (NODE) != PARM_DECL				\
      || lt->u.base.selector != lds_parm)			\
    lang_check_failed (__FILE__, __LINE__, __FUNCTION__);	\
  &lt->u.parm; })

#define LANG_DECL_DECOMP_CHECK(NODE) __extension__		\
({ struct lang_decl *lt = DECL_LANG_SPECIFIC (NODE);		\
  if (!VAR_P (NODE)						\
      || lt->u.base.selector != lds_decomp)			\
    lang_check_failed (__FILE__, __LINE__, __FUNCTION__);	\
  &lt->u.decomp; })

#else

#define LANG_DECL_MIN_CHECK(NODE) \
  (&DECL_LANG_SPECIFIC (NODE)->u.min)

#define LANG_DECL_FN_CHECK(NODE) \
  (&DECL_LANG_SPECIFIC (STRIP_TEMPLATE (NODE))->u.fn)

#define LANG_DECL_NS_CHECK(NODE) \
  (&DECL_LANG_SPECIFIC (NODE)->u.ns)

#define LANG_DECL_PARM_CHECK(NODE) \
  (&DECL_LANG_SPECIFIC (NODE)->u.parm)

#define LANG_DECL_DECOMP_CHECK(NODE) \
  (&DECL_LANG_SPECIFIC (NODE)->u.decomp)

#endif /* ENABLE_TREE_CHECKING */

/* For a FUNCTION_DECL or a VAR_DECL, the language linkage for the
   declaration.  Some entities (like a member function in a local
   class, or a local variable) do not have linkage at all, and this
   macro should not be used in those cases.

   Implementation note: A FUNCTION_DECL without DECL_LANG_SPECIFIC was
   created by language-independent code, and has C linkage.  Most
   VAR_DECLs have C++ linkage, and do not have DECL_LANG_SPECIFIC, but
   we do create DECL_LANG_SPECIFIC for variables with non-C++ linkage.  */
#define DECL_LANGUAGE(NODE)				\
  (DECL_LANG_SPECIFIC (NODE)				\
   ? DECL_LANG_SPECIFIC (NODE)->u.base.language		\
   : (TREE_CODE (NODE) == FUNCTION_DECL			\
      ? lang_c : lang_cplusplus))

/* Set the language linkage for NODE to LANGUAGE.  */
#define SET_DECL_LANGUAGE(NODE, LANGUAGE) \
  (DECL_LANG_SPECIFIC (NODE)->u.base.language = (LANGUAGE))

/* For FUNCTION_DECLs and TEMPLATE_DECLs: nonzero means that this function
   is a constructor.  */
#define DECL_CONSTRUCTOR_P(NODE) \
  DECL_CXX_CONSTRUCTOR_P (STRIP_TEMPLATE (NODE))

/* Nonzero if NODE (a FUNCTION_DECL) is a constructor for a complete
   object.  */
#define DECL_COMPLETE_CONSTRUCTOR_P(NODE)		\
  (DECL_NAME (NODE) == complete_ctor_identifier)

/* Nonzero if NODE (a FUNCTION_DECL) is a constructor for a base
   object.  */
#define DECL_BASE_CONSTRUCTOR_P(NODE)		\
  (DECL_NAME (NODE) == base_ctor_identifier)

/* Nonzero if NODE (a FUNCTION_DECL) is a constructor, but not either the
   specialized in-charge constructor or the specialized not-in-charge
   constructor.  */
#define DECL_MAYBE_IN_CHARGE_CONSTRUCTOR_P(NODE)		\
  (DECL_NAME (NODE) == ctor_identifier)

/* Nonzero if NODE (a FUNCTION_DECL) is a copy constructor.  */
#define DECL_COPY_CONSTRUCTOR_P(NODE) \
  (DECL_CONSTRUCTOR_P (NODE) && copy_fn_p (NODE) > 0)

/* Nonzero if NODE (a FUNCTION_DECL) is a move constructor.  */
#define DECL_MOVE_CONSTRUCTOR_P(NODE) \
  (DECL_CONSTRUCTOR_P (NODE) && move_fn_p (NODE))

/* Nonzero if NODE (a FUNCTION_DECL or TEMPLATE_DECL)
   is a destructor.  */
#define DECL_DESTRUCTOR_P(NODE)				\
  DECL_CXX_DESTRUCTOR_P (STRIP_TEMPLATE (NODE))

/* Nonzero if NODE (a FUNCTION_DECL) is a destructor, but not the
   specialized in-charge constructor, in-charge deleting constructor,
   or the base destructor.  */
#define DECL_MAYBE_IN_CHARGE_DESTRUCTOR_P(NODE)			\
  (DECL_NAME (NODE) == dtor_identifier)

/* Nonzero if NODE (a FUNCTION_DECL) is a destructor for a complete
   object.  */
#define DECL_COMPLETE_DESTRUCTOR_P(NODE)		\
  (DECL_NAME (NODE) == complete_dtor_identifier)

/* Nonzero if NODE (a FUNCTION_DECL) is a destructor for a base
   object.  */
#define DECL_BASE_DESTRUCTOR_P(NODE)		\
  (DECL_NAME (NODE) == base_dtor_identifier)

/* Nonzero if NODE (a FUNCTION_DECL) is a destructor for a complete
   object that deletes the object after it has been destroyed.  */
#define DECL_DELETING_DESTRUCTOR_P(NODE)		\
  (DECL_NAME (NODE) == deleting_dtor_identifier)

/* Nonzero if either DECL_MAYBE_IN_CHARGE_CONSTRUCTOR_P or
   DECL_MAYBE_IN_CHARGE_DESTRUCTOR_P is true of NODE.  */
#define DECL_MAYBE_IN_CHARGE_CDTOR_P(NODE)              \
  (DECL_MAYBE_IN_CHARGE_CONSTRUCTOR_P (NODE)            \
   || DECL_MAYBE_IN_CHARGE_DESTRUCTOR_P (NODE))

/* Nonzero if NODE (a FUNCTION_DECL) is a cloned constructor or
   destructor.  */
#define DECL_CLONED_FUNCTION_P(NODE) (!!decl_cloned_function_p (NODE, true))

/* If DECL_CLONED_FUNCTION_P holds, this is the function that was
   cloned.  */
#define DECL_CLONED_FUNCTION(NODE) (*decl_cloned_function_p (NODE, false))

/* Perform an action for each clone of FN, if FN is a function with
   clones.  This macro should be used like:

      FOR_EACH_CLONE (clone, fn)
	{ ... }

  */
#define FOR_EACH_CLONE(CLONE, FN)			\
  if (!(TREE_CODE (FN) == FUNCTION_DECL			\
	&& DECL_MAYBE_IN_CHARGE_CDTOR_P (FN)))          \
    ;							\
  else							\
    for (CLONE = DECL_CHAIN (FN);			\
	 CLONE && DECL_CLONED_FUNCTION_P (CLONE);	\
	 CLONE = DECL_CHAIN (CLONE))

/* Nonzero if NODE has DECL_DISCRIMINATOR and not DECL_ACCESS.  */
#define DECL_DISCRIMINATOR_P(NODE)				\
  (((TREE_CODE (NODE) == VAR_DECL && TREE_STATIC (NODE))	\
    || DECL_IMPLICIT_TYPEDEF_P (NODE))				\
   && DECL_FUNCTION_SCOPE_P (NODE))

/* Discriminator for name mangling.  */
#define DECL_DISCRIMINATOR(NODE) (LANG_DECL_MIN_CHECK (NODE)->access)

/* The index of a user-declared parameter in its function, starting at 1.
   All artificial parameters will have index 0.  */
#define DECL_PARM_INDEX(NODE) \
  (LANG_DECL_PARM_CHECK (NODE)->index)

/* The level of a user-declared parameter in its function, starting at 1.
   A parameter of the function will have level 1; a parameter of the first
   nested function declarator (i.e. t in void f (void (*p)(T t))) will have
   level 2.  */
#define DECL_PARM_LEVEL(NODE) \
  (LANG_DECL_PARM_CHECK (NODE)->level)

/* Nonzero if the VTT parm has been added to NODE.  */
#define DECL_HAS_VTT_PARM_P(NODE) \
  (LANG_DECL_FN_CHECK (NODE)->has_vtt_parm_p)

/* Nonzero if NODE is a FUNCTION_DECL for which a VTT parameter is
   required.  */
#define DECL_NEEDS_VTT_PARM_P(NODE)			\
  (CLASSTYPE_VBASECLASSES (DECL_CONTEXT (NODE))		\
   && (DECL_BASE_CONSTRUCTOR_P (NODE)			\
       || DECL_BASE_DESTRUCTOR_P (NODE)))

/* Nonzero if NODE is a user-defined conversion operator.  */
#define DECL_CONV_FN_P(NODE) IDENTIFIER_CONV_OP_P (DECL_NAME (NODE))

/* The type to which conversion operator FN converts to.   */
#define DECL_CONV_FN_TYPE(FN) \
  TREE_TYPE ((gcc_checking_assert (DECL_CONV_FN_P (FN)), DECL_NAME (FN)))

/* Nonzero if NODE, a static data member, was declared in its class as an
   array of unknown bound.  */
#define VAR_HAD_UNKNOWN_BOUND(NODE)			\
  (DECL_LANG_SPECIFIC (VAR_DECL_CHECK (NODE))		\
   ? DECL_LANG_SPECIFIC (NODE)->u.base.unknown_bound_p	\
   : false)
#define SET_VAR_HAD_UNKNOWN_BOUND(NODE) \
  (DECL_LANG_SPECIFIC (VAR_DECL_CHECK (NODE))->u.base.unknown_bound_p = true)

/* True iff decl NODE is for an overloaded operator.  */
#define DECL_OVERLOADED_OPERATOR_P(NODE)		\
  IDENTIFIER_ANY_OP_P (DECL_NAME (NODE))

/* Nonzero if NODE is an assignment operator (including += and such).  */
#define DECL_ASSIGNMENT_OPERATOR_P(NODE)		 \
  IDENTIFIER_ASSIGN_OP_P (DECL_NAME (NODE))

/* NODE is a function_decl for an overloaded operator.  Return its
   compressed (raw) operator code.  Note that this is not a TREE_CODE.  */
#define DECL_OVERLOADED_OPERATOR_CODE_RAW(NODE)		\
  (LANG_DECL_FN_CHECK (NODE)->ovl_op_code)

/* DECL is an overloaded operator.  Test whether it is for TREE_CODE
   (a literal constant).  */
#define DECL_OVERLOADED_OPERATOR_IS(DECL, CODE)			\
  (DECL_OVERLOADED_OPERATOR_CODE_RAW (DECL) == OVL_OP_##CODE)

/* For FUNCTION_DECLs: nonzero means that this function is a
   constructor or a destructor with an extra in-charge parameter to
   control whether or not virtual bases are constructed.  */
#define DECL_HAS_IN_CHARGE_PARM_P(NODE) \
  (LANG_DECL_FN_CHECK (NODE)->has_in_charge_parm_p)

/* Nonzero if DECL is a declaration of __builtin_constant_p.  */
#define DECL_IS_BUILTIN_CONSTANT_P(NODE)		\
 (TREE_CODE (NODE) == FUNCTION_DECL			\
  && DECL_BUILT_IN_CLASS (NODE) == BUILT_IN_NORMAL	\
  && DECL_FUNCTION_CODE (NODE) == BUILT_IN_CONSTANT_P)

/* Nonzero for _DECL means that this decl appears in (or will appear
   in) as a member in a RECORD_TYPE or UNION_TYPE node.  It is also for
   detecting circularity in case members are multiply defined.  In the
   case of a VAR_DECL, it means that no definition has been seen, even
   if an initializer has been.  */
#define DECL_IN_AGGR_P(NODE) (DECL_LANG_FLAG_3 (NODE))

/* Nonzero for a VAR_DECL means that the variable's initialization (if
   any) has been processed.  (In general, DECL_INITIALIZED_P is
   !DECL_EXTERNAL, but static data members may be initialized even if
   not defined.)  */
#define DECL_INITIALIZED_P(NODE) \
   (TREE_LANG_FLAG_1 (VAR_DECL_CHECK (NODE)))

/* Nonzero for a VAR_DECL iff an explicit initializer was provided
   or a non-trivial constructor is called.  */
#define DECL_NONTRIVIALLY_INITIALIZED_P(NODE)	\
   (TREE_LANG_FLAG_6 (VAR_DECL_CHECK (NODE)))

/* Nonzero for a VAR_DECL that was initialized with a
   constant-expression.  */
#define DECL_INITIALIZED_BY_CONSTANT_EXPRESSION_P(NODE) \
  (TREE_LANG_FLAG_2 (VAR_DECL_CHECK (NODE)))

/* Nonzero if the DECL was initialized in the class definition itself,
   rather than outside the class.  This is used for both static member
   VAR_DECLS, and FUNCTION_DECLS that are defined in the class.  */
#define DECL_INITIALIZED_IN_CLASS_P(DECL) \
  (DECL_LANG_SPECIFIC (VAR_OR_FUNCTION_DECL_CHECK (DECL)) \
   ->u.base.initialized_in_class)

/* Nonzero if the DECL is used in the sense of 3.2 [basic.def.odr].
   Only available for decls with DECL_LANG_SPECIFIC.  */
#define DECL_ODR_USED(DECL) \
  (DECL_LANG_SPECIFIC (VAR_OR_FUNCTION_DECL_CHECK (DECL)) \
   ->u.base.odr_used)

/* Nonzero for DECL means that this decl is just a friend declaration,
   and should not be added to the list of members for this class.  */
#define DECL_FRIEND_P(NODE) \
  (DECL_LANG_SPECIFIC (TYPE_FUNCTION_OR_TEMPLATE_DECL_CHECK (NODE)) \
   ->u.base.friend_or_tls)

/* Nonzero if the thread-local variable was declared with __thread as
   opposed to thread_local.  */
#define DECL_GNU_TLS_P(NODE)				\
  (DECL_LANG_SPECIFIC (VAR_DECL_CHECK (NODE))		\
   && DECL_LANG_SPECIFIC (NODE)->u.base.friend_or_tls)
#define SET_DECL_GNU_TLS_P(NODE)				\
  (retrofit_lang_decl (VAR_DECL_CHECK (NODE)),			\
   DECL_LANG_SPECIFIC (NODE)->u.base.friend_or_tls = true)

/* A TREE_LIST of the types which have befriended this FUNCTION_DECL.  */
#define DECL_BEFRIENDING_CLASSES(NODE) \
  (LANG_DECL_FN_CHECK (NODE)->befriending_classes)

/* Nonzero for FUNCTION_DECL means that this decl is a static
   member function.  */
#define DECL_STATIC_FUNCTION_P(NODE) \
  (LANG_DECL_FN_CHECK (NODE)->static_function)

/* Nonzero for FUNCTION_DECL means that this decl is a non-static
   member function.  */
#define DECL_NONSTATIC_MEMBER_FUNCTION_P(NODE) \
  (TREE_CODE (TREE_TYPE (NODE)) == METHOD_TYPE)

/* Nonzero for FUNCTION_DECL means that this decl is a member function
   (static or non-static).  */
#define DECL_FUNCTION_MEMBER_P(NODE) \
  (DECL_NONSTATIC_MEMBER_FUNCTION_P (NODE) || DECL_STATIC_FUNCTION_P (NODE))

/* Nonzero for FUNCTION_DECL means that this member function
   has `this' as const X *const.  */
#define DECL_CONST_MEMFUNC_P(NODE)					 \
  (DECL_NONSTATIC_MEMBER_FUNCTION_P (NODE)				 \
   && CP_TYPE_CONST_P (TREE_TYPE (TREE_VALUE				 \
				  (TYPE_ARG_TYPES (TREE_TYPE (NODE))))))

/* Nonzero for FUNCTION_DECL means that this member function
   has `this' as volatile X *const.  */
#define DECL_VOLATILE_MEMFUNC_P(NODE)					 \
  (DECL_NONSTATIC_MEMBER_FUNCTION_P (NODE)				 \
   && CP_TYPE_VOLATILE_P (TREE_TYPE (TREE_VALUE				 \
				  (TYPE_ARG_TYPES (TREE_TYPE (NODE))))))

/* Nonzero for a DECL means that this member is a non-static member.  */
#define DECL_NONSTATIC_MEMBER_P(NODE)		\
  (DECL_NONSTATIC_MEMBER_FUNCTION_P (NODE)	\
   || TREE_CODE (NODE) == FIELD_DECL)

/* Nonzero for _DECL means that this member object type
   is mutable.  */
#define DECL_MUTABLE_P(NODE) (DECL_LANG_FLAG_0 (NODE))

/* Nonzero for _DECL means that this constructor or conversion function is
   non-converting.  */
#define DECL_NONCONVERTING_P(NODE) \
  (LANG_DECL_FN_CHECK (NODE)->nonconverting)

/* Nonzero for FUNCTION_DECL means that this member function is a pure
   virtual function.  */
#define DECL_PURE_VIRTUAL_P(NODE) \
  (LANG_DECL_FN_CHECK (NODE)->pure_virtual)

/* Nonzero for FUNCTION_DECL means that this member function (either
   a constructor or a conversion function) has an explicit specifier
   with a value-dependent expression.  */
#define DECL_HAS_DEPENDENT_EXPLICIT_SPEC_P(NODE) \
  (LANG_DECL_FN_CHECK (NODE)->has_dependent_explicit_spec_p)

/* True (in a FUNCTION_DECL) if NODE is a virtual function that is an
   invalid overrider for a function from a base class.  Once we have
   complained about an invalid overrider we avoid complaining about it
   again.  */
#define DECL_INVALID_OVERRIDER_P(NODE) \
  (DECL_LANG_FLAG_4 (NODE))

/* True (in a FUNCTION_DECL) if NODE is a function declared with
   an override virt-specifier */
#define DECL_OVERRIDE_P(NODE) (TREE_LANG_FLAG_0 (NODE))

/* The thunks associated with NODE, a FUNCTION_DECL.  */
#define DECL_THUNKS(NODE) \
  (DECL_VIRTUAL_P (NODE) ? LANG_DECL_FN_CHECK (NODE)->context : NULL_TREE)

/* Set DECL_THUNKS.  */
#define SET_DECL_THUNKS(NODE,THUNKS) \
  (LANG_DECL_FN_CHECK (NODE)->context = (THUNKS))

/* If NODE, a FUNCTION_DECL, is a C++11 inheriting constructor, then this
   is the constructor it inherits from.  */
#define DECL_INHERITED_CTOR(NODE) \
  (DECL_DECLARES_FUNCTION_P (NODE) && DECL_CONSTRUCTOR_P (NODE) \
   ? LANG_DECL_FN_CHECK (NODE)->context : NULL_TREE)

/* And this is the base that constructor comes from.  */
#define DECL_INHERITED_CTOR_BASE(NODE)			\
  (DECL_INHERITED_CTOR (NODE)				\
   ? DECL_CONTEXT (flag_new_inheriting_ctors		\
		   ? strip_inheriting_ctors (NODE)	\
		   : DECL_INHERITED_CTOR (NODE))	\
   : NULL_TREE)

/* Set the inherited base.  */
#define SET_DECL_INHERITED_CTOR(NODE,INH) \
  (LANG_DECL_FN_CHECK (NODE)->context = (INH))

/* Nonzero if NODE is a thunk, rather than an ordinary function.  */
#define DECL_THUNK_P(NODE)			\
  (TREE_CODE (NODE) == FUNCTION_DECL		\
   && DECL_LANG_SPECIFIC (NODE)			\
   && LANG_DECL_FN_CHECK (NODE)->thunk_p)

/* Set DECL_THUNK_P for node.  */
#define SET_DECL_THUNK_P(NODE, THIS_ADJUSTING)			\
  (LANG_DECL_FN_CHECK (NODE)->thunk_p = 1,			\
   LANG_DECL_FN_CHECK (NODE)->this_thunk_p = (THIS_ADJUSTING))

/* Nonzero if NODE is a this pointer adjusting thunk.  */
#define DECL_THIS_THUNK_P(NODE)			\
  (DECL_THUNK_P (NODE) && LANG_DECL_FN_CHECK (NODE)->this_thunk_p)

/* Nonzero if NODE is a result pointer adjusting thunk.  */
#define DECL_RESULT_THUNK_P(NODE)			\
  (DECL_THUNK_P (NODE) && !LANG_DECL_FN_CHECK (NODE)->this_thunk_p)

/* Nonzero if NODE is a FUNCTION_DECL, but not a thunk.  */
#define DECL_NON_THUNK_FUNCTION_P(NODE)				\
  (TREE_CODE (NODE) == FUNCTION_DECL && !DECL_THUNK_P (NODE))

/* Nonzero if NODE is `extern "C"'.  */
#define DECL_EXTERN_C_P(NODE) \
  (DECL_LANGUAGE (NODE) == lang_c)

/* Nonzero if NODE is an `extern "C"' function.  */
#define DECL_EXTERN_C_FUNCTION_P(NODE) \
  (DECL_NON_THUNK_FUNCTION_P (NODE) && DECL_EXTERN_C_P (NODE))

/* True iff DECL is an entity with vague linkage whose definition is
   available in this translation unit.  */
#define DECL_REPO_AVAILABLE_P(NODE) \
  (DECL_LANG_SPECIFIC (NODE)->u.base.repo_available_p)

/* True if DECL is declared 'constexpr'.  */
#define DECL_DECLARED_CONSTEXPR_P(DECL) \
  DECL_LANG_FLAG_8 (VAR_OR_FUNCTION_DECL_CHECK (STRIP_TEMPLATE (DECL)))

// True if NODE was declared as 'concept'.  The flag implies that the
// declaration is constexpr, that the declaration cannot be specialized or
// refined, and that the result type must be convertible to bool.
#define DECL_DECLARED_CONCEPT_P(NODE) \
  (DECL_LANG_SPECIFIC (NODE)->u.base.concept_p)

/* Nonzero if this DECL is the __PRETTY_FUNCTION__ variable in a
   template function.  */
#define DECL_PRETTY_FUNCTION_P(NODE) \
  (DECL_NAME (NODE) \
   && id_equal (DECL_NAME (NODE), "__PRETTY_FUNCTION__"))

/* For a DECL, true if it is __func__ or similar.  */
#define DECL_FNAME_P(NODE)					\
  (VAR_P (NODE) && DECL_NAME (NODE) && DECL_ARTIFICIAL (NODE)	\
   && DECL_HAS_VALUE_EXPR_P (NODE)				\
   && (id_equal (DECL_NAME (NODE), "__PRETTY_FUNCTION__")	\
       || id_equal (DECL_NAME (NODE), "__FUNCTION__")		\
       || id_equal (DECL_NAME (NODE), "__func__")))

/* Nonzero if the variable was declared to be thread-local.
   We need a special C++ version of this test because the middle-end
   DECL_THREAD_LOCAL_P uses the symtab, so we can't use it for
   templates.  */
#define CP_DECL_THREAD_LOCAL_P(NODE) \
  (TREE_LANG_FLAG_0 (VAR_DECL_CHECK (NODE)))

/* The _TYPE context in which this _DECL appears.  This field holds the
   class where a virtual function instance is actually defined.  */
#define DECL_CLASS_CONTEXT(NODE) \
  (DECL_CLASS_SCOPE_P (NODE) ? DECL_CONTEXT (NODE) : NULL_TREE)

/* For a non-member friend function, the class (if any) in which this
   friend was defined.  For example, given:

     struct S { friend void f () { ... } };

   the DECL_FRIEND_CONTEXT for `f' will be `S'.  */
#define DECL_FRIEND_CONTEXT(NODE)				\
  ((DECL_DECLARES_FUNCTION_P (NODE)				\
    && DECL_FRIEND_P (NODE) && !DECL_FUNCTION_MEMBER_P (NODE))	\
   ? LANG_DECL_FN_CHECK (NODE)->context				\
   : NULL_TREE)

/* Set the DECL_FRIEND_CONTEXT for NODE to CONTEXT.  */
#define SET_DECL_FRIEND_CONTEXT(NODE, CONTEXT) \
  (LANG_DECL_FN_CHECK (NODE)->context = (CONTEXT))

#define CP_DECL_CONTEXT(NODE) \
  (!DECL_FILE_SCOPE_P (NODE) ? DECL_CONTEXT (NODE) : global_namespace)
#define CP_TYPE_CONTEXT(NODE) \
  (!TYPE_FILE_SCOPE_P (NODE) ? TYPE_CONTEXT (NODE) : global_namespace)
#define FROB_CONTEXT(NODE) \
  ((NODE) == global_namespace ? DECL_CONTEXT (NODE) : (NODE))

/* 1 iff NODE has namespace scope, including the global namespace.  */
#define DECL_NAMESPACE_SCOPE_P(NODE)				\
  (!DECL_TEMPLATE_PARM_P (NODE)					\
   && TREE_CODE (CP_DECL_CONTEXT (NODE)) == NAMESPACE_DECL)

#define TYPE_NAMESPACE_SCOPE_P(NODE) \
  (TREE_CODE (CP_TYPE_CONTEXT (NODE)) == NAMESPACE_DECL)

#define NAMESPACE_SCOPE_P(NODE) \
  ((DECL_P (NODE) && DECL_NAMESPACE_SCOPE_P (NODE)) \
   || (TYPE_P (NODE) && TYPE_NAMESPACE_SCOPE_P (NODE)))

/* 1 iff NODE is a class member.  */
#define DECL_CLASS_SCOPE_P(NODE) \
  (DECL_CONTEXT (NODE) && TYPE_P (DECL_CONTEXT (NODE)))

#define TYPE_CLASS_SCOPE_P(NODE) \
  (TYPE_CONTEXT (NODE) && TYPE_P (TYPE_CONTEXT (NODE)))

/* 1 iff NODE is function-local.  */
#define DECL_FUNCTION_SCOPE_P(NODE) \
  (DECL_CONTEXT (NODE) \
   && TREE_CODE (DECL_CONTEXT (NODE)) == FUNCTION_DECL)

#define TYPE_FUNCTION_SCOPE_P(NODE) \
  (TYPE_CONTEXT (NODE) && TREE_CODE (TYPE_CONTEXT (NODE)) == FUNCTION_DECL)

/* 1 iff VAR_DECL node NODE is a type-info decl.  This flag is set for
   both the primary typeinfo object and the associated NTBS name.  */
#define DECL_TINFO_P(NODE) \
  TREE_LANG_FLAG_4 (TREE_CHECK2 (NODE,VAR_DECL,TYPE_DECL))

/* 1 iff VAR_DECL node NODE is virtual table or VTT.  */
#define DECL_VTABLE_OR_VTT_P(NODE) TREE_LANG_FLAG_5 (VAR_DECL_CHECK (NODE))

/* 1 iff FUNCTION_TYPE or METHOD_TYPE has a ref-qualifier (either & or &&). */
#define FUNCTION_REF_QUALIFIED(NODE) \
  TREE_LANG_FLAG_4 (FUNC_OR_METHOD_CHECK (NODE))

/* 1 iff FUNCTION_TYPE or METHOD_TYPE has &&-ref-qualifier.  */
#define FUNCTION_RVALUE_QUALIFIED(NODE) \
  TREE_LANG_FLAG_5 (FUNC_OR_METHOD_CHECK (NODE))

/* 1 iff NODE is function-local, but for types.  */
#define LOCAL_CLASS_P(NODE)				\
  (decl_function_context (TYPE_MAIN_DECL (NODE)) != NULL_TREE)

/* The nesting depth of namespace, class or function.  Makes is_ancestor much
   simpler.  Only 8 bits available.  */
#define SCOPE_DEPTH(NODE) \
  (NAMESPACE_DECL_CHECK (NODE)->base.u.bits.address_space)

/* Whether the namepace is an inline namespace.  */
#define DECL_NAMESPACE_INLINE_P(NODE) \
  TREE_LANG_FLAG_0 (NAMESPACE_DECL_CHECK (NODE))

/* In a NAMESPACE_DECL, a vector of inline namespaces.  */
#define DECL_NAMESPACE_INLINEES(NODE) \
   (LANG_DECL_NS_CHECK (NODE)->inlinees)

/* Pointer to hash_map from IDENTIFIERS to DECLS  */
#define DECL_NAMESPACE_BINDINGS(NODE) \
   (LANG_DECL_NS_CHECK (NODE)->bindings)

/* In a NAMESPACE_DECL, points to the original namespace if this is
   a namespace alias.  */
#define DECL_NAMESPACE_ALIAS(NODE) \
	DECL_ABSTRACT_ORIGIN (NAMESPACE_DECL_CHECK (NODE))
#define ORIGINAL_NAMESPACE(NODE)  \
  (DECL_NAMESPACE_ALIAS (NODE) ? DECL_NAMESPACE_ALIAS (NODE) : (NODE))

/* Nonzero if NODE is the std namespace.  */
#define DECL_NAMESPACE_STD_P(NODE)			\
  (TREE_CODE (NODE) == NAMESPACE_DECL			\
   && CP_DECL_CONTEXT (NODE) == global_namespace	\
   && DECL_NAME (NODE) == std_identifier)

/* In a TREE_LIST in an attribute list, indicates that the attribute
   must be applied at instantiation time.  */
#define ATTR_IS_DEPENDENT(NODE) TREE_LANG_FLAG_0 (TREE_LIST_CHECK (NODE))

/* In a TREE_LIST in the argument of attribute abi_tag, indicates that the tag
   was inherited from a template parameter, not explicitly indicated.  */
#define ABI_TAG_IMPLICIT(NODE) TREE_LANG_FLAG_0 (TREE_LIST_CHECK (NODE))

/* Non zero if this is a using decl for a dependent scope. */
#define DECL_DEPENDENT_P(NODE) DECL_LANG_FLAG_0 (USING_DECL_CHECK (NODE))

/* The scope named in a using decl.  */
#define USING_DECL_SCOPE(NODE) DECL_RESULT_FLD (USING_DECL_CHECK (NODE))

/* The decls named by a using decl.  */
#define USING_DECL_DECLS(NODE) DECL_INITIAL (USING_DECL_CHECK (NODE))

/* Non zero if the using decl refers to a dependent type.  */
#define USING_DECL_TYPENAME_P(NODE) DECL_LANG_FLAG_1 (USING_DECL_CHECK (NODE))

/* In a FUNCTION_DECL, this is nonzero if this function was defined in
   the class definition.  We have saved away the text of the function,
   but have not yet processed it.  */
#define DECL_PENDING_INLINE_P(NODE) \
  (LANG_DECL_FN_CHECK (NODE)->pending_inline_p)

/* If DECL_PENDING_INLINE_P holds, this is the saved text of the
   function.  */
#define DECL_PENDING_INLINE_INFO(NODE) \
  (LANG_DECL_FN_CHECK (NODE)->u.pending_inline_info)

/* Nonzero for TYPE_DECL means that it was written 'using name = type'.  */
#define TYPE_DECL_ALIAS_P(NODE) \
  DECL_LANG_FLAG_6 (TYPE_DECL_CHECK (NODE))

/* Nonzero for TEMPLATE_DECL means that it is a 'complex' alias template.  */
#define TEMPLATE_DECL_COMPLEX_ALIAS_P(NODE) \
  DECL_LANG_FLAG_2 (TEMPLATE_DECL_CHECK (NODE))

/* Nonzero for a type which is an alias for another type; i.e, a type
   which declaration was written 'using name-of-type =
   another-type'.  */
#define TYPE_ALIAS_P(NODE)			\
  (TYPE_P (NODE)				\
   && TYPE_NAME (NODE)				\
   && TREE_CODE (TYPE_NAME (NODE)) == TYPE_DECL	\
   && TYPE_DECL_ALIAS_P (TYPE_NAME (NODE)))

/* If non-NULL for a VAR_DECL, FUNCTION_DECL, TYPE_DECL or
   TEMPLATE_DECL, the entity is either a template specialization (if
   DECL_USE_TEMPLATE is nonzero) or the abstract instance of the
   template itself.

   In either case, DECL_TEMPLATE_INFO is a TEMPLATE_INFO, whose
   TI_TEMPLATE is the TEMPLATE_DECL of which this entity is a
   specialization or abstract instance.  The TI_ARGS is the
   template arguments used to specialize the template.

   Consider:

      template <typename T> struct S { friend void f(T) {} };

   In this case, S<int>::f is, from the point of view of the compiler,
   an instantiation of a template -- but, from the point of view of
   the language, each instantiation of S results in a wholly unrelated
   global function f.  In this case, DECL_TEMPLATE_INFO for S<int>::f
   will be non-NULL, but DECL_USE_TEMPLATE will be zero.

   In a friend declaration, TI_TEMPLATE can be an overload set, or
   identifier.  */
#define DECL_TEMPLATE_INFO(NODE) \
  (DECL_LANG_SPECIFIC (VAR_TEMPL_TYPE_FIELD_OR_FUNCTION_DECL_CHECK (NODE)) \
   ->u.min.template_info)

/* For a lambda capture proxy, its captured variable.  */
#define DECL_CAPTURED_VARIABLE(NODE) \
  (LANG_DECL_MIN_CHECK (NODE)->access)

/* For a VAR_DECL, indicates that the variable is actually a
   non-static data member of anonymous union that has been promoted to
   variable status.  */
#define DECL_ANON_UNION_VAR_P(NODE) \
  (DECL_LANG_FLAG_4 (VAR_DECL_CHECK (NODE)))

/* Template information for a RECORD_TYPE or UNION_TYPE.  */
#define CLASSTYPE_TEMPLATE_INFO(NODE) \
  (TYPE_LANG_SLOT_1 (RECORD_OR_UNION_CHECK (NODE)))

/* Template information for a template template parameter.  */
#define TEMPLATE_TEMPLATE_PARM_TEMPLATE_INFO(NODE) \
  (TYPE_LANG_SLOT_1 (BOUND_TEMPLATE_TEMPLATE_PARM_TYPE_CHECK (NODE)))

/* Template information for an ENUMERAL_, RECORD_, UNION_TYPE, or
   BOUND_TEMPLATE_TEMPLATE_PARM type.  This ignores any alias
   templateness of NODE.  It'd be nice if this could unconditionally
   access the slot, rather than return NULL if given a
   non-templatable type.  */
#define TYPE_TEMPLATE_INFO(NODE)					\
  (TREE_CODE (NODE) == ENUMERAL_TYPE					\
   || TREE_CODE (NODE) == BOUND_TEMPLATE_TEMPLATE_PARM			\
   || RECORD_OR_UNION_TYPE_P (NODE)					\
   ? TYPE_LANG_SLOT_1 (NODE) : NULL_TREE)

/* Template information (if any) for an alias type.  */
#define TYPE_ALIAS_TEMPLATE_INFO(NODE)					\
  (DECL_LANG_SPECIFIC (TYPE_NAME (NODE))				\
   ? DECL_TEMPLATE_INFO (TYPE_NAME (NODE))				\
   : NULL_TREE)

/* If NODE is a type alias, this accessor returns the template info
   for the alias template (if any).  Otherwise behave as
   TYPE_TEMPLATE_INFO.  */
#define TYPE_TEMPLATE_INFO_MAYBE_ALIAS(NODE)				\
  (TYPE_ALIAS_P (NODE)							\
   ? TYPE_ALIAS_TEMPLATE_INFO (NODE)					\
   : TYPE_TEMPLATE_INFO (NODE))

/* Set the template information for an ENUMERAL_, RECORD_, or
   UNION_TYPE to VAL.  */
#define SET_TYPE_TEMPLATE_INFO(NODE, VAL)				\
  (TREE_CODE (NODE) == ENUMERAL_TYPE					\
   || (CLASS_TYPE_P (NODE) && !TYPE_ALIAS_P (NODE))			\
   ? (TYPE_LANG_SLOT_1 (NODE) = (VAL))				\
   : (DECL_TEMPLATE_INFO (TYPE_NAME (NODE)) = (VAL)))

#define TI_TEMPLATE(NODE) TREE_TYPE (TEMPLATE_INFO_CHECK (NODE))
#define TI_ARGS(NODE) TREE_CHAIN (TEMPLATE_INFO_CHECK (NODE))
#define TI_PENDING_TEMPLATE_FLAG(NODE) \
  TREE_LANG_FLAG_1 (TEMPLATE_INFO_CHECK (NODE))
/* For a given TREE_VEC containing a template argument list,
   this property contains the number of arguments that are not
   defaulted.  */
#define NON_DEFAULT_TEMPLATE_ARGS_COUNT(NODE) \
  TREE_CHAIN (TREE_VEC_CHECK (NODE))

/* Below are the setter and getter of the NON_DEFAULT_TEMPLATE_ARGS_COUNT
   property.  */
#define SET_NON_DEFAULT_TEMPLATE_ARGS_COUNT(NODE, INT_VALUE) \
  NON_DEFAULT_TEMPLATE_ARGS_COUNT(NODE) = build_int_cst (NULL_TREE, INT_VALUE)
#if CHECKING_P
#define GET_NON_DEFAULT_TEMPLATE_ARGS_COUNT(NODE) \
    int_cst_value (NON_DEFAULT_TEMPLATE_ARGS_COUNT (NODE))
#else
#define GET_NON_DEFAULT_TEMPLATE_ARGS_COUNT(NODE) \
  NON_DEFAULT_TEMPLATE_ARGS_COUNT (NODE) \
  ? int_cst_value (NON_DEFAULT_TEMPLATE_ARGS_COUNT (NODE)) \
  : TREE_VEC_LENGTH (INNERMOST_TEMPLATE_ARGS (NODE))
#endif
/* The list of typedefs - used in the template - that need
   access checking at template instantiation time.

   FIXME this should be associated with the TEMPLATE_DECL, not the
   TEMPLATE_INFO.  */
#define TI_TYPEDEFS_NEEDING_ACCESS_CHECKING(NODE) \
  ((struct tree_template_info*)TEMPLATE_INFO_CHECK \
     (NODE))->typedefs_needing_access_checking

/* We use TREE_VECs to hold template arguments.  If there is only one
   level of template arguments, then the TREE_VEC contains the
   arguments directly.  If there is more than one level of template
   arguments, then each entry in the TREE_VEC is itself a TREE_VEC,
   containing the template arguments for a single level.  The first
   entry in the outer TREE_VEC is the outermost level of template
   parameters; the last is the innermost.

   It is incorrect to ever form a template argument vector containing
   only one level of arguments, but which is a TREE_VEC containing as
   its only entry the TREE_VEC for that level.

   For each TREE_VEC containing the template arguments for a single
   level, it's possible to get or set the number of non defaulted
   template arguments by using the accessor macros
   GET_NON_DEFAULT_TEMPLATE_ARGS_COUNT or
   SET_NON_DEFAULT_TEMPLATE_ARGS_COUNT.  */

/* Nonzero if the template arguments is actually a vector of vectors,
   rather than just a vector.  */
#define TMPL_ARGS_HAVE_MULTIPLE_LEVELS(NODE)		     \
  (NODE && TREE_VEC_LENGTH (NODE) && TREE_VEC_ELT (NODE, 0)  \
   && TREE_CODE (TREE_VEC_ELT (NODE, 0)) == TREE_VEC)

/* The depth of a template argument vector.  When called directly by
   the parser, we use a TREE_LIST rather than a TREE_VEC to represent
   template arguments.  In fact, we may even see NULL_TREE if there
   are no template arguments.  In both of those cases, there is only
   one level of template arguments.  */
#define TMPL_ARGS_DEPTH(NODE)					\
  (TMPL_ARGS_HAVE_MULTIPLE_LEVELS (NODE) ? TREE_VEC_LENGTH (NODE) : 1)

/* The LEVELth level of the template ARGS.  The outermost level of
   args is level 1, not level 0.  */
#define TMPL_ARGS_LEVEL(ARGS, LEVEL)		\
  (TMPL_ARGS_HAVE_MULTIPLE_LEVELS (ARGS)	\
   ? TREE_VEC_ELT (ARGS, (LEVEL) - 1) : (ARGS))

/* Set the LEVELth level of the template ARGS to VAL.  This macro does
   not work with single-level argument vectors.  */
#define SET_TMPL_ARGS_LEVEL(ARGS, LEVEL, VAL)	\
  (TREE_VEC_ELT (ARGS, (LEVEL) - 1) = (VAL))

/* Accesses the IDXth parameter in the LEVELth level of the ARGS.  */
#define TMPL_ARG(ARGS, LEVEL, IDX)				\
  (TREE_VEC_ELT (TMPL_ARGS_LEVEL (ARGS, LEVEL), IDX))

/* Given a single level of template arguments in NODE, return the
   number of arguments.  */
#define NUM_TMPL_ARGS(NODE)				\
  (TREE_VEC_LENGTH (NODE))

/* Returns the innermost level of template arguments in ARGS.  */
#define INNERMOST_TEMPLATE_ARGS(NODE) \
  (get_innermost_template_args ((NODE), 1))

/* The number of levels of template parameters given by NODE.  */
#define TMPL_PARMS_DEPTH(NODE) \
  ((HOST_WIDE_INT) TREE_INT_CST_LOW (TREE_PURPOSE (NODE)))

/* The TEMPLATE_DECL instantiated or specialized by NODE.  This
   TEMPLATE_DECL will be the immediate parent, not the most general
   template.  For example, in:

      template <class T> struct S { template <class U> void f(U); }

   the FUNCTION_DECL for S<int>::f<double> will have, as its
   DECL_TI_TEMPLATE, `template <class U> S<int>::f<U>'.

   As a special case, for a member friend template of a template
   class, this value will not be a TEMPLATE_DECL, but rather an
   IDENTIFIER_NODE or OVERLOAD indicating the name of the template and
   any explicit template arguments provided.  For example, in:

     template <class T> struct S { friend void f<int>(int, double); }

   the DECL_TI_TEMPLATE will be an IDENTIFIER_NODE for `f' and the
   DECL_TI_ARGS will be {int}.

   For a FIELD_DECL with a non-static data member initializer, this value
   is the FIELD_DECL it was instantiated from.  */
#define DECL_TI_TEMPLATE(NODE)      TI_TEMPLATE (DECL_TEMPLATE_INFO (NODE))

/* The template arguments used to obtain this decl from the most
   general form of DECL_TI_TEMPLATE.  For the example given for
   DECL_TI_TEMPLATE, the DECL_TI_ARGS will be {int, double}.  These
   are always the full set of arguments required to instantiate this
   declaration from the most general template specialized here.  */
#define DECL_TI_ARGS(NODE)	    TI_ARGS (DECL_TEMPLATE_INFO (NODE))

/* The TEMPLATE_DECL associated with NODE, a class type.  Even if NODE
   will be generated from a partial specialization, the TEMPLATE_DECL
   referred to here will be the original template.  For example,
   given:

      template <typename T> struct S {};
      template <typename T> struct S<T*> {};
      
   the CLASSTPYE_TI_TEMPLATE for S<int*> will be S, not the S<T*>.

   For a member class template, CLASSTYPE_TI_TEMPLATE always refers to the
   partial instantiation rather than the primary template.  CLASSTYPE_TI_ARGS
   are for the primary template if the partial instantiation isn't
   specialized, or for the explicit specialization if it is, e.g.

      template <class T> class C { template <class U> class D; }
      template <> template <class U> class C<int>::D;  */
#define CLASSTYPE_TI_TEMPLATE(NODE) TI_TEMPLATE (CLASSTYPE_TEMPLATE_INFO (NODE))
#define CLASSTYPE_TI_ARGS(NODE)     TI_ARGS (CLASSTYPE_TEMPLATE_INFO (NODE))

/* For a template instantiation TYPE, returns the TYPE corresponding
   to the primary template.  Otherwise returns TYPE itself.  */
#define CLASSTYPE_PRIMARY_TEMPLATE_TYPE(TYPE)				\
  ((CLASSTYPE_USE_TEMPLATE ((TYPE))					\
    && !CLASSTYPE_TEMPLATE_SPECIALIZATION ((TYPE)))			\
   ? TREE_TYPE (DECL_TEMPLATE_RESULT (DECL_PRIMARY_TEMPLATE		\
				      (CLASSTYPE_TI_TEMPLATE ((TYPE))))) \
   : (TYPE))

/* Like CLASS_TI_TEMPLATE, but also works for ENUMERAL_TYPEs.  */
#define TYPE_TI_TEMPLATE(NODE)			\
  (TI_TEMPLATE (TYPE_TEMPLATE_INFO (NODE)))

/* Like DECL_TI_ARGS, but for an ENUMERAL_, RECORD_, or UNION_TYPE.  */
#define TYPE_TI_ARGS(NODE)			\
  (TI_ARGS (TYPE_TEMPLATE_INFO (NODE)))

#define INNERMOST_TEMPLATE_PARMS(NODE)  TREE_VALUE (NODE)

/* Nonzero if NODE (a TEMPLATE_DECL) is a member template, in the
   sense of [temp.mem].  */
#define DECL_MEMBER_TEMPLATE_P(NODE) \
  (DECL_LANG_FLAG_1 (TEMPLATE_DECL_CHECK (NODE)))

/* Nonzero if the NODE corresponds to the template parameters for a
   member template, whose inline definition is being processed after
   the class definition is complete.  */
#define TEMPLATE_PARMS_FOR_INLINE(NODE) TREE_LANG_FLAG_1 (NODE)

/* Determine if a declaration (PARM_DECL or FIELD_DECL) is a pack.  */
#define DECL_PACK_P(NODE) \
  (DECL_P (NODE) && PACK_EXPANSION_P (TREE_TYPE (NODE)))

/* Determines if NODE is an expansion of one or more parameter packs,
   e.g., a TYPE_PACK_EXPANSION or EXPR_PACK_EXPANSION.  */
#define PACK_EXPANSION_P(NODE)                 \
  (TREE_CODE (NODE) == TYPE_PACK_EXPANSION     \
   || TREE_CODE (NODE) == EXPR_PACK_EXPANSION)

/* Extracts the type or expression pattern from a TYPE_PACK_EXPANSION or
   EXPR_PACK_EXPANSION.  */
#define PACK_EXPANSION_PATTERN(NODE)                            \
  (TREE_CODE (NODE) == TYPE_PACK_EXPANSION ? TREE_TYPE (NODE)    \
   : TREE_OPERAND (NODE, 0))

/* Sets the type or expression pattern for a TYPE_PACK_EXPANSION or
   EXPR_PACK_EXPANSION.  */
#define SET_PACK_EXPANSION_PATTERN(NODE,VALUE)  \
  if (TREE_CODE (NODE) == TYPE_PACK_EXPANSION)  \
    TREE_TYPE (NODE) = VALUE;                   \
  else                                          \
    TREE_OPERAND (NODE, 0) = VALUE

/* The list of parameter packs used in the PACK_EXPANSION_* node. The
   TREE_VALUE of each TREE_LIST contains the parameter packs.  */
#define PACK_EXPANSION_PARAMETER_PACKS(NODE)		\
  *(TREE_CODE (NODE) == EXPR_PACK_EXPANSION		\
    ? &TREE_OPERAND (NODE, 1)				\
    : &TYPE_MIN_VALUE_RAW (TYPE_PACK_EXPANSION_CHECK (NODE)))

/* Any additional template args to be applied when substituting into
   the pattern, set by tsubst_pack_expansion for partial instantiations.
   If this is a TREE_LIST, the TREE_VALUE of the first element is the
   usual template argument TREE_VEC, and the TREE_PURPOSE of later elements
   are enclosing functions that provided function parameter packs we'll need
   to map appropriately.  */
#define PACK_EXPANSION_EXTRA_ARGS(NODE)		\
  *(TREE_CODE (NODE) == TYPE_PACK_EXPANSION	\
    ? &TYPE_MAX_VALUE_RAW (NODE)			\
    : &TREE_OPERAND ((NODE), 2))

/* True iff this pack expansion is within a function context.  */
#define PACK_EXPANSION_LOCAL_P(NODE) TREE_LANG_FLAG_0 (NODE)

/* True iff this pack expansion is for sizeof....  */
#define PACK_EXPANSION_SIZEOF_P(NODE) TREE_LANG_FLAG_1 (NODE)

/* True iff the wildcard can match a template parameter pack.  */
#define WILDCARD_PACK_P(NODE) TREE_LANG_FLAG_0 (NODE)

/* Determine if this is an argument pack.  */
#define ARGUMENT_PACK_P(NODE)                          \
  (TREE_CODE (NODE) == TYPE_ARGUMENT_PACK              \
   || TREE_CODE (NODE) == NONTYPE_ARGUMENT_PACK)

/* The arguments stored in an argument pack. Arguments are stored in a
   TREE_VEC, which may have length zero.  */
#define ARGUMENT_PACK_ARGS(NODE)                               \
  (TREE_CODE (NODE) == TYPE_ARGUMENT_PACK? TREE_TYPE (NODE)    \
   : TREE_OPERAND (NODE, 0))

/* Set the arguments stored in an argument pack. VALUE must be a
   TREE_VEC.  */
#define SET_ARGUMENT_PACK_ARGS(NODE,VALUE)     \
  if (TREE_CODE (NODE) == TYPE_ARGUMENT_PACK)  \
    TREE_TYPE (NODE) = VALUE;                           \
  else                                                  \
    TREE_OPERAND (NODE, 0) = VALUE

/* Whether the argument pack is "incomplete", meaning that more
   arguments can still be deduced. Incomplete argument packs are only
   used when the user has provided an explicit template argument list
   for a variadic function template. Some of the explicit template
   arguments will be placed into the beginning of the argument pack,
   but additional arguments might still be deduced.  */
#define ARGUMENT_PACK_INCOMPLETE_P(NODE)        \
  TREE_ADDRESSABLE (ARGUMENT_PACK_ARGS (NODE))

/* When ARGUMENT_PACK_INCOMPLETE_P, stores the explicit template
   arguments used to fill this pack.  */
#define ARGUMENT_PACK_EXPLICIT_ARGS(NODE)       \
  TREE_TYPE (ARGUMENT_PACK_ARGS (NODE))

/* In an ARGUMENT_PACK_SELECT, the argument pack from which an
   argument will be selected.  */
#define ARGUMENT_PACK_SELECT_FROM_PACK(NODE)				\
  (((struct tree_argument_pack_select *)ARGUMENT_PACK_SELECT_CHECK (NODE))->argument_pack)

/* In an ARGUMENT_PACK_SELECT, the index of the argument we want to
   select.  */
#define ARGUMENT_PACK_SELECT_INDEX(NODE)				\
  (((struct tree_argument_pack_select *)ARGUMENT_PACK_SELECT_CHECK (NODE))->index)
  
#define FOLD_EXPR_CHECK(NODE)						\
  TREE_CHECK4 (NODE, UNARY_LEFT_FOLD_EXPR, UNARY_RIGHT_FOLD_EXPR,	\
	       BINARY_LEFT_FOLD_EXPR, BINARY_RIGHT_FOLD_EXPR)

#define BINARY_FOLD_EXPR_CHECK(NODE) \
  TREE_CHECK2 (NODE, BINARY_LEFT_FOLD_EXPR, BINARY_RIGHT_FOLD_EXPR)

/* True if NODE is UNARY_FOLD_EXPR or a BINARY_FOLD_EXPR */
#define FOLD_EXPR_P(NODE)				\
  (TREE_CODE (NODE) == UNARY_LEFT_FOLD_EXPR		\
   || TREE_CODE (NODE) == UNARY_RIGHT_FOLD_EXPR		\
   || TREE_CODE (NODE) == BINARY_LEFT_FOLD_EXPR		\
   || TREE_CODE (NODE) == BINARY_RIGHT_FOLD_EXPR)

/* True when NODE is a fold over a compound assignment operator. */
#define FOLD_EXPR_MODIFY_P(NODE) \
  TREE_LANG_FLAG_0 (FOLD_EXPR_CHECK (NODE))

/* An INTEGER_CST containing the tree code of the folded operator. */
#define FOLD_EXPR_OP(NODE) \
  TREE_OPERAND (FOLD_EXPR_CHECK (NODE), 0)

/* The expression containing an unexpanded parameter pack. */
#define FOLD_EXPR_PACK(NODE) \
  TREE_OPERAND (FOLD_EXPR_CHECK (NODE), 1)

/* In a binary fold expression, the argument with no unexpanded
   parameter packs. */
#define FOLD_EXPR_INIT(NODE) \
  TREE_OPERAND (BINARY_FOLD_EXPR_CHECK (NODE), 2)

/* In a FUNCTION_DECL, the saved auto-return pattern.  */
#define DECL_SAVED_AUTO_RETURN_TYPE(NODE)		\
  (LANG_DECL_FN_CHECK (FUNCTION_DECL_CHECK (NODE))	\
   ->u.saved_auto_return_type)

/* True if NODE is an implicit INDIRECT_REF from convert_from_reference.  */
#define REFERENCE_REF_P(NODE)				\
  (INDIRECT_REF_P (NODE)				\
   && TREE_TYPE (TREE_OPERAND (NODE, 0))		\
   && TYPE_REF_P (TREE_TYPE (TREE_OPERAND ((NODE), 0))))

#define NEW_EXPR_USE_GLOBAL(NODE) \
  TREE_LANG_FLAG_0 (NEW_EXPR_CHECK (NODE))
#define DELETE_EXPR_USE_GLOBAL(NODE) \
  TREE_LANG_FLAG_0 (DELETE_EXPR_CHECK (NODE))
#define DELETE_EXPR_USE_VEC(NODE) \
  TREE_LANG_FLAG_1 (DELETE_EXPR_CHECK (NODE))

#define CALL_OR_AGGR_INIT_CHECK(NODE) \
  TREE_CHECK2 ((NODE), CALL_EXPR, AGGR_INIT_EXPR)

/* Indicates that this is a non-dependent COMPOUND_EXPR which will
   resolve to a function call.  */
#define COMPOUND_EXPR_OVERLOADED(NODE) \
  TREE_LANG_FLAG_0 (COMPOUND_EXPR_CHECK (NODE))

/* In a CALL_EXPR appearing in a template, true if Koenig lookup
   should be performed at instantiation time.  */
#define KOENIG_LOOKUP_P(NODE) TREE_LANG_FLAG_0 (CALL_EXPR_CHECK (NODE))

/* True if the arguments to NODE should be evaluated in left-to-right
   order regardless of PUSH_ARGS_REVERSED.  */
#define CALL_EXPR_ORDERED_ARGS(NODE) \
  TREE_LANG_FLAG_3 (CALL_OR_AGGR_INIT_CHECK (NODE))

/* True if the arguments to NODE should be evaluated in right-to-left
   order regardless of PUSH_ARGS_REVERSED.  */
#define CALL_EXPR_REVERSE_ARGS(NODE) \
  TREE_LANG_FLAG_5 (CALL_OR_AGGR_INIT_CHECK (NODE))

/* True if CALL_EXPR was written as an operator expression, not a function
   call.  */
#define CALL_EXPR_OPERATOR_SYNTAX(NODE) \
  TREE_LANG_FLAG_6 (CALL_OR_AGGR_INIT_CHECK (NODE))

/* Indicates whether a string literal has been parenthesized. Such
   usages are disallowed in certain circumstances.  */

#define PAREN_STRING_LITERAL_P(NODE) \
  TREE_LANG_FLAG_0 (STRING_CST_CHECK (NODE))

/* Indicates whether a COMPONENT_REF or a SCOPE_REF has been parenthesized, or
   an INDIRECT_REF comes from parenthesizing a _DECL.  Currently only set some
   of the time in C++14 mode.  */

#define REF_PARENTHESIZED_P(NODE) \
  TREE_LANG_FLAG_2 (TREE_CHECK4 ((NODE), COMPONENT_REF, INDIRECT_REF, SCOPE_REF, VIEW_CONVERT_EXPR))

/* Nonzero if this AGGR_INIT_EXPR provides for initialization via a
   constructor call, rather than an ordinary function call.  */
#define AGGR_INIT_VIA_CTOR_P(NODE) \
  TREE_LANG_FLAG_0 (AGGR_INIT_EXPR_CHECK (NODE))

/* Nonzero if expanding this AGGR_INIT_EXPR should first zero-initialize
   the object.  */
#define AGGR_INIT_ZERO_FIRST(NODE) \
  TREE_LANG_FLAG_2 (AGGR_INIT_EXPR_CHECK (NODE))

/* Nonzero means that the call is the jump from a thunk to the
   thunked-to function.  */
#define AGGR_INIT_FROM_THUNK_P(NODE) \
  (AGGR_INIT_EXPR_CHECK (NODE)->base.protected_flag)

/* AGGR_INIT_EXPR accessors.  These are equivalent to the CALL_EXPR
   accessors, except for AGGR_INIT_EXPR_SLOT (which takes the place of
   CALL_EXPR_STATIC_CHAIN).  */

#define AGGR_INIT_EXPR_FN(NODE) TREE_OPERAND (AGGR_INIT_EXPR_CHECK (NODE), 1)
#define AGGR_INIT_EXPR_SLOT(NODE) \
  TREE_OPERAND (AGGR_INIT_EXPR_CHECK (NODE), 2)
#define AGGR_INIT_EXPR_ARG(NODE, I) \
  TREE_OPERAND (AGGR_INIT_EXPR_CHECK (NODE), (I) + 3)
#define aggr_init_expr_nargs(NODE) (VL_EXP_OPERAND_LENGTH(NODE) - 3)

/* AGGR_INIT_EXPR_ARGP returns a pointer to the argument vector for NODE.
   We can't use &AGGR_INIT_EXPR_ARG (NODE, 0) because that will complain if
   the argument count is zero when checking is enabled.  Instead, do
   the pointer arithmetic to advance past the 3 fixed operands in a
   AGGR_INIT_EXPR.  That produces a valid pointer to just past the end of
   the operand array, even if it's not valid to dereference it.  */
#define AGGR_INIT_EXPR_ARGP(NODE) \
  (&(TREE_OPERAND (AGGR_INIT_EXPR_CHECK (NODE), 0)) + 3)

/* Abstract iterators for AGGR_INIT_EXPRs.  */

/* Structure containing iterator state.  */
struct aggr_init_expr_arg_iterator {
  tree t;	/* the aggr_init_expr */
  int n;	/* argument count */
  int i;	/* next argument index */
};

/* Initialize the abstract argument list iterator object ITER with the
   arguments from AGGR_INIT_EXPR node EXP.  */
inline void
init_aggr_init_expr_arg_iterator (tree exp,
				       aggr_init_expr_arg_iterator *iter)
{
  iter->t = exp;
  iter->n = aggr_init_expr_nargs (exp);
  iter->i = 0;
}

/* Return the next argument from abstract argument list iterator object ITER,
   and advance its state.  Return NULL_TREE if there are no more arguments.  */
inline tree
next_aggr_init_expr_arg (aggr_init_expr_arg_iterator *iter)
{
  tree result;
  if (iter->i >= iter->n)
    return NULL_TREE;
  result = AGGR_INIT_EXPR_ARG (iter->t, iter->i);
  iter->i++;
  return result;
}

/* Initialize the abstract argument list iterator object ITER, then advance
   past and return the first argument.  Useful in for expressions, e.g.
     for (arg = first_aggr_init_expr_arg (exp, &iter); arg;
          arg = next_aggr_init_expr_arg (&iter))   */
inline tree
first_aggr_init_expr_arg (tree exp, aggr_init_expr_arg_iterator *iter)
{
  init_aggr_init_expr_arg_iterator (exp, iter);
  return next_aggr_init_expr_arg (iter);
}

/* Test whether there are more arguments in abstract argument list iterator
   ITER, without changing its state.  */
inline bool
more_aggr_init_expr_args_p (const aggr_init_expr_arg_iterator *iter)
{
  return (iter->i < iter->n);
}

/* Iterate through each argument ARG of AGGR_INIT_EXPR CALL, using variable
   ITER (of type aggr_init_expr_arg_iterator) to hold the iteration state.  */
#define FOR_EACH_AGGR_INIT_EXPR_ARG(arg, iter, call)			\
  for ((arg) = first_aggr_init_expr_arg ((call), &(iter)); (arg);	\
       (arg) = next_aggr_init_expr_arg (&(iter)))

/* VEC_INIT_EXPR accessors.  */
#define VEC_INIT_EXPR_SLOT(NODE) TREE_OPERAND (VEC_INIT_EXPR_CHECK (NODE), 0)
#define VEC_INIT_EXPR_INIT(NODE) TREE_OPERAND (VEC_INIT_EXPR_CHECK (NODE), 1)

/* Indicates that a VEC_INIT_EXPR is a potential constant expression.
   Only set when the current function is constexpr.  */
#define VEC_INIT_EXPR_IS_CONSTEXPR(NODE) \
  TREE_LANG_FLAG_0 (VEC_INIT_EXPR_CHECK (NODE))

/* Indicates that a VEC_INIT_EXPR is expressing value-initialization.  */
#define VEC_INIT_EXPR_VALUE_INIT(NODE) \
  TREE_LANG_FLAG_1 (VEC_INIT_EXPR_CHECK (NODE))

/* The condition under which this MUST_NOT_THROW_EXPR actually blocks
   exceptions.  NULL_TREE means 'true'.  */
#define MUST_NOT_THROW_COND(NODE) \
  TREE_OPERAND (MUST_NOT_THROW_EXPR_CHECK (NODE), 1)

/* The TYPE_MAIN_DECL for a class template type is a TYPE_DECL, not a
   TEMPLATE_DECL.  This macro determines whether or not a given class
   type is really a template type, as opposed to an instantiation or
   specialization of one.  */
#define CLASSTYPE_IS_TEMPLATE(NODE)  \
  (CLASSTYPE_TEMPLATE_INFO (NODE)    \
   && !CLASSTYPE_USE_TEMPLATE (NODE) \
   && PRIMARY_TEMPLATE_P (CLASSTYPE_TI_TEMPLATE (NODE)))

/* The name used by the user to name the typename type.  Typically,
   this is an IDENTIFIER_NODE, and the same as the DECL_NAME on the
   corresponding TYPE_DECL.  However, this may also be a
   TEMPLATE_ID_EXPR if we had something like `typename X::Y<T>'.  */
#define TYPENAME_TYPE_FULLNAME(NODE) \
  (TYPE_VALUES_RAW (TYPENAME_TYPE_CHECK (NODE)))

/* True if a TYPENAME_TYPE was declared as an "enum".  */
#define TYPENAME_IS_ENUM_P(NODE) \
  (TREE_LANG_FLAG_0 (TYPENAME_TYPE_CHECK (NODE)))

/* True if a TYPENAME_TYPE was declared as a "class", "struct", or
   "union".  */
#define TYPENAME_IS_CLASS_P(NODE) \
  (TREE_LANG_FLAG_1 (TYPENAME_TYPE_CHECK (NODE)))

/* True if a TYPENAME_TYPE is in the process of being resolved.  */
#define TYPENAME_IS_RESOLVING_P(NODE) \
  (TREE_LANG_FLAG_2 (TYPENAME_TYPE_CHECK (NODE)))

/* [class.virtual]

   A class that declares or inherits a virtual function is called a
   polymorphic class.  */
#define TYPE_POLYMORPHIC_P(NODE) (TREE_LANG_FLAG_2 (NODE))

/* Nonzero if this class has a virtual function table pointer.  */
#define TYPE_CONTAINS_VPTR_P(NODE)		\
  (TYPE_POLYMORPHIC_P (NODE) || CLASSTYPE_VBASECLASSES (NODE))

/* Nonzero if NODE is a FUNCTION_DECL (for a function with global
   scope) declared in a local scope.  */
#define DECL_LOCAL_FUNCTION_P(NODE) \
  DECL_LANG_FLAG_0 (FUNCTION_DECL_CHECK (NODE))

/* Nonzero if NODE is the target for genericization of 'break' stmts.  */
#define LABEL_DECL_BREAK(NODE) \
  DECL_LANG_FLAG_0 (LABEL_DECL_CHECK (NODE))

/* Nonzero if NODE is the target for genericization of 'continue' stmts.  */
#define LABEL_DECL_CONTINUE(NODE) \
  DECL_LANG_FLAG_1 (LABEL_DECL_CHECK (NODE))

/* Nonzero if NODE is the target for genericization of 'return' stmts
   in constructors/destructors of targetm.cxx.cdtor_returns_this targets.  */
#define LABEL_DECL_CDTOR(NODE) \
  DECL_LANG_FLAG_2 (LABEL_DECL_CHECK (NODE))

/* True if NODE was declared with auto in its return type, but it has
   started compilation and so the return type might have been changed by
   return type deduction; its declared return type should be found in
   DECL_SAVED_AUTO_RETURN_TYPE (NODE).   */
#define FNDECL_USED_AUTO(NODE) \
  TREE_LANG_FLAG_2 (FUNCTION_DECL_CHECK (NODE))

/* Nonzero if NODE is a DECL which we know about but which has not
   been explicitly declared, such as a built-in function or a friend
   declared inside a class.  In the latter case DECL_HIDDEN_FRIEND_P
   will be set.  */
#define DECL_ANTICIPATED(NODE) \
  (DECL_LANG_SPECIFIC (TYPE_FUNCTION_OR_TEMPLATE_DECL_CHECK (NODE)) \
   ->u.base.anticipated_p)

/* Is DECL NODE a hidden name?  */
#define DECL_HIDDEN_P(NODE) \
  (DECL_LANG_SPECIFIC (NODE) && TYPE_FUNCTION_OR_TEMPLATE_DECL_P (NODE) \
   && DECL_ANTICIPATED (NODE))

/* True if this is a hidden class type.    */
#define TYPE_HIDDEN_P(NODE) \
  (DECL_LANG_SPECIFIC (TYPE_NAME (NODE)) \
   && DECL_ANTICIPATED (TYPE_NAME (NODE)))

/* True for artificial decls added for OpenMP privatized non-static
   data members.  */
#define DECL_OMP_PRIVATIZED_MEMBER(NODE) \
  (DECL_LANG_SPECIFIC (VAR_DECL_CHECK (NODE))->u.base.anticipated_p)

/* Nonzero if NODE is a FUNCTION_DECL which was declared as a friend
   within a class but has not been declared in the surrounding scope.
   The function is invisible except via argument dependent lookup.  */
#define DECL_HIDDEN_FRIEND_P(NODE) \
  (LANG_DECL_FN_CHECK (DECL_COMMON_CHECK (NODE))->hidden_friend_p)

/* Nonzero if NODE is an artificial FUNCTION_DECL for
   #pragma omp declare reduction.  */
#define DECL_OMP_DECLARE_REDUCTION_P(NODE) \
  (LANG_DECL_FN_CHECK (DECL_COMMON_CHECK (NODE))->omp_declare_reduction_p)

/* Nonzero if DECL has been declared threadprivate by
   #pragma omp threadprivate.  */
#define CP_DECL_THREADPRIVATE_P(DECL) \
  (DECL_LANG_SPECIFIC (VAR_DECL_CHECK (DECL))->u.base.threadprivate_or_deleted_p)

/* Nonzero if NODE is a VAR_DECL which has been declared inline.  */
#define DECL_VAR_DECLARED_INLINE_P(NODE) \
  (DECL_LANG_SPECIFIC (VAR_DECL_CHECK (NODE))			\
   ? DECL_LANG_SPECIFIC (NODE)->u.base.var_declared_inline_p	\
   : false)
#define SET_DECL_VAR_DECLARED_INLINE_P(NODE) \
  (DECL_LANG_SPECIFIC (VAR_DECL_CHECK (NODE))->u.base.var_declared_inline_p \
   = true)

/* True if NODE is a constant variable with a value-dependent initializer.  */
#define DECL_DEPENDENT_INIT_P(NODE)				\
  (DECL_LANG_SPECIFIC (VAR_DECL_CHECK (NODE))			\
   && DECL_LANG_SPECIFIC (NODE)->u.base.dependent_init_p)
#define SET_DECL_DEPENDENT_INIT_P(NODE, X) \
  (DECL_LANG_SPECIFIC (VAR_DECL_CHECK (NODE))->u.base.dependent_init_p = (X))

/* Nonzero if NODE is an artificial VAR_DECL for a C++17 structured binding
   declaration or one of VAR_DECLs for the user identifiers in it.  */
#define DECL_DECOMPOSITION_P(NODE) \
  (VAR_P (NODE) && DECL_LANG_SPECIFIC (NODE)			\
   ? DECL_LANG_SPECIFIC (NODE)->u.base.selector == lds_decomp		\
   : false)

/* The underlying artificial VAR_DECL for structured binding.  */
#define DECL_DECOMP_BASE(NODE) \
  (LANG_DECL_DECOMP_CHECK (NODE)->base)

/* Nonzero if NODE is an inline VAR_DECL.  In C++17, static data members
   declared with constexpr specifier are implicitly inline variables.  */
#define DECL_INLINE_VAR_P(NODE) \
  (DECL_VAR_DECLARED_INLINE_P (NODE)				\
   || (cxx_dialect >= cxx17					\
       && DECL_DECLARED_CONSTEXPR_P (NODE)			\
       && DECL_CLASS_SCOPE_P (NODE)))

/* Nonzero if DECL was declared with '= delete'.  */
#define DECL_DELETED_FN(DECL) \
  (LANG_DECL_FN_CHECK (DECL)->min.base.threadprivate_or_deleted_p)

/* Nonzero if DECL was declared with '= default' (maybe implicitly).  */
#define DECL_DEFAULTED_FN(DECL) \
  (LANG_DECL_FN_CHECK (DECL)->defaulted_p)

/* Nonzero if DECL is explicitly defaulted in the class body.  */
#define DECL_DEFAULTED_IN_CLASS_P(DECL)					\
  (DECL_DEFAULTED_FN (DECL) && DECL_INITIALIZED_IN_CLASS_P (DECL))
/* Nonzero if DECL was defaulted outside the class body.  */
#define DECL_DEFAULTED_OUTSIDE_CLASS_P(DECL)				\
  (DECL_DEFAULTED_FN (DECL)						\
   && !(DECL_ARTIFICIAL (DECL) || DECL_INITIALIZED_IN_CLASS_P (DECL)))

/* Record whether a typedef for type `int' was actually `signed int'.  */
#define C_TYPEDEF_EXPLICITLY_SIGNED(EXP) DECL_LANG_FLAG_1 (EXP)

/* Returns nonzero if DECL has external linkage, as specified by the
   language standard.  (This predicate may hold even when the
   corresponding entity is not actually given external linkage in the
   object file; see decl_linkage for details.)  */
#define DECL_EXTERNAL_LINKAGE_P(DECL) \
  (decl_linkage (DECL) == lk_external)

/* Keep these codes in ascending code order.  */

#define INTEGRAL_CODE_P(CODE)	\
  ((CODE) == ENUMERAL_TYPE	\
   || (CODE) == BOOLEAN_TYPE	\
   || (CODE) == INTEGER_TYPE)

/* [basic.fundamental]

   Types  bool, char, wchar_t, and the signed and unsigned integer types
   are collectively called integral types.

   Note that INTEGRAL_TYPE_P, as defined in tree.h, allows enumeration
   types as well, which is incorrect in C++.  Keep these checks in
   ascending code order.  */
#define CP_INTEGRAL_TYPE_P(TYPE)		\
  (TREE_CODE (TYPE) == BOOLEAN_TYPE		\
   || TREE_CODE (TYPE) == INTEGER_TYPE)

/* Returns true if TYPE is an integral or enumeration name.  Keep
   these checks in ascending code order.  */
#define INTEGRAL_OR_ENUMERATION_TYPE_P(TYPE) \
   (TREE_CODE (TYPE) == ENUMERAL_TYPE || CP_INTEGRAL_TYPE_P (TYPE))

/* Returns true if TYPE is an integral or unscoped enumeration type.  */
#define INTEGRAL_OR_UNSCOPED_ENUMERATION_TYPE_P(TYPE) \
   (UNSCOPED_ENUM_P (TYPE) || CP_INTEGRAL_TYPE_P (TYPE))

/* True if the class type TYPE is a literal type.  */
#define CLASSTYPE_LITERAL_P(TYPE)              \
   (LANG_TYPE_CLASS_CHECK (TYPE)->is_literal)

/* [basic.fundamental]

   Integral and floating types are collectively called arithmetic
   types.  

   As a GNU extension, we also accept complex types.

   Keep these checks in ascending code order.  */
#define ARITHMETIC_TYPE_P(TYPE) \
  (CP_INTEGRAL_TYPE_P (TYPE) \
   || TREE_CODE (TYPE) == REAL_TYPE \
   || TREE_CODE (TYPE) == COMPLEX_TYPE)

/* True iff TYPE is cv decltype(nullptr).  */
#define NULLPTR_TYPE_P(TYPE) (TREE_CODE (TYPE) == NULLPTR_TYPE)

/* [basic.types]

   Arithmetic types, enumeration types, pointer types,
   pointer-to-member types, and std::nullptr_t are collectively called
   scalar types.
   
   Keep these checks in ascending code order.  */
#define SCALAR_TYPE_P(TYPE)			\
  (TYPE_PTRDATAMEM_P (TYPE)			\
   || TREE_CODE (TYPE) == ENUMERAL_TYPE		\
   || ARITHMETIC_TYPE_P (TYPE)			\
   || TYPE_PTR_P (TYPE)				\
   || TYPE_PTRMEMFUNC_P (TYPE)                  \
   || NULLPTR_TYPE_P (TYPE))

/* Determines whether this type is a C++0x scoped enumeration
   type. Scoped enumerations types are introduced via "enum class" or
   "enum struct", e.g.,

     enum class Color {
       Red, Green, Blue
     };

   Scoped enumeration types are different from normal (unscoped)
   enumeration types in several ways:
   
     - The enumerators of a scoped enumeration type are only available
       within the scope of the enumeration type and not in the
       enclosing scope. For example, the Red color can be referred to
       with "Color::Red" but not "Red".

     - Scoped enumerators and enumerations do not implicitly convert
       to integers or 'bool'.

     - The underlying type of the enum is well-defined.  */
#define SCOPED_ENUM_P(TYPE)                                             \
  (TREE_CODE (TYPE) == ENUMERAL_TYPE && ENUM_IS_SCOPED (TYPE))

/* Determine whether this is an unscoped enumeration type.  */
#define UNSCOPED_ENUM_P(TYPE)                                           \
  (TREE_CODE (TYPE) == ENUMERAL_TYPE && !ENUM_IS_SCOPED (TYPE))

/* Set the flag indicating whether an ENUMERAL_TYPE is a C++0x scoped
   enumeration type (1) or a normal (unscoped) enumeration type
   (0).  */
#define SET_SCOPED_ENUM_P(TYPE, VAL)                    \
  (ENUM_IS_SCOPED (TYPE) = (VAL))

#define SET_OPAQUE_ENUM_P(TYPE, VAL)                    \
  (ENUM_IS_OPAQUE (TYPE) = (VAL))

#define OPAQUE_ENUM_P(TYPE)				\
  (TREE_CODE (TYPE) == ENUMERAL_TYPE && ENUM_IS_OPAQUE (TYPE))

/* Determines whether an ENUMERAL_TYPE has an explicit
   underlying type.  */
#define ENUM_FIXED_UNDERLYING_TYPE_P(NODE) (TYPE_LANG_FLAG_5 (NODE))

/* Returns the underlying type of the given enumeration type. The
   underlying type is determined in different ways, depending on the
   properties of the enum:

     - In C++0x, the underlying type can be explicitly specified, e.g.,

         enum E1 : char { ... } // underlying type is char

     - In a C++0x scoped enumeration, the underlying type is int
       unless otherwises specified:

         enum class E2 { ... } // underlying type is int

     - Otherwise, the underlying type is determined based on the
       values of the enumerators. In this case, the
       ENUM_UNDERLYING_TYPE will not be set until after the definition
       of the enumeration is completed by finish_enum.  */
#define ENUM_UNDERLYING_TYPE(TYPE) \
  TREE_TYPE (ENUMERAL_TYPE_CHECK (TYPE))

/* [dcl.init.aggr]

   An aggregate is an array or a class with no user-provided
   constructors, no brace-or-equal-initializers for non-static data
   members, no private or protected non-static data members, no
   base classes, and no virtual functions.

   As an extension, we also treat vectors as aggregates.  Keep these
   checks in ascending code order.  */
#define CP_AGGREGATE_TYPE_P(TYPE)				\
  (TREE_CODE (TYPE) == VECTOR_TYPE				\
   || TREE_CODE (TYPE) == ARRAY_TYPE				\
   || (CLASS_TYPE_P (TYPE) && !CLASSTYPE_NON_AGGREGATE (TYPE)))

/* Nonzero for a class type means that the class type has a
   user-declared constructor.  */
#define TYPE_HAS_USER_CONSTRUCTOR(NODE) (TYPE_LANG_FLAG_1 (NODE))

/* Nonzero means that the FUNCTION_TYPE or METHOD_TYPE has a
   late-specified return type.  */
#define TYPE_HAS_LATE_RETURN_TYPE(NODE) \
  (TYPE_LANG_FLAG_2 (FUNC_OR_METHOD_CHECK (NODE)))

/* When appearing in an INDIRECT_REF, it means that the tree structure
   underneath is actually a call to a constructor.  This is needed
   when the constructor must initialize local storage (which can
   be automatically destroyed), rather than allowing it to allocate
   space from the heap.

   When appearing in a SAVE_EXPR, it means that underneath
   is a call to a constructor.

   When appearing in a CONSTRUCTOR, the expression is a
   compound literal.

   When appearing in a FIELD_DECL, it means that this field
   has been duly initialized in its constructor.  */
#define TREE_HAS_CONSTRUCTOR(NODE) (TREE_LANG_FLAG_4 (NODE))

/* True if NODE is a brace-enclosed initializer.  */
#define BRACE_ENCLOSED_INITIALIZER_P(NODE) \
  (TREE_CODE (NODE) == CONSTRUCTOR && TREE_TYPE (NODE) == init_list_type_node)

/* True if NODE is a compound-literal, i.e., a brace-enclosed
   initializer cast to a particular type.  */
#define COMPOUND_LITERAL_P(NODE) \
  (TREE_CODE (NODE) == CONSTRUCTOR && TREE_HAS_CONSTRUCTOR (NODE))

#define EMPTY_CONSTRUCTOR_P(NODE) (TREE_CODE (NODE) == CONSTRUCTOR \
				   && vec_safe_is_empty(CONSTRUCTOR_ELTS(NODE))\
				   && !TREE_HAS_CONSTRUCTOR (NODE))

/* True if NODE is a init-list used as a direct-initializer, i.e.
   B b{1,2}, not B b({1,2}) or B b = {1,2}.  */
#define CONSTRUCTOR_IS_DIRECT_INIT(NODE) (TREE_LANG_FLAG_0 (CONSTRUCTOR_CHECK (NODE)))

/* True if this CONSTRUCTOR is instantiation-dependent and needs to be
   substituted.  */
#define CONSTRUCTOR_IS_DEPENDENT(NODE) \
  (TREE_LANG_FLAG_1 (CONSTRUCTOR_CHECK (NODE)))

/* True if this CONSTRUCTOR should not be used as a variable initializer
   because it was loaded from a constexpr variable with mutable fields.  */
#define CONSTRUCTOR_MUTABLE_POISON(NODE) \
  (TREE_LANG_FLAG_2 (CONSTRUCTOR_CHECK (NODE)))

/* True if this typed CONSTRUCTOR represents C99 compound-literal syntax rather
   than C++11 functional cast syntax.  */
#define CONSTRUCTOR_C99_COMPOUND_LITERAL(NODE) \
  (TREE_LANG_FLAG_3 (CONSTRUCTOR_CHECK (NODE)))

/* True if this CONSTRUCTOR contains PLACEHOLDER_EXPRs referencing the
   CONSTRUCTOR's type not nested inside another CONSTRUCTOR marked with
   CONSTRUCTOR_PLACEHOLDER_BOUNDARY.  */
#define CONSTRUCTOR_PLACEHOLDER_BOUNDARY(NODE) \
  (TREE_LANG_FLAG_5 (CONSTRUCTOR_CHECK (NODE)))

#define DIRECT_LIST_INIT_P(NODE) \
   (BRACE_ENCLOSED_INITIALIZER_P (NODE) && CONSTRUCTOR_IS_DIRECT_INIT (NODE))

/* True if this is a designated initializer (when we allow initializer-clauses
   mixed with designated-initializer-clauses set whenever there is at least
   one designated-initializer-clause), or a C99 designator.  */
#define CONSTRUCTOR_IS_DESIGNATED_INIT(NODE) \
  (TREE_LANG_FLAG_6 (CONSTRUCTOR_CHECK (NODE)))

/* True if NODE represents a conversion for direct-initialization in a
   template.  Set by perform_implicit_conversion_flags.  */
#define IMPLICIT_CONV_EXPR_DIRECT_INIT(NODE) \
  (TREE_LANG_FLAG_0 (IMPLICIT_CONV_EXPR_CHECK (NODE)))

/* True if NODE represents a dependent conversion of a non-type template
   argument.  Set by maybe_convert_nontype_argument.  */
#define IMPLICIT_CONV_EXPR_NONTYPE_ARG(NODE) \
  (TREE_LANG_FLAG_1 (IMPLICIT_CONV_EXPR_CHECK (NODE)))

/* True if NODE represents a conversion for braced-init-list in a
   template.  Set by perform_implicit_conversion_flags.  */
#define IMPLICIT_CONV_EXPR_BRACED_INIT(NODE) \
  (TREE_LANG_FLAG_2 (IMPLICIT_CONV_EXPR_CHECK (NODE)))

/* Nonzero means that an object of this type cannot be initialized using
   an initializer list.  */
#define CLASSTYPE_NON_AGGREGATE(NODE) \
  (LANG_TYPE_CLASS_CHECK (NODE)->non_aggregate)
#define TYPE_NON_AGGREGATE_CLASS(NODE) \
  (CLASS_TYPE_P (NODE) && CLASSTYPE_NON_AGGREGATE (NODE))

/* Nonzero if there is a non-trivial X::op=(cv X&) for this class.  */
#define TYPE_HAS_COMPLEX_COPY_ASSIGN(NODE) (LANG_TYPE_CLASS_CHECK (NODE)->has_complex_copy_assign)

/* Nonzero if there is a non-trivial X::X(cv X&) for this class.  */
#define TYPE_HAS_COMPLEX_COPY_CTOR(NODE) (LANG_TYPE_CLASS_CHECK (NODE)->has_complex_copy_ctor)

/* Nonzero if there is a non-trivial X::op=(X&&) for this class.  */
#define TYPE_HAS_COMPLEX_MOVE_ASSIGN(NODE) (LANG_TYPE_CLASS_CHECK (NODE)->has_complex_move_assign)

/* Nonzero if there is a non-trivial X::X(X&&) for this class.  */
#define TYPE_HAS_COMPLEX_MOVE_CTOR(NODE) (LANG_TYPE_CLASS_CHECK (NODE)->has_complex_move_ctor)

/* Nonzero if there is no trivial default constructor for this class.  */
#define TYPE_HAS_COMPLEX_DFLT(NODE) (LANG_TYPE_CLASS_CHECK (NODE)->has_complex_dflt)

/* Nonzero if TYPE has a trivial destructor.  From [class.dtor]:

     A destructor is trivial if it is an implicitly declared
     destructor and if:

       - all of the direct base classes of its class have trivial
	 destructors,

       - for all of the non-static data members of its class that are
	 of class type (or array thereof), each such class has a
	 trivial destructor.  */
#define TYPE_HAS_TRIVIAL_DESTRUCTOR(NODE) \
  (!TYPE_HAS_NONTRIVIAL_DESTRUCTOR (NODE))

/* Nonzero for _TYPE node means that this type does not have a trivial
   destructor.  Therefore, destroying an object of this type will
   involve a call to a destructor.  This can apply to objects of
   ARRAY_TYPE if the type of the elements needs a destructor.  */
#define TYPE_HAS_NONTRIVIAL_DESTRUCTOR(NODE) \
  (TYPE_LANG_FLAG_4 (NODE))

/* Nonzero for class type means that the default constructor is trivial.  */
#define TYPE_HAS_TRIVIAL_DFLT(NODE) \
  (TYPE_HAS_DEFAULT_CONSTRUCTOR (NODE) && ! TYPE_HAS_COMPLEX_DFLT (NODE))

/* Nonzero for class type means that copy initialization of this type can use
   a bitwise copy.  */
#define TYPE_HAS_TRIVIAL_COPY_CTOR(NODE) \
  (TYPE_HAS_COPY_CTOR (NODE) && ! TYPE_HAS_COMPLEX_COPY_CTOR (NODE))

/* Nonzero for class type means that assignment of this type can use
   a bitwise copy.  */
#define TYPE_HAS_TRIVIAL_COPY_ASSIGN(NODE) \
  (TYPE_HAS_COPY_ASSIGN (NODE) && ! TYPE_HAS_COMPLEX_COPY_ASSIGN (NODE))

/* Returns true if NODE is a pointer-to-data-member.  */
#define TYPE_PTRDATAMEM_P(NODE)			\
  (TREE_CODE (NODE) == OFFSET_TYPE)

/* Returns true if NODE is a pointer.  */
#define TYPE_PTR_P(NODE)			\
  (TREE_CODE (NODE) == POINTER_TYPE)

/* Returns true if NODE is a reference.  */
#define TYPE_REF_P(NODE)			\
  (TREE_CODE (NODE) == REFERENCE_TYPE)

/* Returns true if NODE is a pointer or a reference.  */
#define INDIRECT_TYPE_P(NODE)			\
  (TYPE_PTR_P (NODE) || TYPE_REF_P (NODE))

/* Returns true if NODE is an object type:

     [basic.types]

     An object type is a (possibly cv-qualified) type that is not a
     function type, not a reference type, and not a void type.

   Keep these checks in ascending order, for speed.  */
#define TYPE_OBJ_P(NODE)			\
  (!TYPE_REF_P (NODE)				\
   && !VOID_TYPE_P (NODE)  		        \
   && !FUNC_OR_METHOD_TYPE_P (NODE))

/* Returns true if NODE is a pointer to an object.  Keep these checks
   in ascending tree code order.  */
#define TYPE_PTROB_P(NODE)					\
  (TYPE_PTR_P (NODE) && TYPE_OBJ_P (TREE_TYPE (NODE)))

/* Returns true if NODE is a reference to an object.  Keep these checks
   in ascending tree code order.  */
#define TYPE_REF_OBJ_P(NODE)					\
  (TYPE_REF_P (NODE) && TYPE_OBJ_P (TREE_TYPE (NODE)))

/* Returns true if NODE is a pointer to an object, or a pointer to
   void.  Keep these checks in ascending tree code order.  */
#define TYPE_PTROBV_P(NODE)					\
  (TYPE_PTR_P (NODE)						\
   && !FUNC_OR_METHOD_TYPE_P (TREE_TYPE (NODE)))

/* Returns true if NODE is a pointer to function type.  */
#define TYPE_PTRFN_P(NODE)				\
  (TYPE_PTR_P (NODE)			                \
   && TREE_CODE (TREE_TYPE (NODE)) == FUNCTION_TYPE)

/* Returns true if NODE is a reference to function type.  */
#define TYPE_REFFN_P(NODE)				\
  (TYPE_REF_P (NODE)					\
   && TREE_CODE (TREE_TYPE (NODE)) == FUNCTION_TYPE)

/* Returns true if NODE is a pointer to member function type.  */
#define TYPE_PTRMEMFUNC_P(NODE)		\
  (TREE_CODE (NODE) == RECORD_TYPE	\
   && TYPE_PTRMEMFUNC_FLAG (NODE))

#define TYPE_PTRMEMFUNC_FLAG(NODE) \
  (TYPE_LANG_FLAG_2 (RECORD_TYPE_CHECK (NODE)))

/* Returns true if NODE is a pointer-to-member.  */
#define TYPE_PTRMEM_P(NODE) \
  (TYPE_PTRDATAMEM_P (NODE) || TYPE_PTRMEMFUNC_P (NODE))

/* Returns true if NODE is a pointer or a pointer-to-member.  */
#define TYPE_PTR_OR_PTRMEM_P(NODE) \
  (TYPE_PTR_P (NODE) || TYPE_PTRMEM_P (NODE))

/* Indicates when overload resolution may resolve to a pointer to
   member function. [expr.unary.op]/3 */
#define PTRMEM_OK_P(NODE) \
  TREE_LANG_FLAG_0 (TREE_CHECK3 ((NODE), ADDR_EXPR, OFFSET_REF, SCOPE_REF))

/* Get the POINTER_TYPE to the METHOD_TYPE associated with this
   pointer to member function.  TYPE_PTRMEMFUNC_P _must_ be true,
   before using this macro.  */
#define TYPE_PTRMEMFUNC_FN_TYPE(NODE) \
  (cp_build_qualified_type (TREE_TYPE (TYPE_FIELDS (NODE)),\
			    cp_type_quals (NODE)))

/* As above, but can be used in places that want an lvalue at the expense
   of not necessarily having the correct cv-qualifiers.  */
#define TYPE_PTRMEMFUNC_FN_TYPE_RAW(NODE) \
  (TREE_TYPE (TYPE_FIELDS (NODE)))

/* Returns `A' for a type like `int (A::*)(double)' */
#define TYPE_PTRMEMFUNC_OBJECT_TYPE(NODE) \
  TYPE_METHOD_BASETYPE (TREE_TYPE (TYPE_PTRMEMFUNC_FN_TYPE (NODE)))

/* The canonical internal RECORD_TYPE from the POINTER_TYPE to
   METHOD_TYPE.  */
#define TYPE_PTRMEMFUNC_TYPE(NODE) \
  TYPE_LANG_SLOT_1 (NODE)

/* For a pointer-to-member type of the form `T X::*', this is `X'.
   For a type like `void (X::*)() const', this type is `X', not `const
   X'.  To get at the `const X' you have to look at the
   TYPE_PTRMEM_POINTED_TO_TYPE; there, the first parameter will have
   type `const X*'.  */
#define TYPE_PTRMEM_CLASS_TYPE(NODE)			\
  (TYPE_PTRDATAMEM_P (NODE)					\
   ? TYPE_OFFSET_BASETYPE (NODE)		\
   : TYPE_PTRMEMFUNC_OBJECT_TYPE (NODE))

/* For a pointer-to-member type of the form `T X::*', this is `T'.  */
#define TYPE_PTRMEM_POINTED_TO_TYPE(NODE)		\
   (TYPE_PTRDATAMEM_P (NODE)				\
    ? TREE_TYPE (NODE)					\
    : TREE_TYPE (TYPE_PTRMEMFUNC_FN_TYPE (NODE)))

/* For a pointer-to-member constant `X::Y' this is the RECORD_TYPE for
   `X'.  */
#define PTRMEM_CST_CLASS(NODE) \
  TYPE_PTRMEM_CLASS_TYPE (TREE_TYPE (PTRMEM_CST_CHECK (NODE)))

/* For a pointer-to-member constant `X::Y' this is the _DECL for
   `Y'.  */
#define PTRMEM_CST_MEMBER(NODE) \
  (((ptrmem_cst_t)PTRMEM_CST_CHECK (NODE))->member)

/* The expression in question for a TYPEOF_TYPE.  */
#define TYPEOF_TYPE_EXPR(NODE) (TYPE_VALUES_RAW (TYPEOF_TYPE_CHECK (NODE)))

/* The type in question for an UNDERLYING_TYPE.  */
#define UNDERLYING_TYPE_TYPE(NODE) \
  (TYPE_VALUES_RAW (UNDERLYING_TYPE_CHECK (NODE)))

/* The type in question for BASES.  */
#define BASES_TYPE(NODE) \
  (TYPE_VALUES_RAW (BASES_CHECK (NODE)))

#define BASES_DIRECT(NODE) \
  TREE_LANG_FLAG_0 (BASES_CHECK (NODE))

/* The expression in question for a DECLTYPE_TYPE.  */
#define DECLTYPE_TYPE_EXPR(NODE) (TYPE_VALUES_RAW (DECLTYPE_TYPE_CHECK (NODE)))

/* Whether the DECLTYPE_TYPE_EXPR of NODE was originally parsed as an
   id-expression or a member-access expression. When false, it was
   parsed as a full expression.  */
#define DECLTYPE_TYPE_ID_EXPR_OR_MEMBER_ACCESS_P(NODE) \
  (DECLTYPE_TYPE_CHECK (NODE))->type_common.string_flag

/* These flags indicate that we want different semantics from normal
   decltype: lambda capture just drops references, init capture
   uses auto semantics, lambda proxies look through implicit dereference.  */
#define DECLTYPE_FOR_LAMBDA_CAPTURE(NODE) \
  TREE_LANG_FLAG_0 (DECLTYPE_TYPE_CHECK (NODE))
#define DECLTYPE_FOR_INIT_CAPTURE(NODE) \
  TREE_LANG_FLAG_1 (DECLTYPE_TYPE_CHECK (NODE))
#define DECLTYPE_FOR_LAMBDA_PROXY(NODE) \
  TREE_LANG_FLAG_2 (DECLTYPE_TYPE_CHECK (NODE))
#define DECLTYPE_FOR_REF_CAPTURE(NODE) \
  TREE_LANG_FLAG_3 (DECLTYPE_TYPE_CHECK (NODE))

/* Nonzero for VAR_DECL and FUNCTION_DECL node means that `extern' was
   specified in its declaration.  This can also be set for an
   erroneously declared PARM_DECL.  */
#define DECL_THIS_EXTERN(NODE) \
  DECL_LANG_FLAG_2 (VAR_FUNCTION_OR_PARM_DECL_CHECK (NODE))

/* Nonzero for VAR_DECL and FUNCTION_DECL node means that `static' was
   specified in its declaration.  This can also be set for an
   erroneously declared PARM_DECL.  */
#define DECL_THIS_STATIC(NODE) \
  DECL_LANG_FLAG_6 (VAR_FUNCTION_OR_PARM_DECL_CHECK (NODE))

/* Nonzero for FIELD_DECL node means that this field is a lambda capture
   field for an array of runtime bound.  */
#define DECL_VLA_CAPTURE_P(NODE) \
  DECL_LANG_FLAG_1 (FIELD_DECL_CHECK (NODE))

/* Nonzero for PARM_DECL node means that this is an array function
   parameter, i.e, a[] rather than *a.  */
#define DECL_ARRAY_PARAMETER_P(NODE) \
  DECL_LANG_FLAG_1 (PARM_DECL_CHECK (NODE))

/* Nonzero for a FIELD_DECL who's NSMDI is currently being
   instantiated.  */
#define DECL_INSTANTIATING_NSDMI_P(NODE) \
  DECL_LANG_FLAG_2 (FIELD_DECL_CHECK (NODE))

/* Nonzero for FIELD_DECL node means that this field is a base class
   of the parent object, as opposed to a member field.  */
#define DECL_FIELD_IS_BASE(NODE) \
  DECL_LANG_FLAG_6 (FIELD_DECL_CHECK (NODE))

/* Nonzero for FIELD_DECL node means that this field is a simple (no
   explicit initializer) lambda capture field, making it invisible to
   name lookup in unevaluated contexts.  */
#define DECL_NORMAL_CAPTURE_P(NODE) \
  DECL_LANG_FLAG_7 (FIELD_DECL_CHECK (NODE))

/* Nonzero if TYPE is an anonymous union or struct type.  We have to use a
   flag for this because "A union for which objects or pointers are
   declared is not an anonymous union" [class.union].  */
#define ANON_AGGR_TYPE_P(NODE)				\
  (CLASS_TYPE_P (NODE) && LANG_TYPE_CLASS_CHECK (NODE)->anon_aggr)
#define SET_ANON_AGGR_TYPE_P(NODE)			\
  (LANG_TYPE_CLASS_CHECK (NODE)->anon_aggr = 1)

/* Nonzero if TYPE is an anonymous union type.  */
#define ANON_UNION_TYPE_P(NODE) \
  (TREE_CODE (NODE) == UNION_TYPE && ANON_AGGR_TYPE_P (NODE))

/* Define fields and accessors for nodes representing declared names.  */

/* Nonzero if TYPE is an unnamed class with a typedef for linkage purposes.  */
#define TYPE_WAS_UNNAMED(NODE) (LANG_TYPE_CLASS_CHECK (NODE)->was_anonymous)

/* C++: all of these are overloaded!  These apply only to TYPE_DECLs.  */

/* The format of each node in the DECL_FRIENDLIST is as follows:

   The TREE_PURPOSE will be the name of a function, i.e., an
   IDENTIFIER_NODE.  The TREE_VALUE will be itself a TREE_LIST, whose
   TREE_VALUEs are friends with the given name.  */
#define DECL_FRIENDLIST(NODE)		(DECL_INITIAL (NODE))
#define FRIEND_NAME(LIST) (TREE_PURPOSE (LIST))
#define FRIEND_DECLS(LIST) (TREE_VALUE (LIST))

/* The DECL_ACCESS, if non-NULL, is a TREE_LIST.  The TREE_PURPOSE of
   each node is a type; the TREE_VALUE is the access granted for this
   DECL in that type.  The DECL_ACCESS is set by access declarations.
   For example, if a member that would normally be public in a
   derived class is made protected, then the derived class and the
   protected_access_node will appear in the DECL_ACCESS for the node.  */
#define DECL_ACCESS(NODE) (LANG_DECL_MIN_CHECK (NODE)->access)

/* Nonzero if the FUNCTION_DECL is a global constructor.  */
#define DECL_GLOBAL_CTOR_P(NODE) \
  (LANG_DECL_FN_CHECK (NODE)->global_ctor_p)

/* Nonzero if the FUNCTION_DECL is a global destructor.  */
#define DECL_GLOBAL_DTOR_P(NODE) \
  (LANG_DECL_FN_CHECK (NODE)->global_dtor_p)

/* Accessor macros for C++ template decl nodes.  */

/* The DECL_TEMPLATE_PARMS are a list.  The TREE_PURPOSE of each node
   is a INT_CST whose TREE_INT_CST_LOW indicates the level of the
   template parameters, with 1 being the outermost set of template
   parameters.  The TREE_VALUE is a vector, whose elements are the
   template parameters at each level.  Each element in the vector is a
   TREE_LIST, whose TREE_VALUE is a PARM_DECL (if the parameter is a
   non-type parameter), or a TYPE_DECL (if the parameter is a type
   parameter) or a TEMPLATE_DECL (if the parameter is a template
   parameter).  The TREE_PURPOSE is the default value, if any.  The
   TEMPLATE_PARM_INDEX for the parameter is available as the
   DECL_INITIAL (for a PARM_DECL) or as the TREE_TYPE (for a
   TYPE_DECL).

   FIXME: CONST_CAST_TREE is a hack that hopefully will go away after
   tree is converted to C++ class hiearchy.  */
#define DECL_TEMPLATE_PARMS(NODE)       \
   ((struct tree_template_decl *)CONST_CAST_TREE (TEMPLATE_DECL_CHECK (NODE)))->arguments
#define DECL_INNERMOST_TEMPLATE_PARMS(NODE) \
   INNERMOST_TEMPLATE_PARMS (DECL_TEMPLATE_PARMS (NODE))
#define DECL_NTPARMS(NODE) \
   TREE_VEC_LENGTH (DECL_INNERMOST_TEMPLATE_PARMS (NODE))
/* For function, method, class-data templates.

   FIXME: CONST_CAST_TREE is a hack that hopefully will go away after
   tree is converted to C++ class hiearchy.  */
#define DECL_TEMPLATE_RESULT(NODE)      \
   ((struct tree_template_decl *)CONST_CAST_TREE(TEMPLATE_DECL_CHECK (NODE)))->result
/* For a function template at namespace scope, DECL_TEMPLATE_INSTANTIATIONS
   lists all instantiations and specializations of the function so that
   tsubst_friend_function can reassign them to another template if we find
   that the namespace-scope template is really a partial instantiation of a
   friend template.

   For a class template the DECL_TEMPLATE_INSTANTIATIONS lists holds
   all instantiations and specializations of the class type, including
   partial instantiations and partial specializations, so that if we
   explicitly specialize a partial instantiation we can walk the list
   in maybe_process_partial_specialization and reassign them or complain
   as appropriate.

   In both cases, the TREE_PURPOSE of each node contains the arguments
   used; the TREE_VALUE contains the generated variable.  The template
   arguments are always complete.  For example, given:

      template <class T> struct S1 {
	template <class U> struct S2 {};
	template <class U> struct S2<U*> {};
      };

   the record for the partial specialization will contain, as its
   argument list, { {T}, {U*} }, and will be on the
   DECL_TEMPLATE_INSTANTIATIONS list for `template <class T> template
   <class U> struct S1<T>::S2'.

   This list is not used for other templates.  */
#define DECL_TEMPLATE_INSTANTIATIONS(NODE) \
  DECL_SIZE_UNIT (TEMPLATE_DECL_CHECK (NODE))

/* For a class template, this list contains the partial
   specializations of this template.  (Full specializations are not
   recorded on this list.)  The TREE_PURPOSE holds the arguments used
   in the partial specialization (e.g., for `template <class T> struct
   S<T*, int>' this will be `T*, int'.)  The arguments will also include
   any outer template arguments.  The TREE_VALUE holds the TEMPLATE_DECL
   for the partial specialization.  The TREE_TYPE is the _TYPE node for
   the partial specialization.

   This list is not used for other templates.  */
#define DECL_TEMPLATE_SPECIALIZATIONS(NODE)     \
  DECL_SIZE (TEMPLATE_DECL_CHECK (NODE))

/* True if this template has unloaded specializations.  We must load
   them before instantiation.  */
#define DECL_TEMPLATE_LAZY_SPECIALIZATIONS_P(NODE)	\
  DECL_LANG_FLAG_8 (TEMPLATE_DECL_CHECK (NODE))
    
/* Nonzero for a DECL which is actually a template parameter.  Keep
   these checks in ascending tree code order.   */
#define DECL_TEMPLATE_PARM_P(NODE)		\
  (DECL_LANG_FLAG_0 (NODE)			\
   && (TREE_CODE (NODE) == CONST_DECL		\
       || TREE_CODE (NODE) == PARM_DECL		\
       || TREE_CODE (NODE) == TYPE_DECL		\
       || TREE_CODE (NODE) == TEMPLATE_DECL))

/* Nonzero for a raw template parameter node.  */
#define TEMPLATE_PARM_P(NODE)					\
  (TREE_CODE (NODE) == TEMPLATE_TYPE_PARM			\
   || TREE_CODE (NODE) == TEMPLATE_TEMPLATE_PARM		\
   || TREE_CODE (NODE) == TEMPLATE_PARM_INDEX)

/* Mark NODE as a template parameter.  */
#define SET_DECL_TEMPLATE_PARM_P(NODE) \
  (DECL_LANG_FLAG_0 (NODE) = 1)

/* Nonzero if NODE is a template template parameter.  */
#define DECL_TEMPLATE_TEMPLATE_PARM_P(NODE) \
  (TREE_CODE (NODE) == TEMPLATE_DECL && DECL_TEMPLATE_PARM_P (NODE))

/* Nonzero for a DECL that represents a function template.  */
#define DECL_FUNCTION_TEMPLATE_P(NODE)                          \
  (TREE_CODE (NODE) == TEMPLATE_DECL                            \
   && DECL_TEMPLATE_RESULT (NODE) != NULL_TREE			\
   && TREE_CODE (DECL_TEMPLATE_RESULT (NODE)) == FUNCTION_DECL)

/* Nonzero for a DECL that represents a class template or alias
   template.  */
#define DECL_TYPE_TEMPLATE_P(NODE)				\
  (TREE_CODE (NODE) == TEMPLATE_DECL				\
   && DECL_TEMPLATE_RESULT (NODE) != NULL_TREE			\
   && TREE_CODE (DECL_TEMPLATE_RESULT (NODE)) == TYPE_DECL)

/* Nonzero for a DECL that represents a class template.  */
#define DECL_CLASS_TEMPLATE_P(NODE)				\
  (DECL_TYPE_TEMPLATE_P (NODE)					\
   && DECL_IMPLICIT_TYPEDEF_P (DECL_TEMPLATE_RESULT (NODE)))

/* Nonzero for a TEMPLATE_DECL that represents an alias template.  */
#define DECL_ALIAS_TEMPLATE_P(NODE)			\
  (DECL_TYPE_TEMPLATE_P (NODE)				\
   && !DECL_ARTIFICIAL (DECL_TEMPLATE_RESULT (NODE)))

/* Nonzero for a NODE which declares a type.  */
#define DECL_DECLARES_TYPE_P(NODE) \
  (TREE_CODE (NODE) == TYPE_DECL || DECL_TYPE_TEMPLATE_P (NODE))

/* Nonzero if NODE declares a function.  */
#define DECL_DECLARES_FUNCTION_P(NODE) \
  (TREE_CODE (NODE) == FUNCTION_DECL || DECL_FUNCTION_TEMPLATE_P (NODE))

/* Nonzero if NODE is the typedef implicitly generated for a type when
   the type is declared.  In C++, `struct S {};' is roughly
   equivalent to `struct S {}; typedef struct S S;' in C.
   DECL_IMPLICIT_TYPEDEF_P will hold for the typedef indicated in this
   example.  In C++, there is a second implicit typedef for each
   class, called the injected-class-name, in the scope of `S' itself, so that
   you can say `S::S'.  DECL_SELF_REFERENCE_P will hold for that typedef.  */
#define DECL_IMPLICIT_TYPEDEF_P(NODE) \
  (TREE_CODE (NODE) == TYPE_DECL && DECL_LANG_FLAG_2 (NODE))
#define SET_DECL_IMPLICIT_TYPEDEF_P(NODE) \
  (DECL_LANG_FLAG_2 (NODE) = 1)
#define DECL_SELF_REFERENCE_P(NODE) \
  (TREE_CODE (NODE) == TYPE_DECL && DECL_LANG_FLAG_4 (NODE))
#define SET_DECL_SELF_REFERENCE_P(NODE) \
  (DECL_LANG_FLAG_4 (NODE) = 1)

/* A `primary' template is one that has its own template header and is not
   a partial specialization.  A member function of a class template is a
   template, but not primary.  A member template is primary.  Friend
   templates are primary, too.  */

/* Returns the primary template corresponding to these parameters.  */
#define DECL_PRIMARY_TEMPLATE(NODE) \
  (TREE_TYPE (DECL_INNERMOST_TEMPLATE_PARMS (NODE)))

/* Returns nonzero if NODE is a primary template.  */
#define PRIMARY_TEMPLATE_P(NODE) (DECL_PRIMARY_TEMPLATE (NODE) == (NODE))

/* Nonzero iff NODE is a specialization of a template.  The value
   indicates the type of specializations:

     1=implicit instantiation

     2=partial or explicit specialization, e.g.:

        template <> int min<int> (int, int),

     3=explicit instantiation, e.g.:
  
        template int min<int> (int, int);

   Note that NODE will be marked as a specialization even if the
   template it is instantiating is not a primary template.  For
   example, given:

     template <typename T> struct O { 
       void f();
       struct I {}; 
     };
    
   both O<int>::f and O<int>::I will be marked as instantiations.

   If DECL_USE_TEMPLATE is nonzero, then DECL_TEMPLATE_INFO will also
   be non-NULL.  */
#define DECL_USE_TEMPLATE(NODE) (DECL_LANG_SPECIFIC (NODE)->u.base.use_template)

/* Like DECL_USE_TEMPLATE, but for class types.  */
#define CLASSTYPE_USE_TEMPLATE(NODE) \
  (LANG_TYPE_CLASS_CHECK (NODE)->use_template)

/* True if NODE is a specialization of a primary template.  */
#define CLASSTYPE_SPECIALIZATION_OF_PRIMARY_TEMPLATE_P(NODE)	\
  (CLASS_TYPE_P (NODE)						\
   && CLASSTYPE_USE_TEMPLATE (NODE)				\
   && PRIMARY_TEMPLATE_P (CLASSTYPE_TI_TEMPLATE (NODE)))

#define DECL_TEMPLATE_INSTANTIATION(NODE) (DECL_USE_TEMPLATE (NODE) & 1)
#define CLASSTYPE_TEMPLATE_INSTANTIATION(NODE) \
  (CLASSTYPE_USE_TEMPLATE (NODE) & 1)

#define DECL_TEMPLATE_SPECIALIZATION(NODE) (DECL_USE_TEMPLATE (NODE) == 2)
#define SET_DECL_TEMPLATE_SPECIALIZATION(NODE) (DECL_USE_TEMPLATE (NODE) = 2)

/* Returns true for an explicit or partial specialization of a class
   template.  */
#define CLASSTYPE_TEMPLATE_SPECIALIZATION(NODE) \
  (CLASSTYPE_USE_TEMPLATE (NODE) == 2)
#define SET_CLASSTYPE_TEMPLATE_SPECIALIZATION(NODE) \
  (CLASSTYPE_USE_TEMPLATE (NODE) = 2)

#define DECL_IMPLICIT_INSTANTIATION(NODE) (DECL_USE_TEMPLATE (NODE) == 1)
#define SET_DECL_IMPLICIT_INSTANTIATION(NODE) (DECL_USE_TEMPLATE (NODE) = 1)
#define CLASSTYPE_IMPLICIT_INSTANTIATION(NODE) \
  (CLASSTYPE_USE_TEMPLATE (NODE) == 1)
#define SET_CLASSTYPE_IMPLICIT_INSTANTIATION(NODE) \
  (CLASSTYPE_USE_TEMPLATE (NODE) = 1)

#define DECL_EXPLICIT_INSTANTIATION(NODE) (DECL_USE_TEMPLATE (NODE) == 3)
#define SET_DECL_EXPLICIT_INSTANTIATION(NODE) (DECL_USE_TEMPLATE (NODE) = 3)
#define CLASSTYPE_EXPLICIT_INSTANTIATION(NODE) \
  (CLASSTYPE_USE_TEMPLATE (NODE) == 3)
#define SET_CLASSTYPE_EXPLICIT_INSTANTIATION(NODE) \
  (CLASSTYPE_USE_TEMPLATE (NODE) = 3)

/* Nonzero if DECL is a friend function which is an instantiation
   from the point of view of the compiler, but not from the point of
   view of the language.  For example given:
      template <class T> struct S { friend void f(T) {}; };
   the declaration of `void f(int)' generated when S<int> is
   instantiated will not be a DECL_TEMPLATE_INSTANTIATION, but will be
   a DECL_FRIEND_PSEUDO_TEMPLATE_INSTANTIATION.  */
#define DECL_FRIEND_PSEUDO_TEMPLATE_INSTANTIATION(DECL) \
  (DECL_LANG_SPECIFIC (DECL) && DECL_TEMPLATE_INFO (DECL) \
   && !DECL_USE_TEMPLATE (DECL))

/* Nonzero if DECL is a function generated from a function 'temploid',
   i.e. template, member of class template, or dependent friend.  */
#define DECL_TEMPLOID_INSTANTIATION(DECL)		\
  (DECL_TEMPLATE_INSTANTIATION (DECL)			\
   || DECL_FRIEND_PSEUDO_TEMPLATE_INSTANTIATION (DECL))

/* Nonzero if DECL is either defined implicitly by the compiler or
   generated from a temploid.  */
#define DECL_GENERATED_P(DECL) \
  (DECL_TEMPLOID_INSTANTIATION (DECL) || DECL_DEFAULTED_FN (DECL))

/* Nonzero iff we are currently processing a declaration for an
   entity with its own template parameter list, and which is not a
   full specialization.  */
#define PROCESSING_REAL_TEMPLATE_DECL_P() \
  (!processing_template_parmlist \
   && processing_template_decl > template_class_depth (current_scope ()))

/* Nonzero if this VAR_DECL or FUNCTION_DECL has already been
   instantiated, i.e. its definition has been generated from the
   pattern given in the template.  */
#define DECL_TEMPLATE_INSTANTIATED(NODE) \
  DECL_LANG_FLAG_1 (VAR_OR_FUNCTION_DECL_CHECK (NODE))

/* We know what we're doing with this decl now.  */
#define DECL_INTERFACE_KNOWN(NODE) DECL_LANG_FLAG_5 (NODE)

/* DECL_EXTERNAL must be set on a decl until the decl is actually emitted,
   so that assemble_external will work properly.  So we have this flag to
   tell us whether the decl is really not external.

   This flag does not indicate whether or not the decl is defined in the
   current translation unit; it indicates whether or not we should emit the
   decl at the end of compilation if it is defined and needed.  */
#define DECL_NOT_REALLY_EXTERN(NODE) \
  (DECL_LANG_SPECIFIC (NODE)->u.base.not_really_extern)

#define DECL_REALLY_EXTERN(NODE) \
  (DECL_EXTERNAL (NODE)				\
   && (!DECL_LANG_SPECIFIC (NODE) || !DECL_NOT_REALLY_EXTERN (NODE)))

/* A thunk is a stub function.

   A thunk is an alternate entry point for an ordinary FUNCTION_DECL.
   The address of the ordinary FUNCTION_DECL is given by the
   DECL_INITIAL, which is always an ADDR_EXPR whose operand is a
   FUNCTION_DECL.  The job of the thunk is to either adjust the this
   pointer before transferring control to the FUNCTION_DECL, or call
   FUNCTION_DECL and then adjust the result value. Note, the result
   pointer adjusting thunk must perform a call to the thunked
   function, (or be implemented via passing some invisible parameter
   to the thunked function, which is modified to perform the
   adjustment just before returning).

   A thunk may perform either, or both, of the following operations:

   o Adjust the this or result pointer by a constant offset.
   o Adjust the this or result pointer by looking up a vcall or vbase offset
     in the vtable.

   A this pointer adjusting thunk converts from a base to a derived
   class, and hence adds the offsets. A result pointer adjusting thunk
   converts from a derived class to a base, and hence subtracts the
   offsets.  If both operations are performed, then the constant
   adjustment is performed first for this pointer adjustment and last
   for the result pointer adjustment.

   The constant adjustment is given by THUNK_FIXED_OFFSET.  If the
   vcall or vbase offset is required, THUNK_VIRTUAL_OFFSET is
   used. For this pointer adjusting thunks, it is the vcall offset
   into the vtable.  For result pointer adjusting thunks it is the
   binfo of the virtual base to convert to.  Use that binfo's vbase
   offset.

   It is possible to have equivalent covariant thunks.  These are
   distinct virtual covariant thunks whose vbase offsets happen to
   have the same value.  THUNK_ALIAS is used to pick one as the
   canonical thunk, which will get all the this pointer adjusting
   thunks attached to it.  */

/* An integer indicating how many bytes should be subtracted from the
   this or result pointer when this function is called.  */
#define THUNK_FIXED_OFFSET(DECL) \
  (DECL_LANG_SPECIFIC (THUNK_FUNCTION_CHECK (DECL))->u.fn.u5.fixed_offset)

/* A tree indicating how to perform the virtual adjustment. For a this
   adjusting thunk it is the number of bytes to be added to the vtable
   to find the vcall offset. For a result adjusting thunk, it is the
   binfo of the relevant virtual base.  If NULL, then there is no
   virtual adjust.  (The vptr is always located at offset zero from
   the this or result pointer.)  (If the covariant type is within the
   class hierarchy being laid out, the vbase index is not yet known
   at the point we need to create the thunks, hence the need to use
   binfos.)  */

#define THUNK_VIRTUAL_OFFSET(DECL) \
  (LANG_DECL_MIN_CHECK (FUNCTION_DECL_CHECK (DECL))->access)

/* A thunk which is equivalent to another thunk.  */
#define THUNK_ALIAS(DECL) \
  (DECL_LANG_SPECIFIC (FUNCTION_DECL_CHECK (DECL))->u.min.template_info)

/* For thunk NODE, this is the FUNCTION_DECL thunked to.  It is
   possible for the target to be a thunk too.  */
#define THUNK_TARGET(NODE)				\
  (LANG_DECL_FN_CHECK (NODE)->befriending_classes)

/* True for a SCOPE_REF iff the "template" keyword was used to
   indicate that the qualified name denotes a template.  */
#define QUALIFIED_NAME_IS_TEMPLATE(NODE) \
  (TREE_LANG_FLAG_1 (SCOPE_REF_CHECK (NODE)))

/* True for an OMP_ATOMIC that has dependent parameters.  These are stored
   as an expr in operand 1, and integer_zero_node or clauses in operand 0.  */
#define OMP_ATOMIC_DEPENDENT_P(NODE) \
  (TREE_CODE (TREE_OPERAND (OMP_ATOMIC_CHECK (NODE), 0)) == INTEGER_CST \
   || TREE_CODE (TREE_OPERAND (OMP_ATOMIC_CHECK (NODE), 0)) == OMP_CLAUSE)

/* Used while gimplifying continue statements bound to OMP_FOR nodes.  */
#define OMP_FOR_GIMPLIFYING_P(NODE) \
  (TREE_LANG_FLAG_0 (OMP_LOOP_CHECK (NODE)))

/* A language-specific token attached to the OpenMP data clauses to
   hold code (or code fragments) related to ctors, dtors, and op=.
   See semantics.c for details.  */
#define CP_OMP_CLAUSE_INFO(NODE) \
  TREE_TYPE (OMP_CLAUSE_RANGE_CHECK (NODE, OMP_CLAUSE_PRIVATE, \
				     OMP_CLAUSE_LINEAR))

/* Nonzero if this transaction expression's body contains statements.  */
#define TRANSACTION_EXPR_IS_STMT(NODE) \
   TREE_LANG_FLAG_0 (TRANSACTION_EXPR_CHECK (NODE))

/* These macros provide convenient access to the various _STMT nodes
   created when parsing template declarations.  */
#define TRY_STMTS(NODE)		TREE_OPERAND (TRY_BLOCK_CHECK (NODE), 0)
#define TRY_HANDLERS(NODE)	TREE_OPERAND (TRY_BLOCK_CHECK (NODE), 1)

#define EH_SPEC_STMTS(NODE)	TREE_OPERAND (EH_SPEC_BLOCK_CHECK (NODE), 0)
#define EH_SPEC_RAISES(NODE)	TREE_OPERAND (EH_SPEC_BLOCK_CHECK (NODE), 1)

#define USING_STMT_NAMESPACE(NODE) TREE_OPERAND (USING_STMT_CHECK (NODE), 0)

/* Nonzero if this try block is a function try block.  */
#define FN_TRY_BLOCK_P(NODE)	TREE_LANG_FLAG_3 (TRY_BLOCK_CHECK (NODE))
#define HANDLER_PARMS(NODE)	TREE_OPERAND (HANDLER_CHECK (NODE), 0)
#define HANDLER_BODY(NODE)	TREE_OPERAND (HANDLER_CHECK (NODE), 1)
#define HANDLER_TYPE(NODE)	TREE_TYPE (HANDLER_CHECK (NODE))

/* CLEANUP_STMT accessors.  The statement(s) covered, the cleanup to run
   and the VAR_DECL for which this cleanup exists.  */
#define CLEANUP_BODY(NODE)	TREE_OPERAND (CLEANUP_STMT_CHECK (NODE), 0)
#define CLEANUP_EXPR(NODE)	TREE_OPERAND (CLEANUP_STMT_CHECK (NODE), 1)
#define CLEANUP_DECL(NODE)	TREE_OPERAND (CLEANUP_STMT_CHECK (NODE), 2)

/* IF_STMT accessors. These give access to the condition of the if
   statement, the then block of the if statement, and the else block
   of the if statement if it exists.  */
#define IF_COND(NODE)		TREE_OPERAND (IF_STMT_CHECK (NODE), 0)
#define THEN_CLAUSE(NODE)	TREE_OPERAND (IF_STMT_CHECK (NODE), 1)
#define ELSE_CLAUSE(NODE)	TREE_OPERAND (IF_STMT_CHECK (NODE), 2)
#define IF_SCOPE(NODE)		TREE_OPERAND (IF_STMT_CHECK (NODE), 3)
#define IF_STMT_CONSTEXPR_P(NODE) TREE_LANG_FLAG_0 (IF_STMT_CHECK (NODE))

/* Like PACK_EXPANSION_EXTRA_ARGS, for constexpr if.  IF_SCOPE is used while
   building an IF_STMT; IF_STMT_EXTRA_ARGS is used after it is complete.  */
#define IF_STMT_EXTRA_ARGS(NODE) IF_SCOPE (NODE)

/* WHILE_STMT accessors. These give access to the condition of the
   while statement and the body of the while statement, respectively.  */
#define WHILE_COND(NODE)	TREE_OPERAND (WHILE_STMT_CHECK (NODE), 0)
#define WHILE_BODY(NODE)	TREE_OPERAND (WHILE_STMT_CHECK (NODE), 1)

/* DO_STMT accessors. These give access to the condition of the do
   statement and the body of the do statement, respectively.  */
#define DO_COND(NODE)		TREE_OPERAND (DO_STMT_CHECK (NODE), 0)
#define DO_BODY(NODE)		TREE_OPERAND (DO_STMT_CHECK (NODE), 1)

/* FOR_STMT accessors. These give access to the init statement,
   condition, update expression, and body of the for statement,
   respectively.  */
#define FOR_INIT_STMT(NODE)	TREE_OPERAND (FOR_STMT_CHECK (NODE), 0)
#define FOR_COND(NODE)		TREE_OPERAND (FOR_STMT_CHECK (NODE), 1)
#define FOR_EXPR(NODE)		TREE_OPERAND (FOR_STMT_CHECK (NODE), 2)
#define FOR_BODY(NODE)		TREE_OPERAND (FOR_STMT_CHECK (NODE), 3)
#define FOR_SCOPE(NODE)		TREE_OPERAND (FOR_STMT_CHECK (NODE), 4)

/* RANGE_FOR_STMT accessors. These give access to the declarator,
   expression, body, and scope of the statement, respectively.  */
#define RANGE_FOR_DECL(NODE)	TREE_OPERAND (RANGE_FOR_STMT_CHECK (NODE), 0)
#define RANGE_FOR_EXPR(NODE)	TREE_OPERAND (RANGE_FOR_STMT_CHECK (NODE), 1)
#define RANGE_FOR_BODY(NODE)	TREE_OPERAND (RANGE_FOR_STMT_CHECK (NODE), 2)
#define RANGE_FOR_SCOPE(NODE)	TREE_OPERAND (RANGE_FOR_STMT_CHECK (NODE), 3)
#define RANGE_FOR_UNROLL(NODE)	TREE_OPERAND (RANGE_FOR_STMT_CHECK (NODE), 4)
#define RANGE_FOR_INIT_STMT(NODE) TREE_OPERAND (RANGE_FOR_STMT_CHECK (NODE), 5)
#define RANGE_FOR_IVDEP(NODE)	TREE_LANG_FLAG_6 (RANGE_FOR_STMT_CHECK (NODE))

#define SWITCH_STMT_COND(NODE)	TREE_OPERAND (SWITCH_STMT_CHECK (NODE), 0)
#define SWITCH_STMT_BODY(NODE)	TREE_OPERAND (SWITCH_STMT_CHECK (NODE), 1)
#define SWITCH_STMT_TYPE(NODE)	TREE_OPERAND (SWITCH_STMT_CHECK (NODE), 2)
#define SWITCH_STMT_SCOPE(NODE)	TREE_OPERAND (SWITCH_STMT_CHECK (NODE), 3)
/* True if there are case labels for all possible values of switch cond, either
   because there is a default: case label or because the case label ranges cover
   all values.  */
#define SWITCH_STMT_ALL_CASES_P(NODE) \
  TREE_LANG_FLAG_0 (SWITCH_STMT_CHECK (NODE))
/* True if the body of a switch stmt contains no BREAK_STMTs.  */
#define SWITCH_STMT_NO_BREAK_P(NODE) \
  TREE_LANG_FLAG_2 (SWITCH_STMT_CHECK (NODE))

/* STMT_EXPR accessor.  */
#define STMT_EXPR_STMT(NODE)	TREE_OPERAND (STMT_EXPR_CHECK (NODE), 0)

/* EXPR_STMT accessor. This gives the expression associated with an
   expression statement.  */
#define EXPR_STMT_EXPR(NODE)	TREE_OPERAND (EXPR_STMT_CHECK (NODE), 0)

/* True if this TARGET_EXPR was created by build_cplus_new, and so we can
   discard it if it isn't useful.  */
#define TARGET_EXPR_IMPLICIT_P(NODE) \
  TREE_LANG_FLAG_0 (TARGET_EXPR_CHECK (NODE))

/* True if this TARGET_EXPR is the result of list-initialization of a
   temporary.  */
#define TARGET_EXPR_LIST_INIT_P(NODE) \
  TREE_LANG_FLAG_1 (TARGET_EXPR_CHECK (NODE))

/* True if this TARGET_EXPR expresses direct-initialization of an object
   to be named later.  */
#define TARGET_EXPR_DIRECT_INIT_P(NODE) \
  TREE_LANG_FLAG_2 (TARGET_EXPR_CHECK (NODE))

/* True if NODE is a TARGET_EXPR that just expresses a copy of its INITIAL; if
   the initializer has void type, it's doing something more complicated.  */
#define SIMPLE_TARGET_EXPR_P(NODE)				\
  (TREE_CODE (NODE) == TARGET_EXPR				\
   && !VOID_TYPE_P (TREE_TYPE (TARGET_EXPR_INITIAL (NODE))))

/* True if EXPR expresses direct-initialization of a TYPE.  */
#define DIRECT_INIT_EXPR_P(TYPE,EXPR)					\
  (TREE_CODE (EXPR) == TARGET_EXPR && TREE_LANG_FLAG_2 (EXPR)		\
   && same_type_ignoring_top_level_qualifiers_p (TYPE, TREE_TYPE (EXPR)))

/* True if this CONVERT_EXPR is for a conversion to virtual base in
   an NSDMI, and should be re-evaluated when used in a constructor.  */
#define CONVERT_EXPR_VBASE_PATH(NODE) \
  TREE_LANG_FLAG_0 (CONVERT_EXPR_CHECK (NODE))

/* True if SIZEOF_EXPR argument is type.  */
#define SIZEOF_EXPR_TYPE_P(NODE) \
  TREE_LANG_FLAG_0 (SIZEOF_EXPR_CHECK (NODE))

/* True if the ALIGNOF_EXPR was spelled "alignof".  */
#define ALIGNOF_EXPR_STD_P(NODE) \
  TREE_LANG_FLAG_0 (ALIGNOF_EXPR_CHECK (NODE))

/* OMP_DEPOBJ accessors. These give access to the depobj expression of the
   #pragma omp depobj directive and the clauses, respectively.  If
   OMP_DEPOBJ_CLAUSES is INTEGER_CST, it is instead the update clause kind
   or OMP_CLAUSE_DEPEND_LAST for destroy clause.  */
#define OMP_DEPOBJ_DEPOBJ(NODE)	 TREE_OPERAND (OMP_DEPOBJ_CHECK (NODE), 0)
#define OMP_DEPOBJ_CLAUSES(NODE) TREE_OPERAND (OMP_DEPOBJ_CHECK (NODE), 1)

/* An enumeration of the kind of tags that C++ accepts.  */
enum tag_types {
  none_type = 0, /* Not a tag type.  */
  record_type,   /* "struct" types.  */
  class_type,    /* "class" types.  */
  union_type,    /* "union" types.  */
  enum_type,     /* "enum" types.  */
  typename_type, /* "typename" types.  */
  scope_type	 /* namespace or tagged type name followed by :: */
};

/* The various kinds of lvalues we distinguish.  */
enum cp_lvalue_kind_flags {
  clk_none = 0,     /* Things that are not an lvalue.  */
  clk_ordinary = 1, /* An ordinary lvalue.  */
  clk_rvalueref = 2,/* An xvalue (rvalue formed using an rvalue reference) */
  clk_class = 4,    /* A prvalue of class or array type.  */
  clk_bitfield = 8, /* An lvalue for a bit-field.  */
  clk_packed = 16   /* An lvalue for a packed field.  */
};

/* This type is used for parameters and variables which hold
   combinations of the flags in enum cp_lvalue_kind_flags.  */
typedef int cp_lvalue_kind;

/* Various kinds of template specialization, instantiation, etc.  */
enum tmpl_spec_kind {
  tsk_none,		   /* Not a template at all.  */
  tsk_invalid_member_spec, /* An explicit member template
			      specialization, but the enclosing
			      classes have not all been explicitly
			      specialized.  */
  tsk_invalid_expl_inst,   /* An explicit instantiation containing
			      template parameter lists.  */
  tsk_excessive_parms,	   /* A template declaration with too many
			      template parameter lists.  */
  tsk_insufficient_parms,  /* A template declaration with too few
			      parameter lists.  */
  tsk_template,		   /* A template declaration.  */
  tsk_expl_spec,	   /* An explicit specialization.  */
  tsk_expl_inst		   /* An explicit instantiation.  */
};

/* The various kinds of access.  BINFO_ACCESS depends on these being
   two bit quantities.  The numerical values are important; they are
   used to initialize RTTI data structures, so changing them changes
   the ABI.  */
enum access_kind {
  ak_none = 0,		   /* Inaccessible.  */
  ak_public = 1,	   /* Accessible, as a `public' thing.  */
  ak_protected = 2,	   /* Accessible, as a `protected' thing.  */
  ak_private = 3	   /* Accessible, as a `private' thing.  */
};

/* The various kinds of special functions.  If you add to this list,
   you should update special_function_p as well.  */
enum special_function_kind {
  sfk_none = 0,		   /* Not a special function.  This enumeral
			      must have value zero; see
			      special_function_p.  */
  /* The following are ordered, for use by member synthesis fns.  */
  sfk_destructor,	   /* A destructor.  */
  sfk_constructor,	   /* A constructor.  */
  sfk_inheriting_constructor, /* An inheriting constructor */
  sfk_copy_constructor,    /* A copy constructor.  */
  sfk_move_constructor,    /* A move constructor.  */
  sfk_copy_assignment,     /* A copy assignment operator.  */
  sfk_move_assignment,     /* A move assignment operator.  */
  /* The following are unordered.  */
  sfk_complete_destructor, /* A destructor for complete objects.  */
  sfk_base_destructor,     /* A destructor for base subobjects.  */
  sfk_deleting_destructor, /* A destructor for complete objects that
			      deletes the object after it has been
			      destroyed.  */
  sfk_conversion,	   /* A conversion operator.  */
  sfk_deduction_guide,	   /* A class template deduction guide.  */
  sfk_virtual_destructor   /* Used by member synthesis fns.  */
};

/* The various kinds of linkage.  From [basic.link],

      A name is said to have linkage when it might denote the same
      object, reference, function, type, template, namespace or value
      as a name introduced in another scope:

      -- When a name has external linkage, the entity it denotes can
	 be referred to from scopes of other translation units or from
	 other scopes of the same translation unit.

      -- When a name has internal linkage, the entity it denotes can
	 be referred to by names from other scopes in the same
	 translation unit.

      -- When a name has no linkage, the entity it denotes cannot be
	 referred to by names from other scopes.  */

enum linkage_kind {
  lk_none,			/* No linkage.  */
  lk_internal,			/* Internal linkage.  */
  lk_external			/* External linkage.  */
};

enum duration_kind {
  dk_static,
  dk_thread,
  dk_auto,
  dk_dynamic
};

/* Bitmask flags to control type substitution.  */
enum tsubst_flags {
  tf_none = 0,			 /* nothing special */
  tf_error = 1 << 0,		 /* give error messages  */
  tf_warning = 1 << 1,	 	 /* give warnings too  */
  tf_ignore_bad_quals = 1 << 2,	 /* ignore bad cvr qualifiers */
  tf_keep_type_decl = 1 << 3,	 /* retain typedef type decls
				    (make_typename_type use) */
  tf_ptrmem_ok = 1 << 4,	 /* pointers to member ok (internal
				    instantiate_type use) */
  tf_user = 1 << 5,		 /* found template must be a user template
				    (lookup_template_class use) */
  tf_conv = 1 << 6,		 /* We are determining what kind of
				    conversion might be permissible,
				    not actually performing the
				    conversion.  */
  tf_decltype = 1 << 7,          /* We are the operand of decltype.
				    Used to implement the special rules
				    for calls in decltype (5.2.2/11).  */
  tf_partial = 1 << 8,		 /* Doing initial explicit argument
				    substitution in fn_type_unification.  */
  tf_fndecl_type = 1 << 9,   /* Substituting the type of a function
				declaration.  */
  tf_no_cleanup = 1 << 10,   /* Do not build a cleanup
				(build_target_expr and friends) */
  /* Convenient substitution flags combinations.  */
  tf_warning_or_error = tf_warning | tf_error
};

/* This type is used for parameters and variables which hold
   combinations of the flags in enum tsubst_flags.  */
typedef int tsubst_flags_t;

/* The kind of checking we can do looking in a class hierarchy.  */
enum base_access_flags {
  ba_any = 0,  /* Do not check access, allow an ambiguous base,
		      prefer a non-virtual base */
  ba_unique = 1 << 0,  /* Must be a unique base.  */
  ba_check_bit = 1 << 1,   /* Check access.  */
  ba_check = ba_unique | ba_check_bit,
  ba_ignore_scope = 1 << 2 /* Ignore access allowed by local scope.  */
};

/* This type is used for parameters and variables which hold
   combinations of the flags in enum base_access_flags.  */
typedef int base_access;

/* The various kinds of access check during parsing.  */
enum deferring_kind {
  dk_no_deferred = 0, /* Check access immediately */
  dk_deferred = 1,    /* Deferred check */
  dk_no_check = 2     /* No access check */
};

/* The kind of base we can find, looking in a class hierarchy.
   Values <0 indicate we failed.  */
enum base_kind {
  bk_inaccessible = -3,   /* The base is inaccessible */
  bk_ambig = -2,	  /* The base is ambiguous */
  bk_not_base = -1,	  /* It is not a base */
  bk_same_type = 0,	  /* It is the same type */
  bk_proper_base = 1,	  /* It is a proper base */
  bk_via_virtual = 2	  /* It is a proper base, but via a virtual
			     path. This might not be the canonical
			     binfo.  */
};

/* Node for "pointer to (virtual) function".
   This may be distinct from ptr_type_node so gdb can distinguish them.  */
#define vfunc_ptr_type_node  vtable_entry_type


/* For building calls to `delete'.  */
extern GTY(()) tree integer_two_node;

/* The number of function bodies which we are currently processing.
   (Zero if we are at namespace scope, one inside the body of a
   function, two inside the body of a function in a local class, etc.)  */
extern int function_depth;

/* Nonzero if we are inside eq_specializations, which affects comparison of
   PARM_DECLs in cp_tree_equal.  */
extern int comparing_specializations;

/* In parser.c.  */

/* Nonzero if we are parsing an unevaluated operand: an operand to
   sizeof, typeof, or alignof.  This is a count since operands to
   sizeof can be nested.  */

extern int cp_unevaluated_operand;

/* RAII class used to inhibit the evaluation of operands during parsing
   and template instantiation. Evaluation warnings are also inhibited. */

struct cp_unevaluated
{
  cp_unevaluated ();
  ~cp_unevaluated ();
};

/* The reverse: an RAII class used for nested contexts that are evaluated even
   if the enclosing context is not.  */

struct cp_evaluated
{
  int uneval;
  int inhibit;
  cp_evaluated ()
    : uneval(cp_unevaluated_operand), inhibit(c_inhibit_evaluation_warnings)
  { cp_unevaluated_operand = c_inhibit_evaluation_warnings = 0; }
  ~cp_evaluated ()
  { cp_unevaluated_operand = uneval;
    c_inhibit_evaluation_warnings = inhibit; }
};

/* in pt.c  */

/* These values are used for the `STRICT' parameter to type_unification and
   fn_type_unification.  Their meanings are described with the
   documentation for fn_type_unification.  */

enum unification_kind_t {
  DEDUCE_CALL,
  DEDUCE_CONV,
  DEDUCE_EXACT
};

// An RAII class used to create a new pointer map for local
// specializations. When the stack goes out of scope, the
// previous pointer map is restored.
enum lss_policy { lss_blank, lss_copy };
struct local_specialization_stack
{
  local_specialization_stack (lss_policy = lss_blank);
  ~local_specialization_stack ();

  hash_map<tree, tree> *saved;
};

/* Entry in the specialization hash table.  */
struct GTY((for_user)) spec_entry
{
  tree tmpl;  /* The general template this is a specialization of.  */
  tree args;  /* The args for this (maybe-partial) specialization.  */
  tree spec;  /* The specialization itself.  */
};

/* in class.c */

extern int current_class_depth;

/* in decl.c */

/* An array of static vars & fns.  */
extern GTY(()) vec<tree, va_gc> *static_decls;

/* An array of vtable-needing types that have no key function, or have
   an emitted key function.  */
extern GTY(()) vec<tree, va_gc> *keyed_classes;

/* Here's where we control how name mangling takes place.  */

/* Cannot use '$' up front, because this confuses gdb
   (names beginning with '$' are gdb-local identifiers).

   Note that all forms in which the '$' is significant are long enough
   for direct indexing (meaning that if we know there is a '$'
   at a particular location, we can index into the string at
   any other location that provides distinguishing characters).  */

/* Define NO_DOT_IN_LABEL in your favorite tm file if your assembler
   doesn't allow '.' in symbol names.  */
#ifndef NO_DOT_IN_LABEL

#define JOINER '.'

#define AUTO_TEMP_NAME "_.tmp_"
#define VFIELD_BASE ".vf"
#define VFIELD_NAME "_vptr."
#define VFIELD_NAME_FORMAT "_vptr.%s"

#else /* NO_DOT_IN_LABEL */

#ifndef NO_DOLLAR_IN_LABEL

#define JOINER '$'

#define AUTO_TEMP_NAME "_$tmp_"
#define VFIELD_BASE "$vf"
#define VFIELD_NAME "_vptr$"
#define VFIELD_NAME_FORMAT "_vptr$%s"

#else /* NO_DOLLAR_IN_LABEL */

#define VTABLE_NAME "__vt_"
#define VTABLE_NAME_P(ID_NODE) \
  (!strncmp (IDENTIFIER_POINTER (ID_NODE), VTABLE_NAME, \
	     sizeof (VTABLE_NAME) - 1))
#define VFIELD_BASE "__vfb"
#define VFIELD_NAME "__vptr_"
#define VFIELD_NAME_P(ID_NODE) \
  (!strncmp (IDENTIFIER_POINTER (ID_NODE), VFIELD_NAME, \
	    sizeof (VFIELD_NAME) - 1))
#define VFIELD_NAME_FORMAT "__vptr_%s"

#endif	/* NO_DOLLAR_IN_LABEL */
#endif	/* NO_DOT_IN_LABEL */

#define UDLIT_OP_ANSI_PREFIX "operator\"\""
#define UDLIT_OP_ANSI_FORMAT UDLIT_OP_ANSI_PREFIX "%s"
#define UDLIT_OP_MANGLED_PREFIX "li"
#define UDLIT_OP_MANGLED_FORMAT UDLIT_OP_MANGLED_PREFIX "%s"
#define UDLIT_OPER_P(ID_NODE) \
  (!strncmp (IDENTIFIER_POINTER (ID_NODE), \
             UDLIT_OP_ANSI_PREFIX, \
	     sizeof (UDLIT_OP_ANSI_PREFIX) - 1))
#define UDLIT_OP_SUFFIX(ID_NODE) \
  (IDENTIFIER_POINTER (ID_NODE) + sizeof (UDLIT_OP_ANSI_PREFIX) - 1)

#if !defined(NO_DOLLAR_IN_LABEL) || !defined(NO_DOT_IN_LABEL)

#define VTABLE_NAME_P(ID_NODE) (IDENTIFIER_POINTER (ID_NODE)[1] == 'v' \
  && IDENTIFIER_POINTER (ID_NODE)[2] == 't' \
  && IDENTIFIER_POINTER (ID_NODE)[3] == JOINER)

#define VFIELD_NAME_P(ID_NODE) \
  (!strncmp (IDENTIFIER_POINTER (ID_NODE), VFIELD_NAME, sizeof(VFIELD_NAME)-1))

#endif /* !defined(NO_DOLLAR_IN_LABEL) || !defined(NO_DOT_IN_LABEL) */


/* Nonzero if we're done parsing and into end-of-file activities.
   Two if we're done with front-end processing.  */

extern int at_eof;

/* True if note_mangling_alias should enqueue mangling aliases for
   later generation, rather than emitting them right away.  */

extern bool defer_mangling_aliases;

/* True if noexcept is part of the type (i.e. in C++17).  */

extern bool flag_noexcept_type;

/* A list of namespace-scope objects which have constructors or
   destructors which reside in the global scope.  The decl is stored
   in the TREE_VALUE slot and the initializer is stored in the
   TREE_PURPOSE slot.  */
extern GTY(()) tree static_aggregates;
/* Likewise, for thread local storage.  */
extern GTY(()) tree tls_aggregates;

enum overload_flags { NO_SPECIAL = 0, DTOR_FLAG, TYPENAME_FLAG };

/* These are uses as bits in flags passed to various functions to
   control their behavior.  Despite the LOOKUP_ prefix, many of these
   do not control name lookup.  ??? Functions using these flags should
   probably be modified to accept explicit boolean flags for the
   behaviors relevant to them.  */
/* Check for access violations.  */
#define LOOKUP_PROTECT (1 << 0)
#define LOOKUP_NORMAL (LOOKUP_PROTECT)
/* Even if the function found by lookup is a virtual function, it
   should be called directly.  */
#define LOOKUP_NONVIRTUAL (1 << 1)
/* Non-converting (i.e., "explicit") constructors are not tried.  This flag
   indicates that we are not performing direct-initialization.  */
#define LOOKUP_ONLYCONVERTING (1 << 2)
#define LOOKUP_IMPLICIT (LOOKUP_NORMAL | LOOKUP_ONLYCONVERTING)
/* If a temporary is created, it should be created so that it lives
   as long as the current variable bindings; otherwise it only lives
   until the end of the complete-expression.  It also forces
   direct-initialization in cases where other parts of the compiler
   have already generated a temporary, such as reference
   initialization and the catch parameter.  */
#define DIRECT_BIND (1 << 3)
/* We're performing a user-defined conversion, so more user-defined
   conversions are not permitted (only built-in conversions).  */
#define LOOKUP_NO_CONVERSION (1 << 4)
/* The user has explicitly called a destructor.  (Therefore, we do
   not need to check that the object is non-NULL before calling the
   destructor.)  */
#define LOOKUP_DESTRUCTOR (1 << 5)
/* Do not permit references to bind to temporaries.  */
#define LOOKUP_NO_TEMP_BIND (1 << 6)
/* Do not accept objects, and possibly namespaces.  */
#define LOOKUP_PREFER_TYPES (1 << 7)
/* Do not accept objects, and possibly types.   */
#define LOOKUP_PREFER_NAMESPACES (1 << 8)
/* Accept types or namespaces.  */
#define LOOKUP_PREFER_BOTH (LOOKUP_PREFER_TYPES | LOOKUP_PREFER_NAMESPACES)
/* Return friend declarations and un-declared builtin functions.
   (Normally, these entities are registered in the symbol table, but
   not found by lookup.)  */
#define LOOKUP_HIDDEN (LOOKUP_PREFER_NAMESPACES << 1)
/* We're trying to treat an lvalue as an rvalue.  */
#define LOOKUP_PREFER_RVALUE (LOOKUP_HIDDEN << 1)
/* We're inside an init-list, so narrowing conversions are ill-formed.  */
#define LOOKUP_NO_NARROWING (LOOKUP_PREFER_RVALUE << 1)
/* We're looking up a constructor for list-initialization.  */
#define LOOKUP_LIST_INIT_CTOR (LOOKUP_NO_NARROWING << 1)
/* This is the first parameter of a copy constructor.  */
#define LOOKUP_COPY_PARM (LOOKUP_LIST_INIT_CTOR << 1)
/* We only want to consider list constructors.  */
#define LOOKUP_LIST_ONLY (LOOKUP_COPY_PARM << 1)
/* Return after determining which function to call and checking access.
   Used by sythesized_method_walk to determine which functions will
   be called to initialize subobjects, in order to determine exception
   specification and possible implicit delete.
   This is kind of a hack, but exiting early avoids problems with trying
   to perform argument conversions when the class isn't complete yet.  */
#define LOOKUP_SPECULATIVE (LOOKUP_LIST_ONLY << 1)
/* Used by calls from defaulted functions to limit the overload set to avoid
   cycles trying to declare them (core issue 1092).  */
#define LOOKUP_DEFAULTED (LOOKUP_SPECULATIVE << 1)
/* Used in calls to store_init_value to suppress its usual call to
   digest_init.  */
#define LOOKUP_ALREADY_DIGESTED (LOOKUP_DEFAULTED << 1)
/* An instantiation with explicit template arguments.  */
#define LOOKUP_EXPLICIT_TMPL_ARGS (LOOKUP_ALREADY_DIGESTED << 1)
/* Like LOOKUP_NO_TEMP_BIND, but also prevent binding to xvalues.  */
#define LOOKUP_NO_RVAL_BIND (LOOKUP_EXPLICIT_TMPL_ARGS << 1)
/* Used by case_conversion to disregard non-integral conversions.  */
#define LOOKUP_NO_NON_INTEGRAL (LOOKUP_NO_RVAL_BIND << 1)
/* Used for delegating constructors in order to diagnose self-delegation.  */
#define LOOKUP_DELEGATING_CONS (LOOKUP_NO_NON_INTEGRAL << 1)
/* Allow initialization of a flexible array members.  */
#define LOOKUP_ALLOW_FLEXARRAY_INIT (LOOKUP_DELEGATING_CONS << 1)

#define LOOKUP_NAMESPACES_ONLY(F)  \
  (((F) & LOOKUP_PREFER_NAMESPACES) && !((F) & LOOKUP_PREFER_TYPES))
#define LOOKUP_TYPES_ONLY(F)  \
  (!((F) & LOOKUP_PREFER_NAMESPACES) && ((F) & LOOKUP_PREFER_TYPES))
#define LOOKUP_QUALIFIERS_ONLY(F)     ((F) & LOOKUP_PREFER_BOTH)


/* These flags are used by the conversion code.
   CONV_IMPLICIT   :  Perform implicit conversions (standard and user-defined).
   CONV_STATIC     :  Perform the explicit conversions for static_cast.
   CONV_CONST      :  Perform the explicit conversions for const_cast.
   CONV_REINTERPRET:  Perform the explicit conversions for reinterpret_cast.
   CONV_PRIVATE    :  Perform upcasts to private bases.
   CONV_FORCE_TEMP :  Require a new temporary when converting to the same
		      aggregate type.  */

#define CONV_IMPLICIT    1
#define CONV_STATIC      2
#define CONV_CONST       4
#define CONV_REINTERPRET 8
#define CONV_PRIVATE	 16
#define CONV_FORCE_TEMP  32
#define CONV_FOLD	 64
#define CONV_OLD_CONVERT (CONV_IMPLICIT | CONV_STATIC | CONV_CONST \
			  | CONV_REINTERPRET)
#define CONV_C_CAST      (CONV_IMPLICIT | CONV_STATIC | CONV_CONST \
			  | CONV_REINTERPRET | CONV_PRIVATE | CONV_FORCE_TEMP)
#define CONV_BACKEND_CONVERT (CONV_OLD_CONVERT | CONV_FOLD)

/* Used by build_expr_type_conversion to indicate which types are
   acceptable as arguments to the expression under consideration.  */

#define WANT_INT	1 /* integer types, including bool */
#define WANT_FLOAT	2 /* floating point types */
#define WANT_ENUM	4 /* enumerated types */
#define WANT_POINTER	8 /* pointer types */
#define WANT_NULL      16 /* null pointer constant */
#define WANT_VECTOR_OR_COMPLEX 32 /* vector or complex types */
#define WANT_ARITH	(WANT_INT | WANT_FLOAT | WANT_VECTOR_OR_COMPLEX)

/* Used with comptypes, and related functions, to guide type
   comparison.  */

#define COMPARE_STRICT	      0 /* Just check if the types are the
				   same.  */
#define COMPARE_BASE	      1 /* Check to see if the second type is
				   derived from the first.  */
#define COMPARE_DERIVED	      2 /* Like COMPARE_BASE, but in
				   reverse.  */
#define COMPARE_REDECLARATION 4 /* The comparison is being done when
				   another declaration of an existing
				   entity is seen.  */
#define COMPARE_STRUCTURAL    8 /* The comparison is intended to be
				   structural. The actual comparison
				   will be identical to
				   COMPARE_STRICT.  */

/* Used with start function.  */
#define SF_DEFAULT	     0  /* No flags.  */
#define SF_PRE_PARSED	     1  /* The function declaration has
				   already been parsed.  */
#define SF_INCLASS_INLINE    2  /* The function is an inline, defined
				   in the class body.  */

/* Used with start_decl's initialized parameter.  */
#define SD_UNINITIALIZED     0
#define SD_INITIALIZED       1
#define SD_DEFAULTED         2
#define SD_DELETED           3

/* Returns nonzero iff TYPE1 and TYPE2 are the same type, or if TYPE2
   is derived from TYPE1, or if TYPE2 is a pointer (reference) to a
   class derived from the type pointed to (referred to) by TYPE1.  */
#define same_or_base_type_p(TYPE1, TYPE2) \
  comptypes ((TYPE1), (TYPE2), COMPARE_BASE)

/* These macros are used to access a TEMPLATE_PARM_INDEX.  */
#define TEMPLATE_PARM_INDEX_CAST(NODE) \
	((template_parm_index*)TEMPLATE_PARM_INDEX_CHECK (NODE))
#define TEMPLATE_PARM_IDX(NODE) (TEMPLATE_PARM_INDEX_CAST (NODE)->index)
#define TEMPLATE_PARM_LEVEL(NODE) (TEMPLATE_PARM_INDEX_CAST (NODE)->level)
#define TEMPLATE_PARM_DESCENDANTS(NODE) (TREE_CHAIN (NODE))
#define TEMPLATE_PARM_ORIG_LEVEL(NODE) (TEMPLATE_PARM_INDEX_CAST (NODE)->orig_level)
#define TEMPLATE_PARM_DECL(NODE) (TEMPLATE_PARM_INDEX_CAST (NODE)->decl)
#define TEMPLATE_PARM_PARAMETER_PACK(NODE) \
  (TREE_LANG_FLAG_0 (TEMPLATE_PARM_INDEX_CHECK (NODE)))

/* These macros are for accessing the fields of TEMPLATE_TYPE_PARM,
   TEMPLATE_TEMPLATE_PARM and BOUND_TEMPLATE_TEMPLATE_PARM nodes.  */
#define TEMPLATE_TYPE_PARM_INDEX(NODE)					\
  (TYPE_VALUES_RAW (TREE_CHECK3 ((NODE), TEMPLATE_TYPE_PARM,		\
				 TEMPLATE_TEMPLATE_PARM,		\
				 BOUND_TEMPLATE_TEMPLATE_PARM)))
#define TEMPLATE_TYPE_IDX(NODE) \
  (TEMPLATE_PARM_IDX (TEMPLATE_TYPE_PARM_INDEX (NODE)))
#define TEMPLATE_TYPE_LEVEL(NODE) \
  (TEMPLATE_PARM_LEVEL (TEMPLATE_TYPE_PARM_INDEX (NODE)))
#define TEMPLATE_TYPE_ORIG_LEVEL(NODE) \
  (TEMPLATE_PARM_ORIG_LEVEL (TEMPLATE_TYPE_PARM_INDEX (NODE)))
#define TEMPLATE_TYPE_DECL(NODE) \
  (TEMPLATE_PARM_DECL (TEMPLATE_TYPE_PARM_INDEX (NODE)))
#define TEMPLATE_TYPE_PARAMETER_PACK(NODE) \
  (TEMPLATE_PARM_PARAMETER_PACK (TEMPLATE_TYPE_PARM_INDEX (NODE)))

/* For a C++17 class deduction placeholder, the template it represents.  */
#define CLASS_PLACEHOLDER_TEMPLATE(NODE) \
  (DECL_INITIAL (TYPE_NAME (TEMPLATE_TYPE_PARM_CHECK (NODE))))

/* Contexts in which auto deduction occurs. These flags are
   used to control diagnostics in do_auto_deduction.  */

enum auto_deduction_context
{
  adc_unspecified,   /* Not given */
  adc_variable_type, /* Variable initializer deduction */
  adc_return_type,   /* Return type deduction */
  adc_unify,         /* Template argument deduction */
  adc_requirement,   /* Argument deduction constraint */
  adc_decomp_type    /* Decomposition declaration initializer deduction */
};

/* True if this type-parameter belongs to a class template, used by C++17
   class template argument deduction.  */
#define TEMPLATE_TYPE_PARM_FOR_CLASS(NODE) \
  (TREE_LANG_FLAG_0 (TEMPLATE_TYPE_PARM_CHECK (NODE)))

/* True iff this TEMPLATE_TYPE_PARM represents decltype(auto).  */
#define AUTO_IS_DECLTYPE(NODE) \
  (TYPE_LANG_FLAG_5 (TEMPLATE_TYPE_PARM_CHECK (NODE)))

/* These constants can used as bit flags in the process of tree formatting.

   TFF_PLAIN_IDENTIFIER: unqualified part of a name.
   TFF_SCOPE: include the class and namespace scope of the name.
   TFF_CHASE_TYPEDEF: print the original type-id instead of the typedef-name.
   TFF_DECL_SPECIFIERS: print decl-specifiers.
   TFF_CLASS_KEY_OR_ENUM: precede a class-type name (resp. enum name) with
       a class-key (resp. `enum').
   TFF_RETURN_TYPE: include function return type.
   TFF_FUNCTION_DEFAULT_ARGUMENTS: include function default parameter values.
   TFF_EXCEPTION_SPECIFICATION: show function exception specification.
   TFF_TEMPLATE_HEADER: show the template<...> header in a
       template-declaration.
   TFF_TEMPLATE_NAME: show only template-name.
   TFF_EXPR_IN_PARENS: parenthesize expressions.
   TFF_NO_FUNCTION_ARGUMENTS: don't show function arguments.
   TFF_UNQUALIFIED_NAME: do not print the qualifying scope of the
       top-level entity.
   TFF_NO_OMIT_DEFAULT_TEMPLATE_ARGUMENTS: do not omit template arguments
       identical to their defaults.
   TFF_NO_TEMPLATE_BINDINGS: do not print information about the template
       arguments for a function template specialization.
   TFF_POINTER: we are printing a pointer type.  */

#define TFF_PLAIN_IDENTIFIER			(0)
#define TFF_SCOPE				(1)
#define TFF_CHASE_TYPEDEF			(1 << 1)
#define TFF_DECL_SPECIFIERS			(1 << 2)
#define TFF_CLASS_KEY_OR_ENUM			(1 << 3)
#define TFF_RETURN_TYPE				(1 << 4)
#define TFF_FUNCTION_DEFAULT_ARGUMENTS		(1 << 5)
#define TFF_EXCEPTION_SPECIFICATION		(1 << 6)
#define TFF_TEMPLATE_HEADER			(1 << 7)
#define TFF_TEMPLATE_NAME			(1 << 8)
#define TFF_EXPR_IN_PARENS			(1 << 9)
#define TFF_NO_FUNCTION_ARGUMENTS		(1 << 10)
#define TFF_UNQUALIFIED_NAME			(1 << 11)
#define TFF_NO_OMIT_DEFAULT_TEMPLATE_ARGUMENTS	(1 << 12)
#define TFF_NO_TEMPLATE_BINDINGS		(1 << 13)
#define TFF_POINTER		                (1 << 14)

/* Returns the TEMPLATE_DECL associated to a TEMPLATE_TEMPLATE_PARM
   node.  */
#define TEMPLATE_TEMPLATE_PARM_TEMPLATE_DECL(NODE)	\
  ((TREE_CODE (NODE) == BOUND_TEMPLATE_TEMPLATE_PARM)	\
   ? TYPE_TI_TEMPLATE (NODE)				\
   : TYPE_NAME (NODE))

/* in lex.c  */

extern void init_reswords (void);

/* Various flags for the overloaded operator information.  */
enum ovl_op_flags {
  OVL_OP_FLAG_NONE = 0,	/* Don't care.  */
  OVL_OP_FLAG_UNARY = 1,	/* Is unary.  */
  OVL_OP_FLAG_BINARY = 2,	/* Is binary.  */
  OVL_OP_FLAG_AMBIARY = 3,	/* May be unary or binary.  */
  OVL_OP_FLAG_ALLOC = 4,  	/* operator new or delete.  */
  OVL_OP_FLAG_DELETE = 1,	/* operator delete.  */
  OVL_OP_FLAG_VEC = 2		/* vector new or delete.  */
};

/* Compressed operator codes.  Order is determined by operators.def
   and does not match that of tree_codes.  */
enum ovl_op_code {
  OVL_OP_ERROR_MARK,
  OVL_OP_NOP_EXPR,
#define DEF_OPERATOR(NAME, CODE, MANGLING, FLAGS) OVL_OP_##CODE,
#define DEF_ASSN_OPERATOR(NAME, CODE, MANGLING) /* NOTHING */
#include "operators.def"
  OVL_OP_MAX
};

struct GTY(()) ovl_op_info_t {
  /* The IDENTIFIER_NODE for the operator.  */
  tree identifier;
  /* The name of the operator.  */
  const char *name;
  /* The mangled name of the operator.  */
  const char *mangled_name;
  /* The (regular) tree code.  */
  enum tree_code tree_code : 16;
  /* The (compressed) operator code.  */
  enum ovl_op_code ovl_op_code : 8;
  /* The ovl_op_flags of the operator */
  unsigned flags : 8;
};

/* Overloaded operator info indexed by ass_op_p & ovl_op_code.  */
extern GTY(()) ovl_op_info_t ovl_op_info[2][OVL_OP_MAX];
/* Mapping from tree_codes to ovl_op_codes.  */
extern GTY(()) unsigned char ovl_op_mapping[MAX_TREE_CODES];
/* Mapping for ambi-ary operators from the binary to the unary.  */
extern GTY(()) unsigned char ovl_op_alternate[OVL_OP_MAX];

/* Given an ass_op_p boolean and a tree code, return a pointer to its
   overloaded operator info.  Tree codes for non-overloaded operators
   map to the error-operator.  */
#define OVL_OP_INFO(IS_ASS_P, TREE_CODE)			\
  (&ovl_op_info[(IS_ASS_P) != 0][ovl_op_mapping[(TREE_CODE)]])
/* Overloaded operator info for an identifier for which
   IDENTIFIER_OVL_OP_P is true.  */
#define IDENTIFIER_OVL_OP_INFO(NODE) \
  (&ovl_op_info[IDENTIFIER_KIND_BIT_0 (NODE)][IDENTIFIER_CP_INDEX (NODE)])
#define IDENTIFIER_OVL_OP_FLAGS(NODE) \
  (IDENTIFIER_OVL_OP_INFO (NODE)->flags)

/* A type-qualifier, or bitmask therefore, using the TYPE_QUAL
   constants.  */

typedef int cp_cv_quals;

/* Non-static member functions have an optional virt-specifier-seq.
   There is a VIRT_SPEC value for each virt-specifier.
   They can be combined by bitwise-or to form the complete set of
   virt-specifiers for a member function.  */
enum virt_specifier
  {
    VIRT_SPEC_UNSPECIFIED = 0x0,
    VIRT_SPEC_FINAL       = 0x1,
    VIRT_SPEC_OVERRIDE    = 0x2
  };

/* A type-qualifier, or bitmask therefore, using the VIRT_SPEC
   constants.  */

typedef int cp_virt_specifiers;

/* Wherever there is a function-cv-qual, there could also be a ref-qualifier:

   [dcl.fct]
   The return type, the parameter-type-list, the ref-qualifier, and
   the cv-qualifier-seq, but not the default arguments or the exception
   specification, are part of the function type.

   REF_QUAL_NONE    Ordinary member function with no ref-qualifier
   REF_QUAL_LVALUE  Member function with the &-ref-qualifier
   REF_QUAL_RVALUE  Member function with the &&-ref-qualifier */

enum cp_ref_qualifier {
  REF_QUAL_NONE = 0,
  REF_QUAL_LVALUE = 1,
  REF_QUAL_RVALUE = 2
};

/* A storage class.  */

enum cp_storage_class {
  /* sc_none must be zero so that zeroing a cp_decl_specifier_seq
     sets the storage_class field to sc_none.  */
  sc_none = 0,
  sc_auto,
  sc_register,
  sc_static,
  sc_extern,
  sc_mutable
};

/* An individual decl-specifier.  This is used to index the array of
   locations for the declspecs in struct cp_decl_specifier_seq
   below.  */

enum cp_decl_spec {
  ds_first,
  ds_signed = ds_first,
  ds_unsigned,
  ds_short,
  ds_long,
  ds_const,
  ds_volatile,
  ds_restrict,
  ds_inline,
  ds_virtual,
  ds_explicit,
  ds_friend,
  ds_typedef,
  ds_alias,
  ds_constexpr,
  ds_complex,
  ds_thread,
  ds_type_spec,
  ds_redefined_builtin_type_spec,
  ds_attribute,
  ds_std_attribute,
  ds_storage_class,
  ds_long_long,
  ds_concept,
  ds_last /* This enumerator must always be the last one.  */
};

/* A decl-specifier-seq.  */

struct cp_decl_specifier_seq {
  /* An array of locations for the declaration sepecifiers, indexed by
     enum cp_decl_spec_word.  */
  location_t locations[ds_last];
  /* The primary type, if any, given by the decl-specifier-seq.
     Modifiers, like "short", "const", and "unsigned" are not
     reflected here.  This field will be a TYPE, unless a typedef-name
     was used, in which case it will be a TYPE_DECL.  */
  tree type;
  /* The attributes, if any, provided with the specifier sequence.  */
  tree attributes;
  /* The c++11 attributes that follows the type specifier.  */
  tree std_attributes;
  /* If non-NULL, a built-in type that the user attempted to redefine
     to some other type.  */
  tree redefined_builtin_type;
  /* The explicit-specifier, if any.  */
  tree explicit_specifier;
  /* The storage class specified -- or sc_none if no storage class was
     explicitly specified.  */
  cp_storage_class storage_class;
  /* For the __intN declspec, this stores the index into the int_n_* arrays.  */
  int int_n_idx;
  /* True iff TYPE_SPEC defines a class or enum.  */
  BOOL_BITFIELD type_definition_p : 1;
  /* True iff multiple types were (erroneously) specified for this
     decl-specifier-seq.  */
  BOOL_BITFIELD multiple_types_p : 1;
  /* True iff multiple storage classes were (erroneously) specified
     for this decl-specifier-seq or a combination of a storage class
     with a typedef specifier.  */
  BOOL_BITFIELD conflicting_specifiers_p : 1;
  /* True iff at least one decl-specifier was found.  */
  BOOL_BITFIELD any_specifiers_p : 1;
  /* True iff at least one type-specifier was found.  */
  BOOL_BITFIELD any_type_specifiers_p : 1;
  /* True iff "int" was explicitly provided.  */
  BOOL_BITFIELD explicit_int_p : 1;
  /* True iff "__intN" was explicitly provided.  */
  BOOL_BITFIELD explicit_intN_p : 1;
  /* True iff "char" was explicitly provided.  */
  BOOL_BITFIELD explicit_char_p : 1;
  /* True iff ds_thread is set for __thread, not thread_local.  */
  BOOL_BITFIELD gnu_thread_keyword_p : 1;
  /* True iff the type is a decltype.  */
  BOOL_BITFIELD decltype_p : 1;
};

/* The various kinds of declarators.  */

enum cp_declarator_kind {
  cdk_id,
  cdk_function,
  cdk_array,
  cdk_pointer,
  cdk_reference,
  cdk_ptrmem,
  cdk_decomp,
  cdk_error
};

/* A declarator.  */

typedef struct cp_declarator cp_declarator;

typedef struct cp_parameter_declarator cp_parameter_declarator;

/* A parameter, before it has been semantically analyzed.  */
struct cp_parameter_declarator {
  /* The next parameter, or NULL_TREE if none.  */
  cp_parameter_declarator *next;
  /* The decl-specifiers-seq for the parameter.  */
  cp_decl_specifier_seq decl_specifiers;
  /* The declarator for the parameter.  */
  cp_declarator *declarator;
  /* The default-argument expression, or NULL_TREE, if none.  */
  tree default_argument;
  /* True iff this is a template parameter pack.  */
  bool template_parameter_pack_p;
  /* Location within source.  */
  location_t loc;
};

/* A declarator.  */
struct cp_declarator {
  /* The kind of declarator.  */
  ENUM_BITFIELD (cp_declarator_kind) kind : 4;
  /* Whether we parsed an ellipsis (`...') just before the declarator,
     to indicate this is a parameter pack.  */
  BOOL_BITFIELD parameter_pack_p : 1;
  /* If this declarator is parenthesized, this the open-paren.  It is
     UNKNOWN_LOCATION when not parenthesized.  */
  location_t parenthesized;

  location_t id_loc; /* Currently only set for cdk_id, cdk_decomp and
			cdk_function. */
  /* GNU Attributes that apply to this declarator.  If the declarator
     is a pointer or a reference, these attribute apply to the type
     pointed to.  */
  tree attributes;
  /* Standard C++11 attributes that apply to this declarator.  If the
     declarator is a pointer or a reference, these attributes apply
     to the pointer, rather than to the type pointed to.  */
  tree std_attributes;
  /* For all but cdk_id, cdk_decomp and cdk_error, the contained declarator.
     For cdk_id, cdk_decomp and cdk_error, guaranteed to be NULL.  */
  cp_declarator *declarator;
  union {
    /* For identifiers.  */
    struct {
      /* If non-NULL, the qualifying scope (a NAMESPACE_DECL or
	 *_TYPE) for this identifier.  */
      tree qualifying_scope;
      /* The unqualified name of the entity -- an IDENTIFIER_NODE,
	 BIT_NOT_EXPR, or TEMPLATE_ID_EXPR.  */
      tree unqualified_name;
      /* If this is the name of a function, what kind of special
	 function (if any).  */
      special_function_kind sfk;
    } id;
    /* For functions.  */
    struct {
      /* The parameters to the function as a TREE_LIST of decl/default.  */
      tree parameters;
      /* The cv-qualifiers for the function.  */
      cp_cv_quals qualifiers;
      /* The virt-specifiers for the function.  */
      cp_virt_specifiers virt_specifiers;
      /* The ref-qualifier for the function.  */
      cp_ref_qualifier ref_qualifier;
      /* The transaction-safety qualifier for the function.  */
      tree tx_qualifier;
      /* The exception-specification for the function.  */
      tree exception_specification;
      /* The late-specified return type, if any.  */
      tree late_return_type;
      /* The trailing requires-clause, if any. */
      tree requires_clause;
    } function;
    /* For arrays.  */
    struct {
      /* The bounds to the array.  */
      tree bounds;
    } array;
    /* For cdk_pointer and cdk_ptrmem.  */
    struct {
      /* The cv-qualifiers for the pointer.  */
      cp_cv_quals qualifiers;
      /* For cdk_ptrmem, the class type containing the member.  */
      tree class_type;
    } pointer;
    /* For cdk_reference */
    struct {
      /* The cv-qualifiers for the reference.  These qualifiers are
         only used to diagnose ill-formed code.  */
      cp_cv_quals qualifiers;
      /* Whether this is an rvalue reference */
      bool rvalue_ref;
    } reference;
  } u;
};

/* A level of template instantiation.  */
struct GTY((chain_next ("%h.next"))) tinst_level {
  /* The immediately deeper level in the chain.  */
  struct tinst_level *next;

  /* The original node.  TLDCL can be a DECL (for a function or static
     data member), a TYPE (for a class), depending on what we were
     asked to instantiate, or a TREE_LIST with the template as PURPOSE
     and the template args as VALUE, if we are substituting for
     overload resolution.  In all these cases, TARGS is NULL.
     However, to avoid creating TREE_LIST objects for substitutions if
     we can help, we store PURPOSE and VALUE in TLDCL and TARGS,
     respectively.  So TLDCL stands for TREE_LIST or DECL (the
     template is a DECL too), whereas TARGS stands for the template
     arguments.  */
  tree tldcl, targs;

 private:
  /* Return TRUE iff the original node is a split list.  */
  bool split_list_p () const { return targs; }

  /* Return TRUE iff the original node is a TREE_LIST object.  */
  bool tree_list_p () const
  {
    return !split_list_p () && TREE_CODE (tldcl) == TREE_LIST;
  }

  /* Return TRUE iff the original node is not a list, split or not.  */
  bool not_list_p () const
  {
    return !split_list_p () && !tree_list_p ();
  }

  /* Convert (in place) the original node from a split list to a
     TREE_LIST.  */
  tree to_list ();

 public:
  /* Release storage for OBJ and node, if it's a TREE_LIST.  */
  static void free (tinst_level *obj);

  /* Return TRUE iff the original node is a list, split or not.  */
  bool list_p () const { return !not_list_p (); }

  /* Return the original node; if it's a split list, make it a
     TREE_LIST first, so that it can be returned as a single tree
     object.  */
  tree get_node () {
    if (!split_list_p ()) return tldcl;
    else return to_list ();
  }

  /* Return the original node if it's a DECL or a TREE_LIST, but do
     NOT convert a split list to a TREE_LIST: return NULL instead.  */
  tree maybe_get_node () const {
    if (!split_list_p ()) return tldcl;
    else return NULL_TREE;
  }

  /* The location where the template is instantiated.  */
  location_t locus;

  /* errorcount + sorrycount when we pushed this level.  */
  unsigned short errors;

  /* Count references to this object.  If refcount reaches
     refcount_infinity value, we don't increment or decrement the
     refcount anymore, as the refcount isn't accurate anymore.
     The object can be still garbage collected if unreferenced from
     anywhere, which might keep referenced objects referenced longer than
     otherwise necessary.  Hitting the infinity is rare though.  */
  unsigned short refcount;

  /* Infinity value for the above refcount.  */
  static const unsigned short refcount_infinity = (unsigned short) ~0;
};

/* BUILT_IN_FRONTEND function codes.  */
enum cp_built_in_function {
  CP_BUILT_IN_IS_CONSTANT_EVALUATED,
  CP_BUILT_IN_INTEGER_PACK,
  CP_BUILT_IN_LAST
};

bool decl_spec_seq_has_spec_p (const cp_decl_specifier_seq *, cp_decl_spec);

/* Return the type of the `this' parameter of FNTYPE.  */

inline tree
type_of_this_parm (const_tree fntype)
{
  function_args_iterator iter;
  gcc_assert (TREE_CODE (fntype) == METHOD_TYPE);
  function_args_iter_init (&iter, fntype);
  return function_args_iter_cond (&iter);
}

/* Return the class of the `this' parameter of FNTYPE.  */

inline tree
class_of_this_parm (const_tree fntype)
{
  return TREE_TYPE (type_of_this_parm (fntype));
}

/* True iff T is a variable template declaration. */
inline bool
variable_template_p (tree t)
{
  if (TREE_CODE (t) != TEMPLATE_DECL)
    return false;
  if (!PRIMARY_TEMPLATE_P (t))
    return false;
  if (tree r = DECL_TEMPLATE_RESULT (t))
    return VAR_P (r);
  return false;
}

/* True iff T is a variable concept definition. That is, T is
   a variable template declared with the concept specifier. */
inline bool
variable_concept_p (tree t)
{
  if (TREE_CODE (t) != TEMPLATE_DECL)
    return false;
  if (tree r = DECL_TEMPLATE_RESULT (t))
    return VAR_P (r) && DECL_DECLARED_CONCEPT_P (r);
  return false;
}

/* True iff T is a concept definition. That is, T is a variable or function
   template declared with the concept specifier. */
inline bool
concept_template_p (tree t)
{
  if (TREE_CODE (t) != TEMPLATE_DECL)
    return false;
  if (tree r = DECL_TEMPLATE_RESULT (t))
    return VAR_OR_FUNCTION_DECL_P (r) && DECL_DECLARED_CONCEPT_P (r);
  return false;
}

/* A parameter list indicating for a function with no parameters,
   e.g  "int f(void)".  */
extern cp_parameter_declarator *no_parameters;

/* Various dump ids.  */
extern int class_dump_id;
extern int module_dump_id;
extern int raw_dump_id;

/* in call.c */
extern bool check_dtor_name			(tree, tree);
int magic_varargs_p				(tree);

extern tree build_conditional_expr		(const op_location_t &,
						 tree, tree, tree,
                                                 tsubst_flags_t);
extern tree build_addr_func			(tree, tsubst_flags_t);
extern void set_flags_from_callee		(tree);
extern tree build_call_a			(tree, int, tree*);
extern tree build_call_n			(tree, int, ...);
extern bool null_ptr_cst_p			(tree);
extern bool null_member_pointer_value_p		(tree);
extern bool sufficient_parms_p			(const_tree);
extern tree type_decays_to			(tree);
extern tree extract_call_expr			(tree);
extern tree build_trivial_dtor_call		(tree);
extern tree build_user_type_conversion		(tree, tree, int,
						 tsubst_flags_t);
extern tree build_new_function_call		(tree, vec<tree, va_gc> **,
						 tsubst_flags_t);
extern tree build_operator_new_call		(tree, vec<tree, va_gc> **,
						 tree *, tree *, tree, tree,
						 tree *, tsubst_flags_t);
extern tree build_new_method_call		(tree, tree,
						 vec<tree, va_gc> **, tree,
						 int, tree *, tsubst_flags_t);
extern tree build_special_member_call		(tree, tree,
						 vec<tree, va_gc> **,
						 tree, int, tsubst_flags_t);
extern tree build_new_op			(const op_location_t &,
						 enum tree_code,
						 int, tree, tree, tree, tree *,
						 tsubst_flags_t);
extern tree build_op_call			(tree, vec<tree, va_gc> **,
						 tsubst_flags_t);
extern bool aligned_allocation_fn_p		(tree);
extern tree destroying_delete_p			(tree);
extern bool usual_deallocation_fn_p		(tree);
extern tree build_op_delete_call		(enum tree_code, tree, tree,
						 bool, tree, tree,
						 tsubst_flags_t);
extern bool can_convert				(tree, tree, tsubst_flags_t);
extern bool can_convert_standard		(tree, tree, tsubst_flags_t);
extern bool can_convert_arg			(tree, tree, tree, int,
						 tsubst_flags_t);
extern bool can_convert_arg_bad			(tree, tree, tree, int,
						 tsubst_flags_t);
extern int conv_flags				(int, int, tree, tree, int);
extern struct conversion * good_conversion	(tree, tree, tree, int, tsubst_flags_t);
extern location_t get_fndecl_argument_location  (tree, int);
extern void complain_about_bad_argument	(location_t arg_loc,
						 tree from_type, tree to_type,
						 tree fndecl, int parmnum);
extern void maybe_inform_about_fndecl_for_bogus_argument_init (tree, int);


/* A class for recording information about access failures (e.g. private
   fields), so that we can potentially supply a fix-it hint about
   an accessor (from a context in which the constness of the object
   is known).  */

class access_failure_info
{
 public:
  access_failure_info () : m_was_inaccessible (false),
    m_basetype_path (NULL_TREE),
    m_decl (NULL_TREE), m_diag_decl (NULL_TREE) {}

  void record_access_failure (tree basetype_path, tree decl, tree diag_decl);

  bool was_inaccessible_p () const { return m_was_inaccessible; }
  tree get_decl () const { return m_decl; }
  tree get_diag_decl () const { return m_diag_decl; }
  tree get_any_accessor (bool const_p) const;
  void maybe_suggest_accessor (bool const_p) const;
  static void add_fixit_hint (rich_location *richloc, tree accessor);

 private:
  bool m_was_inaccessible;
  tree m_basetype_path;
  tree m_decl;
  tree m_diag_decl;
};

extern void complain_about_access		(tree, tree, bool);
extern bool enforce_access			(tree, tree, tree,
						 tsubst_flags_t,
						 access_failure_info *afi = NULL);
extern void push_defarg_context			(tree);
extern void pop_defarg_context			(void);
extern tree convert_default_arg			(tree, tree, tree, int,
						 tsubst_flags_t);
extern tree convert_arg_to_ellipsis		(tree, tsubst_flags_t);
extern tree build_x_va_arg			(location_t, tree, tree);
extern tree cxx_type_promotes_to		(tree);
extern tree type_passed_as			(tree);
extern tree convert_for_arg_passing		(tree, tree, tsubst_flags_t);
extern bool is_properly_derived_from		(tree, tree);
extern tree initialize_reference		(tree, tree, int,
						 tsubst_flags_t);
extern tree extend_ref_init_temps		(tree, tree, vec<tree, va_gc>**);
extern tree make_temporary_var_for_ref_to_temp	(tree, tree);
extern bool type_has_extended_temps		(tree);
extern tree strip_top_quals			(tree);
extern bool reference_related_p			(tree, tree);
extern int remaining_arguments			(tree);
extern tree perform_implicit_conversion		(tree, tree, tsubst_flags_t);
extern tree perform_implicit_conversion_flags	(tree, tree, tsubst_flags_t, int);
extern tree build_converted_constant_expr	(tree, tree, tsubst_flags_t);
extern tree build_converted_constant_bool_expr	(tree, tsubst_flags_t);
extern tree perform_direct_initialization_if_possible (tree, tree, bool,
                                                       tsubst_flags_t);
extern tree in_charge_arg_for_name		(tree);
extern tree build_cxx_call			(tree, int, tree *,
						 tsubst_flags_t);
extern bool is_std_init_list			(tree);
extern bool is_list_ctor			(tree);
extern void validate_conversion_obstack		(void);
extern void mark_versions_used			(tree);
extern bool cp_warn_deprecated_use		(tree, tsubst_flags_t = tf_warning_or_error);
extern tree get_function_version_dispatcher	(tree);

/* in class.c */
extern tree build_vfield_ref			(tree, tree);
extern tree build_if_in_charge			(tree true_stmt, tree false_stmt = void_node);
extern tree build_base_path			(enum tree_code, tree,
						 tree, int, tsubst_flags_t);
extern tree convert_to_base			(tree, tree, bool, bool,
						 tsubst_flags_t);
extern tree convert_to_base_statically		(tree, tree);
extern tree build_vtbl_ref			(tree, tree);
extern tree build_vfn_ref			(tree, tree);
extern tree get_vtable_decl			(tree, int);
extern bool add_method				(tree, tree, bool);
extern tree declared_access			(tree);
extern tree currently_open_class		(tree);
extern tree currently_open_derived_class	(tree);
extern tree outermost_open_class		(void);
extern tree current_nonlambda_class_type	(void);
extern tree finish_struct			(tree, tree);
extern void finish_struct_1			(tree);
extern int resolves_to_fixed_type_p		(tree, int *);
extern void init_class_processing		(void);
extern int is_empty_class			(tree);
extern bool is_really_empty_class		(tree, bool);
extern void pushclass				(tree);
extern void popclass				(void);
extern void push_nested_class			(tree);
extern void pop_nested_class			(void);
extern int current_lang_depth			(void);
extern void push_lang_context			(tree);
extern void pop_lang_context			(void);
extern tree instantiate_type			(tree, tree, tsubst_flags_t);
extern void build_self_reference		(void);
extern int same_signature_p			(const_tree, const_tree);
extern void maybe_add_class_template_decl_list	(tree, tree, int);
extern void unreverse_member_declarations	(tree);
extern void invalidate_class_lookup_cache	(void);
extern void maybe_note_name_used_in_class	(tree, tree);
extern void note_name_declared_in_class		(tree, tree);
extern tree get_vtbl_decl_for_binfo		(tree);
extern bool vptr_via_virtual_p			(tree);
extern void debug_class				(tree);
extern void debug_thunks			(tree);
extern void set_linkage_according_to_type	(tree, tree);
extern void determine_key_method		(tree);
extern void check_for_override			(tree, tree);
extern void push_class_stack			(void);
extern void pop_class_stack			(void);
extern bool default_ctor_p			(tree);
extern bool type_has_user_nondefault_constructor (tree);
extern tree in_class_defaulted_default_constructor (tree);
extern bool user_provided_p			(tree);
extern bool type_has_user_provided_constructor  (tree);
extern bool type_has_non_user_provided_default_constructor (tree);
extern bool vbase_has_user_provided_move_assign (tree);
extern tree default_init_uninitialized_part (tree);
extern bool trivial_default_constructor_is_constexpr (tree);
extern bool type_has_constexpr_default_constructor (tree);
extern bool type_has_virtual_destructor		(tree);
extern bool classtype_has_move_assign_or_move_ctor_p (tree, bool user_declared);
extern bool classtype_has_non_deleted_move_ctor (tree);
extern tree classtype_has_depr_implicit_copy	(tree);
extern bool type_build_ctor_call		(tree);
extern bool type_build_dtor_call		(tree);
extern void explain_non_literal_class		(tree);
extern void inherit_targ_abi_tags		(tree);
extern void defaulted_late_check		(tree);
extern bool defaultable_fn_check		(tree);
extern void check_abi_tags			(tree);
extern tree missing_abi_tags			(tree);
extern void fixup_type_variants			(tree);
extern void fixup_attribute_variants		(tree);
extern tree* decl_cloned_function_p		(const_tree, bool);
extern void clone_function_decl			(tree, bool, bool = false);
extern void adjust_clone_args			(tree);
extern void deduce_noexcept_on_destructor       (tree);
extern bool uniquely_derived_from_p             (tree, tree);
extern bool publicly_uniquely_derived_p         (tree, tree);
extern tree common_enclosing_class		(tree, tree);

/* in cvt.c */
extern tree convert_to_reference		(tree, tree, int, int, tree,
						 tsubst_flags_t);
extern tree convert_from_reference		(tree);
extern tree force_rvalue			(tree, tsubst_flags_t);
extern tree ocp_convert				(tree, tree, int, int,
						 tsubst_flags_t);
extern tree cp_convert				(tree, tree, tsubst_flags_t);
extern tree cp_convert_and_check                (tree, tree, tsubst_flags_t);
extern tree cp_fold_convert			(tree, tree);
extern tree cp_get_callee			(tree);
extern tree cp_get_callee_fndecl		(tree);
extern tree cp_get_callee_fndecl_nofold		(tree);
extern tree cp_get_fndecl_from_callee		(tree, bool fold = true);
extern tree convert_to_void			(tree, impl_conv_void,
                                 		 tsubst_flags_t);
extern tree convert_force			(tree, tree, int,
						 tsubst_flags_t);
extern tree build_expr_type_conversion		(int, tree, bool);
extern tree type_promotes_to			(tree);
extern bool can_convert_qual			(tree, tree);
extern tree perform_qualification_conversions	(tree, tree);
extern bool tx_safe_fn_type_p			(tree);
extern tree tx_unsafe_fn_variant		(tree);
extern bool fnptr_conv_p			(tree, tree);
extern tree strip_fnptr_conv			(tree);

/* in name-lookup.c */
extern void maybe_push_cleanup_level		(tree);
extern tree maybe_push_decl			(tree);
extern tree current_decl_namespace		(void);

/* decl.c */
extern tree poplevel				(int, int, int);
extern void cxx_init_decl_processing		(void);
enum cp_tree_node_structure_enum cp_tree_node_structure (tree_code);
extern void finish_scope			(void);
extern void push_switch				(tree);
extern void pop_switch				(void);
extern void note_break_stmt			(void);
extern bool note_iteration_stmt_body_start	(void);
extern void note_iteration_stmt_body_end	(bool);
extern void determine_local_discriminator	(tree);
extern int decls_match				(tree, tree, bool = true);
extern bool maybe_version_functions		(tree, tree, bool);
extern tree duplicate_decls			(tree, tree, bool);
extern tree declare_local_label			(tree);
extern tree define_label			(location_t, tree);
extern void check_goto				(tree);
extern bool check_omp_return			(void);
extern tree make_typename_type			(tree, tree, enum tag_types, tsubst_flags_t);
extern tree build_typename_type			(tree, tree, tree, tag_types);
extern tree make_unbound_class_template		(tree, tree, tree, tsubst_flags_t);
extern tree build_library_fn_ptr		(const char *, tree, int);
extern tree build_cp_library_fn_ptr		(const char *, tree, int);
extern tree push_library_fn			(tree, tree, tree, int);
extern tree push_void_library_fn		(tree, tree, int);
extern tree push_throw_library_fn		(tree, tree);
extern void warn_misplaced_attr_for_class_type  (location_t location,
						 tree class_type);
extern tree check_tag_decl			(cp_decl_specifier_seq *, bool);
extern tree shadow_tag				(cp_decl_specifier_seq *);
extern tree groktypename			(cp_decl_specifier_seq *, const cp_declarator *, bool);
extern tree start_decl				(const cp_declarator *, cp_decl_specifier_seq *, int, tree, tree, tree *);
extern void start_decl_1			(tree, bool);
extern bool check_array_initializer		(tree, tree, tree);
extern void cp_finish_decl			(tree, tree, bool, tree, int);
extern tree lookup_decomp_type			(tree);
extern void cp_maybe_mangle_decomp		(tree, tree, unsigned int);
extern void cp_finish_decomp			(tree, tree, unsigned int);
extern int cp_complete_array_type		(tree *, tree, bool);
extern int cp_complete_array_type_or_error	(tree *, tree, bool, tsubst_flags_t);
extern tree build_ptrmemfunc_type		(tree);
extern tree build_ptrmem_type			(tree, tree);
/* the grokdeclarator prototype is in decl.h */
extern tree build_this_parm			(tree, tree, cp_cv_quals);
extern tree grokparms				(tree, tree *);
extern int copy_fn_p				(const_tree);
extern bool move_fn_p                           (const_tree);
extern bool move_signature_fn_p                 (const_tree);
extern tree get_scope_of_declarator		(const cp_declarator *);
extern void grok_special_member_properties	(tree);
extern bool grok_ctor_properties		(const_tree, const_tree);
extern bool grok_op_properties			(tree, bool);
extern tree xref_tag				(enum tag_types, tree, tag_scope, bool);
extern tree xref_tag_from_type			(tree, tree, tag_scope);
extern void xref_basetypes			(tree, tree);
extern tree start_enum				(tree, tree, tree, tree, bool, bool *);
extern void finish_enum_value_list		(tree);
extern void finish_enum				(tree);
extern void build_enumerator			(tree, tree, tree, tree, location_t);
extern tree lookup_enumerator			(tree, tree);
extern bool start_preparsed_function		(tree, tree, int);
extern bool start_function			(cp_decl_specifier_seq *,
						 const cp_declarator *, tree);
extern tree begin_function_body			(void);
extern void finish_function_body		(tree);
extern tree outer_curly_brace_block		(tree);
extern tree finish_function			(bool);
extern tree grokmethod				(cp_decl_specifier_seq *, const cp_declarator *, tree);
extern void maybe_register_incomplete_var	(tree);
extern void maybe_commonize_var			(tree);
extern void complete_vars			(tree);
extern tree static_fn_type			(tree);
extern void revert_static_member_fn		(tree);
extern void fixup_anonymous_aggr		(tree);
extern tree compute_array_index_type		(tree, tree, tsubst_flags_t);
extern tree check_default_argument		(tree, tree, tsubst_flags_t);
extern int wrapup_namespace_globals		();
extern tree create_implicit_typedef		(tree, tree);
extern int local_variable_p			(const_tree);
extern tree register_dtor_fn			(tree);
extern tmpl_spec_kind current_tmpl_spec_kind	(int);
extern tree cp_fname_init			(const char *, tree *);
extern tree cxx_builtin_function		(tree decl);
extern tree cxx_builtin_function_ext_scope	(tree decl);
extern tree check_elaborated_type_specifier	(enum tag_types, tree, bool);
extern void warn_extern_redeclared_static	(tree, tree);
extern tree cxx_comdat_group			(tree);
extern bool cp_missing_noreturn_ok_p		(tree);
extern bool is_direct_enum_init			(tree, tree);
extern void initialize_artificial_var		(tree, vec<constructor_elt, va_gc> *);
extern tree check_var_type			(tree, tree);
extern tree reshape_init                        (tree, tree, tsubst_flags_t);
extern tree next_initializable_field (tree);
extern tree fndecl_declared_return_type		(tree);
extern bool undeduced_auto_decl			(tree);
extern bool require_deduced_type		(tree, tsubst_flags_t = tf_warning_or_error);

extern tree finish_case_label			(location_t, tree, tree);
extern tree cxx_maybe_build_cleanup		(tree, tsubst_flags_t);
extern bool check_array_designated_initializer  (constructor_elt *,
						 unsigned HOST_WIDE_INT);
extern bool check_for_uninitialized_const_var   (tree, bool, tsubst_flags_t);
extern tree build_explicit_specifier		(tree, tsubst_flags_t);

/* in decl2.c */
extern void record_mangling			(tree, bool);
extern void overwrite_mangling			(tree, tree);
extern void note_mangling_alias			(tree, tree);
extern void generate_mangling_aliases		(void);
extern tree build_memfn_type			(tree, tree, cp_cv_quals, cp_ref_qualifier);
extern tree build_pointer_ptrmemfn_type	(tree);
extern tree change_return_type			(tree, tree);
extern void maybe_retrofit_in_chrg		(tree);
extern void maybe_make_one_only			(tree);
extern bool vague_linkage_p			(tree);
extern void grokclassfn				(tree, tree,
						 enum overload_flags);
extern tree grok_array_decl			(location_t, tree, tree, bool);
extern tree delete_sanity			(tree, tree, bool, int, tsubst_flags_t);
extern tree check_classfn			(tree, tree, tree);
extern void check_member_template		(tree);
extern tree grokfield (const cp_declarator *, cp_decl_specifier_seq *,
		       tree, bool, tree, tree);
extern tree grokbitfield (const cp_declarator *, cp_decl_specifier_seq *,
			  tree, tree, tree);
extern bool any_dependent_type_attributes_p	(tree);
extern tree cp_reconstruct_complex_type		(tree, tree);
extern bool attributes_naming_typedef_ok	(tree);
extern void cplus_decl_attributes		(tree *, tree, int);
extern void finish_anon_union			(tree);
extern void cxx_post_compilation_parsing_cleanups (void);
extern tree coerce_new_type			(tree, location_t);
extern void coerce_delete_type			(tree, location_t);
extern void comdat_linkage			(tree);
extern void determine_visibility		(tree);
extern void constrain_class_visibility		(tree);
extern void reset_type_linkage			(tree);
extern void tentative_decl_linkage		(tree);
extern void import_export_decl			(tree);
extern tree build_cleanup			(tree);
extern tree build_offset_ref_call_from_tree	(tree, vec<tree, va_gc> **,
						 tsubst_flags_t);
extern bool decl_defined_p			(tree);
extern bool decl_constant_var_p			(tree);
extern bool decl_maybe_constant_var_p		(tree);
extern void no_linkage_error			(tree);
extern void check_default_args			(tree);
extern bool mark_used				(tree);
extern bool mark_used			        (tree, tsubst_flags_t);
extern void finish_static_data_member_decl	(tree, tree, bool, tree, int);
extern tree cp_build_parm_decl			(tree, tree, tree);
extern tree get_guard				(tree);
extern tree get_guard_cond			(tree, bool);
extern tree set_guard				(tree);
extern tree maybe_get_tls_wrapper_call		(tree);
extern void mark_needed				(tree);
extern bool decl_needed_p			(tree);
extern void note_vague_linkage_fn		(tree);
extern void note_variable_template_instantiation (tree);
extern tree build_artificial_parm		(tree, tree, tree);
extern bool possibly_inlined_p			(tree);
extern int parm_index                           (tree);
extern tree vtv_start_verification_constructor_init_function (void);
extern tree vtv_finish_verification_constructor_init_function (tree);
extern bool cp_omp_mappable_type		(tree);
extern void cp_check_const_attributes (tree);

/* in error.c */
extern const char *type_as_string		(tree, int);
extern const char *type_as_string_translate	(tree, int);
extern const char *decl_as_string		(tree, int);
extern const char *decl_as_string_translate	(tree, int);
extern const char *decl_as_dwarf_string		(tree, int);
extern const char *expr_as_string		(tree, int);
extern const char *expr_to_string		(tree);
extern const char *lang_decl_name		(tree, int, bool);
extern const char *lang_decl_dwarf_name		(tree, int, bool);
extern const char *language_to_string		(enum languages);
extern const char *class_key_or_enum_as_string	(tree);
extern void maybe_warn_variadic_templates       (void);
extern void maybe_warn_cpp0x			(cpp0x_warn_str str);
extern bool pedwarn_cxx98                       (location_t, int, const char *, ...) ATTRIBUTE_GCC_DIAG(3,4);
extern location_t location_of                   (tree);
extern void qualified_name_lookup_error		(tree, tree, tree,
						 location_t);

/* in except.c */
extern void init_exception_processing		(void);
extern tree expand_start_catch_block		(tree);
extern void expand_end_catch_block		(void);
extern tree build_exc_ptr			(void);
extern tree build_throw				(tree);
extern int nothrow_libfn_p			(const_tree);
extern void check_handlers			(tree);
extern tree finish_noexcept_expr		(tree, tsubst_flags_t);
extern bool expr_noexcept_p			(tree, tsubst_flags_t);
extern void perform_deferred_noexcept_checks	(void);
extern bool nothrow_spec_p			(const_tree);
extern bool type_noexcept_p			(const_tree);
extern bool type_throw_all_p			(const_tree);
extern tree build_noexcept_spec			(tree, tsubst_flags_t);
extern void choose_personality_routine		(enum languages);
extern tree build_must_not_throw_expr		(tree,tree);
extern tree eh_type_info			(tree);
extern tree begin_eh_spec_block			(void);
extern void finish_eh_spec_block		(tree, tree);
extern tree build_eh_type_type			(tree);
extern tree cp_protect_cleanup_actions		(void);
extern tree create_try_catch_expr               (tree, tree);

/* in expr.c */
extern tree cplus_expand_constant		(tree);
extern tree mark_use (tree expr, bool rvalue_p, bool read_p,
		      location_t = UNKNOWN_LOCATION,
		      bool reject_builtin = true);
extern tree mark_rvalue_use			(tree,
                                                 location_t = UNKNOWN_LOCATION,
                                                 bool reject_builtin = true);
extern tree mark_lvalue_use			(tree);
extern tree mark_lvalue_use_nonread		(tree);
extern tree mark_type_use			(tree);
extern tree mark_discarded_use			(tree);
extern void mark_exp_read			(tree);

/* friend.c */
extern int is_friend				(tree, tree);
extern void make_friend_class			(tree, tree, bool);
extern void add_friend				(tree, tree, bool);
extern tree do_friend				(tree, tree, tree, tree,
						 enum overload_flags, bool);

extern void set_global_friend			(tree);
extern bool is_global_friend			(tree);

/* in init.c */
extern tree expand_member_init			(tree);
extern void emit_mem_initializers		(tree);
extern tree build_aggr_init			(tree, tree, int,
                                                 tsubst_flags_t);
extern int is_class_type			(tree, int);
extern tree get_type_value			(tree);
extern tree build_zero_init			(tree, tree, bool);
extern tree build_value_init			(tree, tsubst_flags_t);
extern tree build_value_init_noctor		(tree, tsubst_flags_t);
extern tree get_nsdmi				(tree, bool, tsubst_flags_t);
extern tree build_offset_ref			(tree, tree, bool,
						 tsubst_flags_t);
extern tree throw_bad_array_new_length		(void);
extern bool type_has_new_extended_alignment	(tree);
extern unsigned malloc_alignment		(void);
extern tree build_new				(vec<tree, va_gc> **, tree, tree,
						 vec<tree, va_gc> **, int,
                                                 tsubst_flags_t);
extern tree get_temp_regvar			(tree, tree);
extern tree build_vec_init			(tree, tree, tree, bool, int,
                                                 tsubst_flags_t);
extern tree build_delete			(tree, tree,
						 special_function_kind,
						 int, int, tsubst_flags_t);
extern void push_base_cleanups			(void);
extern tree build_vec_delete			(tree, tree,
						 special_function_kind, int,
						 tsubst_flags_t);
extern tree create_temporary_var		(tree);
extern void initialize_vtbl_ptrs		(tree);
extern tree scalar_constant_value		(tree);
extern tree decl_really_constant_value		(tree);
extern int diagnose_uninitialized_cst_or_ref_member (tree, bool, bool);
extern tree build_vtbl_address                  (tree);
extern bool maybe_reject_flexarray_init		(tree, tree);

/* in lex.c */
extern void cxx_dup_lang_specific_decl		(tree);
extern tree unqualified_name_lookup_error	(tree,
						 location_t = UNKNOWN_LOCATION);
extern tree unqualified_fn_lookup_error		(cp_expr);
extern tree make_conv_op_name			(tree);
extern tree build_lang_decl			(enum tree_code, tree, tree);
extern tree build_lang_decl_loc			(location_t, enum tree_code, tree, tree);
extern bool maybe_add_lang_decl_raw		(tree, bool decomp_p);
extern bool maybe_add_lang_type_raw		(tree);
extern void retrofit_lang_decl			(tree);
extern void fit_decomposition_lang_decl		(tree, tree);
extern void fit_ptrmem_type_decl		(tree, tree);
extern tree copy_decl				(tree CXX_MEM_STAT_INFO);
extern tree copy_type				(tree CXX_MEM_STAT_INFO);
extern tree cxx_make_type			(enum tree_code CXX_MEM_STAT_INFO);
extern tree make_class_type			(enum tree_code CXX_MEM_STAT_INFO);
extern const char *get_identifier_kind_name	(tree);
extern void set_identifier_kind			(tree, cp_identifier_kind);
extern bool cxx_init				(void);
extern void cxx_finish				(void);
extern bool in_main_input_context		(void);
extern void *module_preprocess_token (cpp_reader *, cpp_token *, void *);
extern tree module_map_header (cpp_reader *, location_t, bool,
			       const char *, size_t);

/* in method.c */
extern void init_method				(void);
extern tree make_thunk				(tree, bool, tree, tree);
extern void finish_thunk			(tree);
extern void use_thunk				(tree, bool);
extern bool trivial_fn_p			(tree);
extern tree forward_parm			(tree);
extern bool is_trivially_xible			(enum tree_code, tree, tree);
extern bool is_xible				(enum tree_code, tree, tree);
extern tree get_defaulted_eh_spec		(tree, tsubst_flags_t = tf_warning_or_error);
extern void after_nsdmi_defaulted_late_checks   (tree);
extern bool maybe_explain_implicit_delete	(tree);
extern void explain_implicit_non_constexpr	(tree);
extern void deduce_inheriting_ctor		(tree);
extern void synthesize_method			(tree);
extern tree lazily_declare_fn			(special_function_kind,
						 tree);
extern tree skip_artificial_parms_for		(const_tree, tree);
extern int num_artificial_parms_for		(const_tree);
extern tree make_alias_for			(tree, tree);
extern tree get_copy_ctor			(tree, tsubst_flags_t);
extern tree get_copy_assign			(tree);
extern tree get_default_ctor			(tree);
extern tree get_dtor				(tree, tsubst_flags_t);
extern tree strip_inheriting_ctors		(tree);
extern tree inherited_ctor_binfo		(tree);
extern bool ctor_omit_inherited_parms		(tree);
extern tree locate_ctor				(tree);
extern tree implicitly_declare_fn               (special_function_kind, tree,
						 bool, tree, tree);
/* In module.cc  */
class module_state; /* Forward declare.  */
inline bool modules_p () { return flag_modules != 0; }

#define MK_MODULE (1 << 0)
#define MK_GLOBAL (1 << 1)
#define MK_INTERFACE (1 << 2)
#define MK_PARTITION (1 << 3)
#define MK_EXPORTING (1 << 4)
extern unsigned module_kind;

inline bool module_purview_p ()
{ return module_kind & MK_MODULE; }
inline bool global_purview_p ()
{ return module_kind & MK_GLOBAL; }

inline bool not_module_p ()
{ return (module_kind & (MK_MODULE | MK_GLOBAL)) == 0; }
inline bool named_module_p ()
{ /* The divides are constant shifts!  */
  return ((module_kind / MK_MODULE) ^ (module_kind / MK_GLOBAL)) & 1;
}
inline bool header_module_p ()
{ return (module_kind & (MK_MODULE | MK_GLOBAL)) == (MK_MODULE | MK_GLOBAL); }

inline bool module_interface_p ()
{ return module_kind & MK_INTERFACE; }
inline bool module_partition_p ()
{ return module_kind & MK_PARTITION; }
inline bool module_has_bmi_p ()
{ return module_kind & (MK_INTERFACE | MK_PARTITION); }

inline bool module_exporting_p ()
{ return module_kind & MK_EXPORTING; }

extern module_state *get_module (tree name, module_state *parent = NULL,
				 bool partition = false);
extern void module_preprocess (mkdeps *, module_state *, int is_module);
extern bool module_may_redeclare (unsigned);
extern tree get_module_owner (tree, bool = false) ATTRIBUTE_PURE;
extern void set_module_owner (tree);
extern void mangle_module (int m);
extern void mangle_module_fini ();
extern bool module_normal_import_p (unsigned m);
extern void lazy_load_binding (unsigned mod, tree ns, tree id,
			       mc_slot *mslot, bool outermost);
extern void lazy_load_specializations (tree tmpl);
extern void fixup_unscoped_enum_owner (tree);
extern void set_implicit_module_owner (tree, tree);
extern bool import_module (module_state *, location_t, bool, tree,
			   cpp_reader *, bool in_extern_c);
extern bool declare_module (module_state *, location_t, bool, tree,
			    cpp_reader *);
extern void process_deferred_imports (cpp_reader *);
extern void module_cpp_undef (cpp_reader *, location_t, cpp_hashnode *);
extern cpp_macro *module_cpp_deferred_macro (cpp_reader *,
					     location_t, cpp_hashnode *);
extern void init_module_processing (cpp_reader *);
extern void finish_module_processing (cpp_reader *);
extern char const *module_name (unsigned, const char **maybe_primary = NULL);
extern char const *module_name (tree decl);
extern bitmap get_import_bitmap ();
extern bitmap module_visible_instantiation_path (bitmap *);
extern void module_begin_main_file (cpp_reader *, line_maps *,
				    const line_map_ordinary *);
extern bool module_translate_include (cpp_reader *, line_maps *,
				      location_t, const char *);
extern bool handle_module_option (unsigned opt, const char *arg, int value);

/* In optimize.c */
extern bool maybe_clone_body			(tree);

/* In parser.c */
extern tree cp_convert_range_for (tree, tree, tree, tree, unsigned int, bool,
				  unsigned short);
extern void cp_convert_omp_range_for (tree &, vec<tree, va_gc> *, tree &,
				      tree &, tree &, tree &, tree &, tree &);
extern void cp_finish_omp_range_for (tree, tree);
extern bool parsing_nsdmi (void);
extern bool parsing_default_capturing_generic_lambda_in_template (void);
extern void inject_this_parameter (tree, cp_cv_quals);
extern location_t defarg_location (tree);
extern void maybe_show_extern_c_location (void);
extern bool literal_integer_zerop (const_tree);

/* in pt.c */
extern tree canonical_type_parameter		(tree);
extern bool check_template_shadow		(tree);
extern bool check_auto_in_tmpl_args             (tree, tree);
extern tree get_innermost_template_args		(tree, int);
extern void maybe_begin_member_template_processing (tree);
extern void maybe_end_member_template_processing (void);
extern tree finish_member_template_decl		(tree);
extern void begin_template_parm_list		(void);
extern bool begin_specialization		(void);
extern void reset_specialization		(void);
extern void end_specialization			(void);
extern void begin_explicit_instantiation	(void);
extern void end_explicit_instantiation		(void);
extern void check_unqualified_spec_or_inst	(tree, location_t);
extern tree check_explicit_specialization	(tree, tree, int, int,
						 tree = NULL_TREE);
extern int num_template_headers_for_class	(tree);
extern void check_template_variable		(tree);
extern tree make_auto				(void);
extern tree make_decltype_auto			(void);
extern tree make_template_placeholder		(tree);
extern bool template_placeholder_p		(tree);
extern tree do_auto_deduction                   (tree, tree, tree,
                                                 tsubst_flags_t
						 = tf_warning_or_error,
                                                 auto_deduction_context
						 = adc_unspecified,
						 tree = NULL_TREE,
						 int = LOOKUP_NORMAL);
extern tree type_uses_auto			(tree);
extern tree type_uses_auto_or_concept		(tree);
extern void append_type_to_template_for_access_check (tree, tree, tree,
						      location_t);
extern tree convert_generic_types_to_packs	(tree, int, int);
extern tree splice_late_return_type		(tree, tree);
extern bool is_auto				(const_tree);
extern tree process_template_parm		(tree, location_t, tree, 
						 bool, bool);
extern tree end_template_parm_list		(tree);
extern void end_template_parm_list		(void);
extern void end_template_decl			(void);
extern tree maybe_update_decl_type		(tree, tree);
extern bool check_default_tmpl_args             (tree, tree, bool, bool, int);
extern tree push_template_decl			(tree);
extern tree push_template_decl_real		(tree, bool);
extern tree add_inherited_template_parms	(tree, tree);
extern bool redeclare_class_template		(tree, tree, tree);
extern tree lookup_template_class		(tree, tree, tree, tree,
						 int, tsubst_flags_t);
extern tree lookup_template_function		(tree, tree);
extern tree lookup_template_variable		(tree, tree);
extern int uses_template_parms			(tree);
extern bool uses_template_parms_level		(tree, int);
extern bool in_template_function		(void);
extern bool need_generic_capture		(void);
extern tree instantiate_class_template		(tree);
extern tree instantiate_template		(tree, tree, tsubst_flags_t);
extern tree fn_type_unification			(tree, tree, tree,
						 const tree *, unsigned int,
						 tree, unification_kind_t, int,
						 struct conversion **,
						 bool, bool);
extern void mark_decl_instantiated		(tree, int);
extern int more_specialized_fn			(tree, tree, int);
extern void do_decl_instantiation		(tree, tree);
extern void do_type_instantiation		(tree, tree, tsubst_flags_t);
extern bool always_instantiate_p		(tree);
extern bool maybe_instantiate_noexcept		(tree, tsubst_flags_t = tf_warning_or_error);
extern tree instantiate_decl			(tree, bool, bool);
extern int comp_template_parms			(const_tree, const_tree);
extern bool builtin_pack_fn_p			(tree);
extern bool uses_parameter_packs                (tree);
extern bool template_parameter_pack_p           (const_tree);
extern bool function_parameter_pack_p		(const_tree);
extern bool function_parameter_expanded_from_pack_p (tree, tree);
extern tree make_pack_expansion                 (tree, tsubst_flags_t = tf_warning_or_error);
extern bool check_for_bare_parameter_packs      (tree, location_t = UNKNOWN_LOCATION);
extern tree build_template_info			(tree, tree);
extern tree get_template_info			(const_tree);
extern vec<qualified_typedef_usage_t, va_gc> *get_types_needing_access_check (tree);
extern int template_class_depth			(tree);
extern int is_specialization_of			(tree, tree);
extern bool is_specialization_of_friend		(tree, tree);
extern tree get_pattern_parm			(tree, tree);
extern int comp_template_args			(tree, tree, tree * = NULL,
						 tree * = NULL, bool = false);
extern int template_args_equal                  (tree, tree, bool = false);
extern tree maybe_process_partial_specialization (tree);
extern tree most_specialized_instantiation	(tree);
extern void print_candidates			(tree);
extern void instantiate_pending_templates	(int);
extern tree tsubst_default_argument		(tree, int, tree, tree,
						 tsubst_flags_t);
extern tree tsubst (tree, tree, tsubst_flags_t, tree);
extern tree tsubst_copy_and_build		(tree, tree, tsubst_flags_t,
						 tree, bool, bool);
extern tree tsubst_expr                         (tree, tree, tsubst_flags_t,
                                                 tree, bool);
extern tree tsubst_pack_expansion               (tree, tree, tsubst_flags_t, tree);
extern tree most_general_template		(tree);
extern tree get_mostly_instantiated_function_type (tree);
extern bool problematic_instantiation_changed	(void);
extern void record_last_problematic_instantiation (void);
extern struct tinst_level *current_instantiation(void);
extern bool instantiating_current_function_p    (void);
extern tree maybe_get_template_decl_from_type_decl (tree);
extern int processing_template_parmlist;
extern bool dependent_type_p			(tree);
extern bool dependent_scope_p			(tree);
extern bool any_dependent_template_arguments_p  (const_tree);
extern bool any_erroneous_template_args_p       (const_tree);
extern bool dependent_template_p		(tree);
extern bool dependent_template_id_p		(tree, tree);
extern bool type_dependent_expression_p		(tree);
extern bool type_dependent_object_expression_p	(tree);
extern bool any_type_dependent_arguments_p      (const vec<tree, va_gc> *);
extern bool any_type_dependent_elements_p       (const_tree);
extern bool type_dependent_expression_p_push	(tree);
extern bool value_dependent_expression_p	(tree);
extern bool instantiation_dependent_expression_p (tree);
extern bool instantiation_dependent_uneval_expression_p (tree);
extern bool any_value_dependent_elements_p      (const_tree);
extern bool dependent_omp_for_p			(tree, tree, tree, tree);
extern tree resolve_typename_type		(tree, bool);
extern tree template_for_substitution		(tree);
extern tree build_non_dependent_expr		(tree);
extern void make_args_non_dependent		(vec<tree, va_gc> *);
extern bool reregister_specialization		(tree, tree, tree);
extern tree instantiate_non_dependent_expr	(tree);
extern tree instantiate_non_dependent_expr_sfinae (tree, tsubst_flags_t);
extern tree instantiate_non_dependent_expr_internal (tree, tsubst_flags_t);
extern tree instantiate_non_dependent_or_null   (tree);
extern bool variable_template_specialization_p  (tree);
extern bool alias_type_or_template_p            (tree);
extern bool alias_template_specialization_p     (const_tree);
extern bool dependent_alias_template_spec_p     (const_tree);
extern bool template_parm_object_p		(const_tree);
extern bool explicit_class_specialization_p     (tree);
extern bool push_tinst_level                    (tree);
extern bool push_tinst_level_loc                (tree, location_t);
extern void pop_tinst_level                     (void);
extern struct tinst_level *outermost_tinst_level(void);
extern void init_template_processing		(void);
extern void print_template_statistics		(void);
bool template_template_parameter_p		(const_tree);
bool template_type_parameter_p                  (const_tree);
extern bool primary_template_specialization_p   (const_tree);
extern tree get_primary_template_innermost_parameters	(const_tree);
extern tree get_template_parms_at_level (tree, int);
extern tree get_template_innermost_arguments	(const_tree);
extern tree get_template_argument_pack_elems	(const_tree);
extern tree get_function_template_decl		(const_tree);
extern tree resolve_nondeduced_context		(tree, tsubst_flags_t);
extern tree resolve_nondeduced_context_or_error	(tree, tsubst_flags_t);
extern hashval_t iterative_hash_template_arg (tree arg, hashval_t val);
extern tree coerce_template_parms               (tree, tree, tree);
extern tree coerce_template_parms               (tree, tree, tree, tsubst_flags_t);
extern void register_local_specialization       (tree, tree);
extern tree retrieve_local_specialization       (tree);
extern tree extract_fnparm_pack                 (tree, tree *);
extern tree template_parm_to_arg                (tree);
extern tree dguide_name				(tree);
extern bool dguide_name_p			(tree);
extern bool deduction_guide_p			(const_tree);
extern bool copy_guide_p			(const_tree);
extern bool template_guide_p			(const_tree);
extern void store_explicit_specifier		(tree, tree);
extern void walk_specializations		(bool,
						 void (*)(bool, spec_entry *,
							  void *),
						 void *);
extern tree match_mergeable_specialization	(tree, tree, tree);

/* in repo.c */
extern void init_repo				(void);
extern int repo_emit_p				(tree);
extern bool repo_export_class_p			(const_tree);
extern void finish_repo				(void);

/* in rtti.c */
/* A vector of all tinfo decls that haven't been emitted yet.  */
extern GTY(()) vec<tree, va_gc> *unemitted_tinfo_decls;

extern void init_rtti_processing		(void);
extern tree build_typeid			(tree, tsubst_flags_t);
extern tree get_tinfo_decl			(tree);
extern tree get_typeid				(tree, tsubst_flags_t);
extern tree build_headof			(tree);
extern tree build_dynamic_cast			(tree, tree, tsubst_flags_t);
extern void emit_support_tinfos			(void);
extern bool emit_tinfo_decl			(tree);
extern unsigned get_pseudo_tinfo_index		(tree);
extern tree get_pseudo_tinfo_type		(unsigned);

/* in search.c */
extern bool accessible_base_p			(tree, tree, bool);
extern tree lookup_base                         (tree, tree, base_access,
						 base_kind *, tsubst_flags_t);
extern tree dcast_base_hint			(tree, tree);
extern int accessible_p				(tree, tree, bool);
extern int accessible_in_template_p		(tree, tree);
extern tree lookup_field			(tree, tree, int, bool);
extern tree lookup_fnfields			(tree, tree, int);
extern tree lookup_member			(tree, tree, int, bool,
						 tsubst_flags_t,
						 access_failure_info *afi = NULL);
extern tree lookup_member_fuzzy		(tree, tree, bool);
extern tree locate_field_accessor		(tree, tree, bool);
extern int look_for_overrides			(tree, tree);
extern void get_pure_virtuals			(tree);
extern void maybe_suppress_debug_info		(tree);
extern void note_debug_info_needed		(tree);
extern tree current_scope			(void);
extern int at_function_scope_p			(void);
extern bool at_class_scope_p			(void);
extern bool at_namespace_scope_p		(void);
extern tree context_for_name_lookup		(tree);
extern tree lookup_conversions			(tree);
extern tree binfo_from_vbase			(tree);
extern tree binfo_for_vbase			(tree, tree);
extern tree look_for_overrides_here		(tree, tree);
#define dfs_skip_bases ((tree)1)
extern tree dfs_walk_all (tree, tree (*) (tree, void *),
			  tree (*) (tree, void *), void *);
extern tree dfs_walk_once (tree, tree (*) (tree, void *),
			   tree (*) (tree, void *), void *);
extern tree binfo_via_virtual			(tree, tree);
extern bool binfo_direct_p			(tree);
extern tree build_baselink			(tree, tree, tree, tree);
extern tree adjust_result_of_qualified_name_lookup
						(tree, tree, tree);
extern tree copied_binfo			(tree, tree);
extern tree original_binfo			(tree, tree);
extern int shared_member_p			(tree);
extern bool any_dependent_bases_p (tree = current_nonlambda_class_type ());

/* The representation of a deferred access check.  */

struct GTY(()) deferred_access_check {
  /* The base class in which the declaration is referenced. */
  tree binfo;
  /* The declaration whose access must be checked.  */
  tree decl;
  /* The declaration that should be used in the error message.  */
  tree diag_decl;
  /* The location of this access.  */
  location_t loc;
};

/* in semantics.c */
extern void push_deferring_access_checks	(deferring_kind);
extern void resume_deferring_access_checks	(void);
extern void stop_deferring_access_checks	(void);
extern void pop_deferring_access_checks		(void);
extern vec<deferred_access_check, va_gc> *get_deferred_access_checks (void);
extern void reopen_deferring_access_checks (vec<deferred_access_check, va_gc> *);
extern void pop_to_parent_deferring_access_checks (void);
extern bool perform_access_checks (vec<deferred_access_check, va_gc> *,
				   tsubst_flags_t);
extern bool perform_deferred_access_checks	(tsubst_flags_t);
extern bool perform_or_defer_access_check	(tree, tree, tree,
						 tsubst_flags_t,
						 access_failure_info *afi = NULL);

/* RAII sentinel to ensures that deferred access checks are popped before
  a function returns.  */

struct deferring_access_check_sentinel
{
  deferring_access_check_sentinel (enum deferring_kind kind = dk_deferred)
  {
    push_deferring_access_checks (kind);
  }
  ~deferring_access_check_sentinel ()
  {
    pop_deferring_access_checks ();
  }
};

extern int stmts_are_full_exprs_p		(void);
extern void init_cp_semantics			(void);
extern tree do_poplevel				(tree);
extern void break_maybe_infinite_loop		(void);
extern void add_decl_expr			(tree);
extern tree maybe_cleanup_point_expr_void	(tree);
extern tree finish_expr_stmt			(tree);
extern tree begin_if_stmt			(void);
extern tree finish_if_stmt_cond			(tree, tree);
extern tree finish_then_clause			(tree);
extern void begin_else_clause			(tree);
extern void finish_else_clause			(tree);
extern void finish_if_stmt			(tree);
extern tree begin_while_stmt			(void);
extern void finish_while_stmt_cond	(tree, tree, bool, unsigned short);
extern void finish_while_stmt			(tree);
extern tree begin_do_stmt			(void);
extern void finish_do_body			(tree);
extern void finish_do_stmt		(tree, tree, bool, unsigned short);
extern tree finish_return_stmt			(tree);
extern tree begin_for_scope			(tree *);
extern tree begin_for_stmt			(tree, tree);
extern void finish_init_stmt			(tree);
extern void finish_for_cond		(tree, tree, bool, unsigned short);
extern void finish_for_expr			(tree, tree);
extern void finish_for_stmt			(tree);
extern tree begin_range_for_stmt		(tree, tree);
extern void finish_range_for_decl		(tree, tree, tree);
extern void finish_range_for_stmt		(tree);
extern tree finish_break_stmt			(void);
extern tree finish_continue_stmt		(void);
extern tree begin_switch_stmt			(void);
extern void finish_switch_cond			(tree, tree);
extern void finish_switch_stmt			(tree);
extern tree finish_goto_stmt			(tree);
extern tree begin_try_block			(void);
extern void finish_try_block			(tree);
extern void finish_handler_sequence		(tree);
extern tree begin_function_try_block		(tree *);
extern void finish_function_try_block		(tree);
extern void finish_function_handler_sequence    (tree, tree);
extern void finish_cleanup_try_block		(tree);
extern tree begin_handler			(void);
extern void finish_handler_parms		(tree, tree);
extern void finish_handler			(tree);
extern void finish_cleanup			(tree, tree);
extern bool is_this_parameter                   (tree);

enum {
  BCS_NORMAL = 0,
  BCS_NO_SCOPE = 1,
  BCS_TRY_BLOCK = 2,
  BCS_FN_BODY = 4,
  BCS_TRANSACTION = 8
};
extern tree begin_compound_stmt			(unsigned int);

extern void finish_compound_stmt		(tree);
extern tree finish_asm_stmt			(int, tree, tree, tree, tree,
						 tree, bool);
extern tree finish_label_stmt			(tree);
extern void finish_label_decl			(tree);
extern cp_expr finish_parenthesized_expr	(cp_expr);
extern tree force_paren_expr			(tree);
extern tree maybe_undo_parenthesized_ref	(tree);
extern tree maybe_strip_ref_conversion		(tree);
extern tree finish_non_static_data_member       (tree, tree, tree);
extern tree begin_stmt_expr			(void);
extern tree finish_stmt_expr_expr		(tree, tree);
extern tree finish_stmt_expr			(tree, bool);
extern tree stmt_expr_value_expr		(tree);
bool empty_expr_stmt_p				(tree);
extern cp_expr perform_koenig_lookup		(cp_expr, vec<tree, va_gc> *,
						 tsubst_flags_t);
extern tree finish_call_expr			(tree, vec<tree, va_gc> **, bool,
						 bool, tsubst_flags_t);
extern tree lookup_and_finish_template_variable (tree, tree, tsubst_flags_t = tf_warning_or_error);
extern tree finish_template_variable		(tree, tsubst_flags_t = tf_warning_or_error);
extern cp_expr finish_increment_expr		(cp_expr, enum tree_code);
extern tree finish_this_expr			(void);
extern tree finish_pseudo_destructor_expr       (tree, tree, tree, location_t);
extern cp_expr finish_unary_op_expr		(location_t, enum tree_code, cp_expr,
						 tsubst_flags_t);
/* Whether this call to finish_compound_literal represents a C++11 functional
   cast or a C99 compound literal.  */
enum fcl_t { fcl_functional, fcl_c99 };
extern tree finish_compound_literal		(tree, tree, tsubst_flags_t, fcl_t = fcl_functional);
extern tree finish_fname			(tree);
extern void finish_translation_unit		(void);
extern tree finish_template_type_parm		(tree, tree);
extern tree finish_template_template_parm       (tree, tree);
extern tree begin_class_definition		(tree);
extern void finish_template_decl		(tree);
extern tree finish_template_type		(tree, tree, int);
extern tree finish_base_specifier		(tree, tree, bool);
extern void finish_member_declaration		(tree);
extern bool outer_automatic_var_p		(tree);
extern tree process_outer_var_ref		(tree, tsubst_flags_t, bool force_use = false);
extern cp_expr finish_id_expression		(tree, tree, tree,
						 cp_id_kind *,
						 bool, bool, bool *,
						 bool, bool, bool, bool,
						 const char **,
                                                 location_t);
extern tree finish_typeof			(tree);
extern tree finish_underlying_type	        (tree);
extern tree calculate_bases                     (tree, tsubst_flags_t);
extern tree finish_bases                        (tree, bool);
extern tree calculate_direct_bases              (tree, tsubst_flags_t);
extern tree finish_offsetof			(tree, tree, location_t);
extern void finish_decl_cleanup			(tree, tree);
extern void finish_eh_cleanup			(tree);
extern void emit_associated_thunks		(tree);
extern void finish_mem_initializers		(tree);
extern tree check_template_template_default_arg (tree);
extern bool expand_or_defer_fn_1		(tree);
extern void expand_or_defer_fn			(tree);
extern void add_typedef_to_current_template_for_access_check (tree, tree,
							      location_t);
extern void check_accessibility_of_qualified_id (tree, tree, tree);
extern tree finish_qualified_id_expr		(tree, tree, bool, bool,
						 bool, bool, tsubst_flags_t);
extern void simplify_aggr_init_expr		(tree *);
extern void finalize_nrv			(tree *, tree, tree);
extern tree omp_reduction_id			(enum tree_code, tree, tree);
extern tree cp_remove_omp_priv_cleanup_stmt	(tree *, int *, void *);
extern void cp_check_omp_declare_reduction	(tree);
extern void finish_omp_declare_simd_methods	(tree);
extern tree finish_omp_clauses			(tree, enum c_omp_region_type);
extern tree push_omp_privatization_clauses	(bool);
extern void pop_omp_privatization_clauses	(tree);
extern void save_omp_privatization_clauses	(vec<tree> &);
extern void restore_omp_privatization_clauses	(vec<tree> &);
extern void finish_omp_threadprivate		(tree);
extern tree begin_omp_structured_block		(void);
extern tree finish_omp_structured_block		(tree);
extern tree finish_oacc_data			(tree, tree);
extern tree finish_oacc_host_data		(tree, tree);
extern tree finish_omp_construct		(enum tree_code, tree, tree);
extern tree begin_omp_parallel			(void);
extern tree finish_omp_parallel			(tree, tree);
extern tree begin_omp_task			(void);
extern tree finish_omp_task			(tree, tree);
extern tree finish_omp_for			(location_t, enum tree_code,
						 tree, tree, tree, tree, tree,
						 tree, tree, vec<tree> *, tree);
extern tree finish_omp_for_block		(tree, tree);
extern void finish_omp_atomic			(location_t, enum tree_code,
						 enum tree_code, tree, tree,
						 tree, tree, tree, tree,
						 enum omp_memory_order);
extern void finish_omp_barrier			(void);
extern void finish_omp_depobj			(location_t, tree,
						 enum omp_clause_depend_kind,
						 tree);
extern void finish_omp_flush			(int);
extern void finish_omp_taskwait			(void);
extern void finish_omp_taskyield		(void);
extern void finish_omp_cancel			(tree);
extern void finish_omp_cancellation_point	(tree);
extern tree omp_privatize_field			(tree, bool);
extern tree begin_transaction_stmt		(location_t, tree *, int);
extern void finish_transaction_stmt		(tree, tree, int, tree);
extern tree build_transaction_expr		(location_t, tree, int, tree);
extern bool cxx_omp_create_clause_info		(tree, tree, bool, bool,
						 bool, bool);
extern tree baselink_for_fns                    (tree);
extern void finish_static_assert                (tree, tree, location_t,
                                                 bool);
extern tree finish_decltype_type                (tree, bool, tsubst_flags_t);
extern tree finish_trait_expr			(enum cp_trait_kind, tree, tree);
extern tree build_lambda_expr                   (void);
extern tree build_lambda_object			(tree);
extern tree begin_lambda_type                   (tree);
extern tree lambda_capture_field_type		(tree, bool, bool);
extern tree lambda_return_type			(tree);
extern tree lambda_proxy_type			(tree);
extern tree lambda_function			(tree);
extern void apply_deduced_return_type           (tree, tree);
extern tree add_capture                         (tree, tree, tree, bool, bool);
extern tree add_default_capture                 (tree, tree, tree);
extern void insert_capture_proxy		(tree);
extern void insert_pending_capture_proxies	(void);
extern bool is_capture_proxy			(tree);
extern bool is_normal_capture_proxy             (tree);
extern bool is_constant_capture_proxy           (tree);
extern void register_capture_members		(tree);
extern tree lambda_expr_this_capture            (tree, int);
extern void maybe_generic_this_capture		(tree, tree);
extern tree maybe_resolve_dummy			(tree, bool);
extern tree current_nonlambda_function		(void);
extern tree nonlambda_method_basetype		(void);
extern tree current_nonlambda_scope		(void);
extern tree current_lambda_expr			(void);
extern bool generic_lambda_fn_p			(tree);
extern tree do_dependent_capture		(tree, bool = false);
extern bool lambda_fn_in_template_p		(tree);
extern void maybe_add_lambda_conv_op            (tree);
extern bool is_lambda_ignored_entity            (tree);
extern bool lambda_static_thunk_p		(tree);
extern tree finish_builtin_launder		(location_t, tree,
						 tsubst_flags_t);
extern tree cp_build_vec_convert		(tree, location_t, tree,
						 tsubst_flags_t);
extern void start_lambda_scope			(tree);
extern void record_lambda_scope			(tree);
extern void record_null_lambda_scope		(tree);
extern void finish_lambda_scope			(void);
extern tree start_lambda_function		(tree fn, tree lambda_expr);
extern void finish_lambda_function		(tree body);

/* in tree.c */
extern int cp_tree_operand_length		(const_tree);
extern int cp_tree_code_length			(enum tree_code);
extern void cp_free_lang_data 			(tree t);
extern tree force_target_expr			(tree, tree, tsubst_flags_t);
extern tree build_target_expr_with_type		(tree, tree, tsubst_flags_t);
extern void lang_check_failed			(const char *, int,
						 const char *) ATTRIBUTE_NORETURN
						 ATTRIBUTE_COLD;
extern tree stabilize_expr			(tree, tree *);
extern void stabilize_call			(tree, tree *);
extern bool stabilize_init			(tree, tree *);
extern tree add_stmt_to_compound		(tree, tree);
extern void init_tree				(void);
extern bool pod_type_p				(const_tree);
extern bool layout_pod_type_p			(const_tree);
extern bool std_layout_type_p			(const_tree);
extern bool trivial_type_p			(const_tree);
extern bool trivially_copyable_p		(const_tree);
extern bool type_has_unique_obj_representations (const_tree);
extern bool scalarish_type_p			(const_tree);
extern bool type_has_nontrivial_default_init	(const_tree);
extern bool type_has_nontrivial_copy_init	(const_tree);
extern void maybe_warn_parm_abi			(tree, location_t);
extern bool class_tmpl_impl_spec_p		(const_tree);
extern int zero_init_p				(const_tree);
extern bool check_abi_tag_redeclaration		(const_tree, const_tree,
						 const_tree);
extern bool check_abi_tag_args			(tree, tree);
extern tree strip_typedefs			(tree, bool * = NULL);
extern tree strip_typedefs_expr			(tree, bool * = NULL);
extern tree copy_binfo				(tree, tree, tree,
						 tree *, int);
extern int member_p				(const_tree);
extern cp_lvalue_kind real_lvalue_p		(const_tree);
extern cp_lvalue_kind lvalue_kind		(const_tree);
extern bool glvalue_p				(const_tree);
extern bool obvalue_p				(const_tree);
extern bool xvalue_p	                        (const_tree);
extern bool bitfield_p				(const_tree);
extern tree cp_stabilize_reference		(tree);
extern bool builtin_valid_in_constant_expr_p    (const_tree);
extern tree build_min				(enum tree_code, tree, ...);
extern tree build_min_nt_loc			(location_t, enum tree_code,
						 ...);
extern tree build_min_non_dep			(enum tree_code, tree, ...);
extern tree build_min_non_dep_op_overload	(enum tree_code, tree, tree, ...);
extern tree build_min_nt_call_vec (tree, vec<tree, va_gc> *);
extern tree build_min_non_dep_call_vec		(tree, tree, vec<tree, va_gc> *);
extern vec<tree, va_gc>* vec_copy_and_insert    (vec<tree, va_gc>*, tree, unsigned);
extern tree build_cplus_new			(tree, tree, tsubst_flags_t);
extern tree build_aggr_init_expr		(tree, tree);
extern tree get_target_expr			(tree);
extern tree get_target_expr_sfinae		(tree, tsubst_flags_t);
extern tree build_cplus_array_type		(tree, tree);
extern tree build_array_of_n_type		(tree, int);
extern bool array_of_runtime_bound_p		(tree);
extern bool vla_type_p				(tree);
extern tree build_array_copy			(tree);
extern tree build_vec_init_expr			(tree, tree, tsubst_flags_t);
extern void diagnose_non_constexpr_vec_init	(tree);
extern tree hash_tree_cons			(tree, tree, tree);
extern tree hash_tree_chain			(tree, tree);
extern tree build_qualified_name		(tree, tree, tree, bool);
extern tree build_ref_qualified_type		(tree, cp_ref_qualifier);
extern tree make_module_vec			(tree, unsigned clusters);
inline tree ovl_first				(tree) ATTRIBUTE_PURE;
extern tree ovl_make				(tree fn,
						 tree next = NULL_TREE);
extern tree ovl_insert				(tree fn, tree maybe_ovl,
						 int usingness = 0);
extern tree ovl_skip_hidden			(tree) ATTRIBUTE_PURE;
extern void lookup_mark				(tree lookup, bool val);
extern tree lookup_add				(tree fns, tree lookup);
extern tree lookup_maybe_add			(tree fns, tree lookup,
						 bool deduping);
extern int is_overloaded_fn			(tree) ATTRIBUTE_PURE;
extern bool really_overloaded_fn		(tree) ATTRIBUTE_PURE;
extern tree dependent_name			(tree);
extern tree maybe_get_fns			(tree) ATTRIBUTE_PURE;
extern tree get_fns				(tree) ATTRIBUTE_PURE;
extern tree get_first_fn			(tree) ATTRIBUTE_PURE;
extern tree ovl_scope				(tree);
extern const char *cxx_printable_name		(tree, int);
extern const char *cxx_printable_name_translate	(tree, int);
extern tree canonical_eh_spec			(tree);
extern tree build_cp_fntype_variant		(tree, cp_ref_qualifier, tree, bool);
extern tree build_exception_variant		(tree, tree);
extern tree bind_template_template_parm		(tree, tree);
extern tree array_type_nelts_total		(tree);
extern tree array_type_nelts_top		(tree);
extern tree break_out_target_exprs		(tree, bool = false);
extern tree build_ctor_subob_ref		(tree, tree, tree);
extern tree replace_placeholders		(tree, tree, bool * = NULL);
extern bool find_placeholders			(tree);
extern tree get_type_decl			(tree);
extern tree decl_namespace_context		(tree);
extern bool decl_anon_ns_mem_p			(const_tree);
extern tree lvalue_type				(tree);
extern tree error_type				(tree);
extern int varargs_function_p			(const_tree);
extern bool cp_tree_equal			(tree, tree);
extern tree no_linkage_check			(tree, bool);
extern void debug_binfo				(tree);
extern tree build_dummy_object			(tree);
extern tree maybe_dummy_object			(tree, tree *);
extern int is_dummy_object			(const_tree);
extern const struct attribute_spec cxx_attribute_table[];
extern tree make_ptrmem_cst			(tree, tree);
extern tree cp_build_type_attribute_variant     (tree, tree);
extern tree cp_build_reference_type		(tree, bool);
extern tree move				(tree);
extern tree cp_build_qualified_type_real	(tree, int, tsubst_flags_t);
#define cp_build_qualified_type(TYPE, QUALS) \
  cp_build_qualified_type_real ((TYPE), (QUALS), tf_warning_or_error)
extern bool cv_qualified_p			(const_tree);
extern tree cv_unqualified			(tree);
extern special_function_kind special_function_p (const_tree);
extern int count_trees				(tree);
extern int char_type_p				(tree);
extern void verify_stmt_tree			(tree);
extern linkage_kind decl_linkage		(tree);
extern duration_kind decl_storage_duration	(tree);
extern tree cp_walk_subtrees (tree*, int*, walk_tree_fn,
			      void*, hash_set<tree> *);
#define cp_walk_tree(tp,func,data,pset) \
	walk_tree_1 (tp, func, data, pset, cp_walk_subtrees)
#define cp_walk_tree_without_duplicates(tp,func,data) \
	walk_tree_without_duplicates_1 (tp, func, data, cp_walk_subtrees)
extern tree rvalue				(tree);
extern tree convert_bitfield_to_declared_type   (tree);
extern tree cp_save_expr			(tree);
extern bool cast_valid_in_integral_constant_expression_p (tree);
extern bool cxx_type_hash_eq			(const_tree, const_tree);
extern tree cxx_copy_lang_qualifiers		(const_tree, const_tree);

extern void cxx_print_statistics		(void);
extern bool maybe_warn_zero_as_null_pointer_constant (tree, location_t);

/* in ptree.c */
extern void cxx_print_xnode			(FILE *, tree, int);
extern void cxx_print_decl			(FILE *, tree, int);
extern void cxx_print_type			(FILE *, tree, int);
extern void cxx_print_identifier		(FILE *, tree, int);
extern void cxx_print_error_function		(diagnostic_context *,
						 const char *,
						 struct diagnostic_info *);

/* in typeck.c */
extern bool cxx_mark_addressable		(tree, bool = false);
extern int string_conv_p			(const_tree, const_tree, int);
extern tree cp_truthvalue_conversion		(tree);
extern tree condition_conversion		(tree);
extern tree require_complete_type		(tree);
extern tree require_complete_type_sfinae	(tree, tsubst_flags_t);
extern tree complete_type			(tree);
extern tree complete_type_or_else		(tree, tree);
extern tree complete_type_or_maybe_complain	(tree, tree, tsubst_flags_t);
inline bool type_unknown_p			(const_tree);
enum { ce_derived, ce_type, ce_normal, ce_exact };
extern bool comp_except_specs			(const_tree, const_tree, int);
extern bool comptypes				(tree, tree, int);
extern bool same_type_ignoring_top_level_qualifiers_p (tree, tree);
extern bool compparms				(const_tree, const_tree);
extern int comp_cv_qualification		(const_tree, const_tree);
extern int comp_cv_qualification		(int, int);
extern int comp_cv_qual_signature		(tree, tree);
extern tree cxx_sizeof_or_alignof_expr		(tree, enum tree_code, bool);
extern tree cxx_sizeof_or_alignof_type		(tree, enum tree_code, bool, bool);
extern tree cxx_alignas_expr                    (tree);
extern tree cxx_sizeof_nowarn                   (tree);
extern tree is_bitfield_expr_with_lowered_type  (const_tree);
extern tree unlowered_expr_type                 (const_tree);
extern tree decay_conversion			(tree,
                                                 tsubst_flags_t,
                                                 bool = true);
extern tree build_class_member_access_expr      (cp_expr, tree, tree, bool,
						 tsubst_flags_t);
extern tree finish_class_member_access_expr     (cp_expr, tree, bool,
						 tsubst_flags_t);
extern tree build_x_indirect_ref		(location_t, tree,
						 ref_operator, tsubst_flags_t);
extern tree cp_build_indirect_ref		(tree, ref_operator,
                                                 tsubst_flags_t);
extern tree cp_build_fold_indirect_ref		(tree);
extern tree build_array_ref			(location_t, tree, tree);
extern tree cp_build_array_ref			(location_t, tree, tree,
						 tsubst_flags_t);
extern tree get_member_function_from_ptrfunc	(tree *, tree, tsubst_flags_t);
extern tree cp_build_function_call_nary         (tree, tsubst_flags_t, ...)
						ATTRIBUTE_SENTINEL;
extern tree cp_build_function_call_vec		(tree, vec<tree, va_gc> **,
						 tsubst_flags_t);
extern tree build_x_binary_op			(const op_location_t &,
						 enum tree_code, tree,
						 enum tree_code, tree,
						 enum tree_code, tree *,
						 tsubst_flags_t);
extern tree build_x_array_ref			(location_t, tree, tree,
						 tsubst_flags_t);
extern tree build_x_unary_op			(location_t,
						 enum tree_code, cp_expr,
                                                 tsubst_flags_t);
extern tree cp_build_addressof			(location_t, tree,
						 tsubst_flags_t);
extern tree cp_build_addr_expr			(tree, tsubst_flags_t);
extern tree cp_build_unary_op                   (enum tree_code, tree, bool,
                                                 tsubst_flags_t);
extern tree genericize_compound_lvalue		(tree);
extern tree unary_complex_lvalue		(enum tree_code, tree);
extern tree build_x_conditional_expr		(location_t, tree, tree, tree, 
                                                 tsubst_flags_t);
extern tree build_x_compound_expr_from_list	(tree, expr_list_kind,
						 tsubst_flags_t);
extern tree build_x_compound_expr_from_vec	(vec<tree, va_gc> *,
						 const char *, tsubst_flags_t);
extern tree build_x_compound_expr		(location_t, tree, tree,
						 tsubst_flags_t);
extern tree build_compound_expr                 (location_t, tree, tree);
extern tree cp_build_compound_expr		(tree, tree, tsubst_flags_t);
extern tree build_static_cast			(tree, tree, tsubst_flags_t);
extern tree build_reinterpret_cast		(tree, tree, tsubst_flags_t);
extern tree build_const_cast			(tree, tree, tsubst_flags_t);
extern tree build_c_cast			(location_t, tree, tree);
extern cp_expr build_c_cast			(location_t loc, tree type,
						 cp_expr expr);
extern tree cp_build_c_cast			(tree, tree, tsubst_flags_t);
extern cp_expr build_x_modify_expr		(location_t, tree,
						 enum tree_code, tree,
						 tsubst_flags_t);
extern tree cp_build_modify_expr		(location_t, tree,
						 enum tree_code, tree,
						 tsubst_flags_t);
extern tree convert_for_initialization		(tree, tree, tree, int,
						 impl_conv_rhs, tree, int,
                                                 tsubst_flags_t);
extern int comp_ptr_ttypes			(tree, tree);
extern bool comp_ptr_ttypes_const		(tree, tree);
extern bool error_type_p			(const_tree);
extern bool ptr_reasonably_similar		(const_tree, const_tree);
extern tree build_ptrmemfunc			(tree, tree, int, bool,
						 tsubst_flags_t);
extern int cp_type_quals			(const_tree);
extern int type_memfn_quals			(const_tree);
extern cp_ref_qualifier type_memfn_rqual	(const_tree);
extern tree apply_memfn_quals			(tree, cp_cv_quals,
						 cp_ref_qualifier = REF_QUAL_NONE);
extern bool cp_has_mutable_p			(const_tree);
extern bool at_least_as_qualified_p		(const_tree, const_tree);
extern void cp_apply_type_quals_to_decl		(int, tree);
extern tree build_ptrmemfunc1			(tree, tree, tree);
extern void expand_ptrmemfunc_cst		(tree, tree *, tree *);
extern tree type_after_usual_arithmetic_conversions (tree, tree);
extern tree common_pointer_type                 (tree, tree);
extern tree composite_pointer_type		(tree, tree, tree, tree,
						 composite_pointer_operation, 
						 tsubst_flags_t);
extern tree merge_types				(tree, tree);
extern tree strip_array_domain			(tree);
extern tree check_return_expr			(tree, bool *);
extern tree cp_build_binary_op                  (const op_location_t &,
						 enum tree_code, tree, tree,
						 tsubst_flags_t);
extern tree build_x_vec_perm_expr               (location_t,
						 tree, tree, tree,
						 tsubst_flags_t);
#define cxx_sizeof(T)  cxx_sizeof_or_alignof_type (T, SIZEOF_EXPR, false, true)
extern tree build_simple_component_ref		(tree, tree);
extern tree build_ptrmemfunc_access_expr	(tree, tree);
extern tree build_address			(tree);
extern tree build_nop				(tree, tree);
extern tree non_reference			(tree);
extern tree lookup_anon_field			(tree, tree);
extern bool invalid_nonstatic_memfn_p		(location_t, tree,
						 tsubst_flags_t);
extern tree convert_member_func_to_ptr		(tree, tree, tsubst_flags_t);
extern tree convert_ptrmem			(tree, tree, bool, bool,
						 tsubst_flags_t);
extern int lvalue_or_else			(tree, enum lvalue_use,
                                                 tsubst_flags_t);
extern void check_template_keyword		(tree);
extern bool check_raw_literal_operator		(const_tree decl);
extern bool check_literal_operator_args		(const_tree, bool *, bool *);
extern void maybe_warn_about_useless_cast       (tree, tree, tsubst_flags_t);
extern tree cp_perform_integral_promotions      (tree, tsubst_flags_t);

extern tree finish_left_unary_fold_expr      (tree, int);
extern tree finish_right_unary_fold_expr     (tree, int);
extern tree finish_binary_fold_expr          (tree, tree, int);
extern bool treat_lvalue_as_rvalue_p	     (tree, bool);

/* in typeck2.c */
extern void require_complete_eh_spec_types	(tree, tree);
extern void cxx_incomplete_type_diagnostic	(location_t, const_tree,
						 const_tree, diagnostic_t);

inline location_t
cp_expr_loc_or_loc (const_tree t, location_t or_loc)
{
  location_t loc = cp_expr_location (t);
  if (loc == UNKNOWN_LOCATION)
    loc = or_loc;
  return loc;
}

inline void
cxx_incomplete_type_diagnostic (const_tree value, const_tree type,
				diagnostic_t diag_kind)
{
  cxx_incomplete_type_diagnostic (cp_expr_loc_or_loc (value, input_location),
				  value, type, diag_kind);
}

extern void cxx_incomplete_type_error		(location_t, const_tree,
						 const_tree);
inline void
cxx_incomplete_type_error (const_tree value, const_tree type)
{
  cxx_incomplete_type_diagnostic (value, type, DK_ERROR);
}

extern void cxx_incomplete_type_inform 	        (const_tree);
extern tree error_not_base_type			(tree, tree);
extern tree binfo_or_else			(tree, tree);
extern void cxx_readonly_error			(location_t, tree,
						 enum lvalue_use);
extern void complete_type_check_abstract	(tree);
extern int abstract_virtuals_error		(tree, tree);
extern int abstract_virtuals_error		(abstract_class_use, tree);
extern int abstract_virtuals_error_sfinae	(tree, tree, tsubst_flags_t);
extern int abstract_virtuals_error_sfinae	(abstract_class_use, tree, tsubst_flags_t);

extern tree store_init_value			(tree, tree, vec<tree, va_gc>**, int);
extern tree split_nonconstant_init		(tree, tree);
extern bool check_narrowing			(tree, tree, tsubst_flags_t,
						 bool = false);
extern bool ordinary_char_type_p		(tree);
extern tree digest_init				(tree, tree, tsubst_flags_t);
extern tree digest_init_flags			(tree, tree, int, tsubst_flags_t);
extern tree digest_nsdmi_init		        (tree, tree, tsubst_flags_t);
extern tree build_scoped_ref			(tree, tree, tree *);
extern tree build_x_arrow			(location_t, tree,
						 tsubst_flags_t);
extern tree build_m_component_ref		(tree, tree, tsubst_flags_t);
extern tree build_functional_cast		(tree, tree, tsubst_flags_t);
extern tree add_exception_specifier		(tree, tree, tsubst_flags_t);
extern tree merge_exception_specifiers		(tree, tree);

/* in mangle.c */
extern void init_mangle				(void);
extern void mangle_decl				(tree);
extern const char *mangle_type_string		(tree);
extern tree mangle_typeinfo_for_type		(tree);
extern tree mangle_typeinfo_string_for_type	(tree);
extern tree mangle_vtbl_for_type		(tree);
extern tree mangle_vtt_for_type			(tree);
extern tree mangle_ctor_vtbl_for_type		(tree, tree);
extern tree mangle_thunk			(tree, int, tree, tree, tree);
extern tree mangle_guard_variable		(tree);
extern tree mangle_tls_init_fn			(tree);
extern tree mangle_tls_wrapper_fn		(tree);
extern bool decl_tls_wrapper_p			(tree);
extern tree mangle_ref_init_variable		(tree);
extern tree mangle_template_parm_object		(tree);
extern char * get_mangled_vtable_map_var_name   (tree);
extern bool mangle_return_type_p		(tree);
extern tree mangle_decomp			(tree, vec<tree> &);
extern void mangle_substitution			(char, int);
extern void mangle_identifier			(tree);

/* in dump.c */
extern bool cp_dump_tree			(void *, tree);

/* In cp/cp-objcp-common.c.  */

extern alias_set_type cxx_get_alias_set		(tree);
extern bool cxx_warn_unused_global_decl		(const_tree);
extern size_t cp_tree_size			(enum tree_code);
extern bool cp_var_mod_type_p			(tree, tree);
extern void cxx_initialize_diagnostics		(diagnostic_context *);
extern int cxx_types_compatible_p		(tree, tree);
extern bool cxx_block_may_fallthru		(const_tree);

/* in cp-gimplify.c */
extern int cp_gimplify_expr			(tree *, gimple_seq *,
						 gimple_seq *);
extern void cp_genericize			(tree);
extern bool cxx_omp_const_qual_no_mutable	(tree);
extern enum omp_clause_default_kind cxx_omp_predetermined_sharing_1 (tree);
extern enum omp_clause_default_kind cxx_omp_predetermined_sharing (tree);
extern tree cxx_omp_clause_default_ctor		(tree, tree, tree);
extern tree cxx_omp_clause_copy_ctor		(tree, tree, tree);
extern tree cxx_omp_clause_assign_op		(tree, tree, tree);
extern tree cxx_omp_clause_dtor			(tree, tree);
extern void cxx_omp_finish_clause		(tree, gimple_seq *);
extern bool cxx_omp_privatize_by_reference	(const_tree);
extern bool cxx_omp_disregard_value_expr	(tree, bool);
extern void cp_fold_function			(tree);
extern tree cp_fold_maybe_rvalue		(tree, bool);
extern tree cp_fold_rvalue			(tree);
extern tree cp_fully_fold			(tree);
extern tree cp_fully_fold_init			(tree);
extern void clear_fold_cache			(void);
extern tree lookup_hotness_attribute		(tree);
extern tree process_stmt_hotness_attribute	(tree, location_t);
extern bool simple_empty_class_p		(tree, tree, tree_code);

/* in name-lookup.c */
extern tree strip_using_decl                    (tree);

/* Tell the binding oracle what kind of binding we are looking for.  */

enum cp_oracle_request
{
  CP_ORACLE_IDENTIFIER
};

/* If this is non-NULL, then it is a "binding oracle" which can lazily
   create bindings when needed by the C compiler.  The oracle is told
   the name and type of the binding to create.  It can call pushdecl
   or the like to ensure the binding is visible; or do nothing,
   leaving the binding untouched.  c-decl.c takes note of when the
   oracle has been called and will not call it again if it fails to
   create a given binding.  */

typedef void cp_binding_oracle_function (enum cp_oracle_request, tree identifier);

extern cp_binding_oracle_function *cp_binding_oracle;

/* in constraint.cc */
extern void init_constraint_processing          ();
extern bool constraint_p                        (tree);
extern tree conjoin_constraints                 (tree, tree);
extern tree conjoin_constraints                 (tree);
extern tree get_constraints                     (tree);
extern void set_constraints                     (tree, tree);
extern void remove_constraints                  (tree);
extern tree current_template_constraints	(void);
extern tree associate_classtype_constraints     (tree);
extern tree build_constraints                   (tree, tree);
extern tree get_shorthand_constraints           (tree);
extern tree build_concept_check                 (tree, tree, tree = NULL_TREE);
extern tree build_constrained_parameter         (tree, tree, tree = NULL_TREE);
extern tree make_constrained_auto               (tree, tree);
extern void placeholder_extract_concept_and_args (tree, tree&, tree&);
extern bool equivalent_placeholder_constraints  (tree, tree);
extern hashval_t hash_placeholder_constraint	(tree);
extern bool deduce_constrained_parameter        (tree, tree&, tree&);
extern tree resolve_constraint_check            (tree);
extern tree check_function_concept              (tree);
extern tree finish_template_introduction        (tree, tree);
extern bool valid_requirements_p                (tree);
extern tree finish_concept_name                 (tree);
extern tree finish_shorthand_constraint         (tree, tree);
extern tree finish_requires_expr                (tree, tree);
extern tree finish_simple_requirement           (tree);
extern tree finish_type_requirement             (tree);
extern tree finish_compound_requirement         (tree, tree, bool);
extern tree finish_nested_requirement           (tree);
extern void check_constrained_friend            (tree, tree);
extern tree tsubst_requires_expr                (tree, tree, tsubst_flags_t, tree);
extern tree tsubst_constraint                   (tree, tree, tsubst_flags_t, tree);
extern tree tsubst_constraint_info              (tree, tree, tsubst_flags_t, tree);
extern bool function_concept_check_p            (tree);
extern tree normalize_expression                (tree);
extern tree expand_concept                      (tree, tree);
extern bool expanding_concept                   ();
extern tree evaluate_constraints                (tree, tree);
extern tree evaluate_function_concept           (tree, tree);
extern tree evaluate_variable_concept           (tree, tree);
extern tree evaluate_constraint_expression      (tree, tree);
extern bool constraints_satisfied_p             (tree);
extern bool constraints_satisfied_p             (tree, tree);
extern tree lookup_constraint_satisfaction      (tree, tree);
extern tree memoize_constraint_satisfaction     (tree, tree, tree);
extern tree lookup_concept_satisfaction         (tree, tree);
extern tree memoize_concept_satisfaction        (tree, tree, tree);
extern tree get_concept_expansion               (tree, tree);
extern tree save_concept_expansion              (tree, tree, tree);
extern bool* lookup_subsumption_result          (tree, tree);
extern bool save_subsumption_result             (tree, tree, bool);

extern bool equivalent_constraints              (tree, tree);
extern bool equivalently_constrained            (tree, tree);
extern bool subsumes_constraints                (tree, tree);
extern bool strictly_subsumes			(tree, tree);
extern int more_constrained                     (tree, tree);

extern void diagnose_constraints                (location_t, tree, tree);

/* in logic.cc */
extern tree decompose_conclusions               (tree);
extern bool subsumes                            (tree, tree);

/* In class.c */
extern void cp_finish_injected_record_type (tree);

/* in vtable-class-hierarchy.c */
extern void vtv_compute_class_hierarchy_transitive_closure (void);
extern void vtv_generate_init_routine           (void);
extern void vtv_save_class_info                 (tree);
extern void vtv_recover_class_info              (void);
extern void vtv_build_vtable_verify_fndecl      (void);

/* In constexpr.c */
/* Representation of entries in the constexpr function definition table.  */

struct GTY((for_user)) constexpr_fundef {
  tree decl;
  tree body;
  tree parms;
  tree result;
};

extern void fini_constexpr			(void);
extern bool literal_type_p                      (tree);
extern tree check_constexpr_fundef           	(tree, tree);
extern tree register_constexpr_fundef           (const constexpr_fundef &);
extern constexpr_fundef *retrieve_constexpr_fundef		(tree);
extern bool is_valid_constexpr_fn		(tree, bool);
extern bool check_constexpr_ctor_body           (tree, tree, bool);
extern tree constexpr_fn_retval		(tree);
extern tree ensure_literal_type_for_constexpr_object (tree);
extern bool potential_constant_expression       (tree);
extern bool is_constant_expression (tree);
extern bool is_nondependent_constant_expression (tree);
extern bool is_nondependent_static_init_expression (tree);
extern bool is_static_init_expression    (tree);
extern bool potential_rvalue_constant_expression (tree);
extern bool require_potential_constant_expression (tree);
extern bool require_constant_expression (tree);
extern bool require_rvalue_constant_expression (tree);
extern bool require_potential_rvalue_constant_expression (tree);
extern tree cxx_constant_value			(tree, tree = NULL_TREE);
extern tree cxx_constant_init			(tree, tree = NULL_TREE);
extern tree maybe_constant_value		(tree, tree = NULL_TREE, bool = false);
extern tree maybe_constant_init			(tree, tree = NULL_TREE, bool = false);
extern tree fold_non_dependent_expr		(tree,
						 tsubst_flags_t = tf_warning_or_error,
						 bool = false);
extern tree fold_non_dependent_init		(tree,
						 tsubst_flags_t = tf_warning_or_error,
						 bool = false);
extern tree fold_simple				(tree);
extern bool reduced_constant_expression_p       (tree);
extern bool is_instantiation_of_constexpr       (tree);
extern bool var_in_constexpr_fn                 (tree);
extern bool var_in_maybe_constexpr_fn           (tree);
extern void explain_invalid_constexpr_fn        (tree);
extern vec<tree> cx_error_context               (void);
extern tree fold_sizeof_expr			(tree);
extern void clear_cv_and_fold_caches		(void);
extern tree unshare_constructor			(tree);

/* In cp-ubsan.c */
extern void cp_ubsan_maybe_instrument_member_call (tree);
extern void cp_ubsan_instrument_member_accesses (tree *);
extern tree cp_ubsan_maybe_instrument_downcast	(location_t, tree, tree, tree);
extern tree cp_ubsan_maybe_instrument_cast_to_vbase (location_t, tree, tree);
extern void cp_ubsan_maybe_initialize_vtbl_ptrs (tree);

/* Inline bodies.  */
  
inline tree
ovl_first (tree node)
{
  while (TREE_CODE (node) == OVERLOAD)
    node = OVL_FUNCTION (node);
  return node;
}

inline bool
type_unknown_p (const_tree expr)
{
  return TREE_TYPE (expr) == unknown_type_node;
}

inline hashval_t
named_decl_hash::hash (const value_type decl)
{
  tree name = (TREE_CODE (decl) == MODULE_VECTOR
	       ? MODULE_VECTOR_NAME (decl) : OVL_NAME (decl));
  return name ? IDENTIFIER_HASH_VALUE (name) : 0;
}

inline bool
named_decl_hash::equal (const value_type existing, compare_type candidate)
{
  tree name = (TREE_CODE (existing) == MODULE_VECTOR
	       ? MODULE_VECTOR_NAME (existing) : OVL_NAME (existing));
  return candidate == name;
}

inline bool
null_node_p (const_tree expr)
{
  STRIP_ANY_LOCATION_WRAPPER (expr);
  return expr == null_node;
}

#if CHECKING_P
namespace selftest {
  extern void run_cp_tests (void);

  /* Declarations for specific families of tests within cp,
     by source file, in alphabetical order.  */
  extern void cp_pt_c_tests ();
  extern void cp_tree_c_tests (void);
} // namespace selftest
#endif /* #if CHECKING_P */

/* -- end of C++ */

#endif /* ! GCC_CP_TREE_H */<|MERGE_RESOLUTION|>--- conflicted
+++ resolved
@@ -1370,16 +1370,11 @@
 };
 
 /* Identifiers used for lambda types are almost anonymous.  Use this
-<<<<<<< HEAD
-   spare flag to distinguish them.  */
-=======
    spare flag to distinguish them (they also have the anonymous flag).  */
->>>>>>> dff0e6f3
 #define IDENTIFIER_LAMBDA_P(NODE) \
   (IDENTIFIER_NODE_CHECK(NODE)->base.protected_flag)
 
 /* Based off of TYPE_UNNAMED_P.  */
-<<<<<<< HEAD
 #define TYPE_LAMBDA_P(NODE)					\
   (TYPE_LINKAGE_IDENTIFIER (NODE)				\
    && IDENTIFIER_LAMBDA_P (TYPE_LINKAGE_IDENTIFIER (NODE)))
@@ -1387,12 +1382,6 @@
 #define LAMBDA_TYPE_P(NODE)			\
   (TREE_CODE (NODE) == RECORD_TYPE		\
    && TYPE_LAMBDA_P (NODE))
-=======
-#define LAMBDA_TYPE_P(NODE)			\
-  (TREE_CODE (NODE) == RECORD_TYPE		\
-   && TYPE_LINKAGE_IDENTIFIER (NODE)				\
-   && IDENTIFIER_LAMBDA_P (TYPE_LINKAGE_IDENTIFIER (NODE)))
->>>>>>> dff0e6f3
 
 /* Test if FUNCTION_DECL is a lambda function.  */
 #define LAMBDA_FUNCTION_P(FNDECL)				\
