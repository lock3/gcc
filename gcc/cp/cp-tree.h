/* Definitions for -*- C++ -*- parsing and type checking.
   Copyright (C) 1987-2020 Free Software Foundation, Inc.
   Contributed by Michael Tiemann (tiemann@cygnus.com)

This file is part of GCC.

GCC is free software; you can redistribute it and/or modify
it under the terms of the GNU General Public License as published by
the Free Software Foundation; either version 3, or (at your option)
any later version.

GCC is distributed in the hope that it will be useful,
but WITHOUT ANY WARRANTY; without even the implied warranty of
MERCHANTABILITY or FITNESS FOR A PARTICULAR PURPOSE.  See the
GNU General Public License for more details.

You should have received a copy of the GNU General Public License
along with GCC; see the file COPYING3.  If not see
<http://www.gnu.org/licenses/>.  */

#ifndef GCC_CP_TREE_H
#define GCC_CP_TREE_H

#include "tm.h"
#include "hard-reg-set.h"
#include "function.h"

/* In order for the format checking to accept the C++ front end
   diagnostic framework extensions, you must include this file before
   diagnostic-core.h, not after.  We override the definition of GCC_DIAG_STYLE
   in c-common.h.  */
#undef GCC_DIAG_STYLE
#define GCC_DIAG_STYLE __gcc_cxxdiag__
#if defined(GCC_DIAGNOSTIC_CORE_H) || defined (GCC_C_COMMON_H)
#error \
In order for the format checking to accept the C++ front end diagnostic \
framework extensions, you must include this file before diagnostic-core.h and \
c-common.h, not after.
#endif
#include "c-family/c-common.h"
#include "diagnostic.h"

/* A tree node, together with a location, so that we can track locations
   (and ranges) during parsing.

   The location is redundant for node kinds that have locations,
   but not all node kinds do (e.g. constants, and references to
   params, locals, etc), so we stash a copy here.  */

extern location_t cp_expr_location		(const_tree);

class cp_expr
{
public:
  cp_expr () :
    m_value (NULL), m_loc (UNKNOWN_LOCATION) {}

  cp_expr (tree value) :
    m_value (value), m_loc (cp_expr_location (m_value)) {}

  cp_expr (tree value, location_t loc):
    m_value (value), m_loc (loc)
  {
    protected_set_expr_location (value, loc);
  }

  /* Implicit conversions to tree.  */
  operator tree () const { return m_value; }
  tree & operator* () { return m_value; }
  tree operator* () const { return m_value; }
  tree & operator-> () { return m_value; }
  tree operator-> () const { return m_value; }

  tree get_value () const { return m_value; }
  location_t get_location () const { return m_loc; }
  location_t get_start () const
  {
    source_range src_range = get_range_from_loc (line_table, m_loc);
    return src_range.m_start;
  }
  location_t get_finish () const
  {
    source_range src_range = get_range_from_loc (line_table, m_loc);
    return src_range.m_finish;
  }

  void set_location (location_t loc)
  {
    protected_set_expr_location (m_value, loc);
    m_loc = loc;
  }

  void set_range (location_t start, location_t finish)
  {
    set_location (make_location (m_loc, start, finish));
  }

  cp_expr& maybe_add_location_wrapper ()
  {
    m_value = maybe_wrap_with_location (m_value, m_loc);
    return *this;
  }

 private:
  tree m_value;
  location_t m_loc;
};

inline bool
operator == (const cp_expr &lhs, tree rhs)
{
  return lhs.get_value () == rhs;
}


enum cp_tree_index
{
    CPTI_WCHAR_DECL,
    CPTI_VTABLE_ENTRY_TYPE,
    CPTI_DELTA_TYPE,
    CPTI_VTABLE_INDEX_TYPE,
    CPTI_CLEANUP_TYPE,
    CPTI_VTT_PARM_TYPE,

    CPTI_CLASS_TYPE,
    CPTI_UNKNOWN_TYPE,
    CPTI_INIT_LIST_TYPE,
    CPTI_EXPLICIT_VOID_LIST,
    CPTI_VTBL_TYPE,
    CPTI_VTBL_PTR_TYPE,
    CPTI_GLOBAL,
    CPTI_GLOBAL_TYPE,
    CPTI_ABORT_FNDECL,
    CPTI_AGGR_TAG,
    CPTI_CONV_OP_MARKER,

    CPTI_CTOR_IDENTIFIER,
    CPTI_COMPLETE_CTOR_IDENTIFIER,
    CPTI_BASE_CTOR_IDENTIFIER,
    CPTI_DTOR_IDENTIFIER,
    CPTI_COMPLETE_DTOR_IDENTIFIER,
    CPTI_BASE_DTOR_IDENTIFIER,
    CPTI_DELETING_DTOR_IDENTIFIER,
    CPTI_CONV_OP_IDENTIFIER,
    CPTI_DELTA_IDENTIFIER,
    CPTI_IN_CHARGE_IDENTIFIER,
    CPTI_VTT_PARM_IDENTIFIER,
    CPTI_AS_BASE_IDENTIFIER,
    CPTI_THIS_IDENTIFIER,
    CPTI_PFN_IDENTIFIER,
    CPTI_VPTR_IDENTIFIER,
    CPTI_GLOBAL_IDENTIFIER,
    CPTI_ANON_IDENTIFIER,
    CPTI_AUTO_IDENTIFIER,
    CPTI_DECLTYPE_AUTO_IDENTIFIER,
    CPTI_INIT_LIST_IDENTIFIER,
    CPTI_FOR_RANGE__IDENTIFIER,
    CPTI_FOR_BEGIN__IDENTIFIER,
    CPTI_FOR_END__IDENTIFIER,
    CPTI_FOR_RANGE_IDENTIFIER,
    CPTI_FOR_BEGIN_IDENTIFIER,
    CPTI_FOR_END_IDENTIFIER,
    CPTI_ABI_TAG_IDENTIFIER,
    CPTI_ALIGNED_IDENTIFIER,
    CPTI_BEGIN_IDENTIFIER,
    CPTI_END_IDENTIFIER,
    CPTI_GET_IDENTIFIER,
    CPTI_GNU_IDENTIFIER,
    CPTI_TUPLE_ELEMENT_IDENTIFIER,
    CPTI_TUPLE_SIZE_IDENTIFIER,
    CPTI_TYPE_IDENTIFIER,
    CPTI_VALUE_IDENTIFIER,
    CPTI_FUN_IDENTIFIER,
    CPTI_CLOSURE_IDENTIFIER,
    CPTI_HEAP_UNINIT_IDENTIFIER,
    CPTI_HEAP_IDENTIFIER,
    CPTI_HEAP_DELETED_IDENTIFIER,
    CPTI_HEAP_VEC_UNINIT_IDENTIFIER,
    CPTI_HEAP_VEC_IDENTIFIER,

    CPTI_LANG_NAME_C,
    CPTI_LANG_NAME_CPLUSPLUS,

    CPTI_EMPTY_EXCEPT_SPEC,
    CPTI_NOEXCEPT_TRUE_SPEC,
    CPTI_NOEXCEPT_FALSE_SPEC,
    CPTI_NOEXCEPT_DEFERRED_SPEC,

    CPTI_NULLPTR,
    CPTI_NULLPTR_TYPE,

    CPTI_ANY_TARG,

    CPTI_MODULE_HWM,
    /* Nodes after here change during compilation, or should not be in
       the module's global tree table.  */

    /* We must find these via the global namespace.  */
    CPTI_STD,
    CPTI_ABI,

    /* These are created at init time, but the library/headers provide
       definitions.  */
    CPTI_ALIGN_TYPE,
    CPTI_CONST_TYPE_INFO_TYPE,
    CPTI_TYPE_INFO_PTR_TYPE,
    CPTI_TERMINATE_FN,
    CPTI_CALL_UNEXPECTED_FN,

    /* These are lazily inited.  */
    CPTI_GET_EXCEPTION_PTR_FN,
    CPTI_BEGIN_CATCH_FN,
    CPTI_END_CATCH_FN,
    CPTI_ALLOCATE_EXCEPTION_FN,
    CPTI_FREE_EXCEPTION_FN,
    CPTI_THROW_FN,
    CPTI_RETHROW_FN,
    CPTI_ATEXIT_FN_PTR_TYPE,
    CPTI_ATEXIT,
    CPTI_DSO_HANDLE,
    CPTI_DCAST,

    CPTI_SOURCE_LOCATION_IMPL,

    CPTI_FALLBACK_DFLOAT32_TYPE,
    CPTI_FALLBACK_DFLOAT64_TYPE,
    CPTI_FALLBACK_DFLOAT128_TYPE,

    CPTI_MAX
};

extern GTY(()) tree cp_global_trees[CPTI_MAX];

#define wchar_decl_node			cp_global_trees[CPTI_WCHAR_DECL]
#define vtable_entry_type		cp_global_trees[CPTI_VTABLE_ENTRY_TYPE]
/* The type used to represent an offset by which to adjust the `this'
   pointer in pointer-to-member types.  */
#define delta_type_node			cp_global_trees[CPTI_DELTA_TYPE]
/* The type used to represent an index into the vtable.  */
#define vtable_index_type		cp_global_trees[CPTI_VTABLE_INDEX_TYPE]

#define class_type_node			cp_global_trees[CPTI_CLASS_TYPE]
#define unknown_type_node		cp_global_trees[CPTI_UNKNOWN_TYPE]
#define init_list_type_node		cp_global_trees[CPTI_INIT_LIST_TYPE]
#define explicit_void_list_node		cp_global_trees[CPTI_EXPLICIT_VOID_LIST]
#define vtbl_type_node			cp_global_trees[CPTI_VTBL_TYPE]
#define vtbl_ptr_type_node		cp_global_trees[CPTI_VTBL_PTR_TYPE]
#define std_node			cp_global_trees[CPTI_STD]
#define abi_node			cp_global_trees[CPTI_ABI]
#define global_namespace		cp_global_trees[CPTI_GLOBAL]
#define global_type_node		cp_global_trees[CPTI_GLOBAL_TYPE]
#define const_type_info_type_node	cp_global_trees[CPTI_CONST_TYPE_INFO_TYPE]
#define type_info_ptr_type		cp_global_trees[CPTI_TYPE_INFO_PTR_TYPE]
#define conv_op_marker			cp_global_trees[CPTI_CONV_OP_MARKER]
#define abort_fndecl			cp_global_trees[CPTI_ABORT_FNDECL]
#define current_aggr			cp_global_trees[CPTI_AGGR_TAG]
#define nullptr_node			cp_global_trees[CPTI_NULLPTR]
#define nullptr_type_node		cp_global_trees[CPTI_NULLPTR_TYPE]
/* std::align_val_t */
#define align_type_node			cp_global_trees[CPTI_ALIGN_TYPE]

/* We cache these tree nodes so as to call get_identifier less frequently.
   For identifiers for functions, including special member functions such
   as ctors and assignment operators, the nodes can be used (among other
   things) to iterate over their overloads defined by/for a type.  For
   example:

     tree ovlid = assign_op_identifier;
     tree overloads = get_class_binding (type, ovlid);
     for (ovl_iterator it (overloads); it; ++it) { ... }

   iterates over the set of implicitly and explicitly defined overloads
   of the assignment operator for type (including the copy and move
   assignment operators, whether deleted or not).  */

/* The name of a constructor that takes an in-charge parameter to
   decide whether or not to construct virtual base classes.  */
#define ctor_identifier			cp_global_trees[CPTI_CTOR_IDENTIFIER]
/* The name of a constructor that constructs virtual base classes.  */
#define complete_ctor_identifier	cp_global_trees[CPTI_COMPLETE_CTOR_IDENTIFIER]
/* The name of a constructor that does not construct virtual base classes.  */
#define base_ctor_identifier		cp_global_trees[CPTI_BASE_CTOR_IDENTIFIER]
/* The name of a destructor that takes an in-charge parameter to
   decide whether or not to destroy virtual base classes and whether
   or not to delete the object.  */
#define dtor_identifier			cp_global_trees[CPTI_DTOR_IDENTIFIER]
/* The name of a destructor that destroys virtual base classes.  */
#define complete_dtor_identifier	cp_global_trees[CPTI_COMPLETE_DTOR_IDENTIFIER]
/* The name of a destructor that does not destroy virtual base
   classes.  */
#define base_dtor_identifier		cp_global_trees[CPTI_BASE_DTOR_IDENTIFIER]
/* The name of a destructor that destroys virtual base classes, and
   then deletes the entire object.  */
#define deleting_dtor_identifier	cp_global_trees[CPTI_DELETING_DTOR_IDENTIFIER]

/* The name used for conversion operators -- but note that actual
   conversion functions use special identifiers outside the identifier
   table.  */
#define conv_op_identifier		cp_global_trees[CPTI_CONV_OP_IDENTIFIER]

#define delta_identifier		cp_global_trees[CPTI_DELTA_IDENTIFIER]
#define in_charge_identifier		cp_global_trees[CPTI_IN_CHARGE_IDENTIFIER]
/* The name of the parameter that contains a pointer to the VTT to use
   for this subobject constructor or destructor.  */
#define vtt_parm_identifier		cp_global_trees[CPTI_VTT_PARM_IDENTIFIER]
#define as_base_identifier		cp_global_trees[CPTI_AS_BASE_IDENTIFIER]
#define this_identifier			cp_global_trees[CPTI_THIS_IDENTIFIER]
#define pfn_identifier			cp_global_trees[CPTI_PFN_IDENTIFIER]
#define vptr_identifier			cp_global_trees[CPTI_VPTR_IDENTIFIER]
/* The name of the ::, std & anon namespaces.  */
#define global_identifier		cp_global_trees[CPTI_GLOBAL_IDENTIFIER]
#define anon_identifier			cp_global_trees[CPTI_ANON_IDENTIFIER]
/* auto and declspec(auto) identifiers.  */
#define auto_identifier			cp_global_trees[CPTI_AUTO_IDENTIFIER]
#define decltype_auto_identifier	cp_global_trees[CPTI_DECLTYPE_AUTO_IDENTIFIER]
#define init_list_identifier		cp_global_trees[CPTI_INIT_LIST_IDENTIFIER]
#define for_range__identifier		cp_global_trees[CPTI_FOR_RANGE__IDENTIFIER]
#define for_begin__identifier		cp_global_trees[CPTI_FOR_BEGIN__IDENTIFIER]
#define for_end__identifier		cp_global_trees[CPTI_FOR_END__IDENTIFIER]
#define for_range_identifier		cp_global_trees[CPTI_FOR_RANGE_IDENTIFIER]
#define for_begin_identifier		cp_global_trees[CPTI_FOR_BEGIN_IDENTIFIER]
#define for_end_identifier		cp_global_trees[CPTI_FOR_END_IDENTIFIER]
#define abi_tag_identifier		cp_global_trees[CPTI_ABI_TAG_IDENTIFIER]
#define aligned_identifier		cp_global_trees[CPTI_ALIGNED_IDENTIFIER]
#define begin_identifier		cp_global_trees[CPTI_BEGIN_IDENTIFIER]
#define end_identifier			cp_global_trees[CPTI_END_IDENTIFIER]
#define get__identifier			cp_global_trees[CPTI_GET_IDENTIFIER]
#define gnu_identifier			cp_global_trees[CPTI_GNU_IDENTIFIER]
#define tuple_element_identifier	cp_global_trees[CPTI_TUPLE_ELEMENT_IDENTIFIER]
#define tuple_size_identifier		cp_global_trees[CPTI_TUPLE_SIZE_IDENTIFIER]
#define type_identifier			cp_global_trees[CPTI_TYPE_IDENTIFIER]
#define value_identifier		cp_global_trees[CPTI_VALUE_IDENTIFIER]
#define fun_identifier			cp_global_trees[CPTI_FUN_IDENTIFIER]
#define closure_identifier		cp_global_trees[CPTI_CLOSURE_IDENTIFIER]
#define heap_uninit_identifier		cp_global_trees[CPTI_HEAP_UNINIT_IDENTIFIER]
#define heap_identifier			cp_global_trees[CPTI_HEAP_IDENTIFIER]
#define heap_deleted_identifier		cp_global_trees[CPTI_HEAP_DELETED_IDENTIFIER]
#define heap_vec_uninit_identifier	cp_global_trees[CPTI_HEAP_VEC_UNINIT_IDENTIFIER]
#define heap_vec_identifier		cp_global_trees[CPTI_HEAP_VEC_IDENTIFIER]
#define lang_name_c			cp_global_trees[CPTI_LANG_NAME_C]
#define lang_name_cplusplus		cp_global_trees[CPTI_LANG_NAME_CPLUSPLUS]

/* Exception specifiers used for throw(), noexcept(true),
   noexcept(false) and deferred noexcept.  We rely on these being
   uncloned.  */
#define empty_except_spec		cp_global_trees[CPTI_EMPTY_EXCEPT_SPEC]
#define noexcept_true_spec		cp_global_trees[CPTI_NOEXCEPT_TRUE_SPEC]
#define noexcept_false_spec		cp_global_trees[CPTI_NOEXCEPT_FALSE_SPEC]
#define noexcept_deferred_spec		cp_global_trees[CPTI_NOEXCEPT_DEFERRED_SPEC]

/* Exception handling function declarations.  */
#define terminate_fn			cp_global_trees[CPTI_TERMINATE_FN]
#define call_unexpected_fn		cp_global_trees[CPTI_CALL_UNEXPECTED_FN]
#define get_exception_ptr_fn		cp_global_trees[CPTI_GET_EXCEPTION_PTR_FN]
#define begin_catch_fn			cp_global_trees[CPTI_BEGIN_CATCH_FN]
#define end_catch_fn			cp_global_trees[CPTI_END_CATCH_FN]
#define allocate_exception_fn		cp_global_trees[CPTI_ALLOCATE_EXCEPTION_FN]
#define free_exception_fn		cp_global_trees[CPTI_FREE_EXCEPTION_FN]
#define throw_fn			cp_global_trees[CPTI_THROW_FN]
#define rethrow_fn			cp_global_trees[CPTI_RETHROW_FN]

/* The type of the function-pointer argument to "__cxa_atexit" (or
   "std::atexit", if "__cxa_atexit" is not being used).  */
#define atexit_fn_ptr_type_node         cp_global_trees[CPTI_ATEXIT_FN_PTR_TYPE]

/* A pointer to `std::atexit'.  */
#define atexit_node			cp_global_trees[CPTI_ATEXIT]

/* A pointer to `__dso_handle'.  */
#define dso_handle_node			cp_global_trees[CPTI_DSO_HANDLE]

/* The declaration of the dynamic_cast runtime.  */
#define dynamic_cast_node		cp_global_trees[CPTI_DCAST]

/* The type of a destructor.  */
#define cleanup_type			cp_global_trees[CPTI_CLEANUP_TYPE]

/* The type of the vtt parameter passed to subobject constructors and
   destructors.  */
#define vtt_parm_type			cp_global_trees[CPTI_VTT_PARM_TYPE]

/* A node which matches any template argument.  */
#define any_targ_node			cp_global_trees[CPTI_ANY_TARG]

/* std::source_location::__impl class.  */
#define source_location_impl		cp_global_trees[CPTI_SOURCE_LOCATION_IMPL]

/* Node to indicate default access. This must be distinct from the
   access nodes in tree.h.  */

#define access_default_node		null_node

/* Variant of dfloat{32,64,128}_type_node only used for fundamental
   rtti purposes if DFP is disabled.  */
#define fallback_dfloat32_type		cp_global_trees[CPTI_FALLBACK_DFLOAT32_TYPE]
#define fallback_dfloat64_type		cp_global_trees[CPTI_FALLBACK_DFLOAT64_TYPE]
#define fallback_dfloat128_type		cp_global_trees[CPTI_FALLBACK_DFLOAT128_TYPE]


#include "name-lookup.h"

/* Usage of TREE_LANG_FLAG_?:
   0: IDENTIFIER_KIND_BIT_0 (in IDENTIFIER_NODE)
      NEW_EXPR_USE_GLOBAL (in NEW_EXPR).
      COND_EXPR_IS_VEC_DELETE (in COND_EXPR).
      DELETE_EXPR_USE_GLOBAL (in DELETE_EXPR).
      COMPOUND_EXPR_OVERLOADED (in COMPOUND_EXPR).
      CLEANUP_P (in TRY_BLOCK)
      AGGR_INIT_VIA_CTOR_P (in AGGR_INIT_EXPR)
      PTRMEM_OK_P (in ADDR_EXPR, OFFSET_REF, SCOPE_REF)
      PAREN_STRING_LITERAL_P (in STRING_CST)
      CP_DECL_THREAD_LOCAL_P (in VAR_DECL)
      KOENIG_LOOKUP_P (in CALL_EXPR)
      STATEMENT_LIST_NO_SCOPE (in STATEMENT_LIST).
      EXPR_STMT_STMT_EXPR_RESULT (in EXPR_STMT)
      STMT_EXPR_NO_SCOPE (in STMT_EXPR)
      BIND_EXPR_TRY_BLOCK (in BIND_EXPR)
      TYPENAME_IS_ENUM_P (in TYPENAME_TYPE)
      OMP_FOR_GIMPLIFYING_P (in OMP_FOR, OMP_SIMD, OMP_DISTRIBUTE,
			     and OMP_TASKLOOP)
      BASELINK_QUALIFIED_P (in BASELINK)
      TARGET_EXPR_IMPLICIT_P (in TARGET_EXPR)
      TEMPLATE_PARM_PARAMETER_PACK (in TEMPLATE_PARM_INDEX)
      ATTR_IS_DEPENDENT (in the TREE_LIST for an attribute)
      ABI_TAG_IMPLICIT (in the TREE_LIST for the argument of abi_tag)
      LAMBDA_CAPTURE_EXPLICIT_P (in a TREE_LIST in LAMBDA_EXPR_CAPTURE_LIST)
      PARENTHESIZED_LIST_P (in the TREE_LIST for a parameter-declaration-list)
      CONSTRUCTOR_IS_DIRECT_INIT (in CONSTRUCTOR)
      LAMBDA_EXPR_CAPTURES_THIS_P (in LAMBDA_EXPR)
      DECLTYPE_FOR_LAMBDA_CAPTURE (in DECLTYPE_TYPE)
      VEC_INIT_EXPR_IS_CONSTEXPR (in VEC_INIT_EXPR)
      DECL_OVERRIDE_P (in FUNCTION_DECL)
      IMPLICIT_CONV_EXPR_DIRECT_INIT (in IMPLICIT_CONV_EXPR)
      TRANSACTION_EXPR_IS_STMT (in TRANSACTION_EXPR)
      CONVERT_EXPR_VBASE_PATH (in CONVERT_EXPR)
      PACK_EXPANSION_LOCAL_P (in *_PACK_EXPANSION)
      TINFO_HAS_ACCESS_ERRORS (in TEMPLATE_INFO)
      SIZEOF_EXPR_TYPE_P (in SIZEOF_EXPR)
      COMPOUND_REQ_NOEXCEPT_P (in COMPOUND_REQ)
      WILDCARD_PACK_P (in WILDCARD_DECL)
      BLOCK_OUTER_CURLY_BRACE_P (in BLOCK)
      FOLD_EXPR_MODOP_P (*_FOLD_EXPR)
      IF_STMT_CONSTEXPR_P (IF_STMT)
      TEMPLATE_TYPE_PARM_FOR_CLASS (TEMPLATE_TYPE_PARM)
      DECL_NAMESPACE_INLINE_P (in NAMESPACE_DECL)
      SWITCH_STMT_ALL_CASES_P (in SWITCH_STMT)
      REINTERPRET_CAST_P (in NOP_EXPR)
      ALIGNOF_EXPR_STD_P (in ALIGNOF_EXPR)
      OVL_DEDUP_P (in OVERLOAD)
      ATOMIC_CONSTR_MAP_INSTANTIATED_P (in ATOMIC_CONSTR)
   1: IDENTIFIER_KIND_BIT_1 (in IDENTIFIER_NODE)
      TI_PENDING_TEMPLATE_FLAG.
      TEMPLATE_PARMS_FOR_INLINE.
      DELETE_EXPR_USE_VEC (in DELETE_EXPR).
      (TREE_CALLS_NEW) (in _EXPR or _REF) (commented-out).
      ICS_ELLIPSIS_FLAG (in _CONV)
      DECL_INITIALIZED_P (in VAR_DECL)
      TYPENAME_IS_CLASS_P (in TYPENAME_TYPE)
      STMT_IS_FULL_EXPR_P (in _STMT)
      TARGET_EXPR_LIST_INIT_P (in TARGET_EXPR)
      LAMBDA_EXPR_MUTABLE_P (in LAMBDA_EXPR)
      DECL_FINAL_P (in FUNCTION_DECL)
      QUALIFIED_NAME_IS_TEMPLATE (in SCOPE_REF)
      CONSTRUCTOR_IS_DEPENDENT (in CONSTRUCTOR)
      TINFO_USED_TEMPLATE_ID (in TEMPLATE_INFO)
      PACK_EXPANSION_SIZEOF_P (in *_PACK_EXPANSION)
      OVL_USING_P (in OVERLOAD)
      IMPLICIT_CONV_EXPR_NONTYPE_ARG (in IMPLICIT_CONV_EXPR)
   2: IDENTIFIER_KIND_BIT_2 (in IDENTIFIER_NODE)
      ICS_THIS_FLAG (in _CONV)
      DECL_INITIALIZED_BY_CONSTANT_EXPRESSION_P (in VAR_DECL)
      STATEMENT_LIST_TRY_BLOCK (in STATEMENT_LIST)
      TYPENAME_IS_RESOLVING_P (in TYPE_NAME_TYPE)
      TARGET_EXPR_DIRECT_INIT_P (in TARGET_EXPR)
      FNDECL_USED_AUTO (in FUNCTION_DECL)
      DECLTYPE_FOR_LAMBDA_PROXY (in DECLTYPE_TYPE)
      REF_PARENTHESIZED_P (in COMPONENT_REF, INDIRECT_REF, SCOPE_REF, VIEW_CONVERT_EXPR)
      AGGR_INIT_ZERO_FIRST (in AGGR_INIT_EXPR)
      CONSTRUCTOR_MUTABLE_POISON (in CONSTRUCTOR)
      OVL_HIDDEN_P (in OVERLOAD)
      SWITCH_STMT_NO_BREAK_P (in SWITCH_STMT)
      LAMBDA_EXPR_CAPTURE_OPTIMIZED (in LAMBDA_EXPR)
      IMPLICIT_CONV_EXPR_BRACED_INIT (in IMPLICIT_CONV_EXPR)
   3: IMPLICIT_RVALUE_P (in NON_LVALUE_EXPR or STATIC_CAST_EXPR)
      ICS_BAD_FLAG (in _CONV)
      FN_TRY_BLOCK_P (in TRY_BLOCK)
      BIND_EXPR_BODY_BLOCK (in BIND_EXPR)
      CALL_EXPR_ORDERED_ARGS (in CALL_EXPR, AGGR_INIT_EXPR)
      DECLTYPE_FOR_REF_CAPTURE (in DECLTYPE_TYPE)
      CONSTRUCTOR_C99_COMPOUND_LITERAL (in CONSTRUCTOR)
      DECL_MODULE_EXPORT_P (in _DECL)
      OVL_NESTED_P (in OVERLOAD)
      LAMBDA_EXPR_INSTANTIATED (in LAMBDA_EXPR)
      Reserved for DECL_MODULE_EXPORT (in DECL_)
   4: IDENTIFIER_MARKED (IDENTIFIER_NODEs)
      TREE_HAS_CONSTRUCTOR (in INDIRECT_REF, SAVE_EXPR, CONSTRUCTOR,
	  CALL_EXPR, or FIELD_DECL).
      DECL_TINFO_P (in VAR_DECL, TYPE_DECL)
      FUNCTION_REF_QUALIFIED (in FUNCTION_TYPE, METHOD_TYPE)
      OVL_LOOKUP_P (in OVERLOAD)
      LOOKUP_FOUND_P (in RECORD_TYPE, UNION_TYPE, ENUMERAL_TYPE, NAMESPACE_DECL)
   5: IDENTIFIER_VIRTUAL_P (in IDENTIFIER_NODE)
      FUNCTION_RVALUE_QUALIFIED (in FUNCTION_TYPE, METHOD_TYPE)
      CALL_EXPR_REVERSE_ARGS (in CALL_EXPR, AGGR_INIT_EXPR)
      CONSTRUCTOR_PLACEHOLDER_BOUNDARY (in CONSTRUCTOR)
      OVL_EXPORT_P (in OVL_USING_P OVERLOAD)
   6: TYPE_MARKED_P (in _TYPE)
      DECL_NONTRIVIALLY_INITIALIZED_P (in VAR_DECL)
      RANGE_FOR_IVDEP (in RANGE_FOR_STMT)
      CALL_EXPR_OPERATOR_SYNTAX (in CALL_EXPR, AGGR_INIT_EXPR)
      CONSTRUCTOR_IS_DESIGNATED_INIT (in CONSTRUCTOR)

   Usage of TYPE_LANG_FLAG_?:
   0: TYPE_DEPENDENT_P
   1: TYPE_HAS_USER_CONSTRUCTOR.
   2: TYPE_HAS_LATE_RETURN_TYPE (in FUNCTION_TYPE, METHOD_TYPE)
      TYPE_PTRMEMFUNC_FLAG (in RECORD_TYPE)
   4: TYPE_HAS_NONTRIVIAL_DESTRUCTOR
   5: CLASS_TYPE_P (in RECORD_TYPE and UNION_TYPE)
      ENUM_FIXED_UNDERLYING_TYPE_P (in ENUMERAL_TYPE)
      AUTO_IS_DECLTYPE (in TEMPLATE_TYPE_PARM)
   6: TYPE_DEPENDENT_P_VALID

   Usage of DECL_LANG_FLAG_?:
   0: DECL_TEMPLATE_PARM_P (in PARM_DECL, CONST_DECL, TYPE_DECL, or TEMPLATE_DECL)
      DECL_LOCAL_DECL_P (in FUNCTION_DECL, VAR_DECL)
      DECL_MUTABLE_P (in FIELD_DECL)
      DECL_DEPENDENT_P (in USING_DECL)
      LABEL_DECL_BREAK (in LABEL_DECL)
   1: C_TYPEDEF_EXPLICITLY_SIGNED (in TYPE_DECL).
      DECL_TEMPLATE_INSTANTIATED (in a VAR_DECL or a FUNCTION_DECL)
      DECL_MEMBER_TEMPLATE_P (in TEMPLATE_DECL)
      USING_DECL_TYPENAME_P (in USING_DECL)
      DECL_VLA_CAPTURE_P (in FIELD_DECL)
      DECL_ARRAY_PARAMETER_P (in PARM_DECL)
      LABEL_DECL_CONTINUE (in LABEL_DECL)
   2: DECL_THIS_EXTERN (in VAR_DECL, FUNCTION_DECL or PARM_DECL)
      DECL_IMPLICIT_TYPEDEF_P (in a TYPE_DECL)
      DECL_CONSTRAINT_VAR_P (in a PARM_DECL)
      TEMPLATE_DECL_COMPLEX_ALIAS_P (in TEMPLATE_DECL)
      DECL_INSTANTIATING_NSDMI_P (in a FIELD_DECL)
      LABEL_DECL_CDTOR (in LABEL_DECL)
      USING_DECL_UNRELATED_P (in USING_DECL)
   3: DECL_IN_AGGR_P.
   4: DECL_C_BIT_FIELD (in a FIELD_DECL)
      DECL_ANON_UNION_VAR_P (in a VAR_DECL)
      DECL_SELF_REFERENCE_P (in a TYPE_DECL)
      DECL_INVALID_OVERRIDER_P (in a FUNCTION_DECL)
      DECL_UNINSTANIATED_TEMPLATE_FRIEND_P (in TEMPLATE_DECL)
   5: DECL_INTERFACE_KNOWN.
   6: DECL_THIS_STATIC (in VAR_DECL, FUNCTION_DECL or PARM_DECL)
      DECL_FIELD_IS_BASE (in FIELD_DECL)
      TYPE_DECL_ALIAS_P (in TYPE_DECL)
   7: DECL_THUNK_P (in a member FUNCTION_DECL)
      DECL_NORMAL_CAPTURE_P (in FIELD_DECL)
      DECL_DECLARED_CONSTINIT_P (in VAR_DECL)
   8: DECL_DECLARED_CONSTEXPR_P (in VAR_DECL, FUNCTION_DECL)

   Usage of language-independent fields in a language-dependent manner:

   TYPE_ALIAS_SET
     This field is used by TYPENAME_TYPEs, TEMPLATE_TYPE_PARMs, and so
     forth as a substitute for the mark bits provided in `lang_type'.
     At present, only the six low-order bits are used.

   TYPE_LANG_SLOT_1
     For a FUNCTION_TYPE or METHOD_TYPE, this is TYPE_RAISES_EXCEPTIONS.
     For a POINTER_TYPE (to a METHOD_TYPE), this is TYPE_PTRMEMFUNC_TYPE.
     For an ENUMERAL_TYPE, BOUND_TEMPLATE_TEMPLATE_PARM_TYPE,
     RECORD_TYPE or UNION_TYPE this is TYPE_TEMPLATE_INFO,

  BINFO_VIRTUALS
     For a binfo, this is a TREE_LIST.  There is an entry for each
     virtual function declared either in BINFO or its direct and
     indirect primary bases.

     The BV_DELTA of each node gives the amount by which to adjust the
     `this' pointer when calling the function.  If the method is an
     overridden version of a base class method, then it is assumed
     that, prior to adjustment, the this pointer points to an object
     of the base class.

     The BV_VCALL_INDEX of each node, if non-NULL, gives the vtable
     index of the vcall offset for this entry.

     The BV_FN is the declaration for the virtual function itself.

     If BV_LOST_PRIMARY is set, it means that this entry is for a lost
     primary virtual base and can be left null in the vtable.

   BINFO_VTABLE
     This is an expression with POINTER_TYPE that gives the value
     to which the vptr should be initialized.  Use get_vtbl_decl_for_binfo
     to extract the VAR_DECL for the complete vtable.

   DECL_VINDEX
     This field is NULL for a non-virtual function.  For a virtual
     function, it is eventually set to an INTEGER_CST indicating the
     index in the vtable at which this function can be found.  When
     a virtual function is declared, but before it is known what
     function is overridden, this field is the error_mark_node.

     Temporarily, it may be set to a TREE_LIST whose TREE_VALUE is
     the virtual function this one overrides, and whose TREE_CHAIN is
     the old DECL_VINDEX.  */

/* Language-specific tree checkers.  */

#define VAR_OR_FUNCTION_DECL_CHECK(NODE) \
  TREE_CHECK2(NODE,VAR_DECL,FUNCTION_DECL)

#define TYPE_FUNCTION_OR_TEMPLATE_DECL_CHECK(NODE) \
  TREE_CHECK3(NODE,TYPE_DECL,TEMPLATE_DECL,FUNCTION_DECL)

#define TYPE_FUNCTION_OR_TEMPLATE_DECL_P(NODE) \
  (TREE_CODE (NODE) == TYPE_DECL || TREE_CODE (NODE) == TEMPLATE_DECL \
   || TREE_CODE (NODE) == FUNCTION_DECL)

#define VAR_FUNCTION_OR_PARM_DECL_CHECK(NODE) \
  TREE_CHECK3(NODE,VAR_DECL,FUNCTION_DECL,PARM_DECL)

#define VAR_TEMPL_TYPE_OR_FUNCTION_DECL_CHECK(NODE) \
  TREE_CHECK4(NODE,VAR_DECL,FUNCTION_DECL,TYPE_DECL,TEMPLATE_DECL)

#define VAR_TEMPL_TYPE_FIELD_OR_FUNCTION_DECL_CHECK(NODE) \
  TREE_CHECK5(NODE,VAR_DECL,FIELD_DECL,FUNCTION_DECL,TYPE_DECL,TEMPLATE_DECL)

#define BOUND_TEMPLATE_TEMPLATE_PARM_TYPE_CHECK(NODE) \
  TREE_CHECK(NODE,BOUND_TEMPLATE_TEMPLATE_PARM)

#if defined ENABLE_TREE_CHECKING && (GCC_VERSION >= 2007)

/* Returns t iff the node can have a TEMPLATE_INFO field.  */

inline tree
template_info_decl_check (const_tree t, const char* f, int l, const char* fn)
{
  switch (TREE_CODE (t))
    {
    case VAR_DECL:
    case FUNCTION_DECL:
    case FIELD_DECL:
    case TYPE_DECL:
    case CONCEPT_DECL:
    case TEMPLATE_DECL:
      return const_cast<tree>(t);
    default:
      break;
    }
  tree_check_failed (t, f, l, fn,
		     VAR_DECL, FUNCTION_DECL, FIELD_DECL, TYPE_DECL,
		     CONCEPT_DECL, TEMPLATE_DECL, 0);
  gcc_unreachable ();
}

#define TEMPLATE_INFO_DECL_CHECK(NODE) \
  template_info_decl_check ((NODE), __FILE__, __LINE__, __FUNCTION__)

#define THUNK_FUNCTION_CHECK(NODE) __extension__			\
({  __typeof (NODE) const __t = (NODE);					\
    if (TREE_CODE (__t) != FUNCTION_DECL || !__t->decl_common.lang_specific \
	|| !__t->decl_common.lang_specific->u.fn.thunk_p)		\
      tree_check_failed (__t, __FILE__, __LINE__, __FUNCTION__, 0);	\
     __t; })

#else /* ENABLE_TREE_CHECKING */

#define TEMPLATE_INFO_DECL_CHECK(NODE) (NODE)
#define THUNK_FUNCTION_CHECK(NODE) (NODE)

#endif /* ENABLE_TREE_CHECKING */

/* Language-dependent contents of an identifier.  */

struct GTY(()) lang_identifier {
  struct c_common_identifier c_common;
  cxx_binding *bindings;
};

/* Return a typed pointer version of T if it designates a
   C++ front-end identifier.  */
inline lang_identifier*
identifier_p (tree t)
{
  if (TREE_CODE (t) == IDENTIFIER_NODE)
    return (lang_identifier*) t;
  return NULL;
}

#define LANG_IDENTIFIER_CAST(NODE) \
	((struct lang_identifier*)IDENTIFIER_NODE_CHECK (NODE))

struct GTY(()) template_parm_index {
  struct tree_common common;
  int index;
  int level;
  int orig_level;
  tree decl;
};

struct GTY(()) ptrmem_cst {
  struct tree_common common;
  tree member;
};
typedef struct ptrmem_cst * ptrmem_cst_t;

#define CLEANUP_P(NODE)		TREE_LANG_FLAG_0 (TRY_BLOCK_CHECK (NODE))

#define BIND_EXPR_TRY_BLOCK(NODE) \
  TREE_LANG_FLAG_0 (BIND_EXPR_CHECK (NODE))

/* Used to mark the block around the member initializers and cleanups.  */
#define BIND_EXPR_BODY_BLOCK(NODE) \
  TREE_LANG_FLAG_3 (BIND_EXPR_CHECK (NODE))
#define FUNCTION_NEEDS_BODY_BLOCK(NODE) \
  (DECL_CONSTRUCTOR_P (NODE) || DECL_DESTRUCTOR_P (NODE) \
   || LAMBDA_FUNCTION_P (NODE))

#define STATEMENT_LIST_NO_SCOPE(NODE) \
  TREE_LANG_FLAG_0 (STATEMENT_LIST_CHECK (NODE))
#define STATEMENT_LIST_TRY_BLOCK(NODE) \
  TREE_LANG_FLAG_2 (STATEMENT_LIST_CHECK (NODE))

/* Mark the outer curly brace BLOCK.  */
#define BLOCK_OUTER_CURLY_BRACE_P(NODE)	TREE_LANG_FLAG_0 (BLOCK_CHECK (NODE))

/* Nonzero if this statement should be considered a full-expression,
   i.e., if temporaries created during this statement should have
   their destructors run at the end of this statement.  */
#define STMT_IS_FULL_EXPR_P(NODE) TREE_LANG_FLAG_1 ((NODE))

/* Marks the result of a statement expression.  */
#define EXPR_STMT_STMT_EXPR_RESULT(NODE) \
  TREE_LANG_FLAG_0 (EXPR_STMT_CHECK (NODE))

/* Nonzero if this statement-expression does not have an associated scope.  */
#define STMT_EXPR_NO_SCOPE(NODE) \
   TREE_LANG_FLAG_0 (STMT_EXPR_CHECK (NODE))

#define COND_EXPR_IS_VEC_DELETE(NODE) \
  TREE_LANG_FLAG_0 (COND_EXPR_CHECK (NODE))

/* Nonzero if this NOP_EXPR is a reinterpret_cast.  Such conversions
   are not constexprs.  Other NOP_EXPRs are.  */
#define REINTERPRET_CAST_P(NODE)		\
  TREE_LANG_FLAG_0 (NOP_EXPR_CHECK (NODE))

/* Returns nonzero iff TYPE1 and TYPE2 are the same type, in the usual
   sense of `same'.  */
#define same_type_p(TYPE1, TYPE2) \
  comptypes ((TYPE1), (TYPE2), COMPARE_STRICT)

/* Returns nonzero iff NODE is a declaration for the global function
   `main'.  */
#define DECL_MAIN_P(NODE)				\
   (DECL_EXTERN_C_FUNCTION_P (NODE)			\
    && DECL_NAME (NODE) != NULL_TREE			\
    && MAIN_NAME_P (DECL_NAME (NODE))			\
    && flag_hosted)

/* Lookup walker marking.  */
#define LOOKUP_SEEN_P(NODE) TREE_VISITED (NODE)
#define LOOKUP_FOUND_P(NODE) \
  TREE_LANG_FLAG_4 (TREE_CHECK4 (NODE,RECORD_TYPE,UNION_TYPE,ENUMERAL_TYPE,\
				 NAMESPACE_DECL))

/* These two accessors should only be used by OVL manipulators.
   Other users should use iterators and convenience functions.  */
#define OVL_FUNCTION(NODE) \
  (((struct tree_overload*)OVERLOAD_CHECK (NODE))->function)
#define OVL_CHAIN(NODE) \
  (((struct tree_overload*)OVERLOAD_CHECK (NODE))->common.chain)

/* If set, this or a subsequent overload contains decls that need deduping.  */
#define OVL_DEDUP_P(NODE)	TREE_LANG_FLAG_0 (OVERLOAD_CHECK (NODE))
/* If set, this was imported in a using declaration.   */
#define OVL_USING_P(NODE)	TREE_LANG_FLAG_1 (OVERLOAD_CHECK (NODE))
/* If set, this overload is a hidden decl.  */
#define OVL_HIDDEN_P(NODE)	TREE_LANG_FLAG_2 (OVERLOAD_CHECK (NODE))
/* If set, this overload contains a nested overload.  */
#define OVL_NESTED_P(NODE)	TREE_LANG_FLAG_3 (OVERLOAD_CHECK (NODE))
/* If set, this overload was constructed during lookup.  */
#define OVL_LOOKUP_P(NODE)	TREE_LANG_FLAG_4 (OVERLOAD_CHECK (NODE))
/* If set, this OVL_USING_P overload is exported.  */
#define OVL_EXPORT_P(NODE)	TREE_LANG_FLAG_5 (OVERLOAD_CHECK (NODE))

/* The first decl of an overload.  */
#define OVL_FIRST(NODE)	ovl_first (NODE)
/* The name of the overload set.  */
#define OVL_NAME(NODE) DECL_NAME (OVL_FIRST (NODE))

/* Whether this is a set of overloaded functions.  TEMPLATE_DECLS are
   always wrapped in an OVERLOAD, so we don't need to check them
   here.  */
#define OVL_P(NODE) \
  (TREE_CODE (NODE) == FUNCTION_DECL || TREE_CODE (NODE) == OVERLOAD)
/* Whether this is a single member overload.  */
#define OVL_SINGLE_P(NODE) \
  (TREE_CODE (NODE) != OVERLOAD || !OVL_CHAIN (NODE))

/* OVL_HIDDEN_P nodes come before other nodes.  */

struct GTY(()) tree_overload {
  struct tree_common common;
  tree function;
};

/* Iterator for a 1 dimensional overload.  Permits iterating over the
   outer level of a 2-d overload when explicitly enabled.  */

class ovl_iterator {
  tree ovl;
  const bool allow_inner; /* Only used when checking.  */

 public:
  explicit ovl_iterator (tree o, bool allow = false)
    : ovl (o), allow_inner (allow)
  {
  }

 private:
  /* Do not duplicate.  */
  ovl_iterator &operator= (const ovl_iterator &);
  ovl_iterator (const ovl_iterator &);

 public:
  operator bool () const
  {
    return ovl;
  }
  ovl_iterator &operator++ ()
  {
    ovl = TREE_CODE (ovl) != OVERLOAD ? NULL_TREE : OVL_CHAIN (ovl);
    return *this;
  }
  tree operator* () const
  {
    tree fn = TREE_CODE (ovl) != OVERLOAD ? ovl : OVL_FUNCTION (ovl);

    /* Check this is not an unexpected 2-dimensional overload.  */
    gcc_checking_assert (allow_inner || TREE_CODE (fn) != OVERLOAD);

    return fn;
  }
  tree get_using () const
  {
    gcc_checking_assert (using_p ());
    return ovl;
  }

 public:
  /* Whether this overload was introduced by a using decl.  */
  bool using_p () const
  {
    return (TREE_CODE (ovl) == USING_DECL
	    || (TREE_CODE (ovl) == OVERLOAD && OVL_USING_P (ovl)));
  }
  /* Whether this using is being exported.  */
  bool exporting_p () const
  {
    return OVL_EXPORT_P (get_using ());
  }
  
  bool hidden_p () const
  {
    return TREE_CODE (ovl) == OVERLOAD && OVL_HIDDEN_P (ovl);
  }
  void set_dedup ()
  {
    if (TREE_CODE (ovl) == OVERLOAD)
      OVL_DEDUP_P (ovl) = true;
  }

 public:
  tree remove_node (tree head)
  {
    return remove_node (head, ovl);
  }
  tree reveal_node (tree head)
  {
    return reveal_node (head, ovl);
  }

 protected:
  /* If we have a nested overload, point at the inner overload and
     return the next link on the outer one.  */
  tree maybe_push ()
  {
    tree r = NULL_TREE;

    if (ovl && TREE_CODE (ovl) == OVERLOAD && OVL_NESTED_P (ovl))
      {
	r = OVL_CHAIN (ovl);
	ovl = OVL_FUNCTION (ovl);
      }
    return r;
  }
  /* Restore an outer nested overload.  */
  void pop (tree outer)
  {
    gcc_checking_assert (!ovl);
    ovl = outer;
  }

 private:
  /* We make these static functions to avoid the address of the
     iterator escaping the local context.  */
  static tree remove_node (tree head, tree node);
  static tree reveal_node (tree ovl, tree node);
};

/* Iterator over a (potentially) 2 dimensional overload, which is
   produced by name lookup.  */

class lkp_iterator : public ovl_iterator {
  typedef ovl_iterator parent;

  tree outer;

 public:
  explicit lkp_iterator (tree o)
    : parent (o, true), outer (maybe_push ())
  {
  }

 public:
  lkp_iterator &operator++ ()
  {
    bool repush = !outer;

    if (!parent::operator++ () && !repush)
      {
	pop (outer);
	repush = true;
      }

    if (repush)
      outer = maybe_push ();

    return *this;
  }
};

/* hash traits for declarations.  Hashes potential overload sets via
   DECL_NAME.  */

struct named_decl_hash : ggc_remove <tree> {
  typedef tree value_type; /* A DECL or OVERLOAD  */
  typedef tree compare_type; /* An identifier.  */

  inline static hashval_t hash (const value_type decl);
  inline static bool equal (const value_type existing, compare_type candidate);

  static const bool empty_zero_p = true;
  static inline void mark_empty (value_type &p) {p = NULL_TREE;}
  static inline bool is_empty (value_type p) {return !p;}

  /* Nothing is deletable.  Everything is insertable.  */
  static bool is_deleted (value_type) { return false; }
  static void mark_deleted (value_type) { gcc_unreachable (); }
};

/* Simplified unique_ptr clone to release a tree vec on exit.  */

class releasing_vec
{
public:
  typedef vec<tree, va_gc> vec_t;

  releasing_vec (vec_t *v): v(v) { }
  releasing_vec (): v(make_tree_vector ()) { }

  /* Copy ops are deliberately declared but not defined,
     copies must always be elided.  */
  releasing_vec (const releasing_vec &);
  releasing_vec &operator= (const releasing_vec &);

  vec_t &operator* () const { return *v; }
  vec_t *operator-> () const { return v; }
  vec_t *get() const { return v; }
  operator vec_t *() const { return v; }
  vec_t ** operator& () { return &v; }

  /* Breaks pointer/value consistency for convenience.  */
  tree& operator[] (unsigned i) const { return (*v)[i]; }

  ~releasing_vec() { release_tree_vector (v); }
private:
  vec_t *v;
};
/* Forwarding functions for vec_safe_* that might reallocate.  */
inline tree* vec_safe_push (releasing_vec& r, const tree &t CXX_MEM_STAT_INFO)
{ return vec_safe_push (*&r, t PASS_MEM_STAT); }
inline bool vec_safe_reserve (releasing_vec& r, unsigned n, bool e = false CXX_MEM_STAT_INFO)
{ return vec_safe_reserve (*&r, n, e PASS_MEM_STAT); }
inline unsigned vec_safe_length (releasing_vec &r)
{ return r->length(); }
inline void vec_safe_splice (releasing_vec &r, vec<tree, va_gc> *p CXX_MEM_STAT_INFO)
{ vec_safe_splice (*&r, p PASS_MEM_STAT); }
void release_tree_vector (releasing_vec &); // cause link error

struct GTY(()) tree_template_decl {
  struct tree_decl_common common;
  tree arguments;
  tree result;
};

/* Returns true iff NODE is a BASELINK.  */
#define BASELINK_P(NODE) \
  (TREE_CODE (NODE) == BASELINK)
/* The BINFO indicating the base in which lookup found the
   BASELINK_FUNCTIONS.  */
#define BASELINK_BINFO(NODE) \
  (((struct tree_baselink*) BASELINK_CHECK (NODE))->binfo)
/* The functions referred to by the BASELINK; either a FUNCTION_DECL,
   a TEMPLATE_DECL, an OVERLOAD, or a TEMPLATE_ID_EXPR.  */
#define BASELINK_FUNCTIONS(NODE) \
  (((struct tree_baselink*) BASELINK_CHECK (NODE))->functions)
/* If T is a BASELINK, grab the functions, otherwise just T, which is
   expected to already be a (list of) functions.  */
#define MAYBE_BASELINK_FUNCTIONS(T) \
  (BASELINK_P (T) ? BASELINK_FUNCTIONS (T) : T)
/* The BINFO in which the search for the functions indicated by this baselink
   began.  This base is used to determine the accessibility of functions
   selected by overload resolution.  */
#define BASELINK_ACCESS_BINFO(NODE) \
  (((struct tree_baselink*) BASELINK_CHECK (NODE))->access_binfo)
/* For a type-conversion operator, the BASELINK_OPTYPE indicates the type
   to which the conversion should occur.  This value is important if
   the BASELINK_FUNCTIONS include a template conversion operator --
   the BASELINK_OPTYPE can be used to determine what type the user
   requested.  */
#define BASELINK_OPTYPE(NODE) \
  (TREE_CHAIN (BASELINK_CHECK (NODE)))
/* Nonzero if this baselink was from a qualified lookup.  */
#define BASELINK_QUALIFIED_P(NODE) \
  TREE_LANG_FLAG_0 (BASELINK_CHECK (NODE))

struct GTY(()) tree_baselink {
  struct tree_common common;
  tree binfo;
  tree functions;
  tree access_binfo;
};

/* The different kinds of ids that we encounter.  */

enum cp_id_kind
{
  /* Not an id at all.  */
  CP_ID_KIND_NONE,
  /* An unqualified-id that is not a template-id.  */
  CP_ID_KIND_UNQUALIFIED,
  /* An unqualified-id that is a dependent name.  */
  CP_ID_KIND_UNQUALIFIED_DEPENDENT,
  /* An unqualified template-id.  */
  CP_ID_KIND_TEMPLATE_ID,
  /* A qualified-id.  */
  CP_ID_KIND_QUALIFIED
};


/* The various kinds of C++0x warnings we encounter. */

enum cpp0x_warn_str
{
  /* extended initializer lists */
  CPP0X_INITIALIZER_LISTS,
  /* explicit conversion operators */
  CPP0X_EXPLICIT_CONVERSION,
  /* variadic templates */
  CPP0X_VARIADIC_TEMPLATES,
  /* lambda expressions */
  CPP0X_LAMBDA_EXPR,
  /* C++0x auto */
  CPP0X_AUTO,
  /* scoped enums */
  CPP0X_SCOPED_ENUMS,
  /* defaulted and deleted functions */
  CPP0X_DEFAULTED_DELETED,
  /* inline namespaces */
  CPP0X_INLINE_NAMESPACES,
  /* override controls, override/final */
  CPP0X_OVERRIDE_CONTROLS,
  /* non-static data member initializers */
  CPP0X_NSDMI,
  /* user defined literals */
  CPP0X_USER_DEFINED_LITERALS,
  /* delegating constructors */
  CPP0X_DELEGATING_CTORS,
  /* inheriting constructors */
  CPP0X_INHERITING_CTORS,
  /* C++11 attributes */
  CPP0X_ATTRIBUTES,
  /* ref-qualified member functions */
  CPP0X_REF_QUALIFIER
};

/* The various kinds of operation used by composite_pointer_type. */

enum composite_pointer_operation
{
  /* comparison */
  CPO_COMPARISON,
  /* conversion */
  CPO_CONVERSION,
  /* conditional expression */
  CPO_CONDITIONAL_EXPR
};

/* Possible cases of expression list used by build_x_compound_expr_from_list. */
enum expr_list_kind {
  ELK_INIT,		/* initializer */
  ELK_MEM_INIT,		/* member initializer */
  ELK_FUNC_CAST		/* functional cast */
};

/* Possible cases of implicit bad rhs conversions. */
enum impl_conv_rhs {
  ICR_DEFAULT_ARGUMENT, /* default argument */
  ICR_CONVERTING,       /* converting */
  ICR_INIT,             /* initialization */
  ICR_ARGPASS,          /* argument passing */
  ICR_RETURN,           /* return */
  ICR_ASSIGN            /* assignment */
};

/* Possible cases of implicit or explicit bad conversions to void. */
enum impl_conv_void {
  ICV_CAST,            /* (explicit) conversion to void */
  ICV_SECOND_OF_COND,  /* second operand of conditional expression */
  ICV_THIRD_OF_COND,   /* third operand of conditional expression */
  ICV_RIGHT_OF_COMMA,  /* right operand of comma operator */
  ICV_LEFT_OF_COMMA,   /* left operand of comma operator */
  ICV_STATEMENT,       /* statement */
  ICV_THIRD_IN_FOR     /* for increment expression */
};

/* Possible invalid uses of an abstract class that might not have a
   specific associated declaration.  */
enum GTY(()) abstract_class_use {
  ACU_UNKNOWN,			/* unknown or decl provided */
  ACU_CAST,			/* cast to abstract class */
  ACU_NEW,			/* new-expression of abstract class */
  ACU_THROW,			/* throw-expression of abstract class */
  ACU_CATCH,			/* catch-parameter of abstract class */
  ACU_ARRAY,			/* array of abstract class */
  ACU_RETURN,			/* return type of abstract class */
  ACU_PARM			/* parameter type of abstract class */
};

/* Macros for access to language-specific slots in an identifier.  */

/* The IDENTIFIER_BINDING is the innermost cxx_binding for the
    identifier.  Its PREVIOUS is the next outermost binding.  Each
    VALUE field is a DECL for the associated declaration.  Thus,
    name lookup consists simply of pulling off the node at the front
    of the list (modulo oddities for looking up the names of types,
    and such.)  You can use SCOPE field to determine the scope
    that bound the name.  */
#define IDENTIFIER_BINDING(NODE) \
  (LANG_IDENTIFIER_CAST (NODE)->bindings)

/* TREE_TYPE only indicates on local and class scope the current
   type. For namespace scope, the presence of a type in any namespace
   is indicated with global_type_node, and the real type behind must
   be found through lookup.  */
#define IDENTIFIER_TYPE_VALUE(NODE) identifier_type_value (NODE)
#define REAL_IDENTIFIER_TYPE_VALUE(NODE) TREE_TYPE (NODE)
#define SET_IDENTIFIER_TYPE_VALUE(NODE,TYPE) (TREE_TYPE (NODE) = (TYPE))
#define IDENTIFIER_HAS_TYPE_VALUE(NODE) (IDENTIFIER_TYPE_VALUE (NODE) ? 1 : 0)

/* Kinds of identifiers.  Values are carefully chosen.  */
enum cp_identifier_kind {
  cik_normal = 0,	/* Not a special identifier.  */
  cik_keyword = 1,	/* A keyword.  */
  cik_ctor = 2,		/* Constructor (in-chg, complete or base).  */
  cik_dtor = 3,		/* Destructor (in-chg, deleting, complete or
			   base).  */
  cik_simple_op = 4,	/* Non-assignment operator name.  */
  cik_assign_op = 5,	/* An assignment operator name.  */
  cik_conv_op = 6,	/* Conversion operator name.  */
  cik_reserved_for_udlit = 7,	/* Not yet in use  */
  cik_max
};

/* Kind bits.  */
#define IDENTIFIER_KIND_BIT_0(NODE) \
  TREE_LANG_FLAG_0 (IDENTIFIER_NODE_CHECK (NODE))
#define IDENTIFIER_KIND_BIT_1(NODE) \
  TREE_LANG_FLAG_1 (IDENTIFIER_NODE_CHECK (NODE))
#define IDENTIFIER_KIND_BIT_2(NODE) \
  TREE_LANG_FLAG_2 (IDENTIFIER_NODE_CHECK (NODE))

/* Used by various search routines.  */
#define IDENTIFIER_MARKED(NODE) \
  TREE_LANG_FLAG_4 (IDENTIFIER_NODE_CHECK (NODE))

/* Nonzero if this identifier is used as a virtual function name somewhere
   (optimizes searches).  */
#define IDENTIFIER_VIRTUAL_P(NODE) \
  TREE_LANG_FLAG_5 (IDENTIFIER_NODE_CHECK (NODE))

/* True if this identifier is a reserved word.  C_RID_CODE (node) is
   then the RID_* value of the keyword.  Value 1.  */
#define IDENTIFIER_KEYWORD_P(NODE)		\
  ((!IDENTIFIER_KIND_BIT_2 (NODE))		\
   & (!IDENTIFIER_KIND_BIT_1 (NODE))		\
   & IDENTIFIER_KIND_BIT_0 (NODE))

/* True if this identifier is the name of a constructor or
   destructor.  Value 2 or 3.  */
#define IDENTIFIER_CDTOR_P(NODE)		\
  ((!IDENTIFIER_KIND_BIT_2 (NODE))		\
   & IDENTIFIER_KIND_BIT_1 (NODE))

/* True if this identifier is the name of a constructor.  Value 2.  */
#define IDENTIFIER_CTOR_P(NODE)			\
  (IDENTIFIER_CDTOR_P(NODE)			\
    & (!IDENTIFIER_KIND_BIT_0 (NODE)))

/* True if this identifier is the name of a destructor.  Value 3.  */
#define IDENTIFIER_DTOR_P(NODE)			\
  (IDENTIFIER_CDTOR_P(NODE)			\
    & IDENTIFIER_KIND_BIT_0 (NODE))

/* True if this identifier is for any operator name (including
   conversions).  Value 4, 5, 6 or 7.  */
#define IDENTIFIER_ANY_OP_P(NODE)		\
  (IDENTIFIER_KIND_BIT_2 (NODE))

/* True if this identifier is for an overloaded operator. Values 4, 5.  */
#define IDENTIFIER_OVL_OP_P(NODE)		\
  (IDENTIFIER_ANY_OP_P (NODE)			\
   & (!IDENTIFIER_KIND_BIT_1 (NODE)))

/* True if this identifier is for any assignment. Values 5.  */
#define IDENTIFIER_ASSIGN_OP_P(NODE)		\
  (IDENTIFIER_OVL_OP_P (NODE)			\
   & IDENTIFIER_KIND_BIT_0 (NODE))

/* True if this identifier is the name of a type-conversion
   operator.  Value 7.  */
#define IDENTIFIER_CONV_OP_P(NODE)		\
  (IDENTIFIER_ANY_OP_P (NODE)			\
   & IDENTIFIER_KIND_BIT_1 (NODE)		\
   & (!IDENTIFIER_KIND_BIT_0 (NODE)))

/* True if this identifier is a new or delete operator.  */
#define IDENTIFIER_NEWDEL_OP_P(NODE)		\
  (IDENTIFIER_OVL_OP_P (NODE)			\
   && IDENTIFIER_OVL_OP_FLAGS (NODE) & OVL_OP_FLAG_ALLOC)

/* True if this identifier is a new operator.  */
#define IDENTIFIER_NEW_OP_P(NODE)					\
  (IDENTIFIER_OVL_OP_P (NODE)						\
   && (IDENTIFIER_OVL_OP_FLAGS (NODE)					\
       & (OVL_OP_FLAG_ALLOC | OVL_OP_FLAG_DELETE)) == OVL_OP_FLAG_ALLOC)

/* Access a C++-specific index for identifier NODE.
   Used to optimize operator mappings etc.  */
#define IDENTIFIER_CP_INDEX(NODE)		\
  (IDENTIFIER_NODE_CHECK(NODE)->base.u.bits.address_space)

/* In a RECORD_TYPE or UNION_TYPE, nonzero if any component is read-only.  */
#define C_TYPE_FIELDS_READONLY(TYPE) \
  (LANG_TYPE_CLASS_CHECK (TYPE)->fields_readonly)

/* The tokens stored in the unparsed operand.  */

#define DEFPARSE_TOKENS(NODE) \
  (((struct tree_deferred_parse *)DEFERRED_PARSE_CHECK (NODE))->tokens)
#define DEFPARSE_INSTANTIATIONS(NODE) \
  (((struct tree_deferred_parse *)DEFERRED_PARSE_CHECK (NODE))->instantiations)

struct GTY (()) tree_deferred_parse {
  struct tree_base base;
  struct cp_token_cache *tokens;
  vec<tree, va_gc> *instantiations;
};


#define DEFERRED_NOEXCEPT_PATTERN(NODE) \
  (((struct tree_deferred_noexcept *)DEFERRED_NOEXCEPT_CHECK (NODE))->pattern)
#define DEFERRED_NOEXCEPT_ARGS(NODE) \
  (((struct tree_deferred_noexcept *)DEFERRED_NOEXCEPT_CHECK (NODE))->args)
#define DEFERRED_NOEXCEPT_SPEC_P(NODE)				\
  ((NODE) && (TREE_PURPOSE (NODE))				\
   && (TREE_CODE (TREE_PURPOSE (NODE)) == DEFERRED_NOEXCEPT))
#define UNEVALUATED_NOEXCEPT_SPEC_P(NODE)				\
  (DEFERRED_NOEXCEPT_SPEC_P (NODE)					\
   && DEFERRED_NOEXCEPT_PATTERN (TREE_PURPOSE (NODE)) == NULL_TREE)
#define UNPARSED_NOEXCEPT_SPEC_P(NODE) \
  ((NODE) && (TREE_PURPOSE (NODE)) \
   && (TREE_CODE (TREE_PURPOSE (NODE)) == DEFERRED_PARSE))

struct GTY (()) tree_deferred_noexcept {
  struct tree_base base;
  tree pattern;
  tree args;
};


/* The condition associated with the static assertion.  This must be
   an integral constant expression.  */
#define STATIC_ASSERT_CONDITION(NODE) \
  (((struct tree_static_assert *)STATIC_ASSERT_CHECK (NODE))->condition)

/* The message associated with the static assertion.  This must be a
   string constant, which will be emitted as an error message when the
   static assert condition is false.  */
#define STATIC_ASSERT_MESSAGE(NODE) \
  (((struct tree_static_assert *)STATIC_ASSERT_CHECK (NODE))->message)

/* Source location information for a static assertion.  */
#define STATIC_ASSERT_SOURCE_LOCATION(NODE) \
  (((struct tree_static_assert *)STATIC_ASSERT_CHECK (NODE))->location)

struct GTY (()) tree_static_assert {
  struct tree_common common;
  tree condition;
  tree message;
  location_t location;
};

struct GTY (()) tree_argument_pack_select {
  struct tree_common common;
  tree argument_pack;
  int index;
};

/* The different kinds of traits that we encounter.  */

enum cp_trait_kind
{
  CPTK_BASES,
  CPTK_DIRECT_BASES,
  CPTK_HAS_NOTHROW_ASSIGN,
  CPTK_HAS_NOTHROW_CONSTRUCTOR,
  CPTK_HAS_NOTHROW_COPY,
  CPTK_HAS_TRIVIAL_ASSIGN,
  CPTK_HAS_TRIVIAL_CONSTRUCTOR,
  CPTK_HAS_TRIVIAL_COPY,
  CPTK_HAS_TRIVIAL_DESTRUCTOR,
  CPTK_HAS_UNIQUE_OBJ_REPRESENTATIONS,
  CPTK_HAS_VIRTUAL_DESTRUCTOR,
  CPTK_IS_ABSTRACT,
  CPTK_IS_AGGREGATE,
  CPTK_IS_BASE_OF,
  CPTK_IS_CLASS,
  CPTK_IS_EMPTY,
  CPTK_IS_ENUM,
  CPTK_IS_FINAL,
  CPTK_IS_LITERAL_TYPE,
  CPTK_IS_POD,
  CPTK_IS_POLYMORPHIC,
  CPTK_IS_SAME_AS,
  CPTK_IS_STD_LAYOUT,
  CPTK_IS_TRIVIAL,
  CPTK_IS_TRIVIALLY_ASSIGNABLE,
  CPTK_IS_TRIVIALLY_CONSTRUCTIBLE,
  CPTK_IS_TRIVIALLY_COPYABLE,
  CPTK_IS_UNION,
  CPTK_UNDERLYING_TYPE,
  CPTK_IS_ASSIGNABLE,
  CPTK_IS_CONSTRUCTIBLE,
  CPTK_IS_NOTHROW_ASSIGNABLE,
  CPTK_IS_NOTHROW_CONSTRUCTIBLE
};

/* The types that we are processing.  */
#define TRAIT_EXPR_TYPE1(NODE) \
  (((struct tree_trait_expr *)TRAIT_EXPR_CHECK (NODE))->type1)

#define TRAIT_EXPR_TYPE2(NODE) \
  (((struct tree_trait_expr *)TRAIT_EXPR_CHECK (NODE))->type2)

/* The specific trait that we are processing.  */
#define TRAIT_EXPR_KIND(NODE) \
  (((struct tree_trait_expr *)TRAIT_EXPR_CHECK (NODE))->kind)

#define TRAIT_EXPR_LOCATION(NODE) \
  (((struct tree_trait_expr *)TRAIT_EXPR_CHECK (NODE))->locus)

struct GTY (()) tree_trait_expr {
  struct tree_common common;
  tree type1;
  tree type2;
  location_t locus;
  enum cp_trait_kind kind;
};

/* Identifiers used for lambda types are almost anonymous.  Use this
   spare flag to distinguish them (they also have the anonymous flag).  */
#define IDENTIFIER_LAMBDA_P(NODE) \
  (IDENTIFIER_NODE_CHECK(NODE)->base.protected_flag)

/* Based off of TYPE_UNNAMED_P.  */
#define LAMBDA_TYPE_P(NODE)					\
  (TREE_CODE (NODE) == RECORD_TYPE				\
   && TYPE_LINKAGE_IDENTIFIER (NODE)				\
   && IDENTIFIER_LAMBDA_P (TYPE_LINKAGE_IDENTIFIER (NODE)))

/* Test if FUNCTION_DECL is a lambda function.  */
#define LAMBDA_FUNCTION_P(FNDECL)				\
  (DECL_DECLARES_FUNCTION_P (FNDECL)				\
   && DECL_OVERLOADED_OPERATOR_P (FNDECL)			\
   && DECL_OVERLOADED_OPERATOR_IS (FNDECL, CALL_EXPR)		\
   && LAMBDA_TYPE_P (CP_DECL_CONTEXT (FNDECL)))

enum cp_lambda_default_capture_mode_type {
  CPLD_NONE,
  CPLD_COPY,
  CPLD_REFERENCE
};

/* The method of default capture, if any.  */
#define LAMBDA_EXPR_DEFAULT_CAPTURE_MODE(NODE) \
  (((struct tree_lambda_expr *)LAMBDA_EXPR_CHECK (NODE))->default_capture_mode)

/* The capture-list, including `this'.  Each capture is stored as a FIELD_DECL
 * so that the name, type, and field are all together, whether or not it has
 * been added to the lambda's class type.
   TREE_LIST:
     TREE_PURPOSE: The FIELD_DECL for this capture.
     TREE_VALUE: The initializer. This is part of a GNU extension.  */
#define LAMBDA_EXPR_CAPTURE_LIST(NODE) \
  (((struct tree_lambda_expr *)LAMBDA_EXPR_CHECK (NODE))->capture_list)

/* During parsing of the lambda-introducer, the node in the capture-list
   that holds the 'this' capture.  During parsing of the body, the
   capture proxy for that node.  */
#define LAMBDA_EXPR_THIS_CAPTURE(NODE) \
  (((struct tree_lambda_expr *)LAMBDA_EXPR_CHECK (NODE))->this_capture)

/* Predicate tracking whether `this' is in the effective capture set.  */
#define LAMBDA_EXPR_CAPTURES_THIS_P(NODE) \
  LAMBDA_EXPR_THIS_CAPTURE(NODE)

/* Predicate tracking whether the lambda was declared 'mutable'.  */
#define LAMBDA_EXPR_MUTABLE_P(NODE) \
  TREE_LANG_FLAG_1 (LAMBDA_EXPR_CHECK (NODE))

/* True iff uses of a const variable capture were optimized away.  */
#define LAMBDA_EXPR_CAPTURE_OPTIMIZED(NODE) \
  TREE_LANG_FLAG_2 (LAMBDA_EXPR_CHECK (NODE))

/* True iff this LAMBDA_EXPR was generated in tsubst_lambda_expr.  */
#define LAMBDA_EXPR_INSTANTIATED(NODE) \
  TREE_LANG_FLAG_3 (LAMBDA_EXPR_CHECK (NODE))

/* True if this TREE_LIST in LAMBDA_EXPR_CAPTURE_LIST is for an explicit
   capture.  */
#define LAMBDA_CAPTURE_EXPLICIT_P(NODE) \
  TREE_LANG_FLAG_0 (TREE_LIST_CHECK (NODE))

/* The source location of the lambda.  */
#define LAMBDA_EXPR_LOCATION(NODE) \
  (((struct tree_lambda_expr *)LAMBDA_EXPR_CHECK (NODE))->locus)

/* The mangling scope for the lambda: FUNCTION_DECL, PARM_DECL, VAR_DECL,
   FIELD_DECL or NULL_TREE.  If this is NULL_TREE, we have no linkage.  */
#define LAMBDA_EXPR_EXTRA_SCOPE(NODE) \
  (((struct tree_lambda_expr *)LAMBDA_EXPR_CHECK (NODE))->extra_scope)

/* If EXTRA_SCOPE, this is the number of the lambda within that scope.  */
#define LAMBDA_EXPR_DISCRIMINATOR(NODE) \
  (((struct tree_lambda_expr *)LAMBDA_EXPR_CHECK (NODE))->discriminator)

/* During parsing of the lambda, a vector of capture proxies which need
   to be pushed once we're done processing a nested lambda.  */
#define LAMBDA_EXPR_PENDING_PROXIES(NODE) \
  (((struct tree_lambda_expr *)LAMBDA_EXPR_CHECK (NODE))->pending_proxies)

/* The closure type of the lambda, which is also the type of the
   LAMBDA_EXPR.  */
#define LAMBDA_EXPR_CLOSURE(NODE) \
  (TREE_TYPE (LAMBDA_EXPR_CHECK (NODE)))

struct GTY (()) tree_lambda_expr
{
  struct tree_typed typed;
  tree capture_list;
  tree this_capture;
  tree extra_scope;
  vec<tree, va_gc> *pending_proxies;
  location_t locus;
  enum cp_lambda_default_capture_mode_type default_capture_mode : 8;
  short int discriminator;
};

/* Non-zero if this template specialization has access violations that
   should be rechecked when the function is instantiated outside argument
   deduction.  */
#define TINFO_HAS_ACCESS_ERRORS(NODE) \
  (TREE_LANG_FLAG_0 (TEMPLATE_INFO_CHECK (NODE)))
#define FNDECL_HAS_ACCESS_ERRORS(NODE) \
  (TINFO_HAS_ACCESS_ERRORS (DECL_TEMPLATE_INFO (NODE)))

/* Non-zero if this variable template specialization was specified using a
   template-id, so it's a partial or full specialization and not a definition
   of the member template of a particular class specialization.  */
#define TINFO_USED_TEMPLATE_ID(NODE) \
  (TREE_LANG_FLAG_1 (TEMPLATE_INFO_CHECK (NODE)))

/* The representation of a deferred access check.  */

struct GTY(()) deferred_access_check {
  /* The base class in which the declaration is referenced. */
  tree binfo;
  /* The declaration whose access must be checked.  */
  tree decl;
  /* The declaration that should be used in the error message.  */
  tree diag_decl;
  /* The location of this access.  */
  location_t loc;
};

struct GTY(()) tree_template_info {
  struct tree_base base;
  tree tmpl;
  tree args;
  vec<deferred_access_check, va_gc> *deferred_access_checks;
};

// Constraint information for a C++ declaration. Constraint information is
// comprised of:
//
// - a constraint expression introduced by the template header
// - a constraint expression introduced by a function declarator
// - the associated constraints, which are the conjunction of those,
//   and used for declaration matching
//
// The template and declarator requirements are kept to support pretty
// printing constrained declarations.
struct GTY(()) tree_constraint_info {
  struct tree_base base;
  tree template_reqs;
  tree declarator_reqs;
  tree associated_constr;
};

// Require that pointer P is non-null before returning.
template<typename T>
inline T*
check_nonnull (T* p)
{
  gcc_assert (p);
  return p;
}

/* Returns true iff T is non-null and represents constraint info.  */
inline tree_constraint_info *
check_constraint_info (tree t)
{
  if (t && TREE_CODE (t) == CONSTRAINT_INFO)
    return (tree_constraint_info *)t;
  return NULL;
}

/* Access the expression describing the template constraints. This may be
   null if no constraints were introduced in the template parameter list,
   a requirements clause after the template parameter list, or constraints
   through a constrained-type-specifier.  */
#define CI_TEMPLATE_REQS(NODE) \
  check_constraint_info (check_nonnull (NODE))->template_reqs

/* Access the expression describing the trailing constraints. This is non-null
   for any implicit instantiation of a constrained declaration. For a
   templated declaration it is non-null only when a trailing requires-clause
   was specified.  */
#define CI_DECLARATOR_REQS(NODE) \
  check_constraint_info (check_nonnull (NODE))->declarator_reqs

/* The computed associated constraint expression for a declaration.  */
#define CI_ASSOCIATED_CONSTRAINTS(NODE) \
  check_constraint_info (check_nonnull (NODE))->associated_constr

/* Access the constraint-expression introduced by the requires-clause
   associate the template parameter list NODE.  */
#define TEMPLATE_PARMS_CONSTRAINTS(NODE) \
  TREE_TYPE (TREE_LIST_CHECK (NODE))

/* Access the logical constraints on the template parameter declaration
   indicated by NODE.  */
#define TEMPLATE_PARM_CONSTRAINTS(NODE) \
  TREE_TYPE (TREE_LIST_CHECK (NODE))

/* Non-zero if the noexcept is present in a compound requirement.  */
#define COMPOUND_REQ_NOEXCEPT_P(NODE) \
  TREE_LANG_FLAG_0 (TREE_CHECK (NODE, COMPOUND_REQ))

/* The constraints on an 'auto' placeholder type, used in an argument deduction
   constraint.  */
#define PLACEHOLDER_TYPE_CONSTRAINTS(NODE) \
  DECL_SIZE_UNIT (TYPE_NAME (NODE))

/* True if NODE is a constraint.  */
#define CONSTR_P(NODE)                  \
  (TREE_CODE (NODE) == ATOMIC_CONSTR    \
   || TREE_CODE (NODE) == CONJ_CONSTR   \
   || TREE_CODE (NODE) == DISJ_CONSTR)

/* Valid for any normalized constraint.  */
#define CONSTR_CHECK(NODE) \
  TREE_CHECK3 (NODE, ATOMIC_CONSTR, CONJ_CONSTR, DISJ_CONSTR)

/* The CONSTR_INFO stores normalization data for a constraint. It refers to
   the original expression and the expression or declaration
   from which the constraint was normalized.

   This is TREE_LIST whose TREE_PURPOSE is the original expression and whose
   TREE_VALUE is a list of contexts.  */
#define CONSTR_INFO(NODE) \
  TREE_TYPE (CONSTR_CHECK (NODE))

/* The expression evaluated by the constraint.  */
#define CONSTR_EXPR(NODE) \
  TREE_PURPOSE (CONSTR_INFO (NODE))

/* The expression or declaration from which this constraint was normalized.
   This is a TREE_LIST whose TREE_VALUE is either a template-id expression
   denoting a concept check or the declaration introducing the constraint.
   These are chained to other context objects.  */
#define CONSTR_CONTEXT(NODE) \
  TREE_VALUE (CONSTR_INFO (NODE))

/* The parameter mapping for an atomic constraint. */
#define ATOMIC_CONSTR_MAP(NODE) \
  TREE_OPERAND (TREE_CHECK (NODE, ATOMIC_CONSTR), 0)

/* Whether the parameter mapping of this atomic constraint
   is already instantiated with concrete template arguments.
   Used only in satisfy_atom and in the satisfaction cache.  */
#define ATOMIC_CONSTR_MAP_INSTANTIATED_P(NODE) \
  TREE_LANG_FLAG_0 (ATOMIC_CONSTR_CHECK (NODE))

/* The expression of an atomic constraint. */
#define ATOMIC_CONSTR_EXPR(NODE) \
  CONSTR_EXPR (ATOMIC_CONSTR_CHECK (NODE))

/* The concept of a concept check. */
#define CHECK_CONSTR_CONCEPT(NODE) \
  TREE_OPERAND (TREE_CHECK (NODE, CHECK_CONSTR), 0)

/* The template arguments of a concept check. */
#define CHECK_CONSTR_ARGS(NODE) \
  TREE_OPERAND (TREE_CHECK (NODE, CHECK_CONSTR), 1)

/* Whether a PARM_DECL represents a local parameter in a
   requires-expression.  */
#define CONSTRAINT_VAR_P(NODE) \
  DECL_LANG_FLAG_2 (TREE_CHECK (NODE, PARM_DECL))

/* The concept constraining this constrained template-parameter.  */
#define CONSTRAINED_PARM_CONCEPT(NODE) \
  DECL_SIZE_UNIT (TYPE_DECL_CHECK (NODE))
/* Any extra template arguments specified for a constrained
   template-parameter.  */
#define CONSTRAINED_PARM_EXTRA_ARGS(NODE) \
  DECL_SIZE (TYPE_DECL_CHECK (NODE))
/* The first template parameter of CONSTRAINED_PARM_CONCEPT to be used as a
   prototype for the constrained parameter in finish_shorthand_constraint,
   attached for convenience.  */
#define CONSTRAINED_PARM_PROTOTYPE(NODE) \
  DECL_INITIAL (TYPE_DECL_CHECK (NODE))

/* Module defines.  */
// Too many _DECLS: FUNCTION,VAR,TYPE,TEMPLATE,CONCEPT or NAMESPACE
#define DECL_MODULE_CHECK(NODE) (NODE)

/* In the purview of a module (including header unit).  */
#define DECL_MODULE_PURVIEW_P(N) \
  (DECL_LANG_SPECIFIC (DECL_MODULE_CHECK (N))->u.base.module_purview_p)

/* True if the live version of the decl was imported.  */
#define DECL_MODULE_IMPORT_P(NODE) \
  (DECL_LANG_SPECIFIC (DECL_MODULE_CHECK (NODE))->u.base.module_import_p)

/* True if this decl is in the entity hash & array.  This means that
   some variant was imported, even if DECL_MODULE_IMPORT_P is false.  */
#define DECL_MODULE_ENTITY_P(NODE) \
  (DECL_LANG_SPECIFIC (DECL_MODULE_CHECK (NODE))->u.base.module_entity_p)

/* True if there are unloaded specializations keyed to this template.  */
#define DECL_MODULE_PENDING_SPECIALIZATIONS_P(NODE)	\
  (DECL_LANG_SPECIFIC (TEMPLATE_DECL_CHECK (NODE))	\
   ->u.base.module_pending_specializations_p)

/* True if this class has unloaded members.  These should be loaded
   before we do member lookups.  While this may be better on the
   classtype, I think we can get this behaviour for enums too.  But
   perhaps those need to be immediately loaded?  (Particularly if
   unscoped).  */
#define DECL_MODULE_PENDING_MEMBERS_P(NODE)		\
  (DECL_LANG_SPECIFIC (TYPE_DECL_CHECK (NODE))		\
   ->u.base.module_pending_members_p)

/* Whether this is an exported DECL.  Held on any decl that can appear
   at namespace scope (function, var, type, template, const or
   namespace).  templates copy from their template_result, consts have
   it for unscoped enums.  */
#define DECL_MODULE_EXPORT_P(NODE) TREE_LANG_FLAG_3 (NODE)

/* DECL that has attached decls for ODR-relatedness.  */
#define DECL_ATTACHED_DECLS_P(NODE)			\
  (DECL_LANG_SPECIFIC (NODE)->u.base.attached_decls_p)


/* The list of local parameters introduced by this requires-expression,
   in the form of a chain of PARM_DECLs.  */
#define REQUIRES_EXPR_PARMS(NODE) \
  TREE_OPERAND (TREE_CHECK (NODE, REQUIRES_EXPR), 0)

/* A TREE_LIST of the requirements for this requires-expression.
   The requirements are stored in lexical order within the TREE_VALUE
   of each TREE_LIST node.  The TREE_PURPOSE of each node is unused.  */
#define REQUIRES_EXPR_REQS(NODE) \
  TREE_OPERAND (TREE_CHECK (NODE, REQUIRES_EXPR), 1)

/* Like PACK_EXPANSION_EXTRA_ARGS, for requires-expressions.  */
#define REQUIRES_EXPR_EXTRA_ARGS(NODE) \
  TREE_OPERAND (TREE_CHECK (NODE, REQUIRES_EXPR), 2)

enum cp_tree_node_structure_enum {
  TS_CP_GENERIC,
  TS_CP_IDENTIFIER,
  TS_CP_TPI,
  TS_CP_PTRMEM,
  TS_CP_OVERLOAD,
  TS_CP_BINDING_VECTOR,
  TS_CP_BASELINK,
  TS_CP_TEMPLATE_DECL,
  TS_CP_DEFERRED_PARSE,
  TS_CP_DEFERRED_NOEXCEPT,
  TS_CP_STATIC_ASSERT,
  TS_CP_ARGUMENT_PACK_SELECT,
  TS_CP_TRAIT_EXPR,
  TS_CP_LAMBDA_EXPR,
  TS_CP_TEMPLATE_INFO,
  TS_CP_CONSTRAINT_INFO,
  TS_CP_USERDEF_LITERAL
};

/* The resulting tree type.  */
union GTY((desc ("cp_tree_node_structure (&%h)"),
       chain_next ("(union lang_tree_node *) c_tree_chain_next (&%h.generic)"))) lang_tree_node {
  union tree_node GTY ((tag ("TS_CP_GENERIC"),
			desc ("tree_node_structure (&%h)"))) generic;
  struct template_parm_index GTY ((tag ("TS_CP_TPI"))) tpi;
  struct ptrmem_cst GTY ((tag ("TS_CP_PTRMEM"))) ptrmem;
  struct tree_overload GTY ((tag ("TS_CP_OVERLOAD"))) overload;
  struct tree_binding_vec GTY ((tag ("TS_CP_BINDING_VECTOR"))) binding_vec;
  struct tree_baselink GTY ((tag ("TS_CP_BASELINK"))) baselink;
  struct tree_template_decl GTY ((tag ("TS_CP_TEMPLATE_DECL"))) template_decl;
  struct tree_deferred_parse GTY ((tag ("TS_CP_DEFERRED_PARSE"))) deferred_parse;
  struct tree_deferred_noexcept GTY ((tag ("TS_CP_DEFERRED_NOEXCEPT"))) deferred_noexcept;
  struct lang_identifier GTY ((tag ("TS_CP_IDENTIFIER"))) identifier;
  struct tree_static_assert GTY ((tag ("TS_CP_STATIC_ASSERT")))
    static_assertion;
  struct tree_argument_pack_select GTY ((tag ("TS_CP_ARGUMENT_PACK_SELECT")))
    argument_pack_select;
  struct tree_trait_expr GTY ((tag ("TS_CP_TRAIT_EXPR")))
    trait_expression;
  struct tree_lambda_expr GTY ((tag ("TS_CP_LAMBDA_EXPR")))
    lambda_expression;
  struct tree_template_info GTY ((tag ("TS_CP_TEMPLATE_INFO")))
    template_info;
  struct tree_constraint_info GTY ((tag ("TS_CP_CONSTRAINT_INFO")))
    constraint_info;
  struct tree_userdef_literal GTY ((tag ("TS_CP_USERDEF_LITERAL")))
    userdef_literal;
};


/* Global state.  */

struct GTY(()) saved_scope {
  vec<cxx_saved_binding, va_gc> *old_bindings;
  tree old_namespace;
  vec<tree, va_gc> *decl_ns_list;
  tree class_name;
  tree class_type;
  tree access_specifier;
  tree function_decl;
  vec<tree, va_gc> *lang_base;
  tree lang_name;
  tree template_parms;
  cp_binding_level *x_previous_class_level;
  tree x_saved_tree;

  /* Only used for uses of this in trailing return type.  */
  tree x_current_class_ptr;
  tree x_current_class_ref;

  int x_processing_template_decl;
  int x_processing_specialization;
  int x_processing_constraint;
  int suppress_location_wrappers;
  BOOL_BITFIELD x_processing_explicit_instantiation : 1;
  BOOL_BITFIELD need_pop_function_context : 1;

/* Nonzero if we are parsing the discarded statement of a constexpr
   if-statement.  */
  BOOL_BITFIELD discarded_stmt : 1;

  int unevaluated_operand;
  int inhibit_evaluation_warnings;
  int noexcept_operand;
  /* If non-zero, implicit "omp declare target" attribute is added into the
     attribute lists.  */
  int omp_declare_target_attribute;
  int ref_temp_count;

  struct stmt_tree_s x_stmt_tree;

  cp_binding_level *class_bindings;
  cp_binding_level *bindings;

  hash_map<tree, tree> *GTY((skip)) x_local_specializations;

  struct saved_scope *prev;
};

extern GTY(()) struct saved_scope *scope_chain;

/* The current open namespace.  */

#define current_namespace scope_chain->old_namespace

/* The stack for namespaces of current declarations.  */

#define decl_namespace_list scope_chain->decl_ns_list

/* IDENTIFIER_NODE: name of current class */

#define current_class_name scope_chain->class_name

/* _TYPE: the type of the current class */

#define current_class_type scope_chain->class_type

/* When parsing a class definition, the access specifier most recently
   given by the user, or, if no access specifier was given, the
   default value appropriate for the kind of class (i.e., struct,
   class, or union).  */

#define current_access_specifier scope_chain->access_specifier

/* Pointer to the top of the language name stack.  */

#define current_lang_base scope_chain->lang_base
#define current_lang_name scope_chain->lang_name

/* When parsing a template declaration, a TREE_LIST represents the
   active template parameters.  Each node in the list represents one
   level of template parameters.  The innermost level is first in the
   list.  The depth of each level is stored as an INTEGER_CST in the
   TREE_PURPOSE of each node.  The parameters for that level are
   stored in the TREE_VALUE.  */

#define current_template_parms scope_chain->template_parms

#define processing_template_decl scope_chain->x_processing_template_decl
#define processing_specialization scope_chain->x_processing_specialization
#define processing_explicit_instantiation scope_chain->x_processing_explicit_instantiation

#define in_discarded_stmt scope_chain->discarded_stmt

#define current_ref_temp_count scope_chain->ref_temp_count

/* RAII sentinel to handle clearing processing_template_decl and restoring
   it when done.  */

class processing_template_decl_sentinel
{
public:
  int saved;
  processing_template_decl_sentinel (bool reset = true)
    : saved (processing_template_decl)
  {
    if (reset)
      processing_template_decl = 0;
  }
  ~processing_template_decl_sentinel()
  {
    processing_template_decl = saved;
  }
};

/* RAII sentinel to disable certain warnings during template substitution
   and elsewhere.  */

class warning_sentinel
{
public:
  int &flag;
  int val;
  warning_sentinel(int& flag, bool suppress=true)
    : flag(flag), val(flag) { if (suppress) flag = 0; }
  ~warning_sentinel() { flag = val; }
};

/* RAII sentinel to temporarily override input_location.  This will not set
   input_location to UNKNOWN_LOCATION or BUILTINS_LOCATION.  */

class iloc_sentinel
{
  location_t saved_loc;
public:
  iloc_sentinel (location_t loc): saved_loc (input_location)
  {
    if (loc >= RESERVED_LOCATION_COUNT)
      input_location = loc;
  }
  ~iloc_sentinel ()
  {
    input_location = saved_loc;
  }
};

/* RAII sentinel that saves the value of a variable, optionally
   overrides it right away, and restores its value when the sentinel
   id destructed.  */

template <typename T>
class temp_override
{
  T& overridden_variable;
  T saved_value;
public:
  temp_override(T& var) : overridden_variable (var), saved_value (var) {}
  temp_override(T& var, T overrider)
    : overridden_variable (var), saved_value (var)
  {
    overridden_variable = overrider;
  }
  ~temp_override() { overridden_variable = saved_value; }
};

/* The cached class binding level, from the most recently exited
   class, or NULL if none.  */

#define previous_class_level scope_chain->x_previous_class_level

/* A map from local variable declarations in the body of the template
   presently being instantiated to the corresponding instantiated
   local variables.  */

#define local_specializations scope_chain->x_local_specializations

/* Nonzero if we are parsing the operand of a noexcept operator.  */

#define cp_noexcept_operand scope_chain->noexcept_operand

struct named_label_entry; /* Defined in decl.c.  */

struct named_label_hash : ggc_remove <named_label_entry *>
{
  typedef named_label_entry *value_type;
  typedef tree compare_type; /* An identifier.  */

  inline static hashval_t hash (value_type);
  inline static bool equal (const value_type, compare_type);

  static const bool empty_zero_p = true;
  inline static void mark_empty (value_type &p) {p = NULL;}
  inline static bool is_empty (value_type p) {return !p;}

  /* Nothing is deletable.  Everything is insertable.  */
  inline static bool is_deleted (value_type) { return false; }
  inline static void mark_deleted (value_type) { gcc_unreachable (); }
};

/* Global state pertinent to the current function.  */

struct GTY(()) language_function {
  struct c_language_function base;

  tree x_cdtor_label;
  tree x_current_class_ptr;
  tree x_current_class_ref;
  tree x_eh_spec_block;
  tree x_in_charge_parm;
  tree x_vtt_parm;
  tree x_return_value;

  BOOL_BITFIELD returns_value : 1;
  BOOL_BITFIELD returns_null : 1;
  BOOL_BITFIELD returns_abnormally : 1;
  BOOL_BITFIELD infinite_loop: 1;
  BOOL_BITFIELD x_in_function_try_handler : 1;
  BOOL_BITFIELD x_in_base_initializer : 1;

  /* True if this function can throw an exception.  */
  BOOL_BITFIELD can_throw : 1;

  BOOL_BITFIELD invalid_constexpr : 1;
  BOOL_BITFIELD throwing_cleanup : 1;

  hash_table<named_label_hash> *x_named_labels;

  cp_binding_level *bindings;

  /* Tracking possibly infinite loops.  This is a vec<tree> only because
     vec<bool> doesn't work with gtype.  */
  vec<tree, va_gc> *infinite_loops;
};

/* The current C++-specific per-function global variables.  */

#define cp_function_chain (cfun->language)

/* In a constructor destructor, the point at which all derived class
   destroying/construction has been done.  I.e., just before a
   constructor returns, or before any base class destroying will be done
   in a destructor.  */

#define cdtor_label cp_function_chain->x_cdtor_label

/* When we're processing a member function, current_class_ptr is the
   PARM_DECL for the `this' pointer.  The current_class_ref is an
   expression for `*this'.  */

#define current_class_ptr			\
  (*(cfun && cp_function_chain			\
     ? &cp_function_chain->x_current_class_ptr	\
     : &scope_chain->x_current_class_ptr))
#define current_class_ref			\
  (*(cfun && cp_function_chain			\
     ? &cp_function_chain->x_current_class_ref	\
     : &scope_chain->x_current_class_ref))

/* The EH_SPEC_BLOCK for the exception-specifiers for the current
   function, if any.  */

#define current_eh_spec_block cp_function_chain->x_eh_spec_block

/* The `__in_chrg' parameter for the current function.  Only used for
   constructors and destructors.  */

#define current_in_charge_parm cp_function_chain->x_in_charge_parm

/* The `__vtt_parm' parameter for the current function.  Only used for
   constructors and destructors.  */

#define current_vtt_parm cp_function_chain->x_vtt_parm

/* A boolean flag to control whether we need to clean up the return value if a
   local destructor throws.  Only used in functions that return by value a
   class with a destructor.  Which 'tors don't, so we can use the same
   field as current_vtt_parm.  */

#define current_retval_sentinel current_vtt_parm

/* Set to 0 at beginning of a function definition, set to 1 if
   a return statement that specifies a return value is seen.  */

#define current_function_returns_value cp_function_chain->returns_value

/* Set to 0 at beginning of a function definition, set to 1 if
   a return statement with no argument is seen.  */

#define current_function_returns_null cp_function_chain->returns_null

/* Set to 0 at beginning of a function definition, set to 1 if
   a call to a noreturn function is seen.  */

#define current_function_returns_abnormally \
  cp_function_chain->returns_abnormally

/* Set to 0 at beginning of a function definition, set to 1 if we see an
   obvious infinite loop.  This can have false positives and false
   negatives, so it should only be used as a heuristic.  */

#define current_function_infinite_loop cp_function_chain->infinite_loop

/* Nonzero if we are processing a base initializer.  Zero elsewhere.  */
#define in_base_initializer cp_function_chain->x_in_base_initializer

#define in_function_try_handler cp_function_chain->x_in_function_try_handler

/* Expression always returned from function, or error_mark_node
   otherwise, for use by the automatic named return value optimization.  */

#define current_function_return_value \
  (cp_function_chain->x_return_value)

/* In parser.c.  */
extern tree cp_literal_operator_id (const char *);

#define NON_ERROR(NODE) ((NODE) == error_mark_node ? NULL_TREE : (NODE))

/* TRUE if a tree code represents a statement.  */
extern bool statement_code_p[MAX_TREE_CODES];

#define STATEMENT_CODE_P(CODE) statement_code_p[(int) (CODE)]

enum languages { lang_c, lang_cplusplus };

/* Macros to make error reporting functions' lives easier.  */
#define TYPE_LINKAGE_IDENTIFIER(NODE) \
  (TYPE_IDENTIFIER (TYPE_MAIN_VARIANT (NODE)))
#define TYPE_NAME_STRING(NODE) (IDENTIFIER_POINTER (TYPE_IDENTIFIER (NODE)))
#define TYPE_NAME_LENGTH(NODE) (IDENTIFIER_LENGTH (TYPE_IDENTIFIER (NODE)))

/* Any kind of anonymous type.  */
#define TYPE_ANON_P(NODE)					\
  (TYPE_LINKAGE_IDENTIFIER (NODE)				\
   && IDENTIFIER_ANON_P (TYPE_LINKAGE_IDENTIFIER (NODE)))

/* Nonzero if NODE, a TYPE, has no name for linkage purposes.  */
#define TYPE_UNNAMED_P(NODE)					\
  (TYPE_ANON_P (NODE)						\
   && !IDENTIFIER_LAMBDA_P (TYPE_LINKAGE_IDENTIFIER (NODE)))

/* The _DECL for this _TYPE.  */
#define TYPE_MAIN_DECL(NODE) (TYPE_STUB_DECL (TYPE_MAIN_VARIANT (NODE)))

/* Nonzero if T is a type that could resolve to any kind of concrete type
   at instantiation time.  */
#define WILDCARD_TYPE_P(T)				\
  (TREE_CODE (T) == TEMPLATE_TYPE_PARM			\
   || TREE_CODE (T) == TYPENAME_TYPE			\
   || TREE_CODE (T) == TYPEOF_TYPE			\
   || TREE_CODE (T) == BOUND_TEMPLATE_TEMPLATE_PARM	\
   || TREE_CODE (T) == DECLTYPE_TYPE)

/* Nonzero if T is a class (or struct or union) type.  Also nonzero
   for template type parameters, typename types, and instantiated
   template template parameters.  Keep these checks in ascending code
   order.  */
#define MAYBE_CLASS_TYPE_P(T) (WILDCARD_TYPE_P (T) || CLASS_TYPE_P (T))

/* Set CLASS_TYPE_P for T to VAL.  T must be a class, struct, or
   union type.  */
#define SET_CLASS_TYPE_P(T, VAL) \
  (TYPE_LANG_FLAG_5 (RECORD_OR_UNION_CHECK (T)) = (VAL))

/* Nonzero if T is a class type.  Zero for template type parameters,
   typename types, and so forth.  */
#define CLASS_TYPE_P(T) \
  (RECORD_OR_UNION_CODE_P (TREE_CODE (T)) && TYPE_LANG_FLAG_5 (T))

/* Nonzero if T is a class type but not a union.  */
#define NON_UNION_CLASS_TYPE_P(T) \
  (TREE_CODE (T) == RECORD_TYPE && TYPE_LANG_FLAG_5 (T))

/* Keep these checks in ascending code order.  */
#define RECORD_OR_UNION_CODE_P(T)	\
  ((T) == RECORD_TYPE || (T) == UNION_TYPE)
#define OVERLOAD_TYPE_P(T) \
  (CLASS_TYPE_P (T) || TREE_CODE (T) == ENUMERAL_TYPE)

/* True if this type is dependent.  This predicate is only valid if
   TYPE_DEPENDENT_P_VALID is true.  */
#define TYPE_DEPENDENT_P(NODE) TYPE_LANG_FLAG_0 (NODE)

/* True if dependent_type_p has been called for this type, with the
   result that TYPE_DEPENDENT_P is valid.  */
#define TYPE_DEPENDENT_P_VALID(NODE) TYPE_LANG_FLAG_6(NODE)

/* Nonzero if this type is const-qualified.  */
#define CP_TYPE_CONST_P(NODE)				\
  ((cp_type_quals (NODE) & TYPE_QUAL_CONST) != 0)

/* Nonzero if this type is volatile-qualified.  */
#define CP_TYPE_VOLATILE_P(NODE)			\
  ((cp_type_quals (NODE) & TYPE_QUAL_VOLATILE) != 0)

/* Nonzero if this type is restrict-qualified.  */
#define CP_TYPE_RESTRICT_P(NODE)			\
  ((cp_type_quals (NODE) & TYPE_QUAL_RESTRICT) != 0)

/* Nonzero if this type is const-qualified, but not
   volatile-qualified.  Other qualifiers are ignored.  This macro is
   used to test whether or not it is OK to bind an rvalue to a
   reference.  */
#define CP_TYPE_CONST_NON_VOLATILE_P(NODE)				\
  ((cp_type_quals (NODE) & (TYPE_QUAL_CONST | TYPE_QUAL_VOLATILE))	\
   == TYPE_QUAL_CONST)

#define FUNCTION_ARG_CHAIN(NODE) \
  TREE_CHAIN (TYPE_ARG_TYPES (TREE_TYPE (NODE)))

/* Given a FUNCTION_DECL, returns the first TREE_LIST out of TYPE_ARG_TYPES
   which refers to a user-written parameter.  */
#define FUNCTION_FIRST_USER_PARMTYPE(NODE) \
  skip_artificial_parms_for ((NODE), TYPE_ARG_TYPES (TREE_TYPE (NODE)))

/* Similarly, but for DECL_ARGUMENTS.  */
#define FUNCTION_FIRST_USER_PARM(NODE) \
  skip_artificial_parms_for ((NODE), DECL_ARGUMENTS (NODE))

/* Nonzero iff TYPE is derived from PARENT. Ignores accessibility and
   ambiguity issues.  */
#define DERIVED_FROM_P(PARENT, TYPE) \
  (lookup_base ((TYPE), (PARENT), ba_any, NULL, tf_none) != NULL_TREE)

/* Gives the visibility specification for a class type.  */
#define CLASSTYPE_VISIBILITY(TYPE)		\
	DECL_VISIBILITY (TYPE_MAIN_DECL (TYPE))
#define CLASSTYPE_VISIBILITY_SPECIFIED(TYPE)	\
	DECL_VISIBILITY_SPECIFIED (TYPE_MAIN_DECL (TYPE))

struct GTY (()) tree_pair_s {
  tree purpose;
  tree value;
};
typedef tree_pair_s *tree_pair_p;

/* This structure provides additional information above and beyond
   what is provide in the ordinary tree_type.  In the past, we used it
   for the types of class types, template parameters types, typename
   types, and so forth.  However, there can be many (tens to hundreds
   of thousands) of template parameter types in a compilation, and
   there's no need for this additional information in that case.
   Therefore, we now use this data structure only for class types.

   In the past, it was thought that there would be relatively few
   class types.  However, in the presence of heavy use of templates,
   many (i.e., thousands) of classes can easily be generated.
   Therefore, we should endeavor to keep the size of this structure to
   a minimum.  */
struct GTY(()) lang_type {
  unsigned char align;

  unsigned has_type_conversion : 1;
  unsigned has_copy_ctor : 1;
  unsigned has_default_ctor : 1;
  unsigned const_needs_init : 1;
  unsigned ref_needs_init : 1;
  unsigned has_const_copy_assign : 1;
  unsigned use_template : 2;

  unsigned has_mutable : 1;
  unsigned com_interface : 1;
  unsigned non_pod_class : 1;
  unsigned nearly_empty_p : 1;
  unsigned user_align : 1;
  unsigned has_copy_assign : 1;
  unsigned has_new : 1;
  unsigned has_array_new : 1;

  unsigned gets_delete : 2;
  unsigned interface_only : 1;
  unsigned interface_unknown : 1;
  unsigned contains_empty_class_p : 1;
  unsigned anon_aggr : 1;
  unsigned non_zero_init : 1;
  unsigned empty_p : 1;
  /* 32 bits allocated.  */

  unsigned vec_new_uses_cookie : 1;
  unsigned declared_class : 1;
  unsigned diamond_shaped : 1;
  unsigned repeated_base : 1;
  unsigned being_defined : 1;
  unsigned debug_requested : 1;
  unsigned fields_readonly : 1;
  unsigned ptrmemfunc_flag : 1;

  unsigned lazy_default_ctor : 1;
  unsigned lazy_copy_ctor : 1;
  unsigned lazy_copy_assign : 1;
  unsigned lazy_destructor : 1;
  unsigned has_const_copy_ctor : 1;
  unsigned has_complex_copy_ctor : 1;
  unsigned has_complex_copy_assign : 1;
  unsigned non_aggregate : 1;

  unsigned has_complex_dflt : 1;
  unsigned has_list_ctor : 1;
  unsigned non_std_layout : 1;
  unsigned is_literal : 1;
  unsigned lazy_move_ctor : 1;
  unsigned lazy_move_assign : 1;
  unsigned has_complex_move_ctor : 1;
  unsigned has_complex_move_assign : 1;

  unsigned has_constexpr_ctor : 1;
  unsigned unique_obj_representations : 1;
  unsigned unique_obj_representations_set : 1;

  /* When adding a flag here, consider whether or not it ought to
     apply to a template instance if it applies to the template.  If
     so, make sure to copy it in instantiate_class_template!  */

  /* There are some bits left to fill out a 32-bit word.  Keep track
     of this by updating the size of this bitfield whenever you add or
     remove a flag.  */
  unsigned dummy : 5;

  tree primary_base;
  vec<tree_pair_s, va_gc> *vcall_indices;
  tree vtables;
  tree typeinfo_var;
  vec<tree, va_gc> *vbases;
  tree as_base;
  vec<tree, va_gc> *pure_virtuals;
  tree friend_classes;
  vec<tree, va_gc> * GTY((reorder ("resort_type_member_vec"))) members;
  tree key_method;
  tree decl_list;
  tree befriending_classes;
  /* In a RECORD_TYPE, information specific to Objective-C++, such
     as a list of adopted protocols or a pointer to a corresponding
     @interface.  See objc/objc-act.h for details.  */
  tree objc_info;
  /* FIXME reuse another field?  */
  tree lambda_expr;
};

/* We used to have a variant type for lang_type.  Keep the name of the
   checking accessor for the sole survivor.  */
#define LANG_TYPE_CLASS_CHECK(NODE) (TYPE_LANG_SPECIFIC (NODE))

/* Nonzero for _CLASSTYPE means that operator delete is defined.  */
#define TYPE_GETS_DELETE(NODE) (LANG_TYPE_CLASS_CHECK (NODE)->gets_delete)
#define TYPE_GETS_REG_DELETE(NODE) (TYPE_GETS_DELETE (NODE) & 1)

/* Nonzero if `new NODE[x]' should cause the allocation of extra
   storage to indicate how many array elements are in use.  */
#define TYPE_VEC_NEW_USES_COOKIE(NODE)			\
  (CLASS_TYPE_P (NODE)					\
   && LANG_TYPE_CLASS_CHECK (NODE)->vec_new_uses_cookie)

/* Nonzero means that this _CLASSTYPE node defines ways of converting
   itself to other types.  */
#define TYPE_HAS_CONVERSION(NODE) \
  (LANG_TYPE_CLASS_CHECK (NODE)->has_type_conversion)

/* Nonzero means that NODE (a class type) has a default constructor --
   but that it has not yet been declared.  */
#define CLASSTYPE_LAZY_DEFAULT_CTOR(NODE) \
  (LANG_TYPE_CLASS_CHECK (NODE)->lazy_default_ctor)

/* Nonzero means that NODE (a class type) has a copy constructor --
   but that it has not yet been declared.  */
#define CLASSTYPE_LAZY_COPY_CTOR(NODE) \
  (LANG_TYPE_CLASS_CHECK (NODE)->lazy_copy_ctor)

/* Nonzero means that NODE (a class type) has a move constructor --
   but that it has not yet been declared.  */
#define CLASSTYPE_LAZY_MOVE_CTOR(NODE) \
  (LANG_TYPE_CLASS_CHECK (NODE)->lazy_move_ctor)

/* Nonzero means that NODE (a class type) has an assignment operator
   -- but that it has not yet been declared.  */
#define CLASSTYPE_LAZY_COPY_ASSIGN(NODE) \
  (LANG_TYPE_CLASS_CHECK (NODE)->lazy_copy_assign)

/* Nonzero means that NODE (a class type) has an assignment operator
   -- but that it has not yet been declared.  */
#define CLASSTYPE_LAZY_MOVE_ASSIGN(NODE) \
  (LANG_TYPE_CLASS_CHECK (NODE)->lazy_move_assign)

/* Nonzero means that NODE (a class type) has a destructor -- but that
   it has not yet been declared.  */
#define CLASSTYPE_LAZY_DESTRUCTOR(NODE) \
  (LANG_TYPE_CLASS_CHECK (NODE)->lazy_destructor)

/* Nonzero means that NODE (a class type) is final */
#define CLASSTYPE_FINAL(NODE) \
  TYPE_FINAL_P (NODE)


/* Nonzero means that this _CLASSTYPE node overloads operator=(X&).  */
#define TYPE_HAS_COPY_ASSIGN(NODE) (LANG_TYPE_CLASS_CHECK (NODE)->has_copy_assign)

/* True iff the class type NODE has an "operator =" whose parameter
   has a parameter of type "const X&".  */
#define TYPE_HAS_CONST_COPY_ASSIGN(NODE) \
  (LANG_TYPE_CLASS_CHECK (NODE)->has_const_copy_assign)

/* Nonzero means that this _CLASSTYPE node has an X(X&) constructor.  */
#define TYPE_HAS_COPY_CTOR(NODE) (LANG_TYPE_CLASS_CHECK (NODE)->has_copy_ctor)
#define TYPE_HAS_CONST_COPY_CTOR(NODE) \
  (LANG_TYPE_CLASS_CHECK (NODE)->has_const_copy_ctor)

/* Nonzero if this class has an X(initializer_list<T>) constructor.  */
#define TYPE_HAS_LIST_CTOR(NODE) \
  (LANG_TYPE_CLASS_CHECK (NODE)->has_list_ctor)

/* Nonzero if this class has a constexpr constructor other than a copy/move
   constructor.  Note that a class can have constexpr constructors for
   static initialization even if it isn't a literal class.  */
#define TYPE_HAS_CONSTEXPR_CTOR(NODE) \
  (LANG_TYPE_CLASS_CHECK (NODE)->has_constexpr_ctor)

/* Nonzero if this class defines an overloaded operator new.  (An
   operator new [] doesn't count.)  */
#define TYPE_HAS_NEW_OPERATOR(NODE) \
  (LANG_TYPE_CLASS_CHECK (NODE)->has_new)

/* Nonzero if this class defines an overloaded operator new[].  */
#define TYPE_HAS_ARRAY_NEW_OPERATOR(NODE) \
  (LANG_TYPE_CLASS_CHECK (NODE)->has_array_new)

/* Nonzero means that this type is being defined.  I.e., the left brace
   starting the definition of this type has been seen.  */
#define TYPE_BEING_DEFINED(NODE) (LANG_TYPE_CLASS_CHECK (NODE)->being_defined)

/* Nonzero means that this type is either complete or being defined, so we
   can do lookup in it.  */
#define COMPLETE_OR_OPEN_TYPE_P(NODE) \
  (COMPLETE_TYPE_P (NODE) || (CLASS_TYPE_P (NODE) && TYPE_BEING_DEFINED (NODE)))

/* Mark bits for repeated base checks.  */
#define TYPE_MARKED_P(NODE) TREE_LANG_FLAG_6 (TYPE_CHECK (NODE))

/* Nonzero if the class NODE has multiple paths to the same (virtual)
   base object.  */
#define CLASSTYPE_DIAMOND_SHAPED_P(NODE) \
  (LANG_TYPE_CLASS_CHECK(NODE)->diamond_shaped)

/* Nonzero if the class NODE has multiple instances of the same base
   type.  */
#define CLASSTYPE_REPEATED_BASE_P(NODE) \
  (LANG_TYPE_CLASS_CHECK(NODE)->repeated_base)

/* The member function with which the vtable will be emitted:
   the first noninline non-pure-virtual member function.  NULL_TREE
   if there is no key function or if this is a class template */
#define CLASSTYPE_KEY_METHOD(NODE) (LANG_TYPE_CLASS_CHECK (NODE)->key_method)

/* Vector of members.  During definition, it is unordered and only
   member functions are present.  After completion it is sorted and
   contains both member functions and non-functions.  STAT_HACK is
   involved to preserve oneslot per name invariant.  */
#define CLASSTYPE_MEMBER_VEC(NODE) (LANG_TYPE_CLASS_CHECK (NODE)->members)

/* For class templates, this is a TREE_LIST of all member data,
   functions, types, and friends in the order of declaration.
   The TREE_PURPOSE of each TREE_LIST is NULL_TREE for a friend,
   and the RECORD_TYPE for the class template otherwise.  */
#define CLASSTYPE_DECL_LIST(NODE) (LANG_TYPE_CLASS_CHECK (NODE)->decl_list)

/* A FUNCTION_DECL or OVERLOAD for the constructors for NODE.  These
   are the constructors that take an in-charge parameter.  */
#define CLASSTYPE_CONSTRUCTORS(NODE) \
  (get_class_binding_direct (NODE, ctor_identifier))

/* A FUNCTION_DECL for the destructor for NODE.  This is the
   destructors that take an in-charge parameter.  If
   CLASSTYPE_LAZY_DESTRUCTOR is true, then this entry will be NULL
   until the destructor is created with lazily_declare_fn.  */
#define CLASSTYPE_DESTRUCTOR(NODE) \
  (get_class_binding_direct (NODE, dtor_identifier))

/* Nonzero if NODE has a primary base class, i.e., a base class with
   which it shares the virtual function table pointer.  */
#define CLASSTYPE_HAS_PRIMARY_BASE_P(NODE) \
  (CLASSTYPE_PRIMARY_BINFO (NODE) != NULL_TREE)

/* If non-NULL, this is the binfo for the primary base class, i.e.,
   the base class which contains the virtual function table pointer
   for this class.  */
#define CLASSTYPE_PRIMARY_BINFO(NODE) \
  (LANG_TYPE_CLASS_CHECK (NODE)->primary_base)

/* A vector of BINFOs for the direct and indirect virtual base classes
   that this type uses in a post-order depth-first left-to-right
   order.  (In other words, these bases appear in the order that they
   should be initialized.)  */
#define CLASSTYPE_VBASECLASSES(NODE) (LANG_TYPE_CLASS_CHECK (NODE)->vbases)

/* The type corresponding to NODE when NODE is used as a base class,
   i.e., NODE without virtual base classes or tail padding.  */
#define CLASSTYPE_AS_BASE(NODE) (LANG_TYPE_CLASS_CHECK (NODE)->as_base)

/* True iff NODE is the CLASSTYPE_AS_BASE version of some type.  */
#define IS_FAKE_BASE_TYPE(NODE)					\
  (TREE_CODE (NODE) == RECORD_TYPE				\
   && TYPE_CONTEXT (NODE) && CLASS_TYPE_P (TYPE_CONTEXT (NODE))	\
   && CLASSTYPE_AS_BASE (TYPE_CONTEXT (NODE)) == (NODE))

/* These are the size and alignment of the type without its virtual
   base classes, for when we use this type as a base itself.  */
#define CLASSTYPE_SIZE(NODE) TYPE_SIZE (CLASSTYPE_AS_BASE (NODE))
#define CLASSTYPE_SIZE_UNIT(NODE) TYPE_SIZE_UNIT (CLASSTYPE_AS_BASE (NODE))
#define CLASSTYPE_ALIGN(NODE) TYPE_ALIGN (CLASSTYPE_AS_BASE (NODE))
#define CLASSTYPE_USER_ALIGN(NODE) TYPE_USER_ALIGN (CLASSTYPE_AS_BASE (NODE))

/* The alignment of NODE, without its virtual bases, in bytes.  */
#define CLASSTYPE_ALIGN_UNIT(NODE) \
  (CLASSTYPE_ALIGN (NODE) / BITS_PER_UNIT)

/* A vec<tree> of virtual functions which cannot be inherited by
   derived classes.  When deriving from this type, the derived
   class must provide its own definition for each of these functions.  */
#define CLASSTYPE_PURE_VIRTUALS(NODE) \
  (LANG_TYPE_CLASS_CHECK (NODE)->pure_virtuals)

/* Nonzero means that this type is an abstract class type.  */
#define ABSTRACT_CLASS_TYPE_P(NODE) \
  (CLASS_TYPE_P (NODE) && CLASSTYPE_PURE_VIRTUALS(NODE))

/* Nonzero means that this type has an X() constructor.  */
#define TYPE_HAS_DEFAULT_CONSTRUCTOR(NODE) \
  (LANG_TYPE_CLASS_CHECK (NODE)->has_default_ctor)

/* Nonzero means that this type contains a mutable member.  */
#define CLASSTYPE_HAS_MUTABLE(NODE) (LANG_TYPE_CLASS_CHECK (NODE)->has_mutable)
#define TYPE_HAS_MUTABLE_P(NODE) (cp_has_mutable_p (NODE))

/* Nonzero means that this class type is not POD for the purpose of layout
   (as defined in the ABI).  This is different from the language's POD.  */
#define CLASSTYPE_NON_LAYOUT_POD_P(NODE) \
  (LANG_TYPE_CLASS_CHECK (NODE)->non_pod_class)

/* Nonzero means that this class type is a non-standard-layout class.  */
#define CLASSTYPE_NON_STD_LAYOUT(NODE) \
  (LANG_TYPE_CLASS_CHECK (NODE)->non_std_layout)

/* Nonzero means that this class type does have unique object
   representations.  */
#define CLASSTYPE_UNIQUE_OBJ_REPRESENTATIONS(NODE) \
  (LANG_TYPE_CLASS_CHECK (NODE)->unique_obj_representations)

/* Nonzero means that this class type has
   CLASSTYPE_UNIQUE_OBJ_REPRESENTATIONS computed.  */
#define CLASSTYPE_UNIQUE_OBJ_REPRESENTATIONS_SET(NODE) \
  (LANG_TYPE_CLASS_CHECK (NODE)->unique_obj_representations_set)

/* Nonzero means that this class contains pod types whose default
   initialization is not a zero initialization (namely, pointers to
   data members).  */
#define CLASSTYPE_NON_ZERO_INIT_P(NODE) \
  (LANG_TYPE_CLASS_CHECK (NODE)->non_zero_init)

/* Nonzero if this class is "empty" in the sense of the C++ ABI.  */
#define CLASSTYPE_EMPTY_P(NODE) \
  (LANG_TYPE_CLASS_CHECK (NODE)->empty_p)

/* Nonzero if this class is "nearly empty", i.e., contains only a
   virtual function table pointer.  */
#define CLASSTYPE_NEARLY_EMPTY_P(NODE) \
  (LANG_TYPE_CLASS_CHECK (NODE)->nearly_empty_p)

/* Nonzero if this class contains an empty subobject.  */
#define CLASSTYPE_CONTAINS_EMPTY_CLASS_P(NODE) \
  (LANG_TYPE_CLASS_CHECK (NODE)->contains_empty_class_p)

/* A list of class types of which this type is a friend.  The
   TREE_VALUE is normally a TYPE, but will be a TEMPLATE_DECL in the
   case of a template friend.  */
#define CLASSTYPE_FRIEND_CLASSES(NODE) \
  (LANG_TYPE_CLASS_CHECK (NODE)->friend_classes)

/* A list of the classes which grant friendship to this class.  */
#define CLASSTYPE_BEFRIENDING_CLASSES(NODE) \
  (LANG_TYPE_CLASS_CHECK (NODE)->befriending_classes)

/* The associated LAMBDA_EXPR that made this class.  */
#define CLASSTYPE_LAMBDA_EXPR(NODE) \
  (LANG_TYPE_CLASS_CHECK (NODE)->lambda_expr)
/* The extra mangling scope for this closure type.  */
#define LAMBDA_TYPE_EXTRA_SCOPE(NODE) \
  (LAMBDA_EXPR_EXTRA_SCOPE (CLASSTYPE_LAMBDA_EXPR (NODE)))

/* Say whether this node was declared as a "class" or a "struct".  */
#define CLASSTYPE_DECLARED_CLASS(NODE) \
  (LANG_TYPE_CLASS_CHECK (NODE)->declared_class)

/* Nonzero if this class has const members
   which have no specified initialization.  */
#define CLASSTYPE_READONLY_FIELDS_NEED_INIT(NODE)	\
  (TYPE_LANG_SPECIFIC (NODE)				\
   ? LANG_TYPE_CLASS_CHECK (NODE)->const_needs_init : 0)
#define SET_CLASSTYPE_READONLY_FIELDS_NEED_INIT(NODE, VALUE) \
  (LANG_TYPE_CLASS_CHECK (NODE)->const_needs_init = (VALUE))

/* Nonzero if this class has ref members
   which have no specified initialization.  */
#define CLASSTYPE_REF_FIELDS_NEED_INIT(NODE)		\
  (TYPE_LANG_SPECIFIC (NODE)				\
   ? LANG_TYPE_CLASS_CHECK (NODE)->ref_needs_init : 0)
#define SET_CLASSTYPE_REF_FIELDS_NEED_INIT(NODE, VALUE) \
  (LANG_TYPE_CLASS_CHECK (NODE)->ref_needs_init = (VALUE))

/* Nonzero if this class is included from a header file which employs
   `#pragma interface', and it is not included in its implementation file.  */
#define CLASSTYPE_INTERFACE_ONLY(NODE) \
  (LANG_TYPE_CLASS_CHECK (NODE)->interface_only)

/* True if we have already determined whether or not vtables, VTTs,
   typeinfo, and other similar per-class data should be emitted in
   this translation unit.  This flag does not indicate whether or not
   these items should be emitted; it only indicates that we know one
   way or the other.  */
#define CLASSTYPE_INTERFACE_KNOWN(NODE) \
  (LANG_TYPE_CLASS_CHECK (NODE)->interface_unknown == 0)
/* The opposite of CLASSTYPE_INTERFACE_KNOWN.  */
#define CLASSTYPE_INTERFACE_UNKNOWN(NODE) \
  (LANG_TYPE_CLASS_CHECK (NODE)->interface_unknown)

#define SET_CLASSTYPE_INTERFACE_UNKNOWN_X(NODE,X) \
  (LANG_TYPE_CLASS_CHECK (NODE)->interface_unknown = !!(X))
#define SET_CLASSTYPE_INTERFACE_UNKNOWN(NODE) \
  (LANG_TYPE_CLASS_CHECK (NODE)->interface_unknown = 1)
#define SET_CLASSTYPE_INTERFACE_KNOWN(NODE) \
  (LANG_TYPE_CLASS_CHECK (NODE)->interface_unknown = 0)

/* Nonzero if a _DECL node requires us to output debug info for this class.  */
#define CLASSTYPE_DEBUG_REQUESTED(NODE) \
  (LANG_TYPE_CLASS_CHECK (NODE)->debug_requested)

/* Additional macros for inheritance information.  */

/* Nonzero means that this class is on a path leading to a new vtable.  */
#define BINFO_VTABLE_PATH_MARKED(NODE) BINFO_FLAG_1 (NODE)

/* Nonzero means B (a BINFO) has its own vtable.  Any copies will not
   have this flag set.  */
#define BINFO_NEW_VTABLE_MARKED(B) (BINFO_FLAG_2 (B))

/* Compare a BINFO_TYPE with another type for equality.  For a binfo,
   this is functionally equivalent to using same_type_p, but
   measurably faster.  At least one of the arguments must be a
   BINFO_TYPE.  The other can be a BINFO_TYPE or a regular type.  If
   BINFO_TYPE(T) ever stops being the main variant of the class the
   binfo is for, this macro must change.  */
#define SAME_BINFO_TYPE_P(A, B) ((A) == (B))

/* Any subobject that needs a new vtable must have a vptr and must not
   be a non-virtual primary base (since it would then use the vtable from a
   derived class and never become non-primary.)  */
#define SET_BINFO_NEW_VTABLE_MARKED(B)					 \
  (BINFO_NEW_VTABLE_MARKED (B) = 1,					 \
   gcc_assert (!BINFO_PRIMARY_P (B) || BINFO_VIRTUAL_P (B)),		 \
   gcc_assert (TYPE_VFIELD (BINFO_TYPE (B))))

/* Nonzero if this binfo is for a dependent base - one that should not
   be searched.  */
#define BINFO_DEPENDENT_BASE_P(NODE) BINFO_FLAG_3 (NODE)

/* Nonzero if this binfo has lost its primary base binfo (because that
   is a nearly-empty virtual base that has been taken by some other
   base in the complete hierarchy.  */
#define BINFO_LOST_PRIMARY_P(NODE) BINFO_FLAG_4 (NODE)

/* Nonzero if this BINFO is a primary base class.  */
#define BINFO_PRIMARY_P(NODE) BINFO_FLAG_5(NODE)

/* A vec<tree_pair_s> of the vcall indices associated with the class
   NODE.  The PURPOSE of each element is a FUNCTION_DECL for a virtual
   function.  The VALUE is the index into the virtual table where the
   vcall offset for that function is stored, when NODE is a virtual
   base.  */
#define CLASSTYPE_VCALL_INDICES(NODE) \
  (LANG_TYPE_CLASS_CHECK (NODE)->vcall_indices)

/* The various vtables for the class NODE.  The primary vtable will be
   first, followed by the construction vtables and VTT, if any.  */
#define CLASSTYPE_VTABLES(NODE) \
  (LANG_TYPE_CLASS_CHECK (NODE)->vtables)

/* The std::type_info variable representing this class, or NULL if no
   such variable has been created.  This field is only set for the
   TYPE_MAIN_VARIANT of the class.  */
#define CLASSTYPE_TYPEINFO_VAR(NODE) \
  (LANG_TYPE_CLASS_CHECK (NODE)->typeinfo_var)

/* Accessor macros for the BINFO_VIRTUALS list.  */

/* The number of bytes by which to adjust the `this' pointer when
   calling this virtual function.  Subtract this value from the this
   pointer. Always non-NULL, might be constant zero though.  */
#define BV_DELTA(NODE) (TREE_PURPOSE (NODE))

/* If non-NULL, the vtable index at which to find the vcall offset
   when calling this virtual function.  Add the value at that vtable
   index to the this pointer.  */
#define BV_VCALL_INDEX(NODE) (TREE_TYPE (NODE))

/* The function to call.  */
#define BV_FN(NODE) (TREE_VALUE (NODE))

/* Whether or not this entry is for a lost primary virtual base.  */
#define BV_LOST_PRIMARY(NODE) (TREE_LANG_FLAG_0 (NODE))

/* For FUNCTION_TYPE or METHOD_TYPE, a list of the exceptions that
   this type can raise.  Each TREE_VALUE is a _TYPE.  The TREE_VALUE
   will be NULL_TREE to indicate a throw specification of `()', or
   no exceptions allowed.  For a noexcept specification, TREE_VALUE
   is NULL_TREE and TREE_PURPOSE is the constant-expression.  For
   a deferred noexcept-specification, TREE_PURPOSE is a DEFERRED_NOEXCEPT
   (for templates) or an OVERLOAD list of functions (for implicitly
   declared functions).  */
#define TYPE_RAISES_EXCEPTIONS(NODE) \
  TYPE_LANG_SLOT_1 (FUNC_OR_METHOD_CHECK (NODE))

/* For FUNCTION_TYPE or METHOD_TYPE, return 1 iff it is declared `throw()'
   or noexcept(true).  */
#define TYPE_NOTHROW_P(NODE) nothrow_spec_p (TYPE_RAISES_EXCEPTIONS (NODE))

/* For FUNCTION_TYPE or METHOD_TYPE, true if NODE is noexcept.  This is the
   case for things declared noexcept(true) and, with -fnothrow-opt, for
   throw() functions.  */
#define TYPE_NOEXCEPT_P(NODE) type_noexcept_p (NODE)

/* The binding level associated with the namespace.  */
#define NAMESPACE_LEVEL(NODE) \
  (LANG_DECL_NS_CHECK (NODE)->level)

/* Discriminator values for lang_decl.  */

enum lang_decl_selector
{
  lds_min,
  lds_fn,
  lds_ns,
  lds_parm,
  lds_decomp
};

/* Flags shared by all forms of DECL_LANG_SPECIFIC.

   Some of the flags live here only to make lang_decl_min/fn smaller.  Do
   not make this struct larger than 32 bits.  */

struct GTY(()) lang_decl_base {
  ENUM_BITFIELD(lang_decl_selector) selector : 3;
  ENUM_BITFIELD(languages) language : 1;
  unsigned use_template : 2;
  unsigned not_really_extern : 1;	   /* var or fn */
  unsigned initialized_in_class : 1;	   /* var or fn */

  unsigned threadprivate_or_deleted_p : 1; /* var or fn */
  /* anticipated_p is no longer used for anticipated_decls (fn, type
     or template).  It is used as DECL_OMP_PRIVATIZED_MEMBER in
     var.  */
  unsigned anticipated_p : 1;
  unsigned friend_or_tls : 1;		   /* var, fn, type or template */
  unsigned unknown_bound_p : 1;		   /* var */
  unsigned odr_used : 1;		   /* var or fn */
  unsigned concept_p : 1;                  /* applies to vars and functions */
  unsigned var_declared_inline_p : 1;	   /* var */
  unsigned dependent_init_p : 1;	   /* var */

  unsigned module_purview_p : 1;	   /* in module purview (not GMF) */
  unsigned module_import_p : 1;     	   /* from an import */
  unsigned module_entity_p : 1;		   /* is in the entitity ary &
					      hash.  */
  /* Has specializations or members yet to load.  */
  unsigned module_pending_specializations_p : 1;
  unsigned module_pending_members_p : 1;

  /* Is in the decl-attached hash table, (with attached decls).  */
  unsigned attached_decls_p : 1;
  
  /* 10 spare bits.  */
};

/* True for DECL codes which have template info and access.  */
#define LANG_DECL_HAS_MIN(NODE)			\
  (VAR_OR_FUNCTION_DECL_P (NODE)		\
   || TREE_CODE (NODE) == FIELD_DECL		\
   || TREE_CODE (NODE) == CONST_DECL		\
   || TREE_CODE (NODE) == TYPE_DECL		\
   || TREE_CODE (NODE) == TEMPLATE_DECL		\
   || TREE_CODE (NODE) == USING_DECL            \
   || TREE_CODE (NODE) == CONCEPT_DECL)

/* DECL_LANG_SPECIFIC for the above codes.  */

struct GTY(()) lang_decl_min {
  struct lang_decl_base base; /* 32-bits.  */

  /* In a FUNCTION_DECL for which DECL_THUNK_P holds, this is
     THUNK_ALIAS.
     In a FUNCTION_DECL for which DECL_THUNK_P does not hold,
     VAR_DECL, TYPE_DECL, or TEMPLATE_DECL, this is
     DECL_TEMPLATE_INFO.  */
  tree template_info;

  /* In a DECL_THUNK_P FUNCTION_DECL, this is THUNK_VIRTUAL_OFFSET.
     In a lambda-capture proxy VAR_DECL, this is DECL_CAPTURED_VARIABLE.
     In a function-scope TREE_STATIC VAR_DECL or IMPLICIT_TYPEDEF_P TYPE_DECL,
     this is DECL_DISCRIMINATOR.
     In a DECL_LOCAL_DECL_P decl, this is the namespace decl it aliases.
     Otherwise, in a class-scope DECL, this is DECL_ACCESS.   */
  tree access;
};

/* Additional DECL_LANG_SPECIFIC information for functions.  */

struct GTY(()) lang_decl_fn {
  struct lang_decl_min min;

  /* In a overloaded operator, this is the compressed operator code.  */
  unsigned ovl_op_code : 6;
  unsigned global_ctor_p : 1;
  unsigned global_dtor_p : 1;

  unsigned static_function : 1;
  unsigned pure_virtual : 1;
  unsigned defaulted_p : 1;
  unsigned has_in_charge_parm_p : 1;
  unsigned has_vtt_parm_p : 1;
  unsigned pending_inline_p : 1;
  unsigned nonconverting : 1;
  unsigned thunk_p : 1;

  unsigned this_thunk_p : 1;
  unsigned omp_declare_reduction_p : 1;
  unsigned has_dependent_explicit_spec_p : 1;
  unsigned immediate_fn_p : 1;
  unsigned maybe_deleted : 1;
  unsigned coroutine_p : 1;

  unsigned spare : 10;

  /* 32-bits padding on 64-bit host.  */

  /* For a non-thunk function decl, this is a tree list of
     friendly classes. For a thunk function decl, it is the
     thunked to function decl.  */
  tree befriending_classes;

  /* For a virtual FUNCTION_DECL for which
     DECL_THIS_THUNK_P does not hold, this is DECL_THUNKS. Both
     this pointer and result pointer adjusting thunks are
     chained here.  This pointer thunks to return pointer thunks
     will be chained on the return pointer thunk.
     For a DECL_CONSTUCTOR_P FUNCTION_DECL, this is the base from
     whence we inherit.  Otherwise, it is the class in which a
     (namespace-scope) friend is defined (if any).   */
  tree context;

  union lang_decl_u5
  {
    /* In a non-thunk FUNCTION_DECL, this is DECL_CLONED_FUNCTION.  */
    tree GTY ((tag ("0"))) cloned_function;

    /* In a FUNCTION_DECL for which THUNK_P holds this is the
       THUNK_FIXED_OFFSET.  */
    HOST_WIDE_INT GTY ((tag ("1"))) fixed_offset;
  } GTY ((desc ("%1.thunk_p"))) u5;

  union lang_decl_u3
  {
    struct cp_token_cache * GTY ((tag ("1"))) pending_inline_info;
    tree GTY ((tag ("0"))) saved_auto_return_type;
  } GTY ((desc ("%1.pending_inline_p"))) u;

};

/* DECL_LANG_SPECIFIC for namespaces.  */

struct GTY(()) lang_decl_ns {
  struct lang_decl_base base; /* 32 bits.  */
  cp_binding_level *level;

  /* Inline children.  Needs to be va_gc, because of PCH.  */
  vec<tree, va_gc> *inlinees;

  /* Hash table of bound decls. It'd be nice to have this inline, but
     as the hash_map has a dtor, we can't then put this struct into a
     union (until moving to c++11).  */
  hash_table<named_decl_hash> *bindings;
};

/* DECL_LANG_SPECIFIC for parameters.  */

struct GTY(()) lang_decl_parm {
  struct lang_decl_base base; /* 32 bits.  */
  int level;
  int index;
};

/* Additional DECL_LANG_SPECIFIC information for structured bindings.  */

struct GTY(()) lang_decl_decomp {
  struct lang_decl_min min;
  /* The artificial underlying "e" variable of the structured binding
     variable.  */
  tree base;
};

/* DECL_LANG_SPECIFIC for all types.  It would be nice to just make this a
   union rather than a struct containing a union as its only field, but
   tree.h declares it as a struct.  */

struct GTY(()) lang_decl {
  union GTY((desc ("%h.base.selector"))) lang_decl_u {
     /* Nothing of only the base type exists.  */
    struct lang_decl_base GTY ((default)) base;
    struct lang_decl_min GTY((tag ("lds_min"))) min;
    struct lang_decl_fn GTY ((tag ("lds_fn"))) fn;
    struct lang_decl_ns GTY((tag ("lds_ns"))) ns;
    struct lang_decl_parm GTY((tag ("lds_parm"))) parm;
    struct lang_decl_decomp GTY((tag ("lds_decomp"))) decomp;
  } u;
};

/* Looks through a template (if present) to find what it declares.  */
#define STRIP_TEMPLATE(NODE) \
  (TREE_CODE (NODE) == TEMPLATE_DECL ? DECL_TEMPLATE_RESULT (NODE) : NODE)

#if defined ENABLE_TREE_CHECKING && (GCC_VERSION >= 2007)

#define LANG_DECL_MIN_CHECK(NODE) __extension__			\
({ struct lang_decl *lt = DECL_LANG_SPECIFIC (NODE);		\
   if (!LANG_DECL_HAS_MIN (NODE))				\
     lang_check_failed (__FILE__, __LINE__, __FUNCTION__);	\
   &lt->u.min; })

/* We want to be able to check DECL_CONSTRUCTOR_P and such on a function
   template, not just on a FUNCTION_DECL.  So when looking for things in
   lang_decl_fn, look down through a TEMPLATE_DECL into its result.  */
#define LANG_DECL_FN_CHECK(NODE) __extension__				\
({ struct lang_decl *lt = DECL_LANG_SPECIFIC (STRIP_TEMPLATE (NODE));	\
   if (!DECL_DECLARES_FUNCTION_P (NODE)					\
       || lt->u.base.selector != lds_fn)				\
     lang_check_failed (__FILE__, __LINE__, __FUNCTION__);		\
   &lt->u.fn; })

#define LANG_DECL_NS_CHECK(NODE) __extension__				\
({ struct lang_decl *lt = DECL_LANG_SPECIFIC (NODE);			\
   if (TREE_CODE (NODE) != NAMESPACE_DECL				\
       || lt->u.base.selector != lds_ns)				\
     lang_check_failed (__FILE__, __LINE__, __FUNCTION__);		\
   &lt->u.ns; })

#define LANG_DECL_PARM_CHECK(NODE) __extension__		\
({ struct lang_decl *lt = DECL_LANG_SPECIFIC (NODE);		\
  if (TREE_CODE (NODE) != PARM_DECL				\
      || lt->u.base.selector != lds_parm)			\
    lang_check_failed (__FILE__, __LINE__, __FUNCTION__);	\
  &lt->u.parm; })

#define LANG_DECL_DECOMP_CHECK(NODE) __extension__		\
({ struct lang_decl *lt = DECL_LANG_SPECIFIC (NODE);		\
  if (!VAR_P (NODE)						\
      || lt->u.base.selector != lds_decomp)			\
    lang_check_failed (__FILE__, __LINE__, __FUNCTION__);	\
  &lt->u.decomp; })

#else

#define LANG_DECL_MIN_CHECK(NODE) \
  (&DECL_LANG_SPECIFIC (NODE)->u.min)

#define LANG_DECL_FN_CHECK(NODE) \
  (&DECL_LANG_SPECIFIC (STRIP_TEMPLATE (NODE))->u.fn)

#define LANG_DECL_NS_CHECK(NODE) \
  (&DECL_LANG_SPECIFIC (NODE)->u.ns)

#define LANG_DECL_PARM_CHECK(NODE) \
  (&DECL_LANG_SPECIFIC (NODE)->u.parm)

#define LANG_DECL_DECOMP_CHECK(NODE) \
  (&DECL_LANG_SPECIFIC (NODE)->u.decomp)

#endif /* ENABLE_TREE_CHECKING */

/* For a FUNCTION_DECL or a VAR_DECL, the language linkage for the
   declaration.  Some entities (like a member function in a local
   class, or a local variable) do not have linkage at all, and this
   macro should not be used in those cases.

   Implementation note: A FUNCTION_DECL without DECL_LANG_SPECIFIC was
   created by language-independent code, and has C linkage.  Most
   VAR_DECLs have C++ linkage, and do not have DECL_LANG_SPECIFIC, but
   we do create DECL_LANG_SPECIFIC for variables with non-C++ linkage.  */
#define DECL_LANGUAGE(NODE)				\
  (DECL_LANG_SPECIFIC (NODE)				\
   ? DECL_LANG_SPECIFIC (NODE)->u.base.language		\
   : (TREE_CODE (NODE) == FUNCTION_DECL			\
      ? lang_c : lang_cplusplus))

/* Set the language linkage for NODE to LANGUAGE.  */
#define SET_DECL_LANGUAGE(NODE, LANGUAGE) \
  (DECL_LANG_SPECIFIC (NODE)->u.base.language = (LANGUAGE))

/* For FUNCTION_DECLs and TEMPLATE_DECLs: nonzero means that this function
   is a constructor.  */
#define DECL_CONSTRUCTOR_P(NODE) \
  DECL_CXX_CONSTRUCTOR_P (STRIP_TEMPLATE (NODE))

/* Nonzero if NODE (a FUNCTION_DECL) is a constructor for a complete
   object.  */
#define DECL_COMPLETE_CONSTRUCTOR_P(NODE)		\
  (DECL_NAME (NODE) == complete_ctor_identifier)

/* Nonzero if NODE (a FUNCTION_DECL) is a constructor for a base
   object.  */
#define DECL_BASE_CONSTRUCTOR_P(NODE)		\
  (DECL_NAME (NODE) == base_ctor_identifier)

/* Nonzero if NODE (a FUNCTION_DECL) is a constructor, but not either the
   specialized in-charge constructor or the specialized not-in-charge
   constructor.  */
#define DECL_MAYBE_IN_CHARGE_CONSTRUCTOR_P(NODE)		\
  (DECL_NAME (NODE) == ctor_identifier)

/* Nonzero if NODE (a FUNCTION_DECL) is a copy constructor.  */
#define DECL_COPY_CONSTRUCTOR_P(NODE) \
  (DECL_CONSTRUCTOR_P (NODE) && copy_fn_p (NODE) > 0)

/* Nonzero if NODE (a FUNCTION_DECL) is a move constructor.  */
#define DECL_MOVE_CONSTRUCTOR_P(NODE) \
  (DECL_CONSTRUCTOR_P (NODE) && move_fn_p (NODE))

/* Nonzero if NODE (a FUNCTION_DECL or TEMPLATE_DECL)
   is a destructor.  */
#define DECL_DESTRUCTOR_P(NODE)				\
  DECL_CXX_DESTRUCTOR_P (STRIP_TEMPLATE (NODE))

/* Nonzero if NODE (a FUNCTION_DECL) is a destructor, but not the
   specialized in-charge constructor, in-charge deleting constructor,
   or the base destructor.  */
#define DECL_MAYBE_IN_CHARGE_DESTRUCTOR_P(NODE)			\
  (DECL_NAME (NODE) == dtor_identifier)

/* Nonzero if NODE (a FUNCTION_DECL) is a destructor for a complete
   object.  */
#define DECL_COMPLETE_DESTRUCTOR_P(NODE)		\
  (DECL_NAME (NODE) == complete_dtor_identifier)

/* Nonzero if NODE (a FUNCTION_DECL) is a destructor for a base
   object.  */
#define DECL_BASE_DESTRUCTOR_P(NODE)		\
  (DECL_NAME (NODE) == base_dtor_identifier)

/* Nonzero if NODE (a FUNCTION_DECL) is a destructor for a complete
   object that deletes the object after it has been destroyed.  */
#define DECL_DELETING_DESTRUCTOR_P(NODE)		\
  (DECL_NAME (NODE) == deleting_dtor_identifier)

/* Nonzero if either DECL_MAYBE_IN_CHARGE_CONSTRUCTOR_P or
   DECL_MAYBE_IN_CHARGE_DESTRUCTOR_P is true of NODE.  */
#define DECL_MAYBE_IN_CHARGE_CDTOR_P(NODE)              \
  (DECL_MAYBE_IN_CHARGE_CONSTRUCTOR_P (NODE)            \
   || DECL_MAYBE_IN_CHARGE_DESTRUCTOR_P (NODE))

/* Nonzero if NODE (a _DECL) is a cloned constructor or
   destructor.  */
#define DECL_CLONED_FUNCTION_P(NODE)		\
  (DECL_NAME (NODE)				\
   && IDENTIFIER_CDTOR_P (DECL_NAME (NODE))	\
   && !DECL_MAYBE_IN_CHARGE_CDTOR_P (NODE))

/* If DECL_CLONED_FUNCTION_P holds, this is the function that was
   cloned.  */
#define DECL_CLONED_FUNCTION(NODE)		\
  (DECL_LANG_SPECIFIC (FUNCTION_DECL_CHECK (NODE))->u.fn.u5.cloned_function)

/* Perform an action for each clone of FN, if FN is a function with
   clones.  This macro should be used like:

      FOR_EACH_CLONE (clone, fn)
	{ ... }

  */
#define FOR_EACH_CLONE(CLONE, FN)			\
  if (!(TREE_CODE (FN) == FUNCTION_DECL			\
	&& DECL_MAYBE_IN_CHARGE_CDTOR_P (FN)))          \
    ;							\
  else							\
    for (CLONE = DECL_CHAIN (FN);			\
	 CLONE && DECL_CLONED_FUNCTION_P (CLONE);	\
	 CLONE = DECL_CHAIN (CLONE))

/* Nonzero if NODE has DECL_DISCRIMINATOR and not DECL_ACCESS.  */
#define DECL_DISCRIMINATOR_P(NODE)				\
  (((TREE_CODE (NODE) == VAR_DECL && TREE_STATIC (NODE))	\
    || DECL_IMPLICIT_TYPEDEF_P (NODE))				\
   && DECL_FUNCTION_SCOPE_P (NODE))

/* Discriminator for name mangling.  */
#define DECL_DISCRIMINATOR(NODE) (LANG_DECL_MIN_CHECK (NODE)->access)

/* The index of a user-declared parameter in its function, starting at 1.
   All artificial parameters will have index 0.  */
#define DECL_PARM_INDEX(NODE) \
  (LANG_DECL_PARM_CHECK (NODE)->index)

/* The level of a user-declared parameter in its function, starting at 1.
   A parameter of the function will have level 1; a parameter of the first
   nested function declarator (i.e. t in void f (void (*p)(T t))) will have
   level 2.  */
#define DECL_PARM_LEVEL(NODE) \
  (LANG_DECL_PARM_CHECK (NODE)->level)

/* Nonzero if the VTT parm has been added to NODE.  */
#define DECL_HAS_VTT_PARM_P(NODE) \
  (LANG_DECL_FN_CHECK (NODE)->has_vtt_parm_p)

/* Nonzero if NODE is a user-defined conversion operator.  */
#define DECL_CONV_FN_P(NODE) IDENTIFIER_CONV_OP_P (DECL_NAME (NODE))

/* The type to which conversion operator FN converts to.   */
#define DECL_CONV_FN_TYPE(FN) \
  TREE_TYPE ((gcc_checking_assert (DECL_CONV_FN_P (FN)), DECL_NAME (FN)))

/* Nonzero if NODE, a static data member, was declared in its class as an
   array of unknown bound.  */
#define VAR_HAD_UNKNOWN_BOUND(NODE)			\
  (DECL_LANG_SPECIFIC (VAR_DECL_CHECK (NODE))		\
   ? DECL_LANG_SPECIFIC (NODE)->u.base.unknown_bound_p	\
   : false)
#define SET_VAR_HAD_UNKNOWN_BOUND(NODE) \
  (DECL_LANG_SPECIFIC (VAR_DECL_CHECK (NODE))->u.base.unknown_bound_p = true)

/* True iff decl NODE is for an overloaded operator.  */
#define DECL_OVERLOADED_OPERATOR_P(NODE)		\
  IDENTIFIER_ANY_OP_P (DECL_NAME (NODE))

/* Nonzero if NODE is an assignment operator (including += and such).  */
#define DECL_ASSIGNMENT_OPERATOR_P(NODE)		 \
  IDENTIFIER_ASSIGN_OP_P (DECL_NAME (NODE))

/* NODE is a function_decl for an overloaded operator.  Return its
   compressed (raw) operator code.  Note that this is not a TREE_CODE.  */
#define DECL_OVERLOADED_OPERATOR_CODE_RAW(NODE)		\
  (LANG_DECL_FN_CHECK (NODE)->ovl_op_code)

/* DECL is an overloaded operator.  Test whether it is for TREE_CODE
   (a literal constant).  */
#define DECL_OVERLOADED_OPERATOR_IS(DECL, CODE)			\
  (DECL_OVERLOADED_OPERATOR_CODE_RAW (DECL) == OVL_OP_##CODE)

/* For FUNCTION_DECLs: nonzero means that this function is a
   constructor or a destructor with an extra in-charge parameter to
   control whether or not virtual bases are constructed.  */
#define DECL_HAS_IN_CHARGE_PARM_P(NODE) \
  (LANG_DECL_FN_CHECK (NODE)->has_in_charge_parm_p)

/* Nonzero if DECL is a declaration of __builtin_constant_p.  */
#define DECL_IS_BUILTIN_CONSTANT_P(NODE)		\
 (TREE_CODE (NODE) == FUNCTION_DECL			\
  && DECL_BUILT_IN_CLASS (NODE) == BUILT_IN_NORMAL	\
  && DECL_FUNCTION_CODE (NODE) == BUILT_IN_CONSTANT_P)

/* Nonzero for _DECL means that this decl appears in (or will appear
   in) as a member in a RECORD_TYPE or UNION_TYPE node.  It is also for
   detecting circularity in case members are multiply defined.  In the
   case of a VAR_DECL, it means that no definition has been seen, even
   if an initializer has been.  */
#define DECL_IN_AGGR_P(NODE) (DECL_LANG_FLAG_3 (NODE))

/* Nonzero for a VAR_DECL means that the variable's initialization (if
   any) has been processed.  (In general, DECL_INITIALIZED_P is
   !DECL_EXTERNAL, but static data members may be initialized even if
   not defined.)  */
#define DECL_INITIALIZED_P(NODE) \
   (TREE_LANG_FLAG_1 (VAR_DECL_CHECK (NODE)))

/* Nonzero for a VAR_DECL iff an explicit initializer was provided
   or a non-trivial constructor is called.  */
#define DECL_NONTRIVIALLY_INITIALIZED_P(NODE)	\
   (TREE_LANG_FLAG_6 (VAR_DECL_CHECK (NODE)))

/* Nonzero for a VAR_DECL that was initialized with a
   constant-expression.  */
#define DECL_INITIALIZED_BY_CONSTANT_EXPRESSION_P(NODE) \
  (TREE_LANG_FLAG_2 (VAR_DECL_CHECK (NODE)))

/* Nonzero if the DECL was initialized in the class definition itself,
   rather than outside the class.  This is used for both static member
   VAR_DECLS, and FUNCTION_DECLS that are defined in the class.  */
#define DECL_INITIALIZED_IN_CLASS_P(DECL) \
  (DECL_LANG_SPECIFIC (VAR_OR_FUNCTION_DECL_CHECK (DECL)) \
   ->u.base.initialized_in_class)

/* Nonzero if the DECL is used in the sense of 3.2 [basic.def.odr].
   Only available for decls with DECL_LANG_SPECIFIC.  */
#define DECL_ODR_USED(DECL) \
  (DECL_LANG_SPECIFIC (VAR_OR_FUNCTION_DECL_CHECK (DECL)) \
   ->u.base.odr_used)

/* Nonzero for FUNCTION_DECL means that this is a friend that is
   either not pushed into a namespace/looked up in a class (because it
   is a dependent type, in an uninstantiated template), or it has
   /only/ been subject to hidden friend injection from one or more
   befriending classes.  Once another decl matches, the flag is
   cleared.  There are requirements on its default parms.  */
#define DECL_UNIQUE_FRIEND_P(NODE) \
  (DECL_LANG_SPECIFIC (FUNCTION_DECL_CHECK (NODE)) \
   ->u.base.friend_or_tls)

/* True of a TEMPLATE_DECL that is a template class friend.  Such
   decls are not pushed until instantiated (as they may depend on
   parameters of the befriending class).  DECL_CHAIN is the
   befriending class.  */
#define DECL_UNINSTANTIATED_TEMPLATE_FRIEND_P(NODE) \
  (DECL_LANG_FLAG_4 (TEMPLATE_DECL_CHECK (NODE)))

/* Nonzero if the thread-local variable was declared with __thread as
   opposed to thread_local.  */
#define DECL_GNU_TLS_P(NODE)				\
  (DECL_LANG_SPECIFIC (VAR_DECL_CHECK (NODE))		\
   && DECL_LANG_SPECIFIC (NODE)->u.base.friend_or_tls)
#define SET_DECL_GNU_TLS_P(NODE)				\
  (retrofit_lang_decl (VAR_DECL_CHECK (NODE)),			\
   DECL_LANG_SPECIFIC (NODE)->u.base.friend_or_tls = true)

/* A TREE_LIST of the types which have befriended this FUNCTION_DECL.  */
#define DECL_BEFRIENDING_CLASSES(NODE) \
  (LANG_DECL_FN_CHECK (NODE)->befriending_classes)

/* Nonzero for FUNCTION_DECL means that this decl is a static
   member function.  */
#define DECL_STATIC_FUNCTION_P(NODE) \
  (LANG_DECL_FN_CHECK (NODE)->static_function)

/* Nonzero for FUNCTION_DECL means that this decl is a non-static
   member function.  */
#define DECL_NONSTATIC_MEMBER_FUNCTION_P(NODE) \
  (TREE_CODE (TREE_TYPE (NODE)) == METHOD_TYPE)

/* Nonzero for FUNCTION_DECL means that this decl is a member function
   (static or non-static).  */
#define DECL_FUNCTION_MEMBER_P(NODE) \
  (DECL_NONSTATIC_MEMBER_FUNCTION_P (NODE) || DECL_STATIC_FUNCTION_P (NODE))

/* Nonzero for FUNCTION_DECL means that this member function
   has `this' as const X *const.  */
#define DECL_CONST_MEMFUNC_P(NODE)					 \
  (DECL_NONSTATIC_MEMBER_FUNCTION_P (NODE)				 \
   && CP_TYPE_CONST_P (TREE_TYPE (TREE_VALUE				 \
				  (TYPE_ARG_TYPES (TREE_TYPE (NODE))))))

/* Nonzero for FUNCTION_DECL means that this member function
   has `this' as volatile X *const.  */
#define DECL_VOLATILE_MEMFUNC_P(NODE)					 \
  (DECL_NONSTATIC_MEMBER_FUNCTION_P (NODE)				 \
   && CP_TYPE_VOLATILE_P (TREE_TYPE (TREE_VALUE				 \
				  (TYPE_ARG_TYPES (TREE_TYPE (NODE))))))

/* Nonzero for a DECL means that this member is a non-static member.  */
#define DECL_NONSTATIC_MEMBER_P(NODE)		\
  (DECL_NONSTATIC_MEMBER_FUNCTION_P (NODE)	\
   || TREE_CODE (NODE) == FIELD_DECL)

/* Nonzero for a FIELD_DECL means that this member object type
   is mutable.  */
#define DECL_MUTABLE_P(NODE) (DECL_LANG_FLAG_0 (FIELD_DECL_CHECK (NODE)))

/* Nonzero for _DECL means that this constructor or conversion function is
   non-converting.  */
#define DECL_NONCONVERTING_P(NODE) \
  (LANG_DECL_FN_CHECK (NODE)->nonconverting)

/* Nonzero for FUNCTION_DECL means that this member function is a pure
   virtual function.  */
#define DECL_PURE_VIRTUAL_P(NODE) \
  (LANG_DECL_FN_CHECK (NODE)->pure_virtual)

/* Nonzero for FUNCTION_DECL means that this member function (either
   a constructor or a conversion function) has an explicit specifier
   with a value-dependent expression.  */
#define DECL_HAS_DEPENDENT_EXPLICIT_SPEC_P(NODE) \
  (LANG_DECL_FN_CHECK (NODE)->has_dependent_explicit_spec_p)

/* Nonzero for a defaulted FUNCTION_DECL for which we haven't decided yet if
   it's deleted; we will decide in synthesize_method.  */
#define DECL_MAYBE_DELETED(NODE) \
  (LANG_DECL_FN_CHECK (NODE)->maybe_deleted)

/* True (in a FUNCTION_DECL) if NODE is a virtual function that is an
   invalid overrider for a function from a base class.  Once we have
   complained about an invalid overrider we avoid complaining about it
   again.  */
#define DECL_INVALID_OVERRIDER_P(NODE) \
  (DECL_LANG_FLAG_4 (NODE))

/* True (in a FUNCTION_DECL) if NODE is a function declared with
   an override virt-specifier */
#define DECL_OVERRIDE_P(NODE) (TREE_LANG_FLAG_0 (NODE))

/* The thunks associated with NODE, a FUNCTION_DECL.  */
#define DECL_THUNKS(NODE) \
  (DECL_VIRTUAL_P (NODE) ? LANG_DECL_FN_CHECK (NODE)->context : NULL_TREE)

/* Set DECL_THUNKS.  */
#define SET_DECL_THUNKS(NODE,THUNKS) \
  (LANG_DECL_FN_CHECK (NODE)->context = (THUNKS))

/* If NODE, a FUNCTION_DECL, is a C++11 inheriting constructor, then this
   is the constructor it inherits from.  */
#define DECL_INHERITED_CTOR(NODE) \
  (DECL_DECLARES_FUNCTION_P (NODE) && DECL_CONSTRUCTOR_P (NODE) \
   ? LANG_DECL_FN_CHECK (NODE)->context : NULL_TREE)

/* And this is the base that constructor comes from.  */
#define DECL_INHERITED_CTOR_BASE(NODE)			\
  (DECL_INHERITED_CTOR (NODE)				\
   ? DECL_CONTEXT (flag_new_inheriting_ctors		\
		   ? strip_inheriting_ctors (NODE)	\
		   : DECL_INHERITED_CTOR (NODE))	\
   : NULL_TREE)

/* Set the inherited base.  */
#define SET_DECL_INHERITED_CTOR(NODE,INH) \
  (LANG_DECL_FN_CHECK (NODE)->context = (INH))

/* Nonzero if NODE is a thunk, rather than an ordinary function.  */
#define DECL_THUNK_P(NODE)			\
  (TREE_CODE (NODE) == FUNCTION_DECL		\
   && DECL_LANG_SPECIFIC (NODE)			\
   && LANG_DECL_FN_CHECK (NODE)->thunk_p)

/* Set DECL_THUNK_P for node.  */
#define SET_DECL_THUNK_P(NODE, THIS_ADJUSTING)			\
  (LANG_DECL_FN_CHECK (NODE)->thunk_p = 1,			\
   LANG_DECL_FN_CHECK (NODE)->this_thunk_p = (THIS_ADJUSTING))

/* Nonzero if NODE is a this pointer adjusting thunk.  */
#define DECL_THIS_THUNK_P(NODE)			\
  (DECL_THUNK_P (NODE) && LANG_DECL_FN_CHECK (NODE)->this_thunk_p)

/* Nonzero if NODE is a result pointer adjusting thunk.  */
#define DECL_RESULT_THUNK_P(NODE)			\
  (DECL_THUNK_P (NODE) && !LANG_DECL_FN_CHECK (NODE)->this_thunk_p)

/* Nonzero if NODE is a FUNCTION_DECL, but not a thunk.  */
#define DECL_NON_THUNK_FUNCTION_P(NODE)				\
  (TREE_CODE (NODE) == FUNCTION_DECL && !DECL_THUNK_P (NODE))

/* Nonzero if NODE is `extern "C"'.  */
#define DECL_EXTERN_C_P(NODE) \
  (DECL_LANGUAGE (NODE) == lang_c)

/* Nonzero if NODE is an `extern "C"' function.  */
#define DECL_EXTERN_C_FUNCTION_P(NODE) \
  (DECL_NON_THUNK_FUNCTION_P (NODE) && DECL_EXTERN_C_P (NODE))

/* Non-zero if this variable is declared `constinit' specifier.  */
#define DECL_DECLARED_CONSTINIT_P(NODE)		\
  (DECL_LANG_FLAG_7 (VAR_DECL_CHECK (NODE)))

/* True if DECL is declared 'constexpr'.  */
#define DECL_DECLARED_CONSTEXPR_P(DECL) \
  DECL_LANG_FLAG_8 (VAR_OR_FUNCTION_DECL_CHECK (STRIP_TEMPLATE (DECL)))

/* True if FNDECL is an immediate function.  */
#define DECL_IMMEDIATE_FUNCTION_P(NODE) \
  (DECL_LANG_SPECIFIC (FUNCTION_DECL_CHECK (STRIP_TEMPLATE (NODE)))	\
   ? LANG_DECL_FN_CHECK (NODE)->immediate_fn_p				\
   : false)
#define SET_DECL_IMMEDIATE_FUNCTION_P(NODE) \
  (retrofit_lang_decl (FUNCTION_DECL_CHECK (NODE)),			\
   LANG_DECL_FN_CHECK (NODE)->immediate_fn_p = true)

// True if NODE was declared as 'concept'.  The flag implies that the
// declaration is constexpr, that the declaration cannot be specialized or
// refined, and that the result type must be convertible to bool.
#define DECL_DECLARED_CONCEPT_P(NODE) \
  (DECL_LANG_SPECIFIC (NODE)->u.base.concept_p)

/* Nonzero if this DECL is the __PRETTY_FUNCTION__ variable in a
   template function.  */
#define DECL_PRETTY_FUNCTION_P(NODE) \
  (DECL_NAME (NODE) \
   && id_equal (DECL_NAME (NODE), "__PRETTY_FUNCTION__"))

/* For a DECL, true if it is __func__ or similar.  */
#define DECL_FNAME_P(NODE)					\
  (VAR_P (NODE) && DECL_NAME (NODE) && DECL_ARTIFICIAL (NODE)	\
   && DECL_HAS_VALUE_EXPR_P (NODE)				\
   && (id_equal (DECL_NAME (NODE), "__PRETTY_FUNCTION__")	\
       || id_equal (DECL_NAME (NODE), "__FUNCTION__")		\
       || id_equal (DECL_NAME (NODE), "__func__")))

/* Nonzero if the variable was declared to be thread-local.
   We need a special C++ version of this test because the middle-end
   DECL_THREAD_LOCAL_P uses the symtab, so we can't use it for
   templates.  */
#define CP_DECL_THREAD_LOCAL_P(NODE) \
  (TREE_LANG_FLAG_0 (VAR_DECL_CHECK (NODE)))

/* The _TYPE context in which this _DECL appears.  This field holds the
   class where a virtual function instance is actually defined.  */
#define DECL_CLASS_CONTEXT(NODE) \
  (DECL_CLASS_SCOPE_P (NODE) ? DECL_CONTEXT (NODE) : NULL_TREE)

/* For a non-member friend function, the class (if any) in which this
   friend was defined.  For example, given:

     struct S { friend void f () { ... } };

   the DECL_FRIEND_CONTEXT for `f' will be `S'.  */
#define DECL_FRIEND_CONTEXT(NODE)				\
  ((DECL_DECLARES_FUNCTION_P (NODE) && !DECL_VIRTUAL_P (NODE)	\
    && !DECL_CONSTRUCTOR_P (NODE))				\
   ? LANG_DECL_FN_CHECK (NODE)->context				\
   : NULL_TREE)

/* Set the DECL_FRIEND_CONTEXT for NODE to CONTEXT.  */
#define SET_DECL_FRIEND_CONTEXT(NODE, CONTEXT) \
  (LANG_DECL_FN_CHECK (NODE)->context = (CONTEXT))

#define CP_DECL_CONTEXT(NODE) \
  (!DECL_FILE_SCOPE_P (NODE) ? DECL_CONTEXT (NODE) : global_namespace)
#define CP_TYPE_CONTEXT(NODE) \
  (!TYPE_FILE_SCOPE_P (NODE) ? TYPE_CONTEXT (NODE) : global_namespace)
#define FROB_CONTEXT(NODE) \
  ((NODE) == global_namespace ? DECL_CONTEXT (NODE) : (NODE))

/* 1 iff NODE has namespace scope, including the global namespace.  */
#define DECL_NAMESPACE_SCOPE_P(NODE)				\
  (!DECL_TEMPLATE_PARM_P (NODE)					\
   && TREE_CODE (CP_DECL_CONTEXT (NODE)) == NAMESPACE_DECL)

#define TYPE_NAMESPACE_SCOPE_P(NODE) \
  (TREE_CODE (CP_TYPE_CONTEXT (NODE)) == NAMESPACE_DECL)

#define NAMESPACE_SCOPE_P(NODE) \
  ((DECL_P (NODE) && DECL_NAMESPACE_SCOPE_P (NODE)) \
   || (TYPE_P (NODE) && TYPE_NAMESPACE_SCOPE_P (NODE)))

/* 1 iff NODE is a class member.  */
#define DECL_CLASS_SCOPE_P(NODE) \
  (DECL_CONTEXT (NODE) && TYPE_P (DECL_CONTEXT (NODE)))

#define TYPE_CLASS_SCOPE_P(NODE) \
  (TYPE_CONTEXT (NODE) && TYPE_P (TYPE_CONTEXT (NODE)))

/* 1 iff NODE is function-local.  */
#define DECL_FUNCTION_SCOPE_P(NODE) \
  (DECL_CONTEXT (NODE) \
   && TREE_CODE (DECL_CONTEXT (NODE)) == FUNCTION_DECL)

#define TYPE_FUNCTION_SCOPE_P(NODE) \
  (TYPE_CONTEXT (NODE) && TREE_CODE (TYPE_CONTEXT (NODE)) == FUNCTION_DECL)

/* 1 iff VAR_DECL node NODE is a type-info decl.  This flag is set for
   both the primary typeinfo object and the associated NTBS name.  */
#define DECL_TINFO_P(NODE) \
  TREE_LANG_FLAG_4 (TREE_CHECK2 (NODE,VAR_DECL,TYPE_DECL))

/* 1 iff VAR_DECL node NODE is virtual table or VTT.  We forward to
   DECL_VIRTUAL_P from the common code, as that has the semantics we
   need.  But we want a more descriptive name.  */
#define DECL_VTABLE_OR_VTT_P(NODE) DECL_VIRTUAL_P (VAR_DECL_CHECK (NODE))

/* 1 iff FUNCTION_TYPE or METHOD_TYPE has a ref-qualifier (either & or &&). */
#define FUNCTION_REF_QUALIFIED(NODE) \
  TREE_LANG_FLAG_4 (FUNC_OR_METHOD_CHECK (NODE))

/* 1 iff FUNCTION_TYPE or METHOD_TYPE has &&-ref-qualifier.  */
#define FUNCTION_RVALUE_QUALIFIED(NODE) \
  TREE_LANG_FLAG_5 (FUNC_OR_METHOD_CHECK (NODE))

/* 1 iff NODE is function-local, but for types.  */
#define LOCAL_CLASS_P(NODE)				\
  (decl_function_context (TYPE_MAIN_DECL (NODE)) != NULL_TREE)

/* The nesting depth of namespace, class or function.  Makes is_ancestor much
   simpler.  Only 8 bits available.  */
#define SCOPE_DEPTH(NODE) \
  (NAMESPACE_DECL_CHECK (NODE)->base.u.bits.address_space)

/* Whether the namepace is an inline namespace.  */
#define DECL_NAMESPACE_INLINE_P(NODE) \
  TREE_LANG_FLAG_0 (NAMESPACE_DECL_CHECK (NODE))

/* In a NAMESPACE_DECL, a vector of inline namespaces.  */
#define DECL_NAMESPACE_INLINEES(NODE) \
   (LANG_DECL_NS_CHECK (NODE)->inlinees)

/* Pointer to hash_map from IDENTIFIERS to DECLS  */
#define DECL_NAMESPACE_BINDINGS(NODE) \
   (LANG_DECL_NS_CHECK (NODE)->bindings)

/* In a NAMESPACE_DECL, points to the original namespace if this is
   a namespace alias.  */
#define DECL_NAMESPACE_ALIAS(NODE) \
	DECL_ABSTRACT_ORIGIN (NAMESPACE_DECL_CHECK (NODE))
#define ORIGINAL_NAMESPACE(NODE)  \
  (DECL_NAMESPACE_ALIAS (NODE) ? DECL_NAMESPACE_ALIAS (NODE) : (NODE))

/* Nonzero if NODE is the std namespace.  */
#define DECL_NAMESPACE_STD_P(NODE)			\
  ((NODE) == std_node)

/* In a TREE_LIST in an attribute list, indicates that the attribute
   must be applied at instantiation time.  */
#define ATTR_IS_DEPENDENT(NODE) TREE_LANG_FLAG_0 (TREE_LIST_CHECK (NODE))

/* In a TREE_LIST in the argument of attribute abi_tag, indicates that the tag
   was inherited from a template parameter, not explicitly indicated.  */
#define ABI_TAG_IMPLICIT(NODE) TREE_LANG_FLAG_0 (TREE_LIST_CHECK (NODE))

/* In a TREE_LIST for a parameter-declaration-list, indicates that all the
   parameters in the list have declarators enclosed in ().  */
#define PARENTHESIZED_LIST_P(NODE) TREE_LANG_FLAG_0 (TREE_LIST_CHECK (NODE))

/* Non zero if this is a using decl for a dependent scope. */
#define DECL_DEPENDENT_P(NODE) DECL_LANG_FLAG_0 (USING_DECL_CHECK (NODE))

/* The scope named in a using decl.  */
#define USING_DECL_SCOPE(NODE) DECL_RESULT_FLD (USING_DECL_CHECK (NODE))

/* The decls named by a using decl.  */
#define USING_DECL_DECLS(NODE) DECL_INITIAL (USING_DECL_CHECK (NODE))

/* Non zero if the using decl refers to a dependent type.  */
#define USING_DECL_TYPENAME_P(NODE) DECL_LANG_FLAG_1 (USING_DECL_CHECK (NODE))

/* True if member using decl NODE refers to a non-inherited NODE.  */
#define USING_DECL_UNRELATED_P(NODE) DECL_LANG_FLAG_2 (USING_DECL_CHECK (NODE))

/* True iff the CONST_DECL is a class-scope clone from C++20 using enum,
   created by handle_using_decl.  */
#define CONST_DECL_USING_P(NODE)			\
  (TREE_CODE (NODE) == CONST_DECL			\
   && TREE_CODE (TREE_TYPE (NODE)) == ENUMERAL_TYPE	\
   && DECL_CONTEXT (NODE) != TREE_TYPE (NODE))

/* In a FUNCTION_DECL, this is nonzero if this function was defined in
   the class definition.  We have saved away the text of the function,
   but have not yet processed it.  */
#define DECL_PENDING_INLINE_P(NODE) \
  (LANG_DECL_FN_CHECK (NODE)->pending_inline_p)

/* If DECL_PENDING_INLINE_P holds, this is the saved text of the
   function.  */
#define DECL_PENDING_INLINE_INFO(NODE) \
  (LANG_DECL_FN_CHECK (NODE)->u.pending_inline_info)

/* Nonzero for TYPE_DECL means that it was written 'using name = type'.  */
#define TYPE_DECL_ALIAS_P(NODE) \
  DECL_LANG_FLAG_6 (TYPE_DECL_CHECK (NODE))

/* Nonzero for TEMPLATE_DECL means that it is a 'complex' alias template.  */
#define TEMPLATE_DECL_COMPLEX_ALIAS_P(NODE) \
  DECL_LANG_FLAG_2 (TEMPLATE_DECL_CHECK (NODE))

/* Nonzero for a type which is an alias for another type; i.e, a type
   which declaration was written 'using name-of-type =
   another-type'.  */
#define TYPE_ALIAS_P(NODE)			\
  (TYPE_P (NODE)				\
   && TYPE_NAME (NODE)				\
   && TREE_CODE (TYPE_NAME (NODE)) == TYPE_DECL	\
   && TYPE_DECL_ALIAS_P (TYPE_NAME (NODE)))

/* If non-NULL for a VAR_DECL, FUNCTION_DECL, TYPE_DECL, TEMPLATE_DECL,
   or CONCEPT_DECL, the entity is either a template specialization (if
   DECL_USE_TEMPLATE is nonzero) or the abstract instance of the
   template itself.

   In either case, DECL_TEMPLATE_INFO is a TEMPLATE_INFO, whose
   TI_TEMPLATE is the TEMPLATE_DECL of which this entity is a
   specialization or abstract instance.  The TI_ARGS is the
   template arguments used to specialize the template.

   Consider:

      template <typename T> struct S { friend void f(T) {} };

   In this case, S<int>::f is, from the point of view of the compiler,
   an instantiation of a template -- but, from the point of view of
   the language, each instantiation of S results in a wholly unrelated
   global function f.  In this case, DECL_TEMPLATE_INFO for S<int>::f
   will be non-NULL, but DECL_USE_TEMPLATE will be zero.

   In a friend declaration, TI_TEMPLATE can be an overload set, or
   identifier.  */
#define DECL_TEMPLATE_INFO(NODE) \
  (DECL_LANG_SPECIFIC (TEMPLATE_INFO_DECL_CHECK (NODE)) \
   ->u.min.template_info)

/* For a lambda capture proxy, its captured variable.  */
#define DECL_CAPTURED_VARIABLE(NODE) \
  (LANG_DECL_MIN_CHECK (NODE)->access)

/* For a VAR_DECL, indicates that the variable is actually a
   non-static data member of anonymous union that has been promoted to
   variable status.  */
#define DECL_ANON_UNION_VAR_P(NODE) \
  (DECL_LANG_FLAG_4 (VAR_DECL_CHECK (NODE)))

/* Template information for a RECORD_TYPE or UNION_TYPE.  */
#define CLASSTYPE_TEMPLATE_INFO(NODE) \
  (TYPE_LANG_SLOT_1 (RECORD_OR_UNION_CHECK (NODE)))

/* Template information for a template template parameter.  */
#define TEMPLATE_TEMPLATE_PARM_TEMPLATE_INFO(NODE) \
  (TYPE_LANG_SLOT_1 (BOUND_TEMPLATE_TEMPLATE_PARM_TYPE_CHECK (NODE)))

/* Template information for an ENUMERAL_, RECORD_, UNION_TYPE, or
   BOUND_TEMPLATE_TEMPLATE_PARM type.  This ignores any alias
   templateness of NODE.  It'd be nice if this could unconditionally
   access the slot, rather than return NULL if given a
   non-templatable type.  */
#define TYPE_TEMPLATE_INFO(NODE)					\
  (TREE_CODE (NODE) == ENUMERAL_TYPE					\
   || TREE_CODE (NODE) == BOUND_TEMPLATE_TEMPLATE_PARM			\
   || RECORD_OR_UNION_TYPE_P (NODE)					\
   ? TYPE_LANG_SLOT_1 (NODE) : NULL_TREE)

/* Template information (if any) for an alias type.  */
#define TYPE_ALIAS_TEMPLATE_INFO(NODE)					\
  (DECL_LANG_SPECIFIC (TYPE_NAME (NODE))				\
   ? DECL_TEMPLATE_INFO (TYPE_NAME (NODE))				\
   : NULL_TREE)

/* If NODE is a type alias, this accessor returns the template info
   for the alias template (if any).  Otherwise behave as
   TYPE_TEMPLATE_INFO.  */
#define TYPE_TEMPLATE_INFO_MAYBE_ALIAS(NODE)				\
  (typedef_variant_p (NODE)						\
   ? TYPE_ALIAS_TEMPLATE_INFO (NODE)					\
   : TYPE_TEMPLATE_INFO (NODE))

/* Set the template information for a non-alias n ENUMERAL_, RECORD_,
   or UNION_TYPE to VAL.  ALIAS's are dealt with separately.  */
#define SET_TYPE_TEMPLATE_INFO(NODE, VAL)				\
  (gcc_checking_assert (TREE_CODE (NODE) == ENUMERAL_TYPE		\
			|| (CLASS_TYPE_P (NODE) && !TYPE_ALIAS_P (NODE))), \
   (TYPE_LANG_SLOT_1 (NODE) = (VAL)))					\

#define TI_TEMPLATE(NODE) \
  ((struct tree_template_info*)TEMPLATE_INFO_CHECK (NODE))->tmpl
#define TI_ARGS(NODE) \
  ((struct tree_template_info*)TEMPLATE_INFO_CHECK (NODE))->args
#define TI_PENDING_TEMPLATE_FLAG(NODE) \
  TREE_LANG_FLAG_1 (TEMPLATE_INFO_CHECK (NODE))
/* For a given TREE_VEC containing a template argument list,
   this property contains the number of arguments that are not
   defaulted.  */
#define NON_DEFAULT_TEMPLATE_ARGS_COUNT(NODE) \
  TREE_CHAIN (TREE_VEC_CHECK (NODE))

/* Below are the setter and getter of the NON_DEFAULT_TEMPLATE_ARGS_COUNT
   property.  */
#define SET_NON_DEFAULT_TEMPLATE_ARGS_COUNT(NODE, INT_VALUE) \
  NON_DEFAULT_TEMPLATE_ARGS_COUNT(NODE) = build_int_cst (NULL_TREE, INT_VALUE)
#if CHECKING_P
#define GET_NON_DEFAULT_TEMPLATE_ARGS_COUNT(NODE) \
    int_cst_value (NON_DEFAULT_TEMPLATE_ARGS_COUNT (NODE))
#else
#define GET_NON_DEFAULT_TEMPLATE_ARGS_COUNT(NODE) \
  NON_DEFAULT_TEMPLATE_ARGS_COUNT (NODE) \
  ? int_cst_value (NON_DEFAULT_TEMPLATE_ARGS_COUNT (NODE)) \
  : TREE_VEC_LENGTH (INNERMOST_TEMPLATE_ARGS (NODE))
#endif

/* The list of access checks that were deferred during parsing
   which need to be performed at template instantiation time.

   FIXME this should be associated with the TEMPLATE_DECL, not the
   TEMPLATE_INFO.  */
#define TI_DEFERRED_ACCESS_CHECKS(NODE) \
  ((struct tree_template_info*)TEMPLATE_INFO_CHECK \
     (NODE))->deferred_access_checks

/* We use TREE_VECs to hold template arguments.  If there is only one
   level of template arguments, then the TREE_VEC contains the
   arguments directly.  If there is more than one level of template
   arguments, then each entry in the TREE_VEC is itself a TREE_VEC,
   containing the template arguments for a single level.  The first
   entry in the outer TREE_VEC is the outermost level of template
   parameters; the last is the innermost.

   It is incorrect to ever form a template argument vector containing
   only one level of arguments, but which is a TREE_VEC containing as
   its only entry the TREE_VEC for that level.

   For each TREE_VEC containing the template arguments for a single
   level, it's possible to get or set the number of non defaulted
   template arguments by using the accessor macros
   GET_NON_DEFAULT_TEMPLATE_ARGS_COUNT or
   SET_NON_DEFAULT_TEMPLATE_ARGS_COUNT.  */

/* Nonzero if the template arguments is actually a vector of vectors,
   rather than just a vector.  */
#define TMPL_ARGS_HAVE_MULTIPLE_LEVELS(NODE)		     \
  (NODE && TREE_VEC_LENGTH (NODE) && TREE_VEC_ELT (NODE, 0)  \
   && TREE_CODE (TREE_VEC_ELT (NODE, 0)) == TREE_VEC)

/* The depth of a template argument vector.  When called directly by
   the parser, we use a TREE_LIST rather than a TREE_VEC to represent
   template arguments.  In fact, we may even see NULL_TREE if there
   are no template arguments.  In both of those cases, there is only
   one level of template arguments.  */
#define TMPL_ARGS_DEPTH(NODE)					\
  (TMPL_ARGS_HAVE_MULTIPLE_LEVELS (NODE) ? TREE_VEC_LENGTH (NODE) : 1)

/* The LEVELth level of the template ARGS.  The outermost level of
   args is level 1, not level 0.  */
#define TMPL_ARGS_LEVEL(ARGS, LEVEL)		\
  (TMPL_ARGS_HAVE_MULTIPLE_LEVELS (ARGS)	\
   ? TREE_VEC_ELT (ARGS, (LEVEL) - 1) : (ARGS))

/* Set the LEVELth level of the template ARGS to VAL.  This macro does
   not work with single-level argument vectors.  */
#define SET_TMPL_ARGS_LEVEL(ARGS, LEVEL, VAL)	\
  (TREE_VEC_ELT (ARGS, (LEVEL) - 1) = (VAL))

/* Accesses the IDXth parameter in the LEVELth level of the ARGS.  */
#define TMPL_ARG(ARGS, LEVEL, IDX)				\
  (TREE_VEC_ELT (TMPL_ARGS_LEVEL (ARGS, LEVEL), IDX))

/* Given a single level of template arguments in NODE, return the
   number of arguments.  */
#define NUM_TMPL_ARGS(NODE)				\
  (TREE_VEC_LENGTH (NODE))

/* Returns the innermost level of template arguments in ARGS.  */
#define INNERMOST_TEMPLATE_ARGS(NODE) \
  (get_innermost_template_args ((NODE), 1))

/* The number of levels of template parameters given by NODE.  */
#define TMPL_PARMS_DEPTH(NODE) \
  ((HOST_WIDE_INT) TREE_INT_CST_LOW (TREE_PURPOSE (NODE)))

/* The TEMPLATE_DECL instantiated or specialized by NODE.  This
   TEMPLATE_DECL will be the immediate parent, not the most general
   template.  For example, in:

      template <class T> struct S { template <class U> void f(U); }

   the FUNCTION_DECL for S<int>::f<double> will have, as its
   DECL_TI_TEMPLATE, `template <class U> S<int>::f<U>'.

   As a special case, for a member friend template of a template
   class, this value will not be a TEMPLATE_DECL, but rather an
   IDENTIFIER_NODE or OVERLOAD indicating the name of the template and
   any explicit template arguments provided.  For example, in:

     template <class T> struct S { friend void f<int>(int, double); }

   the DECL_TI_TEMPLATE will be an IDENTIFIER_NODE for `f' and the
   DECL_TI_ARGS will be {int}.

   For a FIELD_DECL with a non-static data member initializer, this value
   is the FIELD_DECL it was instantiated from.  */
#define DECL_TI_TEMPLATE(NODE)      TI_TEMPLATE (DECL_TEMPLATE_INFO (NODE))

/* The template arguments used to obtain this decl from the most
   general form of DECL_TI_TEMPLATE.  For the example given for
   DECL_TI_TEMPLATE, the DECL_TI_ARGS will be {int, double}.  These
   are always the full set of arguments required to instantiate this
   declaration from the most general template specialized here.  */
#define DECL_TI_ARGS(NODE)	    TI_ARGS (DECL_TEMPLATE_INFO (NODE))

/* The TEMPLATE_DECL associated with NODE, a class type.  Even if NODE
   will be generated from a partial specialization, the TEMPLATE_DECL
   referred to here will be the original template.  For example,
   given:

      template <typename T> struct S {};
      template <typename T> struct S<T*> {};
      
   the CLASSTPYE_TI_TEMPLATE for S<int*> will be S, not the S<T*>.

   For a member class template, CLASSTYPE_TI_TEMPLATE always refers to the
   partial instantiation rather than the primary template.  CLASSTYPE_TI_ARGS
   are for the primary template if the partial instantiation isn't
   specialized, or for the explicit specialization if it is, e.g.

      template <class T> class C { template <class U> class D; }
      template <> template <class U> class C<int>::D;  */
#define CLASSTYPE_TI_TEMPLATE(NODE) TI_TEMPLATE (CLASSTYPE_TEMPLATE_INFO (NODE))
#define CLASSTYPE_TI_ARGS(NODE)     TI_ARGS (CLASSTYPE_TEMPLATE_INFO (NODE))

/* For a template instantiation TYPE, returns the TYPE corresponding
   to the primary template.  Otherwise returns TYPE itself.  */
#define CLASSTYPE_PRIMARY_TEMPLATE_TYPE(TYPE)				\
  ((CLASSTYPE_USE_TEMPLATE ((TYPE))					\
    && !CLASSTYPE_TEMPLATE_SPECIALIZATION ((TYPE)))			\
   ? TREE_TYPE (DECL_TEMPLATE_RESULT (DECL_PRIMARY_TEMPLATE		\
				      (CLASSTYPE_TI_TEMPLATE ((TYPE))))) \
   : (TYPE))

/* Like CLASS_TI_TEMPLATE, but also works for ENUMERAL_TYPEs.  */
#define TYPE_TI_TEMPLATE(NODE)			\
  (TI_TEMPLATE (TYPE_TEMPLATE_INFO (NODE)))

/* Like DECL_TI_ARGS, but for an ENUMERAL_, RECORD_, or UNION_TYPE.  */
#define TYPE_TI_ARGS(NODE)			\
  (TI_ARGS (TYPE_TEMPLATE_INFO (NODE)))

#define INNERMOST_TEMPLATE_PARMS(NODE)  TREE_VALUE (NODE)

/* Nonzero if NODE (a TEMPLATE_DECL) is a member template, in the
   sense of [temp.mem].  */
#define DECL_MEMBER_TEMPLATE_P(NODE) \
  (DECL_LANG_FLAG_1 (TEMPLATE_DECL_CHECK (NODE)))

/* Nonzero if the NODE corresponds to the template parameters for a
   member template, whose inline definition is being processed after
   the class definition is complete.  */
#define TEMPLATE_PARMS_FOR_INLINE(NODE) TREE_LANG_FLAG_1 (NODE)

/* Determine if a declaration (PARM_DECL or FIELD_DECL) is a pack.  */
#define DECL_PACK_P(NODE) \
  (DECL_P (NODE) && PACK_EXPANSION_P (TREE_TYPE (NODE)))

/* Determines if NODE is an expansion of one or more parameter packs,
   e.g., a TYPE_PACK_EXPANSION or EXPR_PACK_EXPANSION.  */
#define PACK_EXPANSION_P(NODE)                 \
  (TREE_CODE (NODE) == TYPE_PACK_EXPANSION     \
   || TREE_CODE (NODE) == EXPR_PACK_EXPANSION)

/* Extracts the type or expression pattern from a TYPE_PACK_EXPANSION or
   EXPR_PACK_EXPANSION.  */
#define PACK_EXPANSION_PATTERN(NODE)                            \
  (TREE_CODE (NODE) == TYPE_PACK_EXPANSION ? TREE_TYPE (NODE)    \
   : TREE_OPERAND (NODE, 0))

/* Sets the type or expression pattern for a TYPE_PACK_EXPANSION or
   EXPR_PACK_EXPANSION.  */
#define SET_PACK_EXPANSION_PATTERN(NODE,VALUE)  \
  if (TREE_CODE (NODE) == TYPE_PACK_EXPANSION)  \
    TREE_TYPE (NODE) = VALUE;                   \
  else                                          \
    TREE_OPERAND (NODE, 0) = VALUE

/* The list of parameter packs used in the PACK_EXPANSION_* node. The
   TREE_VALUE of each TREE_LIST contains the parameter packs.  */
#define PACK_EXPANSION_PARAMETER_PACKS(NODE)		\
  *(TREE_CODE (NODE) == EXPR_PACK_EXPANSION		\
    ? &TREE_OPERAND (NODE, 1)				\
    : &TYPE_MIN_VALUE_RAW (TYPE_PACK_EXPANSION_CHECK (NODE)))

/* Any additional template args to be applied when substituting into
   the pattern, set by tsubst_pack_expansion for partial instantiations.
   If this is a TREE_LIST, the TREE_VALUE of the first element is the
   usual template argument TREE_VEC, and the TREE_PURPOSE of later elements
   are enclosing functions that provided function parameter packs we'll need
   to map appropriately.  */
#define PACK_EXPANSION_EXTRA_ARGS(NODE)		\
  *(TREE_CODE (NODE) == TYPE_PACK_EXPANSION	\
    ? &TYPE_MAX_VALUE_RAW (NODE)			\
    : &TREE_OPERAND ((NODE), 2))

/* True iff this pack expansion is within a function context.  */
#define PACK_EXPANSION_LOCAL_P(NODE) TREE_LANG_FLAG_0 (NODE)

/* True iff this pack expansion is for sizeof....  */
#define PACK_EXPANSION_SIZEOF_P(NODE) TREE_LANG_FLAG_1 (NODE)

/* True iff the wildcard can match a template parameter pack.  */
#define WILDCARD_PACK_P(NODE) TREE_LANG_FLAG_0 (NODE)

/* Determine if this is an argument pack.  */
#define ARGUMENT_PACK_P(NODE)                          \
  (TREE_CODE (NODE) == TYPE_ARGUMENT_PACK              \
   || TREE_CODE (NODE) == NONTYPE_ARGUMENT_PACK)

/* The arguments stored in an argument pack. Arguments are stored in a
   TREE_VEC, which may have length zero.  */
#define ARGUMENT_PACK_ARGS(NODE)                               \
  (TREE_CODE (NODE) == TYPE_ARGUMENT_PACK? TREE_TYPE (NODE)    \
   : TREE_OPERAND (NODE, 0))

/* Set the arguments stored in an argument pack. VALUE must be a
   TREE_VEC.  */
#define SET_ARGUMENT_PACK_ARGS(NODE,VALUE)     \
  if (TREE_CODE (NODE) == TYPE_ARGUMENT_PACK)  \
    TREE_TYPE (NODE) = VALUE;                           \
  else                                                  \
    TREE_OPERAND (NODE, 0) = VALUE

/* Whether the argument pack is "incomplete", meaning that more
   arguments can still be deduced. Incomplete argument packs are only
   used when the user has provided an explicit template argument list
   for a variadic function template. Some of the explicit template
   arguments will be placed into the beginning of the argument pack,
   but additional arguments might still be deduced.  */
#define ARGUMENT_PACK_INCOMPLETE_P(NODE)        \
  TREE_ADDRESSABLE (ARGUMENT_PACK_ARGS (NODE))

/* When ARGUMENT_PACK_INCOMPLETE_P, stores the explicit template
   arguments used to fill this pack.  */
#define ARGUMENT_PACK_EXPLICIT_ARGS(NODE)       \
  TREE_TYPE (ARGUMENT_PACK_ARGS (NODE))

/* In an ARGUMENT_PACK_SELECT, the argument pack from which an
   argument will be selected.  */
#define ARGUMENT_PACK_SELECT_FROM_PACK(NODE)				\
  (((struct tree_argument_pack_select *)ARGUMENT_PACK_SELECT_CHECK (NODE))->argument_pack)

/* In an ARGUMENT_PACK_SELECT, the index of the argument we want to
   select.  */
#define ARGUMENT_PACK_SELECT_INDEX(NODE)				\
  (((struct tree_argument_pack_select *)ARGUMENT_PACK_SELECT_CHECK (NODE))->index)

#define FOLD_EXPR_CHECK(NODE)						\
  TREE_CHECK4 (NODE, UNARY_LEFT_FOLD_EXPR, UNARY_RIGHT_FOLD_EXPR,	\
	       BINARY_LEFT_FOLD_EXPR, BINARY_RIGHT_FOLD_EXPR)

#define BINARY_FOLD_EXPR_CHECK(NODE) \
  TREE_CHECK2 (NODE, BINARY_LEFT_FOLD_EXPR, BINARY_RIGHT_FOLD_EXPR)

/* True if NODE is UNARY_FOLD_EXPR or a BINARY_FOLD_EXPR */
#define FOLD_EXPR_P(NODE)				\
  (TREE_CODE (NODE) == UNARY_LEFT_FOLD_EXPR		\
   || TREE_CODE (NODE) == UNARY_RIGHT_FOLD_EXPR		\
   || TREE_CODE (NODE) == BINARY_LEFT_FOLD_EXPR		\
   || TREE_CODE (NODE) == BINARY_RIGHT_FOLD_EXPR)

/* True when NODE is a fold over a compound assignment operator. */
#define FOLD_EXPR_MODIFY_P(NODE) \
  TREE_LANG_FLAG_0 (FOLD_EXPR_CHECK (NODE))

/* An INTEGER_CST containing the tree code of the folded operator. */
#define FOLD_EXPR_OP(NODE) \
  TREE_OPERAND (FOLD_EXPR_CHECK (NODE), 0)

/* The expression containing an unexpanded parameter pack. */
#define FOLD_EXPR_PACK(NODE) \
  TREE_OPERAND (FOLD_EXPR_CHECK (NODE), 1)

/* In a binary fold expression, the argument with no unexpanded
   parameter packs. */
#define FOLD_EXPR_INIT(NODE) \
  TREE_OPERAND (BINARY_FOLD_EXPR_CHECK (NODE), 2)

/* In a FUNCTION_DECL, the saved auto-return pattern.  */
#define DECL_SAVED_AUTO_RETURN_TYPE(NODE)		\
  (LANG_DECL_FN_CHECK (FUNCTION_DECL_CHECK (NODE))	\
   ->u.saved_auto_return_type)

/* True if NODE is an implicit INDIRECT_REF from convert_from_reference.  */
#define REFERENCE_REF_P(NODE)				\
  (INDIRECT_REF_P (NODE)				\
   && TREE_TYPE (TREE_OPERAND (NODE, 0))		\
   && TYPE_REF_P (TREE_TYPE (TREE_OPERAND ((NODE), 0))))

/* True iff this represents an lvalue being treated as an rvalue during return
   or throw as per [class.copy.elision].  */
#define IMPLICIT_RVALUE_P(NODE) \
  TREE_LANG_FLAG_3 (TREE_CHECK2 ((NODE), NON_LVALUE_EXPR, STATIC_CAST_EXPR))

#define NEW_EXPR_USE_GLOBAL(NODE) \
  TREE_LANG_FLAG_0 (NEW_EXPR_CHECK (NODE))
#define DELETE_EXPR_USE_GLOBAL(NODE) \
  TREE_LANG_FLAG_0 (DELETE_EXPR_CHECK (NODE))
#define DELETE_EXPR_USE_VEC(NODE) \
  TREE_LANG_FLAG_1 (DELETE_EXPR_CHECK (NODE))

#define CALL_OR_AGGR_INIT_CHECK(NODE) \
  TREE_CHECK2 ((NODE), CALL_EXPR, AGGR_INIT_EXPR)

/* Indicates that this is a non-dependent COMPOUND_EXPR which will
   resolve to a function call.  */
#define COMPOUND_EXPR_OVERLOADED(NODE) \
  TREE_LANG_FLAG_0 (COMPOUND_EXPR_CHECK (NODE))

/* In a CALL_EXPR appearing in a template, true if Koenig lookup
   should be performed at instantiation time.  */
#define KOENIG_LOOKUP_P(NODE) TREE_LANG_FLAG_0 (CALL_EXPR_CHECK (NODE))

/* True if the arguments to NODE should be evaluated in left-to-right
   order regardless of PUSH_ARGS_REVERSED.  */
#define CALL_EXPR_ORDERED_ARGS(NODE) \
  TREE_LANG_FLAG_3 (CALL_OR_AGGR_INIT_CHECK (NODE))

/* True if the arguments to NODE should be evaluated in right-to-left
   order regardless of PUSH_ARGS_REVERSED.  */
#define CALL_EXPR_REVERSE_ARGS(NODE) \
  TREE_LANG_FLAG_5 (CALL_OR_AGGR_INIT_CHECK (NODE))

/* True if CALL_EXPR was written as an operator expression, not a function
   call.  */
#define CALL_EXPR_OPERATOR_SYNTAX(NODE) \
  TREE_LANG_FLAG_6 (CALL_OR_AGGR_INIT_CHECK (NODE))

/* Indicates whether a string literal has been parenthesized. Such
   usages are disallowed in certain circumstances.  */

#define PAREN_STRING_LITERAL_P(NODE) \
  TREE_LANG_FLAG_0 (STRING_CST_CHECK (NODE))

/* Indicates whether a COMPONENT_REF or a SCOPE_REF has been parenthesized, or
   an INDIRECT_REF comes from parenthesizing a _DECL.  Currently only set some
   of the time in C++14 mode.  */

#define REF_PARENTHESIZED_P(NODE) \
  TREE_LANG_FLAG_2 (TREE_CHECK4 ((NODE), COMPONENT_REF, INDIRECT_REF, SCOPE_REF, VIEW_CONVERT_EXPR))

/* Nonzero if this AGGR_INIT_EXPR provides for initialization via a
   constructor call, rather than an ordinary function call.  */
#define AGGR_INIT_VIA_CTOR_P(NODE) \
  TREE_LANG_FLAG_0 (AGGR_INIT_EXPR_CHECK (NODE))

/* Nonzero if expanding this AGGR_INIT_EXPR should first zero-initialize
   the object.  */
#define AGGR_INIT_ZERO_FIRST(NODE) \
  TREE_LANG_FLAG_2 (AGGR_INIT_EXPR_CHECK (NODE))

/* Nonzero means that the call is the jump from a thunk to the
   thunked-to function.  */
#define AGGR_INIT_FROM_THUNK_P(NODE) \
  (AGGR_INIT_EXPR_CHECK (NODE)->base.protected_flag)

/* AGGR_INIT_EXPR accessors.  These are equivalent to the CALL_EXPR
   accessors, except for AGGR_INIT_EXPR_SLOT (which takes the place of
   CALL_EXPR_STATIC_CHAIN).  */

#define AGGR_INIT_EXPR_FN(NODE) TREE_OPERAND (AGGR_INIT_EXPR_CHECK (NODE), 1)
#define AGGR_INIT_EXPR_SLOT(NODE) \
  TREE_OPERAND (AGGR_INIT_EXPR_CHECK (NODE), 2)
#define AGGR_INIT_EXPR_ARG(NODE, I) \
  TREE_OPERAND (AGGR_INIT_EXPR_CHECK (NODE), (I) + 3)
#define aggr_init_expr_nargs(NODE) (VL_EXP_OPERAND_LENGTH(NODE) - 3)

/* AGGR_INIT_EXPR_ARGP returns a pointer to the argument vector for NODE.
   We can't use &AGGR_INIT_EXPR_ARG (NODE, 0) because that will complain if
   the argument count is zero when checking is enabled.  Instead, do
   the pointer arithmetic to advance past the 3 fixed operands in a
   AGGR_INIT_EXPR.  That produces a valid pointer to just past the end of
   the operand array, even if it's not valid to dereference it.  */
#define AGGR_INIT_EXPR_ARGP(NODE) \
  (&(TREE_OPERAND (AGGR_INIT_EXPR_CHECK (NODE), 0)) + 3)

/* Abstract iterators for AGGR_INIT_EXPRs.  */

/* Structure containing iterator state.  */
struct aggr_init_expr_arg_iterator {
  tree t;	/* the aggr_init_expr */
  int n;	/* argument count */
  int i;	/* next argument index */
};

/* Initialize the abstract argument list iterator object ITER with the
   arguments from AGGR_INIT_EXPR node EXP.  */
inline void
init_aggr_init_expr_arg_iterator (tree exp,
				       aggr_init_expr_arg_iterator *iter)
{
  iter->t = exp;
  iter->n = aggr_init_expr_nargs (exp);
  iter->i = 0;
}

/* Return the next argument from abstract argument list iterator object ITER,
   and advance its state.  Return NULL_TREE if there are no more arguments.  */
inline tree
next_aggr_init_expr_arg (aggr_init_expr_arg_iterator *iter)
{
  tree result;
  if (iter->i >= iter->n)
    return NULL_TREE;
  result = AGGR_INIT_EXPR_ARG (iter->t, iter->i);
  iter->i++;
  return result;
}

/* Initialize the abstract argument list iterator object ITER, then advance
   past and return the first argument.  Useful in for expressions, e.g.
     for (arg = first_aggr_init_expr_arg (exp, &iter); arg;
          arg = next_aggr_init_expr_arg (&iter))   */
inline tree
first_aggr_init_expr_arg (tree exp, aggr_init_expr_arg_iterator *iter)
{
  init_aggr_init_expr_arg_iterator (exp, iter);
  return next_aggr_init_expr_arg (iter);
}

/* Test whether there are more arguments in abstract argument list iterator
   ITER, without changing its state.  */
inline bool
more_aggr_init_expr_args_p (const aggr_init_expr_arg_iterator *iter)
{
  return (iter->i < iter->n);
}

/* Iterate through each argument ARG of AGGR_INIT_EXPR CALL, using variable
   ITER (of type aggr_init_expr_arg_iterator) to hold the iteration state.  */
#define FOR_EACH_AGGR_INIT_EXPR_ARG(arg, iter, call)			\
  for ((arg) = first_aggr_init_expr_arg ((call), &(iter)); (arg);	\
       (arg) = next_aggr_init_expr_arg (&(iter)))

/* VEC_INIT_EXPR accessors.  */
#define VEC_INIT_EXPR_SLOT(NODE) TREE_OPERAND (VEC_INIT_EXPR_CHECK (NODE), 0)
#define VEC_INIT_EXPR_INIT(NODE) TREE_OPERAND (VEC_INIT_EXPR_CHECK (NODE), 1)

/* Indicates that a VEC_INIT_EXPR is a potential constant expression.
   Only set when the current function is constexpr.  */
#define VEC_INIT_EXPR_IS_CONSTEXPR(NODE) \
  TREE_LANG_FLAG_0 (VEC_INIT_EXPR_CHECK (NODE))

/* Indicates that a VEC_INIT_EXPR is expressing value-initialization.  */
#define VEC_INIT_EXPR_VALUE_INIT(NODE) \
  TREE_LANG_FLAG_1 (VEC_INIT_EXPR_CHECK (NODE))

/* The condition under which this MUST_NOT_THROW_EXPR actually blocks
   exceptions.  NULL_TREE means 'true'.  */
#define MUST_NOT_THROW_COND(NODE) \
  TREE_OPERAND (MUST_NOT_THROW_EXPR_CHECK (NODE), 1)

/* The TYPE_MAIN_DECL for a class template type is a TYPE_DECL, not a
   TEMPLATE_DECL.  This macro determines whether or not a given class
   type is really a template type, as opposed to an instantiation or
   specialization of one.  */
#define CLASSTYPE_IS_TEMPLATE(NODE)  \
  (CLASSTYPE_TEMPLATE_INFO (NODE)    \
   && !CLASSTYPE_USE_TEMPLATE (NODE) \
   && PRIMARY_TEMPLATE_P (CLASSTYPE_TI_TEMPLATE (NODE)))

/* The name used by the user to name the typename type.  Typically,
   this is an IDENTIFIER_NODE, and the same as the DECL_NAME on the
   corresponding TYPE_DECL.  However, this may also be a
   TEMPLATE_ID_EXPR if we had something like `typename X::Y<T>'.  */
#define TYPENAME_TYPE_FULLNAME(NODE) \
  (TYPE_VALUES_RAW (TYPENAME_TYPE_CHECK (NODE)))

/* True if a TYPENAME_TYPE was declared as an "enum".  */
#define TYPENAME_IS_ENUM_P(NODE) \
  (TREE_LANG_FLAG_0 (TYPENAME_TYPE_CHECK (NODE)))

/* True if a TYPENAME_TYPE was declared as a "class", "struct", or
   "union".  */
#define TYPENAME_IS_CLASS_P(NODE) \
  (TREE_LANG_FLAG_1 (TYPENAME_TYPE_CHECK (NODE)))

/* True if a TYPENAME_TYPE is in the process of being resolved.  */
#define TYPENAME_IS_RESOLVING_P(NODE) \
  (TREE_LANG_FLAG_2 (TYPENAME_TYPE_CHECK (NODE)))

/* [class.virtual]

   A class that declares or inherits a virtual function is called a
   polymorphic class.  */
#define TYPE_POLYMORPHIC_P(NODE) (TREE_LANG_FLAG_2 (NODE))

/* Nonzero if this class has a virtual function table pointer.  */
#define TYPE_CONTAINS_VPTR_P(NODE)		\
  (TYPE_POLYMORPHIC_P (NODE) || CLASSTYPE_VBASECLASSES (NODE))

/* Nonzero if NODE is a FUNCTION_DECL or VARIABLE_DECL (for a decl
   with namespace scope) declared in a local scope.  */
#define DECL_LOCAL_DECL_P(NODE) \
  DECL_LANG_FLAG_0 (VAR_OR_FUNCTION_DECL_CHECK (NODE))

/* The namespace-scope decl a DECL_LOCAL_DECL_P aliases.  */
#define DECL_LOCAL_DECL_ALIAS(NODE)			\
  DECL_ACCESS ((gcc_checking_assert (DECL_LOCAL_DECL_P (NODE)), NODE))

/* Nonzero if NODE is the target for genericization of 'return' stmts
   in constructors/destructors of targetm.cxx.cdtor_returns_this targets.  */
#define LABEL_DECL_CDTOR(NODE) \
  DECL_LANG_FLAG_2 (LABEL_DECL_CHECK (NODE))

/* True if NODE was declared with auto in its return type, but it has
   started compilation and so the return type might have been changed by
   return type deduction; its declared return type should be found in
   DECL_SAVED_AUTO_RETURN_TYPE (NODE).   */
#define FNDECL_USED_AUTO(NODE) \
  TREE_LANG_FLAG_2 (FUNCTION_DECL_CHECK (NODE))

/* True for artificial decls added for OpenMP privatized non-static
   data members.  */
#define DECL_OMP_PRIVATIZED_MEMBER(NODE) \
  (DECL_LANG_SPECIFIC (VAR_DECL_CHECK (NODE))->u.base.anticipated_p)

/* Nonzero if NODE is an artificial FUNCTION_DECL for
   #pragma omp declare reduction.  */
#define DECL_OMP_DECLARE_REDUCTION_P(NODE) \
  (LANG_DECL_FN_CHECK (DECL_COMMON_CHECK (NODE))->omp_declare_reduction_p)

/* Nonzero if DECL has been declared threadprivate by
   #pragma omp threadprivate.  */
#define CP_DECL_THREADPRIVATE_P(DECL) \
  (DECL_LANG_SPECIFIC (VAR_DECL_CHECK (DECL))->u.base.threadprivate_or_deleted_p)

/* Nonzero if NODE is a VAR_DECL which has been declared inline.  */
#define DECL_VAR_DECLARED_INLINE_P(NODE) \
  (DECL_LANG_SPECIFIC (VAR_DECL_CHECK (NODE))			\
   ? DECL_LANG_SPECIFIC (NODE)->u.base.var_declared_inline_p	\
   : false)
#define SET_DECL_VAR_DECLARED_INLINE_P(NODE) \
  (DECL_LANG_SPECIFIC (VAR_DECL_CHECK (NODE))->u.base.var_declared_inline_p \
   = true)

/* True if NODE is a constant variable with a value-dependent initializer.  */
#define DECL_DEPENDENT_INIT_P(NODE)				\
  (DECL_LANG_SPECIFIC (VAR_DECL_CHECK (NODE))			\
   && DECL_LANG_SPECIFIC (NODE)->u.base.dependent_init_p)
#define SET_DECL_DEPENDENT_INIT_P(NODE, X) \
  (DECL_LANG_SPECIFIC (VAR_DECL_CHECK (NODE))->u.base.dependent_init_p = (X))

/* Nonzero if NODE is an artificial VAR_DECL for a C++17 structured binding
   declaration or one of VAR_DECLs for the user identifiers in it.  */
#define DECL_DECOMPOSITION_P(NODE) \
  (VAR_P (NODE) && DECL_LANG_SPECIFIC (NODE)			\
   ? DECL_LANG_SPECIFIC (NODE)->u.base.selector == lds_decomp		\
   : false)

/* The underlying artificial VAR_DECL for structured binding.  */
#define DECL_DECOMP_BASE(NODE) \
  (LANG_DECL_DECOMP_CHECK (NODE)->base)

/* Nonzero if NODE is an inline VAR_DECL.  In C++17, static data members
   declared with constexpr specifier are implicitly inline variables.  */
#define DECL_INLINE_VAR_P(NODE) \
  (DECL_VAR_DECLARED_INLINE_P (NODE)				\
   || (cxx_dialect >= cxx17					\
       && DECL_DECLARED_CONSTEXPR_P (NODE)			\
       && DECL_CLASS_SCOPE_P (NODE)))

/* Nonzero if DECL was declared with '= delete'.  */
#define DECL_DELETED_FN(DECL) \
  (LANG_DECL_FN_CHECK (DECL)->min.base.threadprivate_or_deleted_p)

/* Nonzero if DECL was declared with '= default' (maybe implicitly).  */
#define DECL_DEFAULTED_FN(DECL) \
  (LANG_DECL_FN_CHECK (DECL)->defaulted_p)

/* Nonzero if DECL is explicitly defaulted in the class body.  */
#define DECL_DEFAULTED_IN_CLASS_P(DECL)					\
  (DECL_DEFAULTED_FN (DECL) && DECL_INITIALIZED_IN_CLASS_P (DECL))
/* Nonzero if DECL was defaulted outside the class body.  */
#define DECL_DEFAULTED_OUTSIDE_CLASS_P(DECL)				\
  (DECL_DEFAULTED_FN (DECL)						\
   && !(DECL_ARTIFICIAL (DECL) || DECL_INITIALIZED_IN_CLASS_P (DECL)))

/* Record whether a typedef for type `int' was actually `signed int'.  */
#define C_TYPEDEF_EXPLICITLY_SIGNED(EXP) DECL_LANG_FLAG_1 (EXP)

/* Returns nonzero if DECL has external linkage, as specified by the
   language standard.  (This predicate may hold even when the
   corresponding entity is not actually given external linkage in the
   object file; see decl_linkage for details.)  */
#define DECL_EXTERNAL_LINKAGE_P(DECL) \
  (decl_linkage (DECL) == lk_external)

/* Keep these codes in ascending code order.  */

#define INTEGRAL_CODE_P(CODE)	\
  ((CODE) == ENUMERAL_TYPE	\
   || (CODE) == BOOLEAN_TYPE	\
   || (CODE) == INTEGER_TYPE)

/* [basic.fundamental]

   Types  bool, char, wchar_t, and the signed and unsigned integer types
   are collectively called integral types.

   Note that INTEGRAL_TYPE_P, as defined in tree.h, allows enumeration
   types as well, which is incorrect in C++.  Keep these checks in
   ascending code order.  */
#define CP_INTEGRAL_TYPE_P(TYPE)		\
  (TREE_CODE (TYPE) == BOOLEAN_TYPE		\
   || TREE_CODE (TYPE) == INTEGER_TYPE)

/* Returns true if TYPE is an integral or enumeration name.  Keep
   these checks in ascending code order.  */
#define INTEGRAL_OR_ENUMERATION_TYPE_P(TYPE) \
   (TREE_CODE (TYPE) == ENUMERAL_TYPE || CP_INTEGRAL_TYPE_P (TYPE))

/* Returns true if TYPE is an integral or unscoped enumeration type.  */
#define INTEGRAL_OR_UNSCOPED_ENUMERATION_TYPE_P(TYPE) \
   (UNSCOPED_ENUM_P (TYPE) || CP_INTEGRAL_TYPE_P (TYPE))

/* True if the class type TYPE is a literal type.  */
#define CLASSTYPE_LITERAL_P(TYPE)              \
   (LANG_TYPE_CLASS_CHECK (TYPE)->is_literal)

/* [basic.fundamental]

   Integral and floating types are collectively called arithmetic
   types.

   As a GNU extension, we also accept complex types.

   Keep these checks in ascending code order.  */
#define ARITHMETIC_TYPE_P(TYPE) \
  (CP_INTEGRAL_TYPE_P (TYPE) \
   || TREE_CODE (TYPE) == REAL_TYPE \
   || TREE_CODE (TYPE) == COMPLEX_TYPE)

/* True iff TYPE is cv decltype(nullptr).  */
#define NULLPTR_TYPE_P(TYPE) (TREE_CODE (TYPE) == NULLPTR_TYPE)

/* [basic.types]

   Arithmetic types, enumeration types, pointer types,
   pointer-to-member types, and std::nullptr_t are collectively called
   scalar types.

   Keep these checks in ascending code order.  */
#define SCALAR_TYPE_P(TYPE)			\
  (TYPE_PTRDATAMEM_P (TYPE)			\
   || TREE_CODE (TYPE) == ENUMERAL_TYPE		\
   || ARITHMETIC_TYPE_P (TYPE)			\
   || TYPE_PTR_P (TYPE)				\
   || TYPE_PTRMEMFUNC_P (TYPE)                  \
   || NULLPTR_TYPE_P (TYPE))

/* Determines whether this type is a C++0x scoped enumeration
   type. Scoped enumerations types are introduced via "enum class" or
   "enum struct", e.g.,

     enum class Color {
       Red, Green, Blue
     };

   Scoped enumeration types are different from normal (unscoped)
   enumeration types in several ways:

     - The enumerators of a scoped enumeration type are only available
       within the scope of the enumeration type and not in the
       enclosing scope. For example, the Red color can be referred to
       with "Color::Red" but not "Red".

     - Scoped enumerators and enumerations do not implicitly convert
       to integers or 'bool'.

     - The underlying type of the enum is well-defined.  */
#define SCOPED_ENUM_P(TYPE)                                             \
  (TREE_CODE (TYPE) == ENUMERAL_TYPE && ENUM_IS_SCOPED (TYPE))

/* Determine whether this is an unscoped enumeration type.  */
#define UNSCOPED_ENUM_P(TYPE)                                           \
  (TREE_CODE (TYPE) == ENUMERAL_TYPE && !ENUM_IS_SCOPED (TYPE))

/* Set the flag indicating whether an ENUMERAL_TYPE is a C++0x scoped
   enumeration type (1) or a normal (unscoped) enumeration type
   (0).  */
#define SET_SCOPED_ENUM_P(TYPE, VAL)                    \
  (ENUM_IS_SCOPED (TYPE) = (VAL))

#define SET_OPAQUE_ENUM_P(TYPE, VAL)                    \
  (ENUM_IS_OPAQUE (TYPE) = (VAL))

#define OPAQUE_ENUM_P(TYPE)				\
  (TREE_CODE (TYPE) == ENUMERAL_TYPE && ENUM_IS_OPAQUE (TYPE))

/* Determines whether an ENUMERAL_TYPE has an explicit
   underlying type.  */
#define ENUM_FIXED_UNDERLYING_TYPE_P(NODE) (TYPE_LANG_FLAG_5 (NODE))

/* Returns the underlying type of the given enumeration type. The
   underlying type is determined in different ways, depending on the
   properties of the enum:

     - In C++0x, the underlying type can be explicitly specified, e.g.,

         enum E1 : char { ... } // underlying type is char

     - In a C++0x scoped enumeration, the underlying type is int
       unless otherwises specified:

         enum class E2 { ... } // underlying type is int

     - Otherwise, the underlying type is determined based on the
       values of the enumerators. In this case, the
       ENUM_UNDERLYING_TYPE will not be set until after the definition
       of the enumeration is completed by finish_enum.  */
#define ENUM_UNDERLYING_TYPE(TYPE) \
  TREE_TYPE (ENUMERAL_TYPE_CHECK (TYPE))

/* [dcl.init.aggr]

   An aggregate is an array or a class with no user-provided
   constructors, no brace-or-equal-initializers for non-static data
   members, no private or protected non-static data members, no
   base classes, and no virtual functions.

   As an extension, we also treat vectors as aggregates.  Keep these
   checks in ascending code order.  */
#define CP_AGGREGATE_TYPE_P(TYPE)				\
  (gnu_vector_type_p (TYPE)					\
   || TREE_CODE (TYPE) == ARRAY_TYPE				\
   || (CLASS_TYPE_P (TYPE) && COMPLETE_TYPE_P (TYPE) && !CLASSTYPE_NON_AGGREGATE (TYPE)))

/* Nonzero for a class type means that the class type has a
   user-declared constructor.  */
#define TYPE_HAS_USER_CONSTRUCTOR(NODE) (TYPE_LANG_FLAG_1 (NODE))

/* Nonzero means that the FUNCTION_TYPE or METHOD_TYPE has a
   late-specified return type.  */
#define TYPE_HAS_LATE_RETURN_TYPE(NODE) \
  (TYPE_LANG_FLAG_2 (FUNC_OR_METHOD_CHECK (NODE)))

/* When appearing in an INDIRECT_REF, it means that the tree structure
   underneath is actually a call to a constructor.  This is needed
   when the constructor must initialize local storage (which can
   be automatically destroyed), rather than allowing it to allocate
   space from the heap.

   When appearing in a SAVE_EXPR, it means that underneath
   is a call to a constructor.

   When appearing in a CONSTRUCTOR, the expression is a
   compound literal.

   When appearing in a FIELD_DECL, it means that this field
   has been duly initialized in its constructor.  */
#define TREE_HAS_CONSTRUCTOR(NODE) (TREE_LANG_FLAG_4 (NODE))

/* True if NODE is a brace-enclosed initializer.  */
#define BRACE_ENCLOSED_INITIALIZER_P(NODE) \
  (TREE_CODE (NODE) == CONSTRUCTOR && TREE_TYPE (NODE) == init_list_type_node)

/* True if NODE is a compound-literal, i.e., a brace-enclosed
   initializer cast to a particular type.  */
#define COMPOUND_LITERAL_P(NODE) \
  (TREE_CODE (NODE) == CONSTRUCTOR && TREE_HAS_CONSTRUCTOR (NODE))

#define EMPTY_CONSTRUCTOR_P(NODE) (TREE_CODE (NODE) == CONSTRUCTOR \
				   && vec_safe_is_empty(CONSTRUCTOR_ELTS(NODE))\
				   && !TREE_HAS_CONSTRUCTOR (NODE))

/* True if NODE is a init-list used as a direct-initializer, i.e.
   B b{1,2}, not B b({1,2}) or B b = {1,2}.  */
#define CONSTRUCTOR_IS_DIRECT_INIT(NODE) (TREE_LANG_FLAG_0 (CONSTRUCTOR_CHECK (NODE)))

/* True if this CONSTRUCTOR is instantiation-dependent and needs to be
   substituted.  */
#define CONSTRUCTOR_IS_DEPENDENT(NODE) \
  (TREE_LANG_FLAG_1 (CONSTRUCTOR_CHECK (NODE)))

/* True if this CONSTRUCTOR should not be used as a variable initializer
   because it was loaded from a constexpr variable with mutable fields.  */
#define CONSTRUCTOR_MUTABLE_POISON(NODE) \
  (TREE_LANG_FLAG_2 (CONSTRUCTOR_CHECK (NODE)))

/* True if this typed CONSTRUCTOR represents C99 compound-literal syntax rather
   than C++11 functional cast syntax.  */
#define CONSTRUCTOR_C99_COMPOUND_LITERAL(NODE) \
  (TREE_LANG_FLAG_3 (CONSTRUCTOR_CHECK (NODE)))

/* True if this CONSTRUCTOR contains PLACEHOLDER_EXPRs referencing the
   CONSTRUCTOR's type not nested inside another CONSTRUCTOR marked with
   CONSTRUCTOR_PLACEHOLDER_BOUNDARY.  */
#define CONSTRUCTOR_PLACEHOLDER_BOUNDARY(NODE) \
  (TREE_LANG_FLAG_5 (CONSTRUCTOR_CHECK (NODE)))

#define DIRECT_LIST_INIT_P(NODE) \
   (BRACE_ENCLOSED_INITIALIZER_P (NODE) && CONSTRUCTOR_IS_DIRECT_INIT (NODE))

/* True if this is a designated initializer (when we allow initializer-clauses
   mixed with designated-initializer-clauses set whenever there is at least
   one designated-initializer-clause), or a C99 designator.  */
#define CONSTRUCTOR_IS_DESIGNATED_INIT(NODE) \
  (TREE_LANG_FLAG_6 (CONSTRUCTOR_CHECK (NODE)))

/* True if this CONSTRUCTOR comes from a parenthesized list of values, e.g.
   A(1, 2, 3).  */
#define CONSTRUCTOR_IS_PAREN_INIT(NODE) \
  (CONSTRUCTOR_CHECK(NODE)->base.private_flag)

/* True if NODE represents a conversion for direct-initialization in a
   template.  Set by perform_implicit_conversion_flags.  */
#define IMPLICIT_CONV_EXPR_DIRECT_INIT(NODE) \
  (TREE_LANG_FLAG_0 (IMPLICIT_CONV_EXPR_CHECK (NODE)))

/* True if NODE represents a dependent conversion of a non-type template
   argument.  Set by maybe_convert_nontype_argument.  */
#define IMPLICIT_CONV_EXPR_NONTYPE_ARG(NODE) \
  (TREE_LANG_FLAG_1 (IMPLICIT_CONV_EXPR_CHECK (NODE)))

/* True if NODE represents a conversion for braced-init-list in a
   template.  Set by perform_implicit_conversion_flags.  */
#define IMPLICIT_CONV_EXPR_BRACED_INIT(NODE) \
  (TREE_LANG_FLAG_2 (IMPLICIT_CONV_EXPR_CHECK (NODE)))

/* Nonzero means that an object of this type cannot be initialized using
   an initializer list.  */
#define CLASSTYPE_NON_AGGREGATE(NODE) \
  (LANG_TYPE_CLASS_CHECK (NODE)->non_aggregate)
#define TYPE_NON_AGGREGATE_CLASS(NODE) \
  (CLASS_TYPE_P (NODE) && CLASSTYPE_NON_AGGREGATE (NODE))

/* Nonzero if there is a non-trivial X::op=(cv X&) for this class.  */
#define TYPE_HAS_COMPLEX_COPY_ASSIGN(NODE) (LANG_TYPE_CLASS_CHECK (NODE)->has_complex_copy_assign)

/* Nonzero if there is a non-trivial X::X(cv X&) for this class.  */
#define TYPE_HAS_COMPLEX_COPY_CTOR(NODE) (LANG_TYPE_CLASS_CHECK (NODE)->has_complex_copy_ctor)

/* Nonzero if there is a non-trivial X::op=(X&&) for this class.  */
#define TYPE_HAS_COMPLEX_MOVE_ASSIGN(NODE) (LANG_TYPE_CLASS_CHECK (NODE)->has_complex_move_assign)

/* Nonzero if there is a non-trivial X::X(X&&) for this class.  */
#define TYPE_HAS_COMPLEX_MOVE_CTOR(NODE) (LANG_TYPE_CLASS_CHECK (NODE)->has_complex_move_ctor)

/* Nonzero if there is no trivial default constructor for this class.  */
#define TYPE_HAS_COMPLEX_DFLT(NODE) (LANG_TYPE_CLASS_CHECK (NODE)->has_complex_dflt)

/* Nonzero if TYPE has a trivial destructor.  From [class.dtor]:

     A destructor is trivial if it is an implicitly declared
     destructor and if:

       - all of the direct base classes of its class have trivial
	 destructors,

       - for all of the non-static data members of its class that are
	 of class type (or array thereof), each such class has a
	 trivial destructor.  */
#define TYPE_HAS_TRIVIAL_DESTRUCTOR(NODE) \
  (!TYPE_HAS_NONTRIVIAL_DESTRUCTOR (NODE))

/* Nonzero for _TYPE node means that this type does not have a trivial
   destructor.  Therefore, destroying an object of this type will
   involve a call to a destructor.  This can apply to objects of
   ARRAY_TYPE if the type of the elements needs a destructor.  */
#define TYPE_HAS_NONTRIVIAL_DESTRUCTOR(NODE) \
  (TYPE_LANG_FLAG_4 (NODE))

/* Nonzero for class type means that the default constructor is trivial.  */
#define TYPE_HAS_TRIVIAL_DFLT(NODE) \
  (TYPE_HAS_DEFAULT_CONSTRUCTOR (NODE) && ! TYPE_HAS_COMPLEX_DFLT (NODE))

/* Nonzero for class type means that copy initialization of this type can use
   a bitwise copy.  */
#define TYPE_HAS_TRIVIAL_COPY_CTOR(NODE) \
  (TYPE_HAS_COPY_CTOR (NODE) && ! TYPE_HAS_COMPLEX_COPY_CTOR (NODE))

/* Nonzero for class type means that assignment of this type can use
   a bitwise copy.  */
#define TYPE_HAS_TRIVIAL_COPY_ASSIGN(NODE) \
  (TYPE_HAS_COPY_ASSIGN (NODE) && ! TYPE_HAS_COMPLEX_COPY_ASSIGN (NODE))

/* Returns true if NODE is a pointer-to-data-member.  */
#define TYPE_PTRDATAMEM_P(NODE)			\
  (TREE_CODE (NODE) == OFFSET_TYPE)

/* Returns true if NODE is a pointer.  */
#define TYPE_PTR_P(NODE)			\
  (TREE_CODE (NODE) == POINTER_TYPE)

/* Returns true if NODE is a reference.  */
#define TYPE_REF_P(NODE)			\
  (TREE_CODE (NODE) == REFERENCE_TYPE)

/* Returns true if NODE is a pointer or a reference.  */
#define INDIRECT_TYPE_P(NODE)			\
  (TYPE_PTR_P (NODE) || TYPE_REF_P (NODE))

/* Returns true if NODE is an object type:

     [basic.types]

     An object type is a (possibly cv-qualified) type that is not a
     function type, not a reference type, and not a void type.

   Keep these checks in ascending order, for speed.  */
#define TYPE_OBJ_P(NODE)			\
  (!TYPE_REF_P (NODE)				\
   && !VOID_TYPE_P (NODE)  		        \
   && !FUNC_OR_METHOD_TYPE_P (NODE))

/* Returns true if NODE is a pointer to an object.  Keep these checks
   in ascending tree code order.  */
#define TYPE_PTROB_P(NODE)					\
  (TYPE_PTR_P (NODE) && TYPE_OBJ_P (TREE_TYPE (NODE)))

/* Returns true if NODE is a reference to an object.  Keep these checks
   in ascending tree code order.  */
#define TYPE_REF_OBJ_P(NODE)					\
  (TYPE_REF_P (NODE) && TYPE_OBJ_P (TREE_TYPE (NODE)))

/* Returns true if NODE is a pointer to an object, or a pointer to
   void.  Keep these checks in ascending tree code order.  */
#define TYPE_PTROBV_P(NODE)					\
  (TYPE_PTR_P (NODE)						\
   && !FUNC_OR_METHOD_TYPE_P (TREE_TYPE (NODE)))

/* Returns true if NODE is a pointer to function type.  */
#define TYPE_PTRFN_P(NODE)				\
  (TYPE_PTR_P (NODE)			                \
   && TREE_CODE (TREE_TYPE (NODE)) == FUNCTION_TYPE)

/* Returns true if NODE is a reference to function type.  */
#define TYPE_REFFN_P(NODE)				\
  (TYPE_REF_P (NODE)					\
   && TREE_CODE (TREE_TYPE (NODE)) == FUNCTION_TYPE)

/* Returns true if NODE is a pointer to member function type.  */
#define TYPE_PTRMEMFUNC_P(NODE)		\
  (TREE_CODE (NODE) == RECORD_TYPE	\
   && TYPE_PTRMEMFUNC_FLAG (NODE))

#define TYPE_PTRMEMFUNC_FLAG(NODE) \
  (TYPE_LANG_FLAG_2 (RECORD_TYPE_CHECK (NODE)))

/* Returns true if NODE is a pointer-to-member.  */
#define TYPE_PTRMEM_P(NODE) \
  (TYPE_PTRDATAMEM_P (NODE) || TYPE_PTRMEMFUNC_P (NODE))

/* Returns true if NODE is a pointer or a pointer-to-member.  */
#define TYPE_PTR_OR_PTRMEM_P(NODE) \
  (TYPE_PTR_P (NODE) || TYPE_PTRMEM_P (NODE))

/* Indicates when overload resolution may resolve to a pointer to
   member function. [expr.unary.op]/3 */
#define PTRMEM_OK_P(NODE) \
  TREE_LANG_FLAG_0 (TREE_CHECK3 ((NODE), ADDR_EXPR, OFFSET_REF, SCOPE_REF))

/* Get the POINTER_TYPE to the METHOD_TYPE associated with this
   pointer to member function.  TYPE_PTRMEMFUNC_P _must_ be true,
   before using this macro.  */
#define TYPE_PTRMEMFUNC_FN_TYPE(NODE) \
  (cp_build_qualified_type (TREE_TYPE (TYPE_FIELDS (NODE)),\
			    cp_type_quals (NODE)))

/* As above, but can be used in places that want an lvalue at the expense
   of not necessarily having the correct cv-qualifiers.  */
#define TYPE_PTRMEMFUNC_FN_TYPE_RAW(NODE) \
  (TREE_TYPE (TYPE_FIELDS (NODE)))

/* Returns `A' for a type like `int (A::*)(double)' */
#define TYPE_PTRMEMFUNC_OBJECT_TYPE(NODE) \
  TYPE_METHOD_BASETYPE (TREE_TYPE (TYPE_PTRMEMFUNC_FN_TYPE (NODE)))

/* The canonical internal RECORD_TYPE from the POINTER_TYPE to
   METHOD_TYPE.  */
#define TYPE_PTRMEMFUNC_TYPE(NODE) \
  TYPE_LANG_SLOT_1 (NODE)

/* For a pointer-to-member type of the form `T X::*', this is `X'.
   For a type like `void (X::*)() const', this type is `X', not `const
   X'.  To get at the `const X' you have to look at the
   TYPE_PTRMEM_POINTED_TO_TYPE; there, the first parameter will have
   type `const X*'.  */
#define TYPE_PTRMEM_CLASS_TYPE(NODE)			\
  (TYPE_PTRDATAMEM_P (NODE)					\
   ? TYPE_OFFSET_BASETYPE (NODE)		\
   : TYPE_PTRMEMFUNC_OBJECT_TYPE (NODE))

/* For a pointer-to-member type of the form `T X::*', this is `T'.  */
#define TYPE_PTRMEM_POINTED_TO_TYPE(NODE)		\
   (TYPE_PTRDATAMEM_P (NODE)				\
    ? TREE_TYPE (NODE)					\
    : TREE_TYPE (TYPE_PTRMEMFUNC_FN_TYPE (NODE)))

/* For a pointer-to-member constant `X::Y' this is the RECORD_TYPE for
   `X'.  */
#define PTRMEM_CST_CLASS(NODE) \
  TYPE_PTRMEM_CLASS_TYPE (TREE_TYPE (PTRMEM_CST_CHECK (NODE)))

/* For a pointer-to-member constant `X::Y' this is the _DECL for
   `Y'.  */
#define PTRMEM_CST_MEMBER(NODE) \
  (((ptrmem_cst_t)PTRMEM_CST_CHECK (NODE))->member)

/* The expression in question for a TYPEOF_TYPE.  */
#define TYPEOF_TYPE_EXPR(NODE) (TYPE_VALUES_RAW (TYPEOF_TYPE_CHECK (NODE)))

/* The type in question for an UNDERLYING_TYPE.  */
#define UNDERLYING_TYPE_TYPE(NODE) \
  (TYPE_VALUES_RAW (UNDERLYING_TYPE_CHECK (NODE)))

/* The type in question for BASES.  */
#define BASES_TYPE(NODE) \
  (TYPE_VALUES_RAW (BASES_CHECK (NODE)))

#define BASES_DIRECT(NODE) \
  TREE_LANG_FLAG_0 (BASES_CHECK (NODE))

/* The expression in question for a DECLTYPE_TYPE.  */
#define DECLTYPE_TYPE_EXPR(NODE) (TYPE_VALUES_RAW (DECLTYPE_TYPE_CHECK (NODE)))

/* Whether the DECLTYPE_TYPE_EXPR of NODE was originally parsed as an
   id-expression or a member-access expression. When false, it was
   parsed as a full expression.  */
#define DECLTYPE_TYPE_ID_EXPR_OR_MEMBER_ACCESS_P(NODE) \
  (DECLTYPE_TYPE_CHECK (NODE))->type_common.string_flag

/* These flags indicate that we want different semantics from normal
   decltype: lambda capture just drops references,
   lambda proxies look through implicit dereference.  */
#define DECLTYPE_FOR_LAMBDA_CAPTURE(NODE) \
  TREE_LANG_FLAG_0 (DECLTYPE_TYPE_CHECK (NODE))
#define DECLTYPE_FOR_LAMBDA_PROXY(NODE) \
  TREE_LANG_FLAG_2 (DECLTYPE_TYPE_CHECK (NODE))
#define DECLTYPE_FOR_REF_CAPTURE(NODE) \
  TREE_LANG_FLAG_3 (DECLTYPE_TYPE_CHECK (NODE))

/* Nonzero for VAR_DECL and FUNCTION_DECL node means that `extern' was
   specified in its declaration.  This can also be set for an
   erroneously declared PARM_DECL.  */
#define DECL_THIS_EXTERN(NODE) \
  DECL_LANG_FLAG_2 (VAR_FUNCTION_OR_PARM_DECL_CHECK (NODE))

/* Nonzero for VAR_DECL and FUNCTION_DECL node means that `static' was
   specified in its declaration.  This can also be set for an
   erroneously declared PARM_DECL.  */
#define DECL_THIS_STATIC(NODE) \
  DECL_LANG_FLAG_6 (VAR_FUNCTION_OR_PARM_DECL_CHECK (NODE))

/* Nonzero for FIELD_DECL node means that this field is a lambda capture
   field for an array of runtime bound.  */
#define DECL_VLA_CAPTURE_P(NODE) \
  DECL_LANG_FLAG_1 (FIELD_DECL_CHECK (NODE))

/* Nonzero for PARM_DECL node means that this is an array function
   parameter, i.e, a[] rather than *a.  */
#define DECL_ARRAY_PARAMETER_P(NODE) \
  DECL_LANG_FLAG_1 (PARM_DECL_CHECK (NODE))

/* Nonzero for a FIELD_DECL who's NSMDI is currently being
   instantiated.  */
#define DECL_INSTANTIATING_NSDMI_P(NODE) \
  DECL_LANG_FLAG_2 (FIELD_DECL_CHECK (NODE))

/* Nonzero for FIELD_DECL node means that this field is a base class
   of the parent object, as opposed to a member field.  */
#define DECL_FIELD_IS_BASE(NODE) \
  DECL_LANG_FLAG_6 (FIELD_DECL_CHECK (NODE))

/* Nonzero for FIELD_DECL node means that this field is a simple (no
   explicit initializer) lambda capture field, making it invisible to
   name lookup in unevaluated contexts.  */
#define DECL_NORMAL_CAPTURE_P(NODE) \
  DECL_LANG_FLAG_7 (FIELD_DECL_CHECK (NODE))

/* Nonzero if TYPE is an anonymous union or struct type.  We have to use a
   flag for this because "A union for which objects or pointers are
   declared is not an anonymous union" [class.union].  */
#define ANON_AGGR_TYPE_P(NODE)				\
  (CLASS_TYPE_P (NODE) && LANG_TYPE_CLASS_CHECK (NODE)->anon_aggr)
#define SET_ANON_AGGR_TYPE_P(NODE)			\
  (LANG_TYPE_CLASS_CHECK (NODE)->anon_aggr = 1)

/* Nonzero if TYPE is an anonymous union type.  */
#define ANON_UNION_TYPE_P(NODE) \
  (TREE_CODE (NODE) == UNION_TYPE && ANON_AGGR_TYPE_P (NODE))

/* Define fields and accessors for nodes representing declared names.  */

/* True if TYPE is an unnamed structured type with a typedef for
   linkage purposes.  In that case TYPE_NAME and TYPE_STUB_DECL of the
   MAIN-VARIANT are different. */
#define TYPE_WAS_UNNAMED(NODE)				\
  (TYPE_NAME (TYPE_MAIN_VARIANT (NODE))			\
   != TYPE_STUB_DECL (TYPE_MAIN_VARIANT (NODE)))

/* C++: all of these are overloaded!  These apply only to TYPE_DECLs.  */

/* The format of each node in the DECL_FRIENDLIST is as follows:

   The TREE_PURPOSE will be the name of a function, i.e., an
   IDENTIFIER_NODE.  The TREE_VALUE will be itself a TREE_LIST, whose
   TREE_VALUEs are friends with the given name.  */
#define DECL_FRIENDLIST(NODE)		(DECL_INITIAL (NODE))
#define FRIEND_NAME(LIST) (TREE_PURPOSE (LIST))
#define FRIEND_DECLS(LIST) (TREE_VALUE (LIST))

/* The DECL_ACCESS, if non-NULL, is a TREE_LIST.  The TREE_PURPOSE of
   each node is a type; the TREE_VALUE is the access granted for this
   DECL in that type.  The DECL_ACCESS is set by access declarations.
   For example, if a member that would normally be public in a
   derived class is made protected, then the derived class and the
   protected_access_node will appear in the DECL_ACCESS for the node.  */
#define DECL_ACCESS(NODE) (LANG_DECL_MIN_CHECK (NODE)->access)

/* Nonzero if the FUNCTION_DECL is a global constructor.  */
#define DECL_GLOBAL_CTOR_P(NODE) \
  (LANG_DECL_FN_CHECK (NODE)->global_ctor_p)

/* Nonzero if the FUNCTION_DECL is a global destructor.  */
#define DECL_GLOBAL_DTOR_P(NODE) \
  (LANG_DECL_FN_CHECK (NODE)->global_dtor_p)

/* Accessor macros for C++ template decl nodes.  */

/* The DECL_TEMPLATE_PARMS are a list.  The TREE_PURPOSE of each node
   is a INT_CST whose TREE_INT_CST_LOW indicates the level of the
   template parameters, with 1 being the outermost set of template
   parameters.  The TREE_VALUE is a vector, whose elements are the
   template parameters at each level.  Each element in the vector is a
   TREE_LIST, whose TREE_VALUE is a PARM_DECL (if the parameter is a
   non-type parameter), or a TYPE_DECL (if the parameter is a type
   parameter) or a TEMPLATE_DECL (if the parameter is a template
   parameter).  The TREE_PURPOSE is the default value, if any.  The
   TEMPLATE_PARM_INDEX for the parameter is available as the
   DECL_INITIAL (for a PARM_DECL) or as the TREE_TYPE (for a
   TYPE_DECL).

   FIXME: CONST_CAST_TREE is a hack that hopefully will go away after
   tree is converted to C++ class hiearchy.  */
#define DECL_TEMPLATE_PARMS(NODE)       \
   ((struct tree_template_decl *)CONST_CAST_TREE (TEMPLATE_DECL_CHECK (NODE)))->arguments
#define DECL_INNERMOST_TEMPLATE_PARMS(NODE) \
   INNERMOST_TEMPLATE_PARMS (DECL_TEMPLATE_PARMS (NODE))
#define DECL_NTPARMS(NODE) \
   TREE_VEC_LENGTH (DECL_INNERMOST_TEMPLATE_PARMS (NODE))
/* For function, method, class-data templates.

   FIXME: CONST_CAST_TREE is a hack that hopefully will go away after
   tree is converted to C++ class hiearchy.  */
#define DECL_TEMPLATE_RESULT(NODE)      \
   ((struct tree_template_decl *)CONST_CAST_TREE(TEMPLATE_DECL_CHECK (NODE)))->result
/* For a function template at namespace scope, DECL_TEMPLATE_INSTANTIATIONS
   lists all instantiations and specializations of the function so that
   tsubst_friend_function can reassign them to another template if we find
   that the namespace-scope template is really a partial instantiation of a
   friend template.

   For a class template the DECL_TEMPLATE_INSTANTIATIONS lists holds
   all instantiations and specializations of the class type, including
   partial instantiations and partial specializations, so that if we
   explicitly specialize a partial instantiation we can walk the list
   in maybe_process_partial_specialization and reassign them or complain
   as appropriate.

   In both cases, the TREE_PURPOSE of each node contains the arguments
   used; the TREE_VALUE contains the generated variable.  The template
   arguments are always complete.  For example, given:

      template <class T> struct S1 {
	template <class U> struct S2 {};
	template <class U> struct S2<U*> {};
      };

   the record for the partial specialization will contain, as its
   argument list, { {T}, {U*} }, and will be on the
   DECL_TEMPLATE_INSTANTIATIONS list for `template <class T> template
   <class U> struct S1<T>::S2'.

   This list is not used for other templates.  */
#define DECL_TEMPLATE_INSTANTIATIONS(NODE) \
  DECL_SIZE_UNIT (TEMPLATE_DECL_CHECK (NODE))

/* For a class template, this list contains the partial
   specializations of this template.  (Full specializations are not
   recorded on this list.)  The TREE_PURPOSE holds the arguments used
   in the partial specialization (e.g., for `template <class T> struct
   S<T*, int>' this will be `T*, int'.)  The arguments will also include
   any outer template arguments.  The TREE_VALUE holds the TEMPLATE_DECL
   for the partial specialization.  The TREE_TYPE is the _TYPE node for
   the partial specialization.

   This list is not used for other templates.  */
#define DECL_TEMPLATE_SPECIALIZATIONS(NODE)     \
  DECL_SIZE (TEMPLATE_DECL_CHECK (NODE))

/* Nonzero for a DECL which is actually a template parameter.  Keep
   these checks in ascending tree code order.   */
#define DECL_TEMPLATE_PARM_P(NODE)		\
  (DECL_LANG_FLAG_0 (NODE)			\
   && (TREE_CODE (NODE) == CONST_DECL		\
       || TREE_CODE (NODE) == PARM_DECL		\
       || TREE_CODE (NODE) == TYPE_DECL		\
       || TREE_CODE (NODE) == TEMPLATE_DECL))

/* Nonzero for a raw template parameter node.  */
#define TEMPLATE_PARM_P(NODE)					\
  (TREE_CODE (NODE) == TEMPLATE_TYPE_PARM			\
   || TREE_CODE (NODE) == TEMPLATE_TEMPLATE_PARM		\
   || TREE_CODE (NODE) == TEMPLATE_PARM_INDEX)

/* Mark NODE as a template parameter.  */
#define SET_DECL_TEMPLATE_PARM_P(NODE) \
  (DECL_LANG_FLAG_0 (NODE) = 1)

/* Nonzero if NODE is a template template parameter.  */
#define DECL_TEMPLATE_TEMPLATE_PARM_P(NODE) \
  (TREE_CODE (NODE) == TEMPLATE_DECL && DECL_TEMPLATE_PARM_P (NODE))

/* Nonzero for a DECL that represents a function template.  */
#define DECL_FUNCTION_TEMPLATE_P(NODE)                          \
  (TREE_CODE (NODE) == TEMPLATE_DECL                            \
   && DECL_TEMPLATE_RESULT (NODE) != NULL_TREE			\
   && TREE_CODE (DECL_TEMPLATE_RESULT (NODE)) == FUNCTION_DECL)

/* Nonzero for a DECL that represents a class template or alias
   template.  */
#define DECL_TYPE_TEMPLATE_P(NODE)				\
  (TREE_CODE (NODE) == TEMPLATE_DECL				\
   && DECL_TEMPLATE_RESULT (NODE) != NULL_TREE			\
   && TREE_CODE (DECL_TEMPLATE_RESULT (NODE)) == TYPE_DECL)

/* Nonzero for a DECL that represents a class template.  */
#define DECL_CLASS_TEMPLATE_P(NODE)				\
  (DECL_TYPE_TEMPLATE_P (NODE)					\
   && DECL_IMPLICIT_TYPEDEF_P (DECL_TEMPLATE_RESULT (NODE)))

/* Nonzero for a TEMPLATE_DECL that represents an alias template.  */
#define DECL_ALIAS_TEMPLATE_P(NODE)			\
  (DECL_TYPE_TEMPLATE_P (NODE)				\
   && !DECL_ARTIFICIAL (DECL_TEMPLATE_RESULT (NODE)))

/* Nonzero for a NODE which declares a type.  */
#define DECL_DECLARES_TYPE_P(NODE) \
  (TREE_CODE (NODE) == TYPE_DECL || DECL_TYPE_TEMPLATE_P (NODE))

/* Nonzero if NODE declares a function.  */
#define DECL_DECLARES_FUNCTION_P(NODE) \
  (TREE_CODE (NODE) == FUNCTION_DECL || DECL_FUNCTION_TEMPLATE_P (NODE))

/* Nonzero if NODE is the typedef implicitly generated for a type when
   the type is declared.  In C++, `struct S {};' is roughly
   equivalent to `struct S {}; typedef struct S S;' in C.
   DECL_IMPLICIT_TYPEDEF_P will hold for the typedef indicated in this
   example.  In C++, there is a second implicit typedef for each
   class, called the injected-class-name, in the scope of `S' itself, so that
   you can say `S::S'.  DECL_SELF_REFERENCE_P will hold for that typedef.  */
#define DECL_IMPLICIT_TYPEDEF_P(NODE) \
  (TREE_CODE (NODE) == TYPE_DECL && DECL_LANG_FLAG_2 (NODE))
#define SET_DECL_IMPLICIT_TYPEDEF_P(NODE) \
  (DECL_LANG_FLAG_2 (NODE) = 1)
#define DECL_SELF_REFERENCE_P(NODE) \
  (TREE_CODE (NODE) == TYPE_DECL && DECL_LANG_FLAG_4 (NODE))
#define SET_DECL_SELF_REFERENCE_P(NODE) \
  (DECL_LANG_FLAG_4 (NODE) = 1)

/* A `primary' template is one that has its own template header and is not
   a partial specialization.  A member function of a class template is a
   template, but not primary.  A member template is primary.  Friend
   templates are primary, too.  */

/* Returns the primary template corresponding to these parameters.  */
#define TPARMS_PRIMARY_TEMPLATE(NODE) (TREE_TYPE (NODE))

#define DECL_PRIMARY_TEMPLATE(NODE) \
  (TPARMS_PRIMARY_TEMPLATE (DECL_INNERMOST_TEMPLATE_PARMS (NODE)))

/* Returns nonzero if NODE is a primary template.  */
#define PRIMARY_TEMPLATE_P(NODE) (DECL_PRIMARY_TEMPLATE (NODE) == (NODE))

/* Nonzero iff NODE is a specialization of a template.  The value
   indicates the type of specializations:

     1=implicit instantiation

     2=partial or explicit specialization, e.g.:

        template <> int min<int> (int, int),

     3=explicit instantiation, e.g.:

        template int min<int> (int, int);

   Note that NODE will be marked as a specialization even if the
   template it is instantiating is not a primary template.  For
   example, given:

     template <typename T> struct O {
       void f();
       struct I {};
     };

   both O<int>::f and O<int>::I will be marked as instantiations.

   If DECL_USE_TEMPLATE is nonzero, then DECL_TEMPLATE_INFO will also
   be non-NULL.  */
#define DECL_USE_TEMPLATE(NODE) (DECL_LANG_SPECIFIC (NODE)->u.base.use_template)

/* Like DECL_USE_TEMPLATE, but for class types.  */
#define CLASSTYPE_USE_TEMPLATE(NODE) \
  (LANG_TYPE_CLASS_CHECK (NODE)->use_template)

/* True if NODE is a specialization of a primary template.  */
#define CLASSTYPE_SPECIALIZATION_OF_PRIMARY_TEMPLATE_P(NODE)	\
  (CLASS_TYPE_P (NODE)						\
   && CLASSTYPE_USE_TEMPLATE (NODE)				\
   && PRIMARY_TEMPLATE_P (CLASSTYPE_TI_TEMPLATE (NODE)))

#define DECL_TEMPLATE_INSTANTIATION(NODE) (DECL_USE_TEMPLATE (NODE) & 1)
#define CLASSTYPE_TEMPLATE_INSTANTIATION(NODE) \
  (CLASSTYPE_USE_TEMPLATE (NODE) & 1)

#define DECL_TEMPLATE_SPECIALIZATION(NODE) (DECL_USE_TEMPLATE (NODE) == 2)
#define SET_DECL_TEMPLATE_SPECIALIZATION(NODE) (DECL_USE_TEMPLATE (NODE) = 2)

/* Returns true for an explicit or partial specialization of a class
   template.  */
#define CLASSTYPE_TEMPLATE_SPECIALIZATION(NODE) \
  (CLASSTYPE_USE_TEMPLATE (NODE) == 2)
#define SET_CLASSTYPE_TEMPLATE_SPECIALIZATION(NODE) \
  (CLASSTYPE_USE_TEMPLATE (NODE) = 2)

#define DECL_IMPLICIT_INSTANTIATION(NODE) (DECL_USE_TEMPLATE (NODE) == 1)
#define SET_DECL_IMPLICIT_INSTANTIATION(NODE) (DECL_USE_TEMPLATE (NODE) = 1)
#define CLASSTYPE_IMPLICIT_INSTANTIATION(NODE) \
  (CLASSTYPE_USE_TEMPLATE (NODE) == 1)
#define SET_CLASSTYPE_IMPLICIT_INSTANTIATION(NODE) \
  (CLASSTYPE_USE_TEMPLATE (NODE) = 1)

#define DECL_EXPLICIT_INSTANTIATION(NODE) (DECL_USE_TEMPLATE (NODE) == 3)
#define SET_DECL_EXPLICIT_INSTANTIATION(NODE) (DECL_USE_TEMPLATE (NODE) = 3)
#define CLASSTYPE_EXPLICIT_INSTANTIATION(NODE) \
  (CLASSTYPE_USE_TEMPLATE (NODE) == 3)
#define SET_CLASSTYPE_EXPLICIT_INSTANTIATION(NODE) \
  (CLASSTYPE_USE_TEMPLATE (NODE) = 3)

/* Nonzero if DECL is a friend function which is an instantiation
   from the point of view of the compiler, but not from the point of
   view of the language.  For example given:
      template <class T> struct S { friend void f(T) {}; };
   the declaration of `void f(int)' generated when S<int> is
   instantiated will not be a DECL_TEMPLATE_INSTANTIATION, but will be
   a DECL_FRIEND_PSEUDO_TEMPLATE_INSTANTIATION.  */
#define DECL_FRIEND_PSEUDO_TEMPLATE_INSTANTIATION(DECL) \
  (DECL_LANG_SPECIFIC (DECL) && DECL_TEMPLATE_INFO (DECL) \
   && !DECL_USE_TEMPLATE (DECL))

/* Nonzero if DECL is a function generated from a function 'temploid',
   i.e. template, member of class template, or dependent friend.  */
#define DECL_TEMPLOID_INSTANTIATION(DECL)		\
  (DECL_TEMPLATE_INSTANTIATION (DECL)			\
   || DECL_FRIEND_PSEUDO_TEMPLATE_INSTANTIATION (DECL))

/* Nonzero if DECL is either defined implicitly by the compiler or
   generated from a temploid.  */
#define DECL_GENERATED_P(DECL) \
  (DECL_TEMPLOID_INSTANTIATION (DECL) || DECL_DEFAULTED_FN (DECL))

/* Nonzero iff we are currently processing a declaration for an
   entity with its own template parameter list, and which is not a
   full specialization.  */
#define PROCESSING_REAL_TEMPLATE_DECL_P() \
  (!processing_template_parmlist \
   && processing_template_decl > template_class_depth (current_scope ()))

/* Nonzero if this VAR_DECL or FUNCTION_DECL has already been
   instantiated, i.e. its definition has been generated from the
   pattern given in the template.  */
#define DECL_TEMPLATE_INSTANTIATED(NODE) \
  DECL_LANG_FLAG_1 (VAR_OR_FUNCTION_DECL_CHECK (NODE))

/* We know what we're doing with this decl now.  */
#define DECL_INTERFACE_KNOWN(NODE) DECL_LANG_FLAG_5 (NODE)

/* DECL_EXTERNAL must be set on a decl until the decl is actually emitted,
   so that assemble_external will work properly.  So we have this flag to
   tell us whether the decl is really not external.

   This flag does not indicate whether or not the decl is defined in the
   current translation unit; it indicates whether or not we should emit the
   decl at the end of compilation if it is defined and needed.  */
#define DECL_NOT_REALLY_EXTERN(NODE) \
  (DECL_LANG_SPECIFIC (NODE)->u.base.not_really_extern)

#define DECL_REALLY_EXTERN(NODE) \
  (DECL_EXTERNAL (NODE)				\
   && (!DECL_LANG_SPECIFIC (NODE) || !DECL_NOT_REALLY_EXTERN (NODE)))

/* A thunk is a stub function.

   A thunk is an alternate entry point for an ordinary FUNCTION_DECL.
   The address of the ordinary FUNCTION_DECL is given by the
   DECL_INITIAL, which is always an ADDR_EXPR whose operand is a
   FUNCTION_DECL.  The job of the thunk is to either adjust the this
   pointer before transferring control to the FUNCTION_DECL, or call
   FUNCTION_DECL and then adjust the result value. Note, the result
   pointer adjusting thunk must perform a call to the thunked
   function, (or be implemented via passing some invisible parameter
   to the thunked function, which is modified to perform the
   adjustment just before returning).

   A thunk may perform either, or both, of the following operations:

   o Adjust the this or result pointer by a constant offset.
   o Adjust the this or result pointer by looking up a vcall or vbase offset
     in the vtable.

   A this pointer adjusting thunk converts from a base to a derived
   class, and hence adds the offsets. A result pointer adjusting thunk
   converts from a derived class to a base, and hence subtracts the
   offsets.  If both operations are performed, then the constant
   adjustment is performed first for this pointer adjustment and last
   for the result pointer adjustment.

   The constant adjustment is given by THUNK_FIXED_OFFSET.  If the
   vcall or vbase offset is required, THUNK_VIRTUAL_OFFSET is
   used. For this pointer adjusting thunks, it is the vcall offset
   into the vtable.  For result pointer adjusting thunks it is the
   binfo of the virtual base to convert to.  Use that binfo's vbase
   offset.

   It is possible to have equivalent covariant thunks.  These are
   distinct virtual covariant thunks whose vbase offsets happen to
   have the same value.  THUNK_ALIAS is used to pick one as the
   canonical thunk, which will get all the this pointer adjusting
   thunks attached to it.  */

/* An integer indicating how many bytes should be subtracted from the
   this or result pointer when this function is called.  */
#define THUNK_FIXED_OFFSET(DECL) \
  (DECL_LANG_SPECIFIC (THUNK_FUNCTION_CHECK (DECL))->u.fn.u5.fixed_offset)

/* A tree indicating how to perform the virtual adjustment. For a this
   adjusting thunk it is the number of bytes to be added to the vtable
   to find the vcall offset. For a result adjusting thunk, it is the
   binfo of the relevant virtual base.  If NULL, then there is no
   virtual adjust.  (The vptr is always located at offset zero from
   the this or result pointer.)  (If the covariant type is within the
   class hierarchy being laid out, the vbase index is not yet known
   at the point we need to create the thunks, hence the need to use
   binfos.)  */

#define THUNK_VIRTUAL_OFFSET(DECL) \
  (LANG_DECL_MIN_CHECK (FUNCTION_DECL_CHECK (DECL))->access)

/* A thunk which is equivalent to another thunk.  */
#define THUNK_ALIAS(DECL) \
  (DECL_LANG_SPECIFIC (FUNCTION_DECL_CHECK (DECL))->u.min.template_info)

/* For thunk NODE, this is the FUNCTION_DECL thunked to.  It is
   possible for the target to be a thunk too.  */
#define THUNK_TARGET(NODE)				\
  (LANG_DECL_FN_CHECK (NODE)->befriending_classes)

/* True for a SCOPE_REF iff the "template" keyword was used to
   indicate that the qualified name denotes a template.  */
#define QUALIFIED_NAME_IS_TEMPLATE(NODE) \
  (TREE_LANG_FLAG_1 (SCOPE_REF_CHECK (NODE)))

/* [coroutines]
*/

/* True if NODE is a co-routine FUNCTION_DECL.  */
#define DECL_COROUTINE_P(NODE) \
  (LANG_DECL_FN_CHECK (DECL_COMMON_CHECK (NODE))->coroutine_p)

/* True for an OMP_ATOMIC that has dependent parameters.  These are stored
   as an expr in operand 1, and integer_zero_node or clauses in operand 0.  */
#define OMP_ATOMIC_DEPENDENT_P(NODE) \
  (TREE_CODE (TREE_OPERAND (OMP_ATOMIC_CHECK (NODE), 0)) == INTEGER_CST \
   || TREE_CODE (TREE_OPERAND (OMP_ATOMIC_CHECK (NODE), 0)) == OMP_CLAUSE)

/* Used while gimplifying continue statements bound to OMP_FOR nodes.  */
#define OMP_FOR_GIMPLIFYING_P(NODE) \
  (TREE_LANG_FLAG_0 (OMP_LOOPING_CHECK (NODE)))

/* A language-specific token attached to the OpenMP data clauses to
   hold code (or code fragments) related to ctors, dtors, and op=.
   See semantics.c for details.  */
#define CP_OMP_CLAUSE_INFO(NODE) \
  TREE_TYPE (OMP_CLAUSE_RANGE_CHECK (NODE, OMP_CLAUSE_PRIVATE, \
				     OMP_CLAUSE__CONDTEMP_))

/* Nonzero if this transaction expression's body contains statements.  */
#define TRANSACTION_EXPR_IS_STMT(NODE) \
   TREE_LANG_FLAG_0 (TRANSACTION_EXPR_CHECK (NODE))

/* These macros provide convenient access to the various _STMT nodes
   created when parsing template declarations.  */
#define TRY_STMTS(NODE)		TREE_OPERAND (TRY_BLOCK_CHECK (NODE), 0)
#define TRY_HANDLERS(NODE)	TREE_OPERAND (TRY_BLOCK_CHECK (NODE), 1)

#define EH_SPEC_STMTS(NODE)	TREE_OPERAND (EH_SPEC_BLOCK_CHECK (NODE), 0)
#define EH_SPEC_RAISES(NODE)	TREE_OPERAND (EH_SPEC_BLOCK_CHECK (NODE), 1)

#define USING_STMT_NAMESPACE(NODE) TREE_OPERAND (USING_STMT_CHECK (NODE), 0)

/* Nonzero if this try block is a function try block.  */
#define FN_TRY_BLOCK_P(NODE)	TREE_LANG_FLAG_3 (TRY_BLOCK_CHECK (NODE))
#define HANDLER_PARMS(NODE)	TREE_OPERAND (HANDLER_CHECK (NODE), 0)
#define HANDLER_BODY(NODE)	TREE_OPERAND (HANDLER_CHECK (NODE), 1)
#define HANDLER_TYPE(NODE)	TREE_TYPE (HANDLER_CHECK (NODE))

/* CLEANUP_STMT accessors.  The statement(s) covered, the cleanup to run
   and the VAR_DECL for which this cleanup exists.  */
#define CLEANUP_BODY(NODE)	TREE_OPERAND (CLEANUP_STMT_CHECK (NODE), 0)
#define CLEANUP_EXPR(NODE)	TREE_OPERAND (CLEANUP_STMT_CHECK (NODE), 1)
#define CLEANUP_DECL(NODE)	TREE_OPERAND (CLEANUP_STMT_CHECK (NODE), 2)

/* IF_STMT accessors. These give access to the condition of the if
   statement, the then block of the if statement, and the else block
   of the if statement if it exists.  */
#define IF_COND(NODE)		TREE_OPERAND (IF_STMT_CHECK (NODE), 0)
#define THEN_CLAUSE(NODE)	TREE_OPERAND (IF_STMT_CHECK (NODE), 1)
#define ELSE_CLAUSE(NODE)	TREE_OPERAND (IF_STMT_CHECK (NODE), 2)
#define IF_SCOPE(NODE)		TREE_OPERAND (IF_STMT_CHECK (NODE), 3)
#define IF_STMT_CONSTEXPR_P(NODE) TREE_LANG_FLAG_0 (IF_STMT_CHECK (NODE))

/* Like PACK_EXPANSION_EXTRA_ARGS, for constexpr if.  IF_SCOPE is used while
   building an IF_STMT; IF_STMT_EXTRA_ARGS is used after it is complete.  */
#define IF_STMT_EXTRA_ARGS(NODE) IF_SCOPE (NODE)

/* RANGE_FOR_STMT accessors. These give access to the declarator,
   expression, body, and scope of the statement, respectively.  */
#define RANGE_FOR_DECL(NODE)	TREE_OPERAND (RANGE_FOR_STMT_CHECK (NODE), 0)
#define RANGE_FOR_EXPR(NODE)	TREE_OPERAND (RANGE_FOR_STMT_CHECK (NODE), 1)
#define RANGE_FOR_BODY(NODE)	TREE_OPERAND (RANGE_FOR_STMT_CHECK (NODE), 2)
#define RANGE_FOR_SCOPE(NODE)	TREE_OPERAND (RANGE_FOR_STMT_CHECK (NODE), 3)
#define RANGE_FOR_UNROLL(NODE)	TREE_OPERAND (RANGE_FOR_STMT_CHECK (NODE), 4)
#define RANGE_FOR_INIT_STMT(NODE) TREE_OPERAND (RANGE_FOR_STMT_CHECK (NODE), 5)
#define RANGE_FOR_IVDEP(NODE)	TREE_LANG_FLAG_6 (RANGE_FOR_STMT_CHECK (NODE))

/* STMT_EXPR accessor.  */
#define STMT_EXPR_STMT(NODE)	TREE_OPERAND (STMT_EXPR_CHECK (NODE), 0)

/* EXPR_STMT accessor. This gives the expression associated with an
   expression statement.  */
#define EXPR_STMT_EXPR(NODE)	TREE_OPERAND (EXPR_STMT_CHECK (NODE), 0)

/* True if this TARGET_EXPR was created by build_cplus_new, and so we can
   discard it if it isn't useful.  */
#define TARGET_EXPR_IMPLICIT_P(NODE) \
  TREE_LANG_FLAG_0 (TARGET_EXPR_CHECK (NODE))

/* True if this TARGET_EXPR is the result of list-initialization of a
   temporary.  */
#define TARGET_EXPR_LIST_INIT_P(NODE) \
  TREE_LANG_FLAG_1 (TARGET_EXPR_CHECK (NODE))

/* True if this TARGET_EXPR expresses direct-initialization of an object
   to be named later.  */
#define TARGET_EXPR_DIRECT_INIT_P(NODE) \
  TREE_LANG_FLAG_2 (TARGET_EXPR_CHECK (NODE))

/* True if NODE is a TARGET_EXPR that just expresses a copy of its INITIAL; if
   the initializer has void type, it's doing something more complicated.  */
#define SIMPLE_TARGET_EXPR_P(NODE)				\
  (TREE_CODE (NODE) == TARGET_EXPR				\
   && TARGET_EXPR_INITIAL (NODE)				\
   && !VOID_TYPE_P (TREE_TYPE (TARGET_EXPR_INITIAL (NODE))))

/* True if EXPR expresses direct-initialization of a TYPE.  */
#define DIRECT_INIT_EXPR_P(TYPE,EXPR)					\
  (TREE_CODE (EXPR) == TARGET_EXPR && TREE_LANG_FLAG_2 (EXPR)		\
   && same_type_ignoring_top_level_qualifiers_p (TYPE, TREE_TYPE (EXPR)))

/* True if this CONVERT_EXPR is for a conversion to virtual base in
   an NSDMI, and should be re-evaluated when used in a constructor.  */
#define CONVERT_EXPR_VBASE_PATH(NODE) \
  TREE_LANG_FLAG_0 (CONVERT_EXPR_CHECK (NODE))

/* True if SIZEOF_EXPR argument is type.  */
#define SIZEOF_EXPR_TYPE_P(NODE) \
  TREE_LANG_FLAG_0 (SIZEOF_EXPR_CHECK (NODE))

/* True if the ALIGNOF_EXPR was spelled "alignof".  */
#define ALIGNOF_EXPR_STD_P(NODE) \
  TREE_LANG_FLAG_0 (ALIGNOF_EXPR_CHECK (NODE))

/* OMP_DEPOBJ accessors. These give access to the depobj expression of the
   #pragma omp depobj directive and the clauses, respectively.  If
   OMP_DEPOBJ_CLAUSES is INTEGER_CST, it is instead the update clause kind
   or OMP_CLAUSE_DEPEND_LAST for destroy clause.  */
#define OMP_DEPOBJ_DEPOBJ(NODE)	 TREE_OPERAND (OMP_DEPOBJ_CHECK (NODE), 0)
#define OMP_DEPOBJ_CLAUSES(NODE) TREE_OPERAND (OMP_DEPOBJ_CHECK (NODE), 1)

/* An enumeration of the kind of tags that C++ accepts.  */
enum tag_types {
  none_type = 0, /* Not a tag type.  */
  record_type,   /* "struct" types.  */
  class_type,    /* "class" types.  */
  union_type,    /* "union" types.  */
  enum_type,     /* "enum" types.  */
  typename_type, /* "typename" types.  */
  scope_type	 /* namespace or tagged type name followed by :: */
};

/* The various kinds of lvalues we distinguish.  */
enum cp_lvalue_kind_flags {
  clk_none = 0,     /* Things that are not an lvalue.  */
  clk_ordinary = 1, /* An ordinary lvalue.  */
  clk_rvalueref = 2,/* An xvalue (rvalue formed using an rvalue reference) */
  clk_class = 4,    /* A prvalue of class or array type.  */
  clk_bitfield = 8, /* An lvalue for a bit-field.  */
  clk_packed = 16,  /* An lvalue for a packed field.  */
  clk_implicit_rval = 1<<5 /* An lvalue being treated as an xvalue.  */
};

/* This type is used for parameters and variables which hold
   combinations of the flags in enum cp_lvalue_kind_flags.  */
typedef int cp_lvalue_kind;

/* Various kinds of template specialization, instantiation, etc.  */
enum tmpl_spec_kind {
  tsk_none,		   /* Not a template at all.  */
  tsk_invalid_member_spec, /* An explicit member template
			      specialization, but the enclosing
			      classes have not all been explicitly
			      specialized.  */
  tsk_invalid_expl_inst,   /* An explicit instantiation containing
			      template parameter lists.  */
  tsk_excessive_parms,	   /* A template declaration with too many
			      template parameter lists.  */
  tsk_insufficient_parms,  /* A template declaration with too few
			      parameter lists.  */
  tsk_template,		   /* A template declaration.  */
  tsk_expl_spec,	   /* An explicit specialization.  */
  tsk_expl_inst		   /* An explicit instantiation.  */
};

/* The various kinds of access.  BINFO_ACCESS depends on these being
   two bit quantities.  The numerical values are important; they are
   used to initialize RTTI data structures, so changing them changes
   the ABI.  */
enum access_kind {
  ak_none = 0,		   /* Inaccessible.  */
  ak_public = 1,	   /* Accessible, as a `public' thing.  */
  ak_protected = 2,	   /* Accessible, as a `protected' thing.  */
  ak_private = 3	   /* Accessible, as a `private' thing.  */
};

/* The various kinds of special functions.  If you add to this list,
   you should update special_function_p as well.  */
enum special_function_kind {
  sfk_none = 0,		   /* Not a special function.  This enumeral
			      must have value zero; see
			      special_function_p.  */
  /* The following are ordered, for use by member synthesis fns.  */
  sfk_destructor,	   /* A destructor.  */
  sfk_constructor,	   /* A constructor.  */
  sfk_inheriting_constructor, /* An inheriting constructor */
  sfk_copy_constructor,    /* A copy constructor.  */
  sfk_move_constructor,    /* A move constructor.  */
  sfk_copy_assignment,     /* A copy assignment operator.  */
  sfk_move_assignment,     /* A move assignment operator.  */
  /* The following are unordered.  */
  sfk_complete_destructor, /* A destructor for complete objects.  */
  sfk_base_destructor,     /* A destructor for base subobjects.  */
  sfk_deleting_destructor, /* A destructor for complete objects that
			      deletes the object after it has been
			      destroyed.  */
  sfk_conversion,	   /* A conversion operator.  */
  sfk_deduction_guide,	   /* A class template deduction guide.  */
  sfk_comparison,	   /* A comparison operator (e.g. ==, <, <=>).  */
  sfk_virtual_destructor   /* Used by member synthesis fns.  */
};

/* The various kinds of linkage.  From [basic.link],

      A name is said to have linkage when it might denote the same
      object, reference, function, type, template, namespace or value
      as a name introduced in another scope:

      -- When a name has external linkage, the entity it denotes can
	 be referred to from scopes of other translation units or from
	 other scopes of the same translation unit.

      -- When a name has internal linkage, the entity it denotes can
	 be referred to by names from other scopes in the same
	 translation unit.

      -- When a name has no linkage, the entity it denotes cannot be
	 referred to by names from other scopes.  */

enum linkage_kind {
  lk_none,			/* No linkage.  */
  lk_internal,			/* Internal linkage.  */
  lk_external			/* External linkage.  */
};

enum duration_kind {
  dk_static,
  dk_thread,
  dk_auto,
  dk_dynamic
};

/* Bitmask flags to control type substitution.  */
enum tsubst_flags {
  tf_none = 0,			 /* nothing special */
  tf_error = 1 << 0,		 /* give error messages  */
  tf_warning = 1 << 1,	 	 /* give warnings too  */
  tf_ignore_bad_quals = 1 << 2,	 /* ignore bad cvr qualifiers */
  tf_keep_type_decl = 1 << 3,	 /* retain typedef type decls
				    (make_typename_type use) */
  tf_ptrmem_ok = 1 << 4,	 /* pointers to member ok (internal
				    instantiate_type use) */
  tf_user = 1 << 5,		 /* found template must be a user template
				    (lookup_template_class use) */
  tf_conv = 1 << 6,		 /* We are determining what kind of
				    conversion might be permissible,
				    not actually performing the
				    conversion.  */
  tf_decltype = 1 << 7,          /* We are the operand of decltype.
				    Used to implement the special rules
				    for calls in decltype (5.2.2/11).  */
  tf_partial = 1 << 8,		 /* Doing initial explicit argument
				    substitution in fn_type_unification.  */
  tf_fndecl_type = 1 << 9,   /* Substituting the type of a function
				declaration.  */
  tf_no_cleanup = 1 << 10,   /* Do not build a cleanup
				(build_target_expr and friends) */
  tf_norm = 1 << 11,		 /* Build diagnostic information during
				    constraint normalization.  */
  /* Convenient substitution flags combinations.  */
  tf_warning_or_error = tf_warning | tf_error
};

/* This type is used for parameters and variables which hold
   combinations of the flags in enum tsubst_flags.  */
typedef int tsubst_flags_t;

/* The kind of checking we can do looking in a class hierarchy.  */
enum base_access_flags {
  ba_any = 0,  /* Do not check access, allow an ambiguous base,
		      prefer a non-virtual base */
  ba_unique = 1 << 0,  /* Must be a unique base.  */
  ba_check_bit = 1 << 1,   /* Check access.  */
  ba_check = ba_unique | ba_check_bit,
  ba_ignore_scope = 1 << 2 /* Ignore access allowed by local scope.  */
};

/* This type is used for parameters and variables which hold
   combinations of the flags in enum base_access_flags.  */
typedef int base_access;

/* The various kinds of access check during parsing.  */
enum deferring_kind {
  dk_no_deferred = 0, /* Check access immediately */
  dk_deferred = 1,    /* Deferred check */
  dk_no_check = 2     /* No access check */
};

/* The kind of base we can find, looking in a class hierarchy.
   Values <0 indicate we failed.  */
enum base_kind {
  bk_inaccessible = -3,   /* The base is inaccessible */
  bk_ambig = -2,	  /* The base is ambiguous */
  bk_not_base = -1,	  /* It is not a base */
  bk_same_type = 0,	  /* It is the same type */
  bk_proper_base = 1,	  /* It is a proper base */
  bk_via_virtual = 2	  /* It is a proper base, but via a virtual
			     path. This might not be the canonical
			     binfo.  */
};

/* Node for "pointer to (virtual) function".
   This may be distinct from ptr_type_node so gdb can distinguish them.  */
#define vfunc_ptr_type_node  vtable_entry_type


/* For building calls to `delete'.  */
extern GTY(()) tree integer_two_node;

/* The number of function bodies which we are currently processing.
   (Zero if we are at namespace scope, one inside the body of a
   function, two inside the body of a function in a local class, etc.)  */
extern int function_depth;

/* Nonzero if we are inside eq_specializations, which affects
   comparison of PARM_DECLs in cp_tree_equal and alias specializations
   in structrual_comptypes.  */
extern int comparing_specializations;

/* Nonzero if we are inside eq_specializations, which affects
   resolving of typenames in structural_comptypes.  */
extern int comparing_typenames;

/* In parser.c.  */

/* Nonzero if we are parsing an unevaluated operand: an operand to
   sizeof, typeof, or alignof.  This is a count since operands to
   sizeof can be nested.  */

extern int cp_unevaluated_operand;

/* RAII class used to inhibit the evaluation of operands during parsing
   and template instantiation. Evaluation warnings are also inhibited. */

class cp_unevaluated
{
public:
  cp_unevaluated ();
  ~cp_unevaluated ();
};

/* The reverse: an RAII class used for nested contexts that are evaluated even
   if the enclosing context is not.  */

class cp_evaluated
{
public:
  int uneval;
  int inhibit;
  cp_evaluated ()
    : uneval(cp_unevaluated_operand), inhibit(c_inhibit_evaluation_warnings)
  { cp_unevaluated_operand = c_inhibit_evaluation_warnings = 0; }
  ~cp_evaluated ()
  { cp_unevaluated_operand = uneval;
    c_inhibit_evaluation_warnings = inhibit; }
};

/* in pt.c  */

/* These values are used for the `STRICT' parameter to type_unification and
   fn_type_unification.  Their meanings are described with the
   documentation for fn_type_unification.  */

enum unification_kind_t {
  DEDUCE_CALL,
  DEDUCE_CONV,
  DEDUCE_EXACT
};

// An RAII class used to create a new pointer map for local
// specializations. When the stack goes out of scope, the
// previous pointer map is restored.
enum lss_policy { lss_blank, lss_copy, lss_nop };
class local_specialization_stack
{
public:
  local_specialization_stack (lss_policy = lss_blank);
  ~local_specialization_stack ();

  hash_map<tree, tree> *saved;
};

/* Entry in the specialization hash table.  */
struct GTY((for_user)) spec_entry
{
  tree tmpl;  /* The general template this is a specialization of.  */
  tree args;  /* The args for this (maybe-partial) specialization.  */
  tree spec;  /* The specialization itself.  */
};

/* in class.c */

extern int current_class_depth;

/* in decl.c */

/* An array of static vars & fns.  */
extern GTY(()) vec<tree, va_gc> *static_decls;

/* An array of vtable-needing types that have no key function, or have
   an emitted key function.  */
extern GTY(()) vec<tree, va_gc> *keyed_classes;

/* Here's where we control how name mangling takes place.  */

/* Cannot use '$' up front, because this confuses gdb
   (names beginning with '$' are gdb-local identifiers).

   Note that all forms in which the '$' is significant are long enough
   for direct indexing (meaning that if we know there is a '$'
   at a particular location, we can index into the string at
   any other location that provides distinguishing characters).  */

/* Define NO_DOT_IN_LABEL in your favorite tm file if your assembler
   doesn't allow '.' in symbol names.  */
#ifndef NO_DOT_IN_LABEL

#define JOINER '.'

#define AUTO_TEMP_NAME "_.tmp_"
#define VFIELD_BASE ".vf"
#define VFIELD_NAME "_vptr."
#define VFIELD_NAME_FORMAT "_vptr.%s"

#else /* NO_DOT_IN_LABEL */

#ifndef NO_DOLLAR_IN_LABEL

#define JOINER '$'

#define AUTO_TEMP_NAME "_$tmp_"
#define VFIELD_BASE "$vf"
#define VFIELD_NAME "_vptr$"
#define VFIELD_NAME_FORMAT "_vptr$%s"

#else /* NO_DOLLAR_IN_LABEL */

#define VTABLE_NAME "__vt_"
#define VTABLE_NAME_P(ID_NODE) \
  (!strncmp (IDENTIFIER_POINTER (ID_NODE), VTABLE_NAME, \
	     sizeof (VTABLE_NAME) - 1))
#define VFIELD_BASE "__vfb"
#define VFIELD_NAME "__vptr_"
#define VFIELD_NAME_P(ID_NODE) \
  (!strncmp (IDENTIFIER_POINTER (ID_NODE), VFIELD_NAME, \
	    sizeof (VFIELD_NAME) - 1))
#define VFIELD_NAME_FORMAT "__vptr_%s"

#endif	/* NO_DOLLAR_IN_LABEL */
#endif	/* NO_DOT_IN_LABEL */

#define UDLIT_OP_ANSI_PREFIX "operator\"\""
#define UDLIT_OP_ANSI_FORMAT UDLIT_OP_ANSI_PREFIX "%s"
#define UDLIT_OP_MANGLED_PREFIX "li"
#define UDLIT_OP_MANGLED_FORMAT UDLIT_OP_MANGLED_PREFIX "%s"
#define UDLIT_OPER_P(ID_NODE) \
  (!strncmp (IDENTIFIER_POINTER (ID_NODE), \
             UDLIT_OP_ANSI_PREFIX, \
	     sizeof (UDLIT_OP_ANSI_PREFIX) - 1))
#define UDLIT_OP_SUFFIX(ID_NODE) \
  (IDENTIFIER_POINTER (ID_NODE) + sizeof (UDLIT_OP_ANSI_PREFIX) - 1)

#if !defined(NO_DOLLAR_IN_LABEL) || !defined(NO_DOT_IN_LABEL)

#define VTABLE_NAME_P(ID_NODE) (IDENTIFIER_POINTER (ID_NODE)[1] == 'v' \
  && IDENTIFIER_POINTER (ID_NODE)[2] == 't' \
  && IDENTIFIER_POINTER (ID_NODE)[3] == JOINER)

#define VFIELD_NAME_P(ID_NODE) \
  (!strncmp (IDENTIFIER_POINTER (ID_NODE), VFIELD_NAME, sizeof(VFIELD_NAME)-1))

#endif /* !defined(NO_DOLLAR_IN_LABEL) || !defined(NO_DOT_IN_LABEL) */


/* Nonzero if we're done parsing and into end-of-file activities.
   Two if we're done with front-end processing.  */

extern int at_eof;

/* True if note_mangling_alias should enqueue mangling aliases for
   later generation, rather than emitting them right away.  */

extern bool defer_mangling_aliases;

/* True if noexcept is part of the type (i.e. in C++17).  */

extern bool flag_noexcept_type;

/* A list of namespace-scope objects which have constructors or
   destructors which reside in the global scope.  The decl is stored
   in the TREE_VALUE slot and the initializer is stored in the
   TREE_PURPOSE slot.  */
extern GTY(()) tree static_aggregates;
/* Likewise, for thread local storage.  */
extern GTY(()) tree tls_aggregates;

enum overload_flags { NO_SPECIAL = 0, DTOR_FLAG, TYPENAME_FLAG };

/* These are uses as bits in flags passed to various functions to
   control their behavior.  Despite the LOOKUP_ prefix, many of these
   do not control name lookup.  ??? Functions using these flags should
   probably be modified to accept explicit boolean flags for the
   behaviors relevant to them.  */
/* Check for access violations.  */
#define LOOKUP_PROTECT (1 << 0)
#define LOOKUP_NORMAL (LOOKUP_PROTECT)
/* Even if the function found by lookup is a virtual function, it
   should be called directly.  */
#define LOOKUP_NONVIRTUAL (1 << 1)
/* Non-converting (i.e., "explicit") constructors are not tried.  This flag
   indicates that we are not performing direct-initialization.  */
#define LOOKUP_ONLYCONVERTING (1 << 2)
#define LOOKUP_IMPLICIT (LOOKUP_NORMAL | LOOKUP_ONLYCONVERTING)
/* If a temporary is created, it should be created so that it lives
   as long as the current variable bindings; otherwise it only lives
   until the end of the complete-expression.  It also forces
   direct-initialization in cases where other parts of the compiler
   have already generated a temporary, such as reference
   initialization and the catch parameter.  */
#define DIRECT_BIND (1 << 3)
/* We're performing a user-defined conversion, so more user-defined
   conversions are not permitted (only built-in conversions).  */
#define LOOKUP_NO_CONVERSION (1 << 4)
/* The user has explicitly called a destructor.  (Therefore, we do
   not need to check that the object is non-NULL before calling the
   destructor.)  */
#define LOOKUP_DESTRUCTOR (1 << 5)
/* Do not permit references to bind to temporaries.  */
#define LOOKUP_NO_TEMP_BIND (1 << 6)
/* We're trying to treat an lvalue as an rvalue.  */
/* FIXME remove when we extend the P1825 semantics to all standard modes, the
   C++20 approach uses IMPLICIT_RVALUE_P instead.  */
#define LOOKUP_PREFER_RVALUE (LOOKUP_NO_TEMP_BIND << 1)
/* We're inside an init-list, so narrowing conversions are ill-formed.  */
#define LOOKUP_NO_NARROWING (LOOKUP_PREFER_RVALUE << 1)
/* We're looking up a constructor for list-initialization.  */
#define LOOKUP_LIST_INIT_CTOR (LOOKUP_NO_NARROWING << 1)
/* This is the first parameter of a copy constructor.  */
#define LOOKUP_COPY_PARM (LOOKUP_LIST_INIT_CTOR << 1)
/* We only want to consider list constructors.  */
#define LOOKUP_LIST_ONLY (LOOKUP_COPY_PARM << 1)
/* Return after determining which function to call and checking access.
   Used by sythesized_method_walk to determine which functions will
   be called to initialize subobjects, in order to determine exception
   specification and possible implicit delete.
   This is kind of a hack, but exiting early avoids problems with trying
   to perform argument conversions when the class isn't complete yet.  */
#define LOOKUP_SPECULATIVE (LOOKUP_LIST_ONLY << 1)
/* Used by calls from defaulted functions to limit the overload set to avoid
   cycles trying to declare them (core issue 1092).  */
#define LOOKUP_DEFAULTED (LOOKUP_SPECULATIVE << 1)
/* Used in calls to store_init_value to suppress its usual call to
   digest_init.  */
#define LOOKUP_ALREADY_DIGESTED (LOOKUP_DEFAULTED << 1)
/* Like LOOKUP_NO_TEMP_BIND, but also prevent binding to xvalues.  */
#define LOOKUP_NO_RVAL_BIND (LOOKUP_ALREADY_DIGESTED << 1)
/* Used by case_conversion to disregard non-integral conversions.  */
#define LOOKUP_NO_NON_INTEGRAL (LOOKUP_NO_RVAL_BIND << 1)
/* Used for delegating constructors in order to diagnose self-delegation.  */
#define LOOKUP_DELEGATING_CONS (LOOKUP_NO_NON_INTEGRAL << 1)
/* Allow initialization of a flexible array members.  */
#define LOOKUP_ALLOW_FLEXARRAY_INIT (LOOKUP_DELEGATING_CONS << 1)
/* We're looking for either a rewritten comparison operator candidate or the
   operator to use on the former's result.  We distinguish between the two by
   knowing that comparisons other than == and <=> must be the latter, as must
   a <=> expression trying to rewrite to <=> without reversing.  */
#define LOOKUP_REWRITTEN (LOOKUP_ALLOW_FLEXARRAY_INIT << 1)
/* Reverse the order of the two arguments for comparison rewriting.  First we
   swap the arguments in add_operator_candidates, then we swap the conversions
   in add_candidate (so that they correspond to the original order of the
   args), then we swap the conversions back in build_new_op_1 (so they
   correspond to the order of the args in the candidate).  */
#define LOOKUP_REVERSED (LOOKUP_REWRITTEN << 1)
/* We're initializing an aggregate from a parenthesized list of values.  */
#define LOOKUP_AGGREGATE_PAREN_INIT (LOOKUP_REVERSED << 1)

/* These flags are used by the conversion code.
   CONV_IMPLICIT   :  Perform implicit conversions (standard and user-defined).
   CONV_STATIC     :  Perform the explicit conversions for static_cast.
   CONV_CONST      :  Perform the explicit conversions for const_cast.
   CONV_REINTERPRET:  Perform the explicit conversions for reinterpret_cast.
   CONV_PRIVATE    :  Perform upcasts to private bases.
   CONV_FORCE_TEMP :  Require a new temporary when converting to the same
		      aggregate type.  */

#define CONV_IMPLICIT    1
#define CONV_STATIC      2
#define CONV_CONST       4
#define CONV_REINTERPRET 8
#define CONV_PRIVATE	 16
#define CONV_FORCE_TEMP  32
#define CONV_FOLD	 64
#define CONV_OLD_CONVERT (CONV_IMPLICIT | CONV_STATIC | CONV_CONST \
			  | CONV_REINTERPRET)
#define CONV_C_CAST      (CONV_IMPLICIT | CONV_STATIC | CONV_CONST \
			  | CONV_REINTERPRET | CONV_PRIVATE | CONV_FORCE_TEMP)
#define CONV_BACKEND_CONVERT (CONV_OLD_CONVERT | CONV_FOLD)

/* Used by build_expr_type_conversion to indicate which types are
   acceptable as arguments to the expression under consideration.  */

#define WANT_INT	1 /* integer types, including bool */
#define WANT_FLOAT	2 /* floating point types */
#define WANT_ENUM	4 /* enumerated types */
#define WANT_POINTER	8 /* pointer types */
#define WANT_NULL      16 /* null pointer constant */
#define WANT_VECTOR_OR_COMPLEX 32 /* vector or complex types */
#define WANT_ARITH	(WANT_INT | WANT_FLOAT | WANT_VECTOR_OR_COMPLEX)

/* Used with comptypes, and related functions, to guide type
   comparison.  */

#define COMPARE_STRICT	      0 /* Just check if the types are the
				   same.  */
#define COMPARE_BASE	      1 /* Check to see if the second type is
				   derived from the first.  */
#define COMPARE_DERIVED	      2 /* Like COMPARE_BASE, but in
				   reverse.  */
#define COMPARE_REDECLARATION 4 /* The comparison is being done when
				   another declaration of an existing
				   entity is seen.  */
#define COMPARE_STRUCTURAL    8 /* The comparison is intended to be
				   structural. The actual comparison
				   will be identical to
				   COMPARE_STRICT.  */

/* Used with start function.  */
#define SF_DEFAULT	     0  /* No flags.  */
#define SF_PRE_PARSED	     1  /* The function declaration has
				   already been parsed.  */
#define SF_INCLASS_INLINE    2  /* The function is an inline, defined
				   in the class body.  */

/* Used with start_decl's initialized parameter.  */
#define SD_UNINITIALIZED     0
#define SD_INITIALIZED       1
/* Like SD_INITIALIZED, but also mark the new decl as DECL_DECOMPOSITION_P.  */
#define SD_DECOMPOSITION     2
#define SD_DEFAULTED         3
#define SD_DELETED           4

/* Returns nonzero iff TYPE1 and TYPE2 are the same type, or if TYPE2
   is derived from TYPE1, or if TYPE2 is a pointer (reference) to a
   class derived from the type pointed to (referred to) by TYPE1.  */
#define same_or_base_type_p(TYPE1, TYPE2) \
  comptypes ((TYPE1), (TYPE2), COMPARE_BASE)

/* These macros are used to access a TEMPLATE_PARM_INDEX.  */
#define TEMPLATE_PARM_INDEX_CAST(NODE) \
	((template_parm_index*)TEMPLATE_PARM_INDEX_CHECK (NODE))
#define TEMPLATE_PARM_IDX(NODE) (TEMPLATE_PARM_INDEX_CAST (NODE)->index)
#define TEMPLATE_PARM_LEVEL(NODE) (TEMPLATE_PARM_INDEX_CAST (NODE)->level)
#define TEMPLATE_PARM_DESCENDANTS(NODE) (TREE_CHAIN (NODE))
#define TEMPLATE_PARM_ORIG_LEVEL(NODE) (TEMPLATE_PARM_INDEX_CAST (NODE)->orig_level)
#define TEMPLATE_PARM_DECL(NODE) (TEMPLATE_PARM_INDEX_CAST (NODE)->decl)
#define TEMPLATE_PARM_PARAMETER_PACK(NODE) \
  (TREE_LANG_FLAG_0 (TEMPLATE_PARM_INDEX_CHECK (NODE)))

/* These macros are for accessing the fields of TEMPLATE_TYPE_PARM,
   TEMPLATE_TEMPLATE_PARM and BOUND_TEMPLATE_TEMPLATE_PARM nodes.  */
#define TEMPLATE_TYPE_PARM_INDEX(NODE)					\
  (TYPE_VALUES_RAW (TREE_CHECK3 ((NODE), TEMPLATE_TYPE_PARM,		\
				 TEMPLATE_TEMPLATE_PARM,		\
				 BOUND_TEMPLATE_TEMPLATE_PARM)))
#define TEMPLATE_TYPE_IDX(NODE) \
  (TEMPLATE_PARM_IDX (TEMPLATE_TYPE_PARM_INDEX (NODE)))
#define TEMPLATE_TYPE_LEVEL(NODE) \
  (TEMPLATE_PARM_LEVEL (TEMPLATE_TYPE_PARM_INDEX (NODE)))
#define TEMPLATE_TYPE_ORIG_LEVEL(NODE) \
  (TEMPLATE_PARM_ORIG_LEVEL (TEMPLATE_TYPE_PARM_INDEX (NODE)))
#define TEMPLATE_TYPE_DECL(NODE) \
  (TEMPLATE_PARM_DECL (TEMPLATE_TYPE_PARM_INDEX (NODE)))
#define TEMPLATE_TYPE_PARAMETER_PACK(NODE) \
  (TEMPLATE_PARM_PARAMETER_PACK (TEMPLATE_TYPE_PARM_INDEX (NODE)))

/* For a C++17 class deduction placeholder, the template it represents.  */
#define CLASS_PLACEHOLDER_TEMPLATE(NODE) \
  (DECL_INITIAL (TYPE_NAME (TEMPLATE_TYPE_PARM_CHECK (NODE))))

/* Contexts in which auto deduction occurs. These flags are
   used to control diagnostics in do_auto_deduction.  */

enum auto_deduction_context
{
  adc_unspecified,   /* Not given */
  adc_variable_type, /* Variable initializer deduction */
  adc_return_type,   /* Return type deduction */
  adc_unify,         /* Template argument deduction */
  adc_requirement,   /* Argument deduction constraint */
  adc_decomp_type    /* Decomposition declaration initializer deduction */
};

/* True if this type-parameter belongs to a class template, used by C++17
   class template argument deduction.  */
#define TEMPLATE_TYPE_PARM_FOR_CLASS(NODE) \
  (TREE_LANG_FLAG_0 (TEMPLATE_TYPE_PARM_CHECK (NODE)))

/* True iff this TEMPLATE_TYPE_PARM represents decltype(auto).  */
#define AUTO_IS_DECLTYPE(NODE) \
  (TYPE_LANG_FLAG_5 (TEMPLATE_TYPE_PARM_CHECK (NODE)))

/* These constants can used as bit flags in the process of tree formatting.

   TFF_PLAIN_IDENTIFIER: unqualified part of a name.
   TFF_SCOPE: include the class and namespace scope of the name.
   TFF_CHASE_TYPEDEF: print the original type-id instead of the typedef-name.
   TFF_DECL_SPECIFIERS: print decl-specifiers.
   TFF_CLASS_KEY_OR_ENUM: precede a class-type name (resp. enum name) with
       a class-key (resp. `enum').
   TFF_RETURN_TYPE: include function return type.
   TFF_FUNCTION_DEFAULT_ARGUMENTS: include function default parameter values.
   TFF_EXCEPTION_SPECIFICATION: show function exception specification.
   TFF_TEMPLATE_HEADER: show the template<...> header in a
       template-declaration.
   TFF_TEMPLATE_NAME: show only template-name.
   TFF_EXPR_IN_PARENS: parenthesize expressions.
   TFF_NO_FUNCTION_ARGUMENTS: don't show function arguments.
   TFF_UNQUALIFIED_NAME: do not print the qualifying scope of the
       top-level entity.
   TFF_NO_OMIT_DEFAULT_TEMPLATE_ARGUMENTS: do not omit template arguments
       identical to their defaults.
   TFF_NO_TEMPLATE_BINDINGS: do not print information about the template
       arguments for a function template specialization.
   TFF_POINTER: we are printing a pointer type.  */

#define TFF_PLAIN_IDENTIFIER			(0)
#define TFF_SCOPE				(1)
#define TFF_CHASE_TYPEDEF			(1 << 1)
#define TFF_DECL_SPECIFIERS			(1 << 2)
#define TFF_CLASS_KEY_OR_ENUM			(1 << 3)
#define TFF_RETURN_TYPE				(1 << 4)
#define TFF_FUNCTION_DEFAULT_ARGUMENTS		(1 << 5)
#define TFF_EXCEPTION_SPECIFICATION		(1 << 6)
#define TFF_TEMPLATE_HEADER			(1 << 7)
#define TFF_TEMPLATE_NAME			(1 << 8)
#define TFF_EXPR_IN_PARENS			(1 << 9)
#define TFF_NO_FUNCTION_ARGUMENTS		(1 << 10)
#define TFF_UNQUALIFIED_NAME			(1 << 11)
#define TFF_NO_OMIT_DEFAULT_TEMPLATE_ARGUMENTS	(1 << 12)
#define TFF_NO_TEMPLATE_BINDINGS		(1 << 13)
#define TFF_POINTER		                (1 << 14)

/* These constants can be used as bit flags to control strip_typedefs.

   STF_USER_VISIBLE: use heuristics to try to avoid stripping user-facing
       aliases of internal details.  This is intended for diagnostics,
       where it should (for example) give more useful "aka" types.

   STF_STRIP_DEPENDENT: allow the stripping of aliases with dependent
       template parameters, relying on code elsewhere to report any
       appropriate diagnostics.  */
const unsigned int STF_USER_VISIBLE = 1U;
const unsigned int STF_STRIP_DEPENDENT = 1U << 1;

/* Returns the TEMPLATE_DECL associated to a TEMPLATE_TEMPLATE_PARM
   node.  */
#define TEMPLATE_TEMPLATE_PARM_TEMPLATE_DECL(NODE)	\
  ((TREE_CODE (NODE) == BOUND_TEMPLATE_TEMPLATE_PARM)	\
   ? TYPE_TI_TEMPLATE (NODE)				\
   : TYPE_NAME (NODE))

/* in lex.c  */

extern void init_reswords (void);

/* Various flags for the overloaded operator information.  */
enum ovl_op_flags {
  OVL_OP_FLAG_NONE = 0,	/* Don't care.  */
  OVL_OP_FLAG_UNARY = 1,	/* Is unary.  */
  OVL_OP_FLAG_BINARY = 2,	/* Is binary.  */
  OVL_OP_FLAG_AMBIARY = 3,	/* May be unary or binary.  */
  OVL_OP_FLAG_ALLOC = 4,  	/* operator new or delete.  */
  OVL_OP_FLAG_DELETE = 1,	/* operator delete.  */
  OVL_OP_FLAG_VEC = 2		/* vector new or delete.  */
};

/* Compressed operator codes.  Order is determined by operators.def
   and does not match that of tree_codes.  */
enum ovl_op_code {
  OVL_OP_ERROR_MARK,
  OVL_OP_NOP_EXPR,
#define DEF_OPERATOR(NAME, CODE, MANGLING, FLAGS) OVL_OP_##CODE,
#define DEF_ASSN_OPERATOR(NAME, CODE, MANGLING) /* NOTHING */
#include "operators.def"
  OVL_OP_MAX
};

struct GTY(()) ovl_op_info_t {
  /* The IDENTIFIER_NODE for the operator.  */
  tree identifier;
  /* The name of the operator.  */
  const char *name;
  /* The mangled name of the operator.  */
  const char *mangled_name;
  /* The (regular) tree code.  */
  enum tree_code tree_code : 16;
  /* The (compressed) operator code.  */
  enum ovl_op_code ovl_op_code : 8;
  /* The ovl_op_flags of the operator */
  unsigned flags : 8;
};

/* Overloaded operator info indexed by ass_op_p & ovl_op_code.  */
extern GTY(()) ovl_op_info_t ovl_op_info[2][OVL_OP_MAX];
/* Mapping from tree_codes to ovl_op_codes.  */
extern GTY(()) unsigned char ovl_op_mapping[MAX_TREE_CODES];
/* Mapping for ambi-ary operators from the binary to the unary.  */
extern GTY(()) unsigned char ovl_op_alternate[OVL_OP_MAX];

/* Given an ass_op_p boolean and a tree code, return a pointer to its
   overloaded operator info.  Tree codes for non-overloaded operators
   map to the error-operator.  */
#define OVL_OP_INFO(IS_ASS_P, TREE_CODE)			\
  (&ovl_op_info[(IS_ASS_P) != 0][ovl_op_mapping[(TREE_CODE)]])
/* Overloaded operator info for an identifier for which
   IDENTIFIER_OVL_OP_P is true.  */
#define IDENTIFIER_OVL_OP_INFO(NODE) \
  (&ovl_op_info[IDENTIFIER_KIND_BIT_0 (NODE)][IDENTIFIER_CP_INDEX (NODE)])
#define IDENTIFIER_OVL_OP_FLAGS(NODE) \
  (IDENTIFIER_OVL_OP_INFO (NODE)->flags)

inline tree ovl_op_identifier (bool isass, tree_code code)
{ return OVL_OP_INFO(isass, code)->identifier; }
inline tree ovl_op_identifier (tree_code code) { return ovl_op_identifier (false, code); }
#define assign_op_identifier (ovl_op_info[true][OVL_OP_NOP_EXPR].identifier)
#define call_op_identifier (ovl_op_info[false][OVL_OP_CALL_EXPR].identifier)

/* A type-qualifier, or bitmask therefore, using the TYPE_QUAL
   constants.  */

typedef int cp_cv_quals;

/* Non-static member functions have an optional virt-specifier-seq.
   There is a VIRT_SPEC value for each virt-specifier.
   They can be combined by bitwise-or to form the complete set of
   virt-specifiers for a member function.  */
enum virt_specifier
  {
    VIRT_SPEC_UNSPECIFIED = 0x0,
    VIRT_SPEC_FINAL       = 0x1,
    VIRT_SPEC_OVERRIDE    = 0x2
  };

/* A type-qualifier, or bitmask therefore, using the VIRT_SPEC
   constants.  */

typedef int cp_virt_specifiers;

/* Wherever there is a function-cv-qual, there could also be a ref-qualifier:

   [dcl.fct]
   The return type, the parameter-type-list, the ref-qualifier, and
   the cv-qualifier-seq, but not the default arguments or the exception
   specification, are part of the function type.

   REF_QUAL_NONE    Ordinary member function with no ref-qualifier
   REF_QUAL_LVALUE  Member function with the &-ref-qualifier
   REF_QUAL_RVALUE  Member function with the &&-ref-qualifier */

enum cp_ref_qualifier {
  REF_QUAL_NONE = 0,
  REF_QUAL_LVALUE = 1,
  REF_QUAL_RVALUE = 2
};

/* A storage class.  */

enum cp_storage_class {
  /* sc_none must be zero so that zeroing a cp_decl_specifier_seq
     sets the storage_class field to sc_none.  */
  sc_none = 0,
  sc_auto,
  sc_register,
  sc_static,
  sc_extern,
  sc_mutable
};

/* An individual decl-specifier.  This is used to index the array of
   locations for the declspecs in struct cp_decl_specifier_seq
   below.  */

enum cp_decl_spec {
  ds_first,
  ds_signed = ds_first,
  ds_unsigned,
  ds_short,
  ds_long,
  ds_const,
  ds_volatile,
  ds_restrict,
  ds_inline,
  ds_virtual,
  ds_explicit,
  ds_friend,
  ds_typedef,
  ds_alias,
  ds_constexpr,
  ds_complex,
  ds_constinit,
  ds_consteval,
  ds_thread,
  ds_type_spec,
  ds_redefined_builtin_type_spec,
  ds_attribute,
  ds_std_attribute,
  ds_storage_class,
  ds_long_long,
  ds_concept,
  ds_last /* This enumerator must always be the last one.  */
};

/* A decl-specifier-seq.  */

struct cp_decl_specifier_seq {
  /* An array of locations for the declaration sepecifiers, indexed by
     enum cp_decl_spec_word.  */
  location_t locations[ds_last];
  /* The primary type, if any, given by the decl-specifier-seq.
     Modifiers, like "short", "const", and "unsigned" are not
     reflected here.  This field will be a TYPE, unless a typedef-name
     was used, in which case it will be a TYPE_DECL.  */
  tree type;
  /* The attributes, if any, provided with the specifier sequence.  */
  tree attributes;
  /* The c++11 attributes that follows the type specifier.  */
  tree std_attributes;
  /* If non-NULL, a built-in type that the user attempted to redefine
     to some other type.  */
  tree redefined_builtin_type;
  /* The explicit-specifier, if any.  */
  tree explicit_specifier;
  /* The storage class specified -- or sc_none if no storage class was
     explicitly specified.  */
  cp_storage_class storage_class;
  /* For the __intN declspec, this stores the index into the int_n_* arrays.  */
  int int_n_idx;
  /* True iff TYPE_SPEC defines a class or enum.  */
  BOOL_BITFIELD type_definition_p : 1;
  /* True iff multiple types were (erroneously) specified for this
     decl-specifier-seq.  */
  BOOL_BITFIELD multiple_types_p : 1;
  /* True iff multiple storage classes were (erroneously) specified
     for this decl-specifier-seq or a combination of a storage class
     with a typedef specifier.  */
  BOOL_BITFIELD conflicting_specifiers_p : 1;
  /* True iff at least one decl-specifier was found.  */
  BOOL_BITFIELD any_specifiers_p : 1;
  /* True iff at least one type-specifier was found.  */
  BOOL_BITFIELD any_type_specifiers_p : 1;
  /* True iff "int" was explicitly provided.  */
  BOOL_BITFIELD explicit_int_p : 1;
  /* True iff "__intN" was explicitly provided.  */
  BOOL_BITFIELD explicit_intN_p : 1;
  /* True iff "char" was explicitly provided.  */
  BOOL_BITFIELD explicit_char_p : 1;
  /* True iff ds_thread is set for __thread, not thread_local.  */
  BOOL_BITFIELD gnu_thread_keyword_p : 1;
  /* True iff the type is a decltype.  */
  BOOL_BITFIELD decltype_p : 1;
  /* True iff the alternate "__intN__" form of the __intN type has been
     used.  */
  BOOL_BITFIELD int_n_alt: 1;
};

/* The various kinds of declarators.  */

enum cp_declarator_kind {
  cdk_id,
  cdk_function,
  cdk_array,
  cdk_pointer,
  cdk_reference,
  cdk_ptrmem,
  cdk_decomp,
  cdk_error
};

/* A declarator.  */

typedef struct cp_declarator cp_declarator;

typedef struct cp_parameter_declarator cp_parameter_declarator;

/* A parameter, before it has been semantically analyzed.  */
struct cp_parameter_declarator {
  /* The next parameter, or NULL_TREE if none.  */
  cp_parameter_declarator *next;
  /* The decl-specifiers-seq for the parameter.  */
  cp_decl_specifier_seq decl_specifiers;
  /* The declarator for the parameter.  */
  cp_declarator *declarator;
  /* The default-argument expression, or NULL_TREE, if none.  */
  tree default_argument;
  /* True iff this is a template parameter pack.  */
  bool template_parameter_pack_p;
  /* Location within source.  */
  location_t loc;
};

/* A declarator.  */
struct cp_declarator {
  /* The kind of declarator.  */
  ENUM_BITFIELD (cp_declarator_kind) kind : 4;
  /* Whether we parsed an ellipsis (`...') just before the declarator,
     to indicate this is a parameter pack.  */
  BOOL_BITFIELD parameter_pack_p : 1;
  /* If this declarator is parenthesized, this the open-paren.  It is
     UNKNOWN_LOCATION when not parenthesized.  */
  location_t parenthesized;

  location_t id_loc; /* Currently only set for cdk_id, cdk_decomp and
			cdk_function. */
  /* GNU Attributes that apply to this declarator.  If the declarator
     is a pointer or a reference, these attribute apply to the type
     pointed to.  */
  tree attributes;
  /* Standard C++11 attributes that apply to this declarator.  If the
     declarator is a pointer or a reference, these attributes apply
     to the pointer, rather than to the type pointed to.  */
  tree std_attributes;
  /* For all but cdk_id, cdk_decomp and cdk_error, the contained declarator.
     For cdk_id, cdk_decomp and cdk_error, guaranteed to be NULL.  */
  cp_declarator *declarator;
  union {
    /* For identifiers.  */
    struct {
      /* If non-NULL, the qualifying scope (a NAMESPACE_DECL or
	 *_TYPE) for this identifier.  */
      tree qualifying_scope;
      /* The unqualified name of the entity -- an IDENTIFIER_NODE,
	 BIT_NOT_EXPR, or TEMPLATE_ID_EXPR.  */
      tree unqualified_name;
      /* If this is the name of a function, what kind of special
	 function (if any).  */
      special_function_kind sfk;
    } id;
    /* For functions.  */
    struct {
      /* The parameters to the function as a TREE_LIST of decl/default.  */
      tree parameters;
      /* The cv-qualifiers for the function.  */
      cp_cv_quals qualifiers;
      /* The virt-specifiers for the function.  */
      cp_virt_specifiers virt_specifiers;
      /* The ref-qualifier for the function.  */
      cp_ref_qualifier ref_qualifier;
      /* The transaction-safety qualifier for the function.  */
      tree tx_qualifier;
      /* The exception-specification for the function.  */
      tree exception_specification;
      /* The late-specified return type, if any.  */
      tree late_return_type;
      /* The trailing requires-clause, if any. */
      tree requires_clause;
      location_t parens_loc;
    } function;
    /* For arrays.  */
    struct {
      /* The bounds to the array.  */
      tree bounds;
    } array;
    /* For cdk_pointer and cdk_ptrmem.  */
    struct {
      /* The cv-qualifiers for the pointer.  */
      cp_cv_quals qualifiers;
      /* For cdk_ptrmem, the class type containing the member.  */
      tree class_type;
    } pointer;
    /* For cdk_reference */
    struct {
      /* The cv-qualifiers for the reference.  These qualifiers are
         only used to diagnose ill-formed code.  */
      cp_cv_quals qualifiers;
      /* Whether this is an rvalue reference */
      bool rvalue_ref;
    } reference;
  } u;
};

/* A level of template instantiation.  */
struct GTY((chain_next ("%h.next"))) tinst_level {
  /* The immediately deeper level in the chain.  */
  struct tinst_level *next;

  /* The original node.  TLDCL can be a DECL (for a function or static
     data member), a TYPE (for a class), depending on what we were
     asked to instantiate, or a TREE_LIST with the template as PURPOSE
     and the template args as VALUE, if we are substituting for
     overload resolution.  In all these cases, TARGS is NULL.
     However, to avoid creating TREE_LIST objects for substitutions if
     we can help, we store PURPOSE and VALUE in TLDCL and TARGS,
     respectively.  So TLDCL stands for TREE_LIST or DECL (the
     template is a DECL too), whereas TARGS stands for the template
     arguments.  */
  tree tldcl, targs;

  /* For modules we need to know (a) the modules on the path of
     instantiation and (b) the transitive imports along that path.
     Note that these two bitmaps may be inherited from NEXT, if this
     decl is in the same module as NEXT (or has no new information).  */
  bitmap path;
  bitmap visible;

 private:
  /* Return TRUE iff the original node is a split list.  */
  bool split_list_p () const { return targs; }

  /* Return TRUE iff the original node is a TREE_LIST object.  */
  bool tree_list_p () const
  {
    return !split_list_p () && TREE_CODE (tldcl) == TREE_LIST;
  }

  /* Return TRUE iff the original node is not a list, split or not.  */
  bool not_list_p () const
  {
    return !split_list_p () && !tree_list_p ();
  }

  /* Convert (in place) the original node from a split list to a
     TREE_LIST.  */
  tree to_list ();

 public:
  /* Release storage for OBJ and node, if it's a TREE_LIST.  */
  static void free (tinst_level *obj);

  /* Return TRUE iff the original node is a list, split or not.  */
  bool list_p () const { return !not_list_p (); }

  /* Return the original node; if it's a split list, make it a
     TREE_LIST first, so that it can be returned as a single tree
     object.  */
  tree get_node () {
    if (!split_list_p ()) return tldcl;
    else return to_list ();
  }

  /* Return the original node if it's a DECL or a TREE_LIST, but do
     NOT convert a split list to a TREE_LIST: return NULL instead.  */
  tree maybe_get_node () const {
    if (!split_list_p ()) return tldcl;
    else return NULL_TREE;
  }

  /* The location where the template is instantiated.  */
  location_t locus;

  /* errorcount + sorrycount when we pushed this level.  */
  unsigned short errors;

  /* Count references to this object.  If refcount reaches
     refcount_infinity value, we don't increment or decrement the
     refcount anymore, as the refcount isn't accurate anymore.
     The object can be still garbage collected if unreferenced from
     anywhere, which might keep referenced objects referenced longer than
     otherwise necessary.  Hitting the infinity is rare though.  */
  unsigned short refcount;

  /* Infinity value for the above refcount.  */
  static const unsigned short refcount_infinity = (unsigned short) ~0;
};

/* BUILT_IN_FRONTEND function codes.  */
enum cp_built_in_function {
  CP_BUILT_IN_IS_CONSTANT_EVALUATED,
  CP_BUILT_IN_INTEGER_PACK,
  CP_BUILT_IN_SOURCE_LOCATION,
  CP_BUILT_IN_LAST
};

bool decl_spec_seq_has_spec_p (const cp_decl_specifier_seq *, cp_decl_spec);

/* Return the type of the `this' parameter of FNTYPE.  */

inline tree
type_of_this_parm (const_tree fntype)
{
  function_args_iterator iter;
  gcc_assert (TREE_CODE (fntype) == METHOD_TYPE);
  function_args_iter_init (&iter, fntype);
  return function_args_iter_cond (&iter);
}

/* Return the class of the `this' parameter of FNTYPE.  */

inline tree
class_of_this_parm (const_tree fntype)
{
  return TREE_TYPE (type_of_this_parm (fntype));
}

/* A parameter list indicating for a function with no parameters,
   e.g  "int f(void)".  */
extern cp_parameter_declarator *no_parameters;

/* Various dump ids.  */
extern int class_dump_id;
extern int module_dump_id;
extern int raw_dump_id;

/* in call.c */
extern bool check_dtor_name			(tree, tree);
int magic_varargs_p				(tree);

extern tree build_conditional_expr		(const op_location_t &,
						 tree, tree, tree,
                                                 tsubst_flags_t);
extern tree build_addr_func			(tree, tsubst_flags_t);
extern void set_flags_from_callee		(tree);
extern tree build_call_a			(tree, int, tree*);
extern tree build_call_n			(tree, int, ...);
extern bool null_ptr_cst_p			(tree);
extern bool null_member_pointer_value_p		(tree);
extern bool sufficient_parms_p			(const_tree);
extern tree type_decays_to			(tree);
extern tree extract_call_expr			(tree);
extern tree build_trivial_dtor_call		(tree, bool = false);
extern bool ref_conv_binds_directly_p		(tree, tree);
extern tree build_user_type_conversion		(tree, tree, int,
						 tsubst_flags_t);
extern tree build_new_function_call		(tree, vec<tree, va_gc> **,
						 tsubst_flags_t);
extern tree build_operator_new_call		(tree, vec<tree, va_gc> **,
						 tree *, tree *, tree, tree,
						 tree *, tsubst_flags_t);
extern tree build_new_method_call		(tree, tree,
						 vec<tree, va_gc> **, tree,
						 int, tree *, tsubst_flags_t);
extern tree build_special_member_call		(tree, tree,
						 vec<tree, va_gc> **,
						 tree, int, tsubst_flags_t);
extern tree build_new_op			(const op_location_t &,
						 enum tree_code,
						 int, tree, tree, tree, tree *,
						 tsubst_flags_t);
extern tree build_op_call			(tree, vec<tree, va_gc> **,
						 tsubst_flags_t);
extern bool aligned_allocation_fn_p		(tree);
extern tree destroying_delete_p			(tree);
extern bool usual_deallocation_fn_p		(tree);
extern tree build_op_delete_call		(enum tree_code, tree, tree,
						 bool, tree, tree,
						 tsubst_flags_t);
extern bool can_convert				(tree, tree, tsubst_flags_t);
extern bool can_convert_standard		(tree, tree, tsubst_flags_t);
extern bool can_convert_arg			(tree, tree, tree, int,
						 tsubst_flags_t);
extern bool can_convert_arg_bad			(tree, tree, tree, int,
						 tsubst_flags_t);
extern int conv_flags				(int, int, tree, tree, int);
extern struct conversion * good_conversion	(tree, tree, tree, int, tsubst_flags_t);
extern location_t get_fndecl_argument_location  (tree, int);
extern void complain_about_bad_argument	(location_t arg_loc,
						 tree from_type, tree to_type,
						 tree fndecl, int parmnum);
extern void maybe_inform_about_fndecl_for_bogus_argument_init (tree, int);


/* A class for recording information about access failures (e.g. private
   fields), so that we can potentially supply a fix-it hint about
   an accessor (from a context in which the constness of the object
   is known).  */

class access_failure_info
{
 public:
  access_failure_info () : m_was_inaccessible (false),
    m_basetype_path (NULL_TREE),
    m_decl (NULL_TREE), m_diag_decl (NULL_TREE) {}

  void record_access_failure (tree basetype_path, tree decl, tree diag_decl);

  bool was_inaccessible_p () const { return m_was_inaccessible; }
  tree get_decl () const { return m_decl; }
  tree get_diag_decl () const { return m_diag_decl; }
  tree get_any_accessor (bool const_p) const;
  void maybe_suggest_accessor (bool const_p) const;
  static void add_fixit_hint (rich_location *richloc, tree accessor);

 private:
  bool m_was_inaccessible;
  tree m_basetype_path;
  tree m_decl;
  tree m_diag_decl;
};

extern void complain_about_access		(tree, tree, bool);
extern void push_defarg_context			(tree);
extern void pop_defarg_context			(void);
extern tree convert_default_arg			(tree, tree, tree, int,
						 tsubst_flags_t);
extern tree convert_arg_to_ellipsis		(tree, tsubst_flags_t);
extern tree build_x_va_arg			(location_t, tree, tree);
extern tree cxx_type_promotes_to		(tree);
extern tree type_passed_as			(tree);
extern tree convert_for_arg_passing		(tree, tree, tsubst_flags_t);
extern bool is_properly_derived_from		(tree, tree);
extern tree initialize_reference		(tree, tree, int,
						 tsubst_flags_t);
extern tree extend_ref_init_temps		(tree, tree,
						 vec<tree, va_gc>**,
						 tree * = NULL);
extern tree make_temporary_var_for_ref_to_temp	(tree, tree);
extern bool type_has_extended_temps		(tree);
extern tree strip_top_quals			(tree);
extern bool reference_related_p			(tree, tree);
extern bool reference_compatible_p		(tree, tree);
extern int remaining_arguments			(tree);
extern tree perform_implicit_conversion		(tree, tree, tsubst_flags_t);
extern tree perform_implicit_conversion_flags	(tree, tree, tsubst_flags_t, int);
extern tree build_converted_constant_expr	(tree, tree, tsubst_flags_t);
extern tree build_converted_constant_bool_expr	(tree, tsubst_flags_t);
extern tree perform_direct_initialization_if_possible (tree, tree, bool,
                                                       tsubst_flags_t);
extern vec<tree,va_gc> *resolve_args (vec<tree,va_gc>*, tsubst_flags_t);
extern tree in_charge_arg_for_name		(tree);
extern tree build_cxx_call			(tree, int, tree *,
						 tsubst_flags_t,
						 tree = NULL_TREE);
extern bool is_std_init_list			(tree);
extern bool is_list_ctor			(tree);
extern void validate_conversion_obstack		(void);
extern void mark_versions_used			(tree);
extern bool unsafe_return_slot_p		(tree);
extern bool cp_warn_deprecated_use		(tree, tsubst_flags_t = tf_warning_or_error);
extern void cp_warn_deprecated_use_scopes	(tree);
extern tree get_function_version_dispatcher	(tree);

/* in class.c */
extern tree build_vfield_ref			(tree, tree);
extern tree build_if_in_charge			(tree true_stmt, tree false_stmt = void_node);
extern tree build_base_path			(enum tree_code, tree,
						 tree, int, tsubst_flags_t);
extern tree convert_to_base			(tree, tree, bool, bool,
						 tsubst_flags_t);
extern tree convert_to_base_statically		(tree, tree);
extern tree build_vtbl_ref			(tree, tree);
extern tree build_vfn_ref			(tree, tree);
extern tree get_vtable_decl			(tree, int);
extern bool add_method				(tree, tree, bool);
extern tree declared_access			(tree);
extern tree currently_open_class		(tree);
extern tree currently_open_derived_class	(tree);
extern tree outermost_open_class		(void);
extern tree current_nonlambda_class_type	(void);
extern tree finish_struct			(tree, tree);
extern void finish_struct_1			(tree);
extern int resolves_to_fixed_type_p		(tree, int * = NULL);
extern void init_class_processing		(void);
extern int is_empty_class			(tree);
extern bool is_really_empty_class		(tree, bool);
extern void pushclass				(tree);
extern void popclass				(void);
extern void push_nested_class			(tree);
extern void pop_nested_class			(void);
extern int current_lang_depth			(void);
extern void push_lang_context			(tree);
extern void pop_lang_context			(void);
extern tree instantiate_type			(tree, tree, tsubst_flags_t);
extern void build_self_reference		(void);
extern int same_signature_p			(const_tree, const_tree);
extern tree lookup_vfn_in_binfo			(tree, tree);
extern void maybe_add_class_template_decl_list	(tree, tree, int);
extern void unreverse_member_declarations	(tree);
extern void invalidate_class_lookup_cache	(void);
extern void maybe_note_name_used_in_class	(tree, tree);
extern void note_name_declared_in_class		(tree, tree);
extern tree get_vtbl_decl_for_binfo		(tree);
extern bool vptr_via_virtual_p			(tree);
extern void debug_class				(tree);
extern void debug_thunks			(tree);
extern void set_linkage_according_to_type	(tree, tree);
extern void determine_key_method		(tree);
extern void check_for_override			(tree, tree);
extern void push_class_stack			(void);
extern void pop_class_stack			(void);
extern bool default_ctor_p			(const_tree);
extern bool type_has_user_nondefault_constructor (tree);
extern tree in_class_defaulted_default_constructor (tree);
extern bool user_provided_p			(tree);
extern bool type_has_user_provided_constructor  (tree);
extern bool type_has_non_user_provided_default_constructor (tree);
extern bool vbase_has_user_provided_move_assign (tree);
extern tree default_init_uninitialized_part (tree);
extern bool trivial_default_constructor_is_constexpr (tree);
extern bool type_has_constexpr_default_constructor (tree);
extern bool type_has_constexpr_destructor	(tree);
extern bool type_has_virtual_destructor		(tree);
extern bool classtype_has_move_assign_or_move_ctor_p (tree, bool user_declared);
extern bool classtype_has_non_deleted_move_ctor (tree);
extern bool classtype_has_non_deleted_copy_ctor (tree);
extern tree classtype_has_depr_implicit_copy	(tree);
extern bool classtype_has_op (tree, tree_code);
extern tree classtype_has_defaulted_op (tree, tree_code);
extern bool type_build_ctor_call		(tree);
extern bool type_build_dtor_call		(tree);
extern void explain_non_literal_class		(tree);
extern void inherit_targ_abi_tags		(tree);
extern void defaulted_late_check		(tree);
extern bool defaultable_fn_check		(tree);
extern void check_abi_tags			(tree);
extern tree missing_abi_tags			(tree);
extern void fixup_type_variants			(tree);
extern void fixup_attribute_variants		(tree);
extern void build_cdtor_clones 			(tree, bool, bool, bool);
extern void clone_cdtor				(tree, bool);
extern tree copy_operator_fn			(tree, tree_code code);
extern void adjust_clone_args			(tree);
extern void deduce_noexcept_on_destructor       (tree);
extern bool uniquely_derived_from_p             (tree, tree);
extern bool publicly_uniquely_derived_p         (tree, tree);
extern tree common_enclosing_class		(tree, tree);

/* in cvt.c */
extern tree convert_to_reference		(tree, tree, int, int, tree,
						 tsubst_flags_t);
extern tree convert_from_reference		(tree);
extern tree force_rvalue			(tree, tsubst_flags_t);
extern tree ocp_convert				(tree, tree, int, int,
						 tsubst_flags_t);
extern tree cp_convert				(tree, tree, tsubst_flags_t);
extern tree cp_convert_and_check                (tree, tree, tsubst_flags_t);
extern tree cp_fold_convert			(tree, tree);
extern tree cp_get_callee			(tree);
extern tree cp_get_callee_fndecl		(tree);
extern tree cp_get_callee_fndecl_nofold		(tree);
extern tree cp_get_fndecl_from_callee		(tree, bool fold = true);
extern tree convert_to_void			(tree, impl_conv_void,
                                 		 tsubst_flags_t);
extern tree convert_force			(tree, tree, int,
						 tsubst_flags_t);
extern tree build_expr_type_conversion		(int, tree, bool);
extern tree type_promotes_to			(tree);
extern bool can_convert_qual			(tree, tree);
extern tree perform_qualification_conversions	(tree, tree);
extern bool tx_safe_fn_type_p			(tree);
extern tree tx_unsafe_fn_variant		(tree);
extern bool fnptr_conv_p			(tree, tree);
extern tree strip_fnptr_conv			(tree);

/* in name-lookup.c */
extern void maybe_push_cleanup_level		(tree);
extern tree maybe_push_decl			(tree);
extern tree current_decl_namespace		(void);

/* decl.c */
extern tree poplevel				(int, int, int);
extern void cxx_init_decl_processing		(void);
enum cp_tree_node_structure_enum cp_tree_node_structure
						(union lang_tree_node *);
extern void finish_scope			(void);
extern void push_switch				(tree);
extern void pop_switch				(void);
extern void note_break_stmt			(void);
extern bool note_iteration_stmt_body_start	(void);
extern void note_iteration_stmt_body_end	(bool);
extern void determine_local_discriminator	(tree);
extern int decls_match				(tree, tree, bool = true);
extern bool maybe_version_functions		(tree, tree, bool);
extern tree duplicate_decls			(tree, tree,
						 bool hiding = false,
						 bool was_hidden = false);
extern tree declare_local_label			(tree);
extern tree define_label			(location_t, tree);
extern void check_goto				(tree);
extern bool check_omp_return			(void);
extern tree make_typename_type			(tree, tree, enum tag_types, tsubst_flags_t);
extern tree build_typename_type			(tree, tree, tree, tag_types);
extern tree make_unbound_class_template		(tree, tree, tree, tsubst_flags_t);
extern tree make_unbound_class_template_raw	(tree, tree, tree);
extern tree build_library_fn_ptr		(const char *, tree, int);
extern tree build_cp_library_fn_ptr		(const char *, tree, int);
extern tree push_library_fn			(tree, tree, tree, int);
extern tree push_void_library_fn		(tree, tree, int);
extern tree push_throw_library_fn		(tree, tree);
extern void warn_misplaced_attr_for_class_type  (location_t location,
						 tree class_type);
extern tree check_tag_decl			(cp_decl_specifier_seq *, bool);
extern tree shadow_tag				(cp_decl_specifier_seq *);
extern tree groktypename			(cp_decl_specifier_seq *, const cp_declarator *, bool);
extern tree start_decl				(const cp_declarator *, cp_decl_specifier_seq *, int, tree, tree, tree *);
extern void start_decl_1			(tree, bool);
extern bool check_array_initializer		(tree, tree, tree);
extern void omp_declare_variant_finalize	(tree, tree);
extern void cp_finish_decl			(tree, tree, bool, tree, int);
extern tree lookup_decomp_type			(tree);
extern void cp_maybe_mangle_decomp		(tree, tree, unsigned int);
extern void cp_finish_decomp			(tree, tree, unsigned int);
extern int cp_complete_array_type		(tree *, tree, bool);
extern int cp_complete_array_type_or_error	(tree *, tree, bool, tsubst_flags_t);
extern tree build_ptrmemfunc_type		(tree);
extern tree build_ptrmem_type			(tree, tree);
/* the grokdeclarator prototype is in decl.h */
extern tree build_this_parm			(tree, tree, cp_cv_quals);
extern tree grokparms				(tree, tree *);
extern int copy_fn_p				(const_tree);
extern bool move_fn_p                           (const_tree);
extern bool move_signature_fn_p                 (const_tree);
extern tree get_scope_of_declarator		(const cp_declarator *);
extern void grok_special_member_properties	(tree);
extern bool grok_ctor_properties		(const_tree, const_tree);
extern bool grok_op_properties			(tree, bool);
extern tree xref_tag				(tag_types, tree,
						 TAG_how = TAG_how::CURRENT_ONLY,
						 bool tpl_header_p = false);
extern void xref_basetypes			(tree, tree);
extern tree start_enum				(tree, tree, tree, tree, bool, bool *);
extern void finish_enum_value_list		(tree);
extern void finish_enum				(tree);
extern void build_enumerator			(tree, tree, tree, tree, location_t);
extern tree lookup_enumerator			(tree, tree);
extern bool start_preparsed_function		(tree, tree, int);
extern bool start_function			(cp_decl_specifier_seq *,
						 const cp_declarator *, tree);
extern tree begin_function_body			(void);
extern void finish_function_body		(tree);
extern tree outer_curly_brace_block		(tree);
extern tree finish_function			(bool);
extern tree grokmethod				(cp_decl_specifier_seq *, const cp_declarator *, tree);
extern void maybe_register_incomplete_var	(tree);
extern void maybe_commonize_var			(tree);
extern void complete_vars			(tree);
extern tree static_fn_type			(tree);
extern void revert_static_member_fn		(tree);
extern void fixup_anonymous_aggr		(tree);
extern tree compute_array_index_type		(tree, tree, tsubst_flags_t);
extern tree check_default_argument		(tree, tree, tsubst_flags_t);
extern int wrapup_namespace_globals		();
extern tree create_implicit_typedef		(tree, tree);
extern int local_variable_p			(const_tree);
extern tree register_dtor_fn			(tree);
extern tmpl_spec_kind current_tmpl_spec_kind	(int);
extern tree cxx_builtin_function		(tree decl);
extern tree cxx_builtin_function_ext_scope	(tree decl);
extern tree cxx_simulate_builtin_function_decl	(tree);
extern tree check_elaborated_type_specifier	(enum tag_types, tree, bool);
extern void warn_extern_redeclared_static	(tree, tree);
extern tree cxx_comdat_group			(tree);
extern bool cp_missing_noreturn_ok_p		(tree);
extern bool is_direct_enum_init			(tree, tree);
extern void initialize_artificial_var		(tree, vec<constructor_elt, va_gc> *);
extern tree check_var_type			(tree, tree, location_t);
extern tree reshape_init                        (tree, tree, tsubst_flags_t);
extern tree next_initializable_field (tree);
extern tree fndecl_declared_return_type		(tree);
extern bool undeduced_auto_decl			(tree);
extern bool require_deduced_type		(tree, tsubst_flags_t = tf_warning_or_error);

extern tree finish_case_label			(location_t, tree, tree);
extern tree cxx_maybe_build_cleanup		(tree, tsubst_flags_t);
extern bool check_array_designated_initializer  (constructor_elt *,
						 unsigned HOST_WIDE_INT);
extern bool check_for_uninitialized_const_var   (tree, bool, tsubst_flags_t);
extern tree build_explicit_specifier		(tree, tsubst_flags_t);
extern void do_push_parm_decls			(tree, tree, tree *);
extern tree do_aggregate_paren_init		(tree, tree);

/* in decl2.c */
extern void record_mangling			(tree, bool);
extern void overwrite_mangling			(tree, tree);
extern void note_mangling_alias			(tree, tree);
extern void generate_mangling_aliases		(void);
extern tree build_memfn_type			(tree, tree, cp_cv_quals, cp_ref_qualifier);
extern tree build_pointer_ptrmemfn_type	(tree);
extern tree change_return_type			(tree, tree);
extern void maybe_retrofit_in_chrg		(tree);
extern void maybe_make_one_only			(tree);
extern bool vague_linkage_p			(tree);
extern void grokclassfn				(tree, tree,
						 enum overload_flags);
extern tree grok_array_decl			(location_t, tree, tree, bool);
extern tree delete_sanity			(location_t, tree, tree, bool,
						 int, tsubst_flags_t);
extern tree check_classfn			(tree, tree, tree);
extern void check_member_template		(tree);
extern tree grokfield (const cp_declarator *, cp_decl_specifier_seq *,
		       tree, bool, tree, tree);
extern tree grokbitfield (const cp_declarator *, cp_decl_specifier_seq *,
			  tree, tree, tree);
extern tree splice_template_attributes		(tree *, tree);
extern bool any_dependent_type_attributes_p	(tree);
extern tree cp_reconstruct_complex_type		(tree, tree);
extern bool attributes_naming_typedef_ok	(tree);
extern void cplus_decl_attributes		(tree *, tree, int);
extern void finish_anon_union			(tree);
extern void cxx_post_compilation_parsing_cleanups (void);
extern tree coerce_new_type			(tree, location_t);
extern void coerce_delete_type			(tree, location_t);
extern void comdat_linkage			(tree);
extern void determine_visibility		(tree);
extern void constrain_class_visibility		(tree);
extern void reset_type_linkage			(tree);
extern void tentative_decl_linkage		(tree);
extern void import_export_decl			(tree);
extern tree build_cleanup			(tree);
extern tree build_offset_ref_call_from_tree	(tree, vec<tree, va_gc> **,
						 tsubst_flags_t);
extern bool decl_defined_p			(tree);
extern bool decl_constant_var_p			(tree);
extern bool decl_maybe_constant_var_p		(tree);
extern void no_linkage_error			(tree);
extern void check_default_args			(tree);
extern bool mark_used				(tree);
extern bool mark_used			        (tree, tsubst_flags_t);
extern void finish_static_data_member_decl	(tree, tree, bool, tree, int);
extern tree cp_build_parm_decl			(tree, tree, tree);
extern void copy_linkage			(tree, tree);
extern tree get_guard				(tree);
extern tree get_guard_cond			(tree, bool);
extern tree set_guard				(tree);
extern tree maybe_get_tls_wrapper_call		(tree);
extern void mark_needed				(tree);
extern bool decl_needed_p			(tree);
extern void note_vague_linkage_fn		(tree);
extern void note_variable_template_instantiation (tree);
extern tree build_artificial_parm		(tree, tree, tree);
extern bool possibly_inlined_p			(tree);
extern int parm_index                           (tree);
extern tree vtv_start_verification_constructor_init_function (void);
extern tree vtv_finish_verification_constructor_init_function (tree);
extern bool cp_omp_mappable_type		(tree);
extern bool cp_omp_emit_unmappable_type_notes	(tree);
extern void cp_check_const_attributes (tree);

/* in error.c */
extern const char *type_as_string		(tree, int);
extern const char *type_as_string_translate	(tree, int);
extern const char *decl_as_string		(tree, int);
extern const char *decl_as_string_translate	(tree, int);
extern const char *decl_as_dwarf_string		(tree, int);
extern const char *expr_as_string		(tree, int);
extern const char *expr_to_string		(tree);
extern const char *lang_decl_name		(tree, int, bool);
extern const char *lang_decl_dwarf_name		(tree, int, bool);
extern const char *language_to_string		(enum languages);
extern const char *class_key_or_enum_as_string	(tree);
extern void maybe_warn_variadic_templates       (void);
extern void maybe_warn_cpp0x			(cpp0x_warn_str str);
extern bool pedwarn_cxx98                       (location_t, int, const char *, ...) ATTRIBUTE_GCC_DIAG(3,4);
extern location_t location_of                   (tree);
extern void qualified_name_lookup_error		(tree, tree, tree,
						 location_t);

/* in except.c */
extern void init_exception_processing		(void);
extern tree expand_start_catch_block		(tree);
extern void expand_end_catch_block		(void);
extern tree build_exc_ptr			(void);
extern tree build_throw				(location_t, tree);
extern int nothrow_libfn_p			(const_tree);
extern void check_handlers			(tree);
extern tree finish_noexcept_expr		(tree, tsubst_flags_t);
extern bool expr_noexcept_p			(tree, tsubst_flags_t);
extern void perform_deferred_noexcept_checks	(void);
extern bool nothrow_spec_p			(const_tree);
extern bool type_noexcept_p			(const_tree);
extern bool type_throw_all_p			(const_tree);
extern tree build_noexcept_spec			(tree, tsubst_flags_t);
extern void choose_personality_routine		(enum languages);
extern tree build_must_not_throw_expr		(tree,tree);
extern tree eh_type_info			(tree);
extern tree begin_eh_spec_block			(void);
extern void finish_eh_spec_block		(tree, tree);
extern tree build_eh_type_type			(tree);
extern tree cp_protect_cleanup_actions		(void);
extern void maybe_splice_retval_cleanup		(tree);
extern tree maybe_set_retval_sentinel		(void);

extern tree template_parms_to_args		(tree);
extern tree template_parms_level_to_args	(tree);
extern tree generic_targs_for			(tree);

/* in expr.c */
extern tree cplus_expand_constant		(tree);
extern tree mark_use (tree expr, bool rvalue_p, bool read_p,
		      location_t = UNKNOWN_LOCATION,
		      bool reject_builtin = true);
extern tree mark_rvalue_use			(tree,
                                                 location_t = UNKNOWN_LOCATION,
                                                 bool reject_builtin = true);
extern tree mark_lvalue_use			(tree);
extern tree mark_lvalue_use_nonread		(tree);
extern tree mark_type_use			(tree);
extern tree mark_discarded_use			(tree);
extern void mark_exp_read			(tree);

/* friend.c */
extern int is_friend				(tree, tree);
extern void make_friend_class			(tree, tree, bool);
extern void add_friend				(tree, tree, bool);
extern tree do_friend				(tree, tree, tree, tree,
						 enum overload_flags, bool);

extern void set_global_friend			(tree);
extern bool is_global_friend			(tree);

/* in init.c */
extern tree expand_member_init			(tree);
extern void emit_mem_initializers		(tree);
extern tree build_aggr_init			(tree, tree, int,
                                                 tsubst_flags_t);
extern int is_class_type			(tree, int);
extern tree get_type_value			(tree);
extern tree build_zero_init			(tree, tree, bool);
extern tree build_value_init			(tree, tsubst_flags_t);
extern tree build_value_init_noctor		(tree, tsubst_flags_t);
extern tree get_nsdmi				(tree, bool, tsubst_flags_t);
extern tree build_offset_ref			(tree, tree, bool,
						 tsubst_flags_t);
extern tree throw_bad_array_new_length		(void);
extern bool type_has_new_extended_alignment	(tree);
extern unsigned malloc_alignment		(void);
extern tree build_new_constexpr_heap_type	(tree, tree, tree);
extern tree build_new				(location_t,
						 vec<tree, va_gc> **, tree,
						 tree, vec<tree, va_gc> **,
						 int, tsubst_flags_t);
extern tree get_temp_regvar			(tree, tree);
extern tree build_vec_init			(tree, tree, tree, bool, int,
                                                 tsubst_flags_t);
extern tree build_delete			(location_t, tree, tree,
						 special_function_kind,
						 int, int, tsubst_flags_t);
extern void push_base_cleanups			(void);
extern tree build_vec_delete			(location_t, tree, tree,
						 special_function_kind, int,
						 tsubst_flags_t);
extern tree create_temporary_var		(tree);
extern void initialize_vtbl_ptrs		(tree);
extern tree scalar_constant_value		(tree);
extern tree decl_constant_value			(tree, bool);
extern tree decl_really_constant_value		(tree, bool = true);
extern int diagnose_uninitialized_cst_or_ref_member (tree, bool, bool);
extern tree build_vtbl_address                  (tree);
extern bool maybe_reject_flexarray_init		(tree, tree);

/* in lex.c */
extern void cxx_dup_lang_specific_decl		(tree);
extern tree unqualified_name_lookup_error	(tree,
						 location_t = UNKNOWN_LOCATION);
extern tree unqualified_fn_lookup_error		(cp_expr);
extern tree make_conv_op_name			(tree);
extern tree build_lang_decl			(enum tree_code, tree, tree);
extern tree build_lang_decl_loc			(location_t, enum tree_code, tree, tree);
extern bool maybe_add_lang_decl_raw		(tree, bool decomp_p);
extern bool maybe_add_lang_type_raw		(tree);
extern void retrofit_lang_decl			(tree);
extern void fit_decomposition_lang_decl		(tree, tree);
extern void fit_ptrmem_type_decl		(tree, tree);
extern tree copy_decl				(tree CXX_MEM_STAT_INFO);
extern tree copy_type				(tree CXX_MEM_STAT_INFO);
extern tree cxx_make_type			(enum tree_code CXX_MEM_STAT_INFO);
extern tree make_class_type			(enum tree_code CXX_MEM_STAT_INFO);
extern const char *get_identifier_kind_name	(tree);
extern void set_identifier_kind			(tree, cp_identifier_kind);
extern bool cxx_init				(void);
extern void cxx_finish				(void);
extern bool in_main_input_context		(void);
extern uintptr_t module_token_pre (cpp_reader *, const cpp_token *, uintptr_t);
extern uintptr_t module_token_cdtor (cpp_reader *, uintptr_t);
extern uintptr_t module_token_lang (int type, int keyword, tree value,
				    location_t, uintptr_t);

/* in method.c */
extern void init_method				(void);
extern tree make_thunk				(tree, bool, tree, tree);
extern void finish_thunk			(tree);
extern void use_thunk				(tree, bool);
extern bool trivial_fn_p			(tree);
extern tree forward_parm			(tree);
extern bool is_trivially_xible			(enum tree_code, tree, tree);
extern bool is_nothrow_xible			(enum tree_code, tree, tree);
extern bool is_xible				(enum tree_code, tree, tree);
extern tree get_defaulted_eh_spec		(tree, tsubst_flags_t = tf_warning_or_error);
extern bool maybe_explain_implicit_delete	(tree);
extern void explain_implicit_non_constexpr	(tree);
extern void deduce_inheriting_ctor		(tree);
extern bool decl_remember_implicit_trigger_p	(tree);
extern void synthesize_method			(tree);
extern tree lazily_declare_fn			(special_function_kind,
						 tree);
extern tree skip_artificial_parms_for		(const_tree, tree);
extern int num_artificial_parms_for		(const_tree);
extern tree make_alias_for			(tree, tree);
extern tree get_copy_ctor			(tree, tsubst_flags_t);
extern tree get_copy_assign			(tree);
extern tree get_default_ctor			(tree);
extern tree get_dtor				(tree, tsubst_flags_t);
extern tree strip_inheriting_ctors		(tree);
extern tree inherited_ctor_binfo		(tree);
extern bool base_ctor_omit_inherited_parms	(tree);
extern bool ctor_omit_inherited_parms		(tree);
extern tree locate_ctor				(tree);
extern tree implicitly_declare_fn               (special_function_kind, tree,
						 bool, tree, tree);
/* In module.cc  */
class module_state; /* Forward declare.  */
inline bool modules_p () { return flag_modules != 0; }

#define MK_MODULE (1 << 0)     /* This TU is a module.  */
#define MK_GLOBAL (1 << 1)     /* Entities are in the global module.  */
#define MK_INTERFACE (1 << 2)  /* This TU is an interface.  */
#define MK_PARTITION (1 << 3)  /* This TU is a partition.  */
#define MK_EXPORTING (1 << 4)  /* We are in an export region.  */
extern unsigned module_kind;

/*  MK_MODULE & MK_GLOBAL have the following combined meanings:
 MODULE GLOBAL
   0	  0    not a module
   0      1    GMF of named module (we've not yet seen module-decl)
   1      0    purview of named module
   1      1    header unit.   */

inline bool module_purview_p ()
{ return module_kind & MK_MODULE; }
inline bool global_purview_p ()
{ return module_kind & MK_GLOBAL; }

inline bool not_module_p ()
{ return (module_kind & (MK_MODULE | MK_GLOBAL)) == 0; }
inline bool named_module_p ()
{ /* This is a named module if exactly one of MODULE and GLOBAL is
     set.  */
  /* The divides are constant shifts!  */
  return ((module_kind / MK_MODULE) ^ (module_kind / MK_GLOBAL)) & 1;
}
inline bool header_module_p ()
{ return (module_kind & (MK_MODULE | MK_GLOBAL)) == (MK_MODULE | MK_GLOBAL); }
inline bool named_module_purview_p ()
{ return (module_kind & (MK_MODULE | MK_GLOBAL)) == MK_MODULE; }
inline bool module_interface_p ()
{ return module_kind & MK_INTERFACE; }
inline bool module_partition_p ()
{ return module_kind & MK_PARTITION; }
inline bool module_has_cmi_p ()
{ return module_kind & (MK_INTERFACE | MK_PARTITION); }

/* We're currently exporting declarations.  */
inline bool module_exporting_p ()
{ return module_kind & MK_EXPORTING; }

extern module_state *get_module (tree name, module_state *parent = NULL,
				 bool partition = false);
extern bool module_may_redeclare (tree decl);

extern int module_initializer_kind ();
extern void module_add_import_initializers ();

/* Where the namespace-scope decl was originally declared.  */
extern void set_originating_module (tree, bool friend_p = false);
extern tree get_originating_module_decl (tree) ATTRIBUTE_PURE;
extern int get_originating_module (tree, bool for_mangle = false) ATTRIBUTE_PURE;
extern unsigned get_importing_module (tree, bool = false) ATTRIBUTE_PURE;

/* Where current instance of the decl got declared/defined/instantiated.  */
extern void set_instantiating_module (tree);
extern void set_defining_module (tree);
extern void maybe_attach_decl (tree ctx, tree decl);

extern void mangle_module (int m, bool include_partition);
extern void mangle_module_fini ();
extern void lazy_load_binding (unsigned mod, tree ns, tree id,
			       binding_slot *bslot);
extern void lazy_load_specializations (tree tmpl);
extern void lazy_load_members (tree decl);
extern bool lazy_specializations_p (unsigned, bool, bool);
extern module_state *preprocess_module (module_state *, location_t,
					bool in_purview, 
					bool is_import, bool export_p,
					cpp_reader *reader);
extern void preprocessed_module (cpp_reader *reader);
extern void import_module (module_state *, location_t, bool export_p,
			   tree attr, cpp_reader *);
extern void declare_module (module_state *, location_t, bool export_p,
			    tree attr, cpp_reader *);
extern void init_modules (cpp_reader *);
extern void fini_modules ();
extern void maybe_check_all_macros (cpp_reader *);
extern void finish_module_processing (cpp_reader *);
extern char const *module_name (unsigned, bool header_ok);
extern bitmap get_import_bitmap ();
extern bitmap module_visible_instantiation_path (bitmap *);
extern void module_begin_main_file (cpp_reader *, line_maps *,
				    const line_map_ordinary *);
extern void module_preprocess_options (cpp_reader *);
extern bool handle_module_option (unsigned opt, const char *arg, int value);

/* In optimize.c */
extern bool maybe_clone_body			(tree);

/* In parser.c */
extern tree cp_convert_range_for (tree, tree, tree, tree, unsigned int, bool,
				  unsigned short);
extern void cp_convert_omp_range_for (tree &, vec<tree, va_gc> *, tree &,
				      tree &, tree &, tree &, tree &, tree &);
extern void cp_finish_omp_range_for (tree, tree);
extern bool parsing_nsdmi (void);
extern bool parsing_default_capturing_generic_lambda_in_template (void);
extern void inject_this_parameter (tree, cp_cv_quals);
extern location_t defparse_location (tree);
extern void maybe_show_extern_c_location (void);
extern bool literal_integer_zerop (const_tree);

/* in pt.c */
extern tree canonical_type_parameter		(tree);
extern void push_access_scope			(tree);
extern void pop_access_scope			(tree);
extern bool check_template_shadow		(tree);
extern bool check_auto_in_tmpl_args             (tree, tree);
extern tree get_innermost_template_args		(tree, int);
extern void maybe_begin_member_template_processing (tree);
extern void maybe_end_member_template_processing (void);
extern tree finish_member_template_decl		(tree);
extern void begin_template_parm_list		(void);
extern bool begin_specialization		(void);
extern void reset_specialization		(void);
extern void end_specialization			(void);
extern void begin_explicit_instantiation	(void);
extern void end_explicit_instantiation		(void);
extern void check_unqualified_spec_or_inst	(tree, location_t);
extern tree check_explicit_specialization	(tree, tree, int, int,
						 tree = NULL_TREE);
extern int num_template_headers_for_class	(tree);
extern void check_template_variable		(tree);
extern tree make_auto				(void);
extern tree make_decltype_auto			(void);
extern tree make_constrained_auto		(tree, tree);
extern tree make_constrained_decltype_auto	(tree, tree);
extern tree make_template_placeholder		(tree);
extern bool template_placeholder_p		(tree);
extern bool ctad_template_p			(tree);
extern tree do_auto_deduction                   (tree, tree, tree,
                                                 tsubst_flags_t
						 = tf_warning_or_error,
                                                 auto_deduction_context
						 = adc_unspecified,
						 tree = NULL_TREE,
						 int = LOOKUP_NORMAL);
extern tree type_uses_auto			(tree);
extern tree type_uses_auto_or_concept		(tree);
extern void append_type_to_template_for_access_check (tree, tree, tree,
						      location_t);
extern tree convert_generic_types_to_packs	(tree, int, int);
extern tree splice_late_return_type		(tree, tree);
extern bool is_auto				(const_tree);
extern tree process_template_parm		(tree, location_t, tree,
						 bool, bool);
extern tree end_template_parm_list		(tree);
extern void end_template_parm_list		(void);
extern void end_template_decl			(void);
extern tree maybe_update_decl_type		(tree, tree);
extern bool check_default_tmpl_args             (tree, tree, bool, bool, int);
extern tree push_template_decl			(tree, bool is_friend = false);
extern tree add_inherited_template_parms	(tree, tree);
extern void template_parm_level_and_index	(tree, int*, int*);
extern bool redeclare_class_template		(tree, tree, tree);
extern tree lookup_template_class		(tree, tree, tree, tree,
						 int, tsubst_flags_t);
extern tree lookup_template_function		(tree, tree);
extern tree lookup_template_variable		(tree, tree);
extern int uses_template_parms			(tree);
extern bool uses_template_parms_level		(tree, int);
extern bool in_template_function		(void);
extern bool need_generic_capture		(void);
extern tree instantiate_class_template		(tree);
extern tree instantiate_template		(tree, tree, tsubst_flags_t);
extern tree fn_type_unification			(tree, tree, tree,
						 const tree *, unsigned int,
						 tree, unification_kind_t, int,
						 struct conversion **,
						 bool, bool);
extern void mark_decl_instantiated		(tree, int);
extern int more_specialized_fn			(tree, tree, int);
extern void do_decl_instantiation		(tree, tree);
extern void do_type_instantiation		(tree, tree, tsubst_flags_t);
extern bool always_instantiate_p		(tree);
extern bool maybe_instantiate_noexcept		(tree, tsubst_flags_t = tf_warning_or_error);
extern tree instantiate_decl			(tree, bool, bool);
extern void maybe_instantiate_decl		(tree);
extern int comp_template_parms			(const_tree, const_tree);
extern bool template_heads_equivalent_p		(const_tree, const_tree);
extern bool builtin_pack_fn_p			(tree);
extern tree uses_parameter_packs                (tree);
extern bool template_parameter_pack_p           (const_tree);
extern bool function_parameter_pack_p		(const_tree);
extern bool function_parameter_expanded_from_pack_p (tree, tree);
extern tree make_pack_expansion                 (tree, tsubst_flags_t = tf_warning_or_error);
extern bool check_for_bare_parameter_packs      (tree, location_t = UNKNOWN_LOCATION);
extern tree build_template_info			(tree, tree);
extern tree get_template_info			(const_tree);
extern int template_class_depth			(tree);
extern int is_specialization_of			(tree, tree);
extern bool is_specialization_of_friend		(tree, tree);
extern tree get_pattern_parm			(tree, tree);
extern int comp_template_args			(tree, tree, tree * = NULL,
						 tree * = NULL, bool = false);
extern int template_args_equal                  (tree, tree, bool = false);
extern tree maybe_process_partial_specialization (tree);
extern tree most_specialized_instantiation	(tree);
extern tree most_specialized_partial_spec       (tree, tsubst_flags_t);
extern void print_candidates			(tree);
extern void instantiate_pending_templates	(int);
extern tree tsubst_default_argument		(tree, int, tree, tree,
						 tsubst_flags_t);
extern tree tsubst (tree, tree, tsubst_flags_t, tree);
extern tree tsubst_copy_and_build		(tree, tree, tsubst_flags_t,
						 tree, bool = false, bool = false);
extern tree tsubst_expr                         (tree, tree, tsubst_flags_t,
                                                 tree, bool);
extern tree tsubst_pack_expansion		(tree, tree, tsubst_flags_t, tree);
extern tree tsubst_argument_pack		(tree, tree, tsubst_flags_t, tree);
extern tree tsubst_template_args		(tree, tree, tsubst_flags_t, tree);
extern tree tsubst_template_arg			(tree, tree, tsubst_flags_t, tree);
extern tree tsubst_function_parms		(tree, tree, tsubst_flags_t, tree);
extern tree most_general_template		(tree);
extern tree get_mostly_instantiated_function_type (tree);
extern bool problematic_instantiation_changed	(void);
extern void record_last_problematic_instantiation (void);
extern struct tinst_level *current_instantiation(void);
extern bool instantiating_current_function_p    (void);
extern tree maybe_get_template_decl_from_type_decl (tree);
extern int processing_template_parmlist;
extern bool dependent_type_p			(tree);
extern bool dependent_scope_p			(tree);
extern bool any_dependent_template_arguments_p  (const_tree);
extern bool any_erroneous_template_args_p       (const_tree);
extern bool dependent_template_p		(tree);
extern bool dependent_template_id_p		(tree, tree);
extern bool type_dependent_expression_p		(tree);
extern bool type_dependent_object_expression_p	(tree);
extern bool any_type_dependent_arguments_p      (const vec<tree, va_gc> *);
extern bool any_type_dependent_elements_p       (const_tree);
extern bool type_dependent_expression_p_push	(tree);
extern bool value_dependent_expression_p	(tree);
extern bool instantiation_dependent_expression_p (tree);
extern bool instantiation_dependent_uneval_expression_p (tree);
extern bool any_value_dependent_elements_p      (const_tree);
extern bool dependent_omp_for_p			(tree, tree, tree, tree);
extern tree resolve_typename_type		(tree, bool);
extern tree template_for_substitution		(tree);
extern tree build_non_dependent_expr		(tree);
extern void make_args_non_dependent		(vec<tree, va_gc> *);
extern bool reregister_specialization		(tree, tree, tree);
extern tree instantiate_non_dependent_expr	(tree);
extern tree instantiate_non_dependent_expr_sfinae (tree, tsubst_flags_t);
extern tree instantiate_non_dependent_expr_internal (tree, tsubst_flags_t);
extern tree instantiate_non_dependent_or_null   (tree);
extern bool variable_template_specialization_p  (tree);
extern bool alias_type_or_template_p            (tree);
enum { nt_opaque = false, nt_transparent = true };
extern tree alias_template_specialization_p     (const_tree, bool);
extern tree dependent_alias_template_spec_p     (const_tree, bool);
extern bool template_parm_object_p		(const_tree);
extern tree tparm_object_argument		(tree);
extern bool explicit_class_specialization_p     (tree);
extern bool push_tinst_level                    (tree);
extern bool push_tinst_level                    (tree, tree);
extern bool push_tinst_level_loc                (tree, location_t);
extern bool push_tinst_level_loc                (tree, tree, location_t);
extern void pop_tinst_level                     (void);
extern struct tinst_level *outermost_tinst_level(void);
extern void init_template_processing		(void);
extern void print_template_statistics		(void);
bool template_template_parameter_p		(const_tree);
bool template_type_parameter_p                  (const_tree);
extern bool primary_template_specialization_p   (const_tree);
extern tree get_primary_template_innermost_parameters	(const_tree);
extern tree get_template_parms_at_level (tree, int);
extern tree get_template_innermost_arguments	(const_tree);
extern tree get_template_argument_pack_elems	(const_tree);
extern tree get_function_template_decl		(const_tree);
extern tree resolve_nondeduced_context		(tree, tsubst_flags_t);
extern tree resolve_nondeduced_context_or_error	(tree, tsubst_flags_t);
extern hashval_t iterative_hash_template_arg (tree arg, hashval_t val);
extern tree coerce_template_parms               (tree, tree, tree);
extern tree coerce_template_parms               (tree, tree, tree, tsubst_flags_t);
extern tree canonicalize_type_argument		(tree, tsubst_flags_t);
extern void register_local_specialization       (tree, tree);
extern tree retrieve_local_specialization       (tree);
extern tree extract_fnparm_pack                 (tree, tree *);
extern tree template_parm_to_arg                (tree);
extern tree dguide_name				(tree);
extern bool dguide_name_p			(tree);
extern bool deduction_guide_p			(const_tree);
extern bool copy_guide_p			(const_tree);
extern bool template_guide_p			(const_tree);
extern bool builtin_guide_p			(const_tree);
extern void store_explicit_specifier		(tree, tree);
extern void walk_specializations		(bool,
						 void (*)(bool, spec_entry *,
							  void *),
						 void *);
extern tree match_mergeable_specialization	(bool is_decl, spec_entry *,
						 bool insert = true);
extern unsigned get_mergeable_specialization_flags (tree tmpl, tree spec);
extern void add_mergeable_specialization        (tree tmpl, tree args,
						 tree spec, unsigned);
extern tree add_outermost_template_args		(tree, tree);
extern tree add_extra_args			(tree, tree);
extern tree build_extra_args			(tree, tree, tsubst_flags_t);

/* in rtti.c */
/* A vector of all tinfo decls that haven't been emitted yet.  */
extern GTY(()) vec<tree, va_gc> *unemitted_tinfo_decls;

extern void init_rtti_processing		(void);
extern tree build_typeid			(tree, tsubst_flags_t);
extern tree get_tinfo_decl_direct	        (tree, tree, int);
extern tree get_tinfo_decl			(tree);
extern tree get_typeid				(tree, tsubst_flags_t);
extern tree build_headof			(tree);
extern tree build_dynamic_cast			(location_t, tree, tree,
						 tsubst_flags_t);
extern void emit_support_tinfos			(void);
extern bool emit_tinfo_decl			(tree);
extern unsigned get_pseudo_tinfo_index		(tree);
extern tree get_pseudo_tinfo_type		(unsigned);

/* in search.c */
extern bool accessible_base_p			(tree, tree, bool);
extern tree lookup_base                         (tree, tree, base_access,
						 base_kind *, tsubst_flags_t);
extern tree dcast_base_hint			(tree, tree);
extern int accessible_p				(tree, tree, bool);
extern int accessible_in_template_p		(tree, tree);
extern tree lookup_field			(tree, tree, int, bool);
extern tree lookup_fnfields			(tree, tree, int, tsubst_flags_t);
extern tree lookup_member			(tree, tree, int, bool,
						 tsubst_flags_t,
						 access_failure_info *afi = NULL);
extern tree lookup_member_fuzzy		(tree, tree, bool);
extern tree locate_field_accessor		(tree, tree, bool);
extern int look_for_overrides			(tree, tree);
extern void get_pure_virtuals			(tree);
extern void maybe_suppress_debug_info		(tree);
extern void note_debug_info_needed		(tree);
extern tree current_scope			(void);
extern int at_function_scope_p			(void);
extern bool at_class_scope_p			(void);
extern bool at_namespace_scope_p		(void);
extern tree context_for_name_lookup		(tree);
extern tree lookup_conversions			(tree);
extern tree binfo_from_vbase			(tree);
extern tree binfo_for_vbase			(tree, tree);
extern tree look_for_overrides_here		(tree, tree);
#define dfs_skip_bases ((tree)1)
extern tree dfs_walk_all (tree, tree (*) (tree, void *),
			  tree (*) (tree, void *), void *);
extern tree dfs_walk_once (tree, tree (*) (tree, void *),
			   tree (*) (tree, void *), void *);
extern tree binfo_via_virtual			(tree, tree);
extern bool binfo_direct_p			(tree);
extern tree build_baselink			(tree, tree, tree, tree);
extern tree adjust_result_of_qualified_name_lookup
						(tree, tree, tree);
extern tree copied_binfo			(tree, tree);
extern tree original_binfo			(tree, tree);
extern int shared_member_p			(tree);
extern bool any_dependent_bases_p (tree = current_nonlambda_class_type ());
extern bool maybe_check_overriding_exception_spec (tree, tree);

/* in semantics.c */
extern void push_deferring_access_checks	(deferring_kind);
extern void resume_deferring_access_checks	(void);
extern void stop_deferring_access_checks	(void);
extern void pop_deferring_access_checks		(void);
extern vec<deferred_access_check, va_gc> *get_deferred_access_checks (void);
extern void reopen_deferring_access_checks (vec<deferred_access_check, va_gc> *);
extern void pop_to_parent_deferring_access_checks (void);
extern bool perform_access_checks (vec<deferred_access_check, va_gc> *,
				   tsubst_flags_t);
extern bool perform_deferred_access_checks	(tsubst_flags_t);
extern bool perform_or_defer_access_check	(tree, tree, tree,
						 tsubst_flags_t,
						 access_failure_info *afi = NULL);

/* RAII sentinel to ensures that deferred access checks are popped before
  a function returns.  */

class deferring_access_check_sentinel
{
public:
  deferring_access_check_sentinel (enum deferring_kind kind = dk_deferred)
  {
    push_deferring_access_checks (kind);
  }
  ~deferring_access_check_sentinel ()
  {
    pop_deferring_access_checks ();
  }
};

extern int stmts_are_full_exprs_p		(void);
extern void init_cp_semantics			(void);
extern tree do_poplevel				(tree);
extern void break_maybe_infinite_loop		(void);
extern void add_decl_expr			(tree);
extern tree maybe_cleanup_point_expr_void	(tree);
extern tree finish_expr_stmt			(tree);
extern tree begin_if_stmt			(void);
extern tree finish_if_stmt_cond			(tree, tree);
extern tree finish_then_clause			(tree);
extern void begin_else_clause			(tree);
extern void finish_else_clause			(tree);
extern void finish_if_stmt			(tree);
extern tree begin_while_stmt			(void);
extern void finish_while_stmt_cond	(tree, tree, bool, unsigned short);
extern void finish_while_stmt			(tree);
extern tree begin_do_stmt			(void);
extern void finish_do_body			(tree);
extern void finish_do_stmt		(tree, tree, bool, unsigned short);
extern tree finish_return_stmt			(tree);
extern tree begin_for_scope			(tree *);
extern tree begin_for_stmt			(tree, tree);
extern void finish_init_stmt			(tree);
extern void finish_for_cond		(tree, tree, bool, unsigned short);
extern void finish_for_expr			(tree, tree);
extern void finish_for_stmt			(tree);
extern tree begin_range_for_stmt		(tree, tree);
extern void finish_range_for_decl		(tree, tree, tree);
extern void finish_range_for_stmt		(tree);
extern tree finish_break_stmt			(void);
extern tree finish_continue_stmt		(void);
extern tree begin_switch_stmt			(void);
extern void finish_switch_cond			(tree, tree);
extern void finish_switch_stmt			(tree);
extern tree finish_goto_stmt			(tree);
extern tree begin_try_block			(void);
extern void finish_try_block			(tree);
extern void finish_handler_sequence		(tree);
extern tree begin_function_try_block		(tree *);
extern void finish_function_try_block		(tree);
extern void finish_function_handler_sequence    (tree, tree);
extern void finish_cleanup_try_block		(tree);
extern tree begin_handler			(void);
extern void finish_handler_parms		(tree, tree);
extern void finish_handler			(tree);
extern void finish_cleanup			(tree, tree);
extern bool is_this_parameter                   (tree);

enum {
  BCS_NORMAL = 0,
  BCS_NO_SCOPE = 1,
  BCS_TRY_BLOCK = 2,
  BCS_FN_BODY = 4,
  BCS_TRANSACTION = 8
};
extern tree begin_compound_stmt			(unsigned int);

extern void finish_compound_stmt		(tree);
extern tree finish_asm_stmt			(location_t, int, tree, tree,
						 tree, tree, tree, bool);
extern tree finish_label_stmt			(tree);
extern void finish_label_decl			(tree);
extern cp_expr finish_parenthesized_expr	(cp_expr);
extern tree force_paren_expr			(tree, bool = false);
inline tree force_paren_expr_uneval 		(tree t)
{ return force_paren_expr (t, true); }
extern tree maybe_undo_parenthesized_ref	(tree);
extern tree maybe_strip_ref_conversion		(tree);
extern tree finish_non_static_data_member       (tree, tree, tree);
extern tree begin_stmt_expr			(void);
extern tree finish_stmt_expr_expr		(tree, tree);
extern tree finish_stmt_expr			(tree, bool);
extern tree stmt_expr_value_expr		(tree);
bool empty_expr_stmt_p				(tree);
extern cp_expr perform_koenig_lookup		(cp_expr, vec<tree, va_gc> *,
						 tsubst_flags_t);
extern tree finish_call_expr			(tree, vec<tree, va_gc> **, bool,
						 bool, tsubst_flags_t);
extern tree lookup_and_finish_template_variable (tree, tree, tsubst_flags_t = tf_warning_or_error);
extern tree finish_template_variable		(tree, tsubst_flags_t = tf_warning_or_error);
extern cp_expr finish_increment_expr		(cp_expr, enum tree_code);
extern tree finish_this_expr			(void);
extern tree finish_pseudo_destructor_expr       (tree, tree, tree, location_t);
extern cp_expr finish_unary_op_expr		(location_t, enum tree_code, cp_expr,
						 tsubst_flags_t);
/* Whether this call to finish_compound_literal represents a C++11 functional
   cast or a C99 compound literal.  */
enum fcl_t { fcl_functional, fcl_c99 };
extern tree finish_compound_literal		(tree, tree, tsubst_flags_t, fcl_t = fcl_functional);
extern tree finish_fname			(tree);
extern void finish_translation_unit		(void);
extern tree finish_template_type_parm		(tree, tree);
extern tree finish_template_template_parm       (tree, tree);
extern tree begin_class_definition		(tree);
extern void finish_template_decl		(tree);
extern tree finish_template_type		(tree, tree, int);
extern tree finish_base_specifier		(tree, tree, bool);
extern void finish_member_declaration		(tree);
extern bool outer_automatic_var_p		(tree);
extern tree process_outer_var_ref		(tree, tsubst_flags_t, bool force_use = false);
extern cp_expr finish_id_expression		(tree, tree, tree,
						 cp_id_kind *,
						 bool, bool, bool *,
						 bool, bool, bool, bool,
						 const char **,
                                                 location_t);
extern tree finish_typeof			(tree);
extern tree finish_underlying_type	        (tree);
extern tree calculate_bases                     (tree, tsubst_flags_t);
extern tree finish_bases                        (tree, bool);
extern tree calculate_direct_bases              (tree, tsubst_flags_t);
extern tree finish_offsetof			(tree, tree, location_t);
extern void finish_decl_cleanup			(tree, tree);
extern void finish_eh_cleanup			(tree);
extern void emit_associated_thunks		(tree);
extern void finish_mem_initializers		(tree);
extern tree check_template_template_default_arg (tree);
extern bool expand_or_defer_fn_1		(tree);
extern void expand_or_defer_fn			(tree);
extern bool check_accessibility_of_qualified_id (tree, tree, tree, tsubst_flags_t);
extern tree finish_qualified_id_expr		(tree, tree, bool, bool,
						 bool, bool, tsubst_flags_t);
extern void simplify_aggr_init_expr		(tree *);
extern void finalize_nrv			(tree *, tree, tree);
extern tree omp_reduction_id			(enum tree_code, tree, tree);
extern tree cp_remove_omp_priv_cleanup_stmt	(tree *, int *, void *);
extern bool cp_check_omp_declare_reduction	(tree);
extern void finish_omp_declare_simd_methods	(tree);
extern tree finish_omp_clauses			(tree, enum c_omp_region_type);
extern tree push_omp_privatization_clauses	(bool);
extern void pop_omp_privatization_clauses	(tree);
extern void save_omp_privatization_clauses	(vec<tree> &);
extern void restore_omp_privatization_clauses	(vec<tree> &);
extern void finish_omp_threadprivate		(tree);
extern tree begin_omp_structured_block		(void);
extern tree finish_omp_structured_block		(tree);
extern tree finish_oacc_data			(tree, tree);
extern tree finish_oacc_host_data		(tree, tree);
extern tree finish_omp_construct		(enum tree_code, tree, tree);
extern tree begin_omp_parallel			(void);
extern tree finish_omp_parallel			(tree, tree);
extern tree begin_omp_task			(void);
extern tree finish_omp_task			(tree, tree);
extern tree finish_omp_for			(location_t, enum tree_code,
						 tree, tree, tree, tree, tree,
						 tree, tree, vec<tree> *, tree);
extern tree finish_omp_for_block		(tree, tree);
extern void finish_omp_atomic			(location_t, enum tree_code,
						 enum tree_code, tree, tree,
						 tree, tree, tree, tree,
						 enum omp_memory_order);
extern void finish_omp_barrier			(void);
extern void finish_omp_depobj			(location_t, tree,
						 enum omp_clause_depend_kind,
						 tree);
extern void finish_omp_flush			(int);
extern void finish_omp_taskwait			(void);
extern void finish_omp_taskyield		(void);
extern void finish_omp_cancel			(tree);
extern void finish_omp_cancellation_point	(tree);
extern tree omp_privatize_field			(tree, bool);
extern tree begin_transaction_stmt		(location_t, tree *, int);
extern void finish_transaction_stmt		(tree, tree, int, tree);
extern tree build_transaction_expr		(location_t, tree, int, tree);
extern bool cxx_omp_create_clause_info		(tree, tree, bool, bool,
						 bool, bool);
extern tree baselink_for_fns                    (tree);
extern void finish_static_assert                (tree, tree, location_t,
						 bool, bool);
extern tree finish_decltype_type                (tree, bool, tsubst_flags_t);
extern tree finish_trait_expr			(location_t, enum cp_trait_kind, tree, tree);
extern tree build_lambda_expr                   (void);
extern tree build_lambda_object			(tree);
extern tree begin_lambda_type                   (tree);
extern tree lambda_capture_field_type		(tree, bool, bool);
extern tree lambda_return_type			(tree);
extern tree lambda_proxy_type			(tree);
extern tree lambda_function			(tree);
extern void apply_deduced_return_type           (tree, tree);
extern tree add_capture                         (tree, tree, tree, bool, bool);
extern tree add_default_capture                 (tree, tree, tree);
extern void insert_capture_proxy		(tree);
extern void insert_pending_capture_proxies	(void);
extern bool is_capture_proxy			(tree);
extern bool is_normal_capture_proxy             (tree);
extern bool is_constant_capture_proxy           (tree);
extern void register_capture_members		(tree);
extern tree lambda_expr_this_capture            (tree, int);
extern void maybe_generic_this_capture		(tree, tree);
extern tree maybe_resolve_dummy			(tree, bool);
extern tree current_nonlambda_function		(void);
extern tree nonlambda_method_basetype		(void);
extern tree current_nonlambda_scope		(void);
extern tree current_lambda_expr			(void);
extern bool generic_lambda_fn_p			(tree);
extern tree do_dependent_capture		(tree, bool = false);
extern bool lambda_fn_in_template_p		(tree);
extern void maybe_add_lambda_conv_op            (tree);
extern bool is_lambda_ignored_entity            (tree);
extern bool lambda_static_thunk_p		(tree);
extern bool call_from_lambda_thunk_p		(tree);
extern tree finish_builtin_launder		(location_t, tree,
						 tsubst_flags_t);
extern tree cp_build_vec_convert		(tree, location_t, tree,
						 tsubst_flags_t);
extern void start_lambda_scope			(tree);
extern void record_lambda_scope			(tree);
extern void record_null_lambda_scope		(tree);
extern void finish_lambda_scope			(void);
extern tree start_lambda_function		(tree fn, tree lambda_expr);
extern void finish_lambda_function		(tree body);

/* in tree.c */
extern int cp_tree_operand_length		(const_tree);
extern int cp_tree_code_length			(enum tree_code);
extern void cp_free_lang_data 			(tree t);
extern tree force_target_expr			(tree, tree, tsubst_flags_t);
extern tree build_target_expr_with_type		(tree, tree, tsubst_flags_t);
extern void lang_check_failed			(const char *, int,
						 const char *) ATTRIBUTE_NORETURN
						 ATTRIBUTE_COLD;
extern tree stabilize_expr			(tree, tree *);
extern void stabilize_call			(tree, tree *);
extern bool stabilize_init			(tree, tree *);
extern tree add_stmt_to_compound		(tree, tree);
extern void init_tree				(void);
extern bool pod_type_p				(const_tree);
extern bool layout_pod_type_p			(const_tree);
extern bool std_layout_type_p			(const_tree);
extern bool trivial_type_p			(const_tree);
extern bool trivially_copyable_p		(const_tree);
extern bool type_has_unique_obj_representations (const_tree);
extern bool scalarish_type_p			(const_tree);
extern bool structural_type_p			(tree, bool = false);
extern bool type_has_nontrivial_default_init	(const_tree);
extern bool type_has_nontrivial_copy_init	(const_tree);
extern void maybe_warn_parm_abi			(tree, location_t);
extern bool class_tmpl_impl_spec_p		(const_tree);
extern int zero_init_p				(const_tree);
extern bool zero_init_expr_p			(tree);
extern bool check_abi_tag_redeclaration		(const_tree, const_tree,
						 const_tree);
extern bool check_abi_tag_args			(tree, tree);
extern tree strip_typedefs			(tree, bool * = NULL,
						 unsigned int = 0);
extern tree strip_typedefs_expr			(tree, bool * = NULL,
						 unsigned int = 0);
extern tree copy_binfo				(tree, tree, tree,
						 tree *, int);
extern int member_p				(const_tree);
extern cp_lvalue_kind real_lvalue_p		(const_tree);
extern cp_lvalue_kind lvalue_kind		(const_tree);
extern bool glvalue_p				(const_tree);
extern bool obvalue_p				(const_tree);
extern bool xvalue_p	                        (const_tree);
extern bool bitfield_p				(const_tree);
extern tree cp_stabilize_reference		(tree);
extern bool builtin_valid_in_constant_expr_p    (const_tree);
extern tree build_min				(enum tree_code, tree, ...);
extern tree build_min_nt_loc			(location_t, enum tree_code,
						 ...);
extern tree build_min_non_dep			(enum tree_code, tree, ...);
extern tree build_min_non_dep_op_overload	(enum tree_code, tree, tree, ...);
extern tree build_min_nt_call_vec (tree, vec<tree, va_gc> *);
extern tree build_min_non_dep_call_vec		(tree, tree, vec<tree, va_gc> *);
extern vec<tree, va_gc>* vec_copy_and_insert    (vec<tree, va_gc>*, tree, unsigned);
extern tree build_cplus_new			(tree, tree, tsubst_flags_t);
extern tree build_local_temp			(tree);
extern bool is_local_temp			(tree);
extern tree build_aggr_init_expr		(tree, tree);
extern tree get_target_expr			(tree);
extern tree get_target_expr_sfinae		(tree, tsubst_flags_t);
extern tree build_cplus_array_type		(tree, tree, int is_dep = -1);
extern tree build_array_of_n_type		(tree, int);
extern bool array_of_runtime_bound_p		(tree);
extern bool vla_type_p				(tree);
extern tree build_array_copy			(tree);
extern tree build_vec_init_expr			(tree, tree, tsubst_flags_t);
extern void diagnose_non_constexpr_vec_init	(tree);
extern tree hash_tree_cons			(tree, tree, tree);
extern tree hash_tree_chain			(tree, tree);
extern tree build_qualified_name		(tree, tree, tree, bool);
extern tree build_ref_qualified_type		(tree, cp_ref_qualifier);
<<<<<<< HEAD
extern tree make_module_vec			(tree, unsigned clusters);
=======
extern tree make_binding_vec			(tree, unsigned clusters);
>>>>>>> 05f7a2af
inline tree ovl_first				(tree) ATTRIBUTE_PURE;
extern tree ovl_make				(tree fn,
						 tree next = NULL_TREE);
extern tree ovl_insert				(tree fn, tree maybe_ovl,
						 int using_or_hidden = 0);
extern tree ovl_skip_hidden			(tree) ATTRIBUTE_PURE;
extern void lookup_mark				(tree lookup, bool val);
extern tree lookup_add				(tree fns, tree lookup);
extern tree lookup_maybe_add			(tree fns, tree lookup,
						 bool deduping);
extern int is_overloaded_fn			(tree) ATTRIBUTE_PURE;
extern bool really_overloaded_fn		(tree) ATTRIBUTE_PURE;
extern tree dependent_name			(tree);
extern tree maybe_get_fns			(tree) ATTRIBUTE_PURE;
extern tree get_fns				(tree) ATTRIBUTE_PURE;
extern tree get_first_fn			(tree) ATTRIBUTE_PURE;
extern tree ovl_scope				(tree);
extern const char *cxx_printable_name		(tree, int);
extern const char *cxx_printable_name_translate	(tree, int);
extern tree canonical_eh_spec			(tree);
extern tree build_cp_fntype_variant		(tree, cp_ref_qualifier, tree, bool);
extern tree build_exception_variant		(tree, tree);
extern void fixup_deferred_exception_variants   (tree, tree);
extern tree bind_template_template_parm		(tree, tree);
extern tree array_type_nelts_total		(tree);
extern tree array_type_nelts_top		(tree);
extern bool array_of_unknown_bound_p		(const_tree);
extern tree break_out_target_exprs		(tree, bool = false);
extern tree build_ctor_subob_ref		(tree, tree, tree);
extern tree replace_placeholders		(tree, tree, bool * = NULL);
extern bool find_placeholders			(tree);
extern tree get_type_decl			(tree);
extern tree decl_namespace_context		(tree);
extern bool decl_anon_ns_mem_p			(const_tree);
extern tree lvalue_type				(tree);
extern tree error_type				(tree);
extern int varargs_function_p			(const_tree);
extern bool cp_tree_equal			(tree, tree);
extern tree no_linkage_check			(tree, bool);
extern void debug_binfo				(tree);
extern tree build_dummy_object			(tree);
extern tree maybe_dummy_object			(tree, tree *);
extern bool is_dummy_object			(const_tree);
extern bool is_byte_access_type			(tree);
extern const struct attribute_spec cxx_attribute_table[];
extern tree make_ptrmem_cst			(tree, tree);
extern tree cp_build_type_attribute_variant     (tree, tree);
extern tree cp_build_reference_type		(tree, bool);
extern tree move				(tree);
extern tree cp_build_qualified_type_real	(tree, int, tsubst_flags_t);
#define cp_build_qualified_type(TYPE, QUALS) \
  cp_build_qualified_type_real ((TYPE), (QUALS), tf_warning_or_error)
extern bool cv_qualified_p			(const_tree);
extern tree cv_unqualified			(tree);
extern special_function_kind special_function_p (const_tree);
extern special_function_kind special_memfn_p	(const_tree);
extern int count_trees				(tree);
extern int char_type_p				(tree);
extern void verify_stmt_tree			(tree);
extern linkage_kind decl_linkage		(tree);
extern duration_kind decl_storage_duration	(tree);
extern tree cp_walk_subtrees (tree*, int*, walk_tree_fn,
			      void*, hash_set<tree> *);
#define cp_walk_tree(tp,func,data,pset) \
	walk_tree_1 (tp, func, data, pset, cp_walk_subtrees)
#define cp_walk_tree_without_duplicates(tp,func,data) \
	walk_tree_without_duplicates_1 (tp, func, data, cp_walk_subtrees)
extern tree rvalue				(tree);
extern tree convert_bitfield_to_declared_type   (tree);
extern tree cp_save_expr			(tree);
extern bool cast_valid_in_integral_constant_expression_p (tree);
extern bool cxx_type_hash_eq			(const_tree, const_tree);
extern tree cxx_copy_lang_qualifiers		(const_tree, const_tree);

extern void cxx_print_statistics		(void);
extern bool maybe_warn_zero_as_null_pointer_constant (tree, location_t);

/* in ptree.c */
extern void cxx_print_xnode			(FILE *, tree, int);
extern void cxx_print_decl			(FILE *, tree, int);
extern void cxx_print_type			(FILE *, tree, int);
extern void cxx_print_identifier		(FILE *, tree, int);
extern void cxx_print_error_function		(diagnostic_context *,
						 const char *,
						 struct diagnostic_info *);

/* in typeck.c */
/* Says how we should behave when comparing two arrays one of which
   has unknown bounds.  */
enum compare_bounds_t { bounds_none, bounds_either, bounds_first };

extern bool cxx_mark_addressable		(tree, bool = false);
extern int string_conv_p			(const_tree, const_tree, int);
extern tree cp_truthvalue_conversion		(tree, tsubst_flags_t);
extern tree contextual_conv_bool		(tree, tsubst_flags_t);
extern tree condition_conversion		(tree);
extern tree require_complete_type		(tree);
extern tree require_complete_type_sfinae	(tree, tsubst_flags_t);
extern tree complete_type			(tree);
extern tree complete_type_or_else		(tree, tree);
extern tree complete_type_or_maybe_complain	(tree, tree, tsubst_flags_t);
inline bool type_unknown_p			(const_tree);
enum { ce_derived, ce_type, ce_normal, ce_exact };
extern bool comp_except_specs			(const_tree, const_tree, int);
extern bool comptypes				(tree, tree, int);
extern bool same_type_ignoring_top_level_qualifiers_p (tree, tree);
extern bool similar_type_p			(tree, tree);
extern bool compparms				(const_tree, const_tree);
extern int comp_cv_qualification		(const_tree, const_tree);
extern int comp_cv_qualification		(int, int);
extern int comp_cv_qual_signature		(tree, tree);
extern tree cxx_sizeof_or_alignof_expr		(location_t, tree,
						 enum tree_code, bool, bool);
extern tree cxx_sizeof_or_alignof_type		(location_t, tree,
						 enum tree_code, bool, bool);
extern tree cxx_alignas_expr                    (tree);
extern tree cxx_sizeof_nowarn                   (tree);
extern tree is_bitfield_expr_with_lowered_type  (const_tree);
extern tree unlowered_expr_type                 (const_tree);
extern tree decay_conversion			(tree,
                                                 tsubst_flags_t,
                                                 bool = true);
extern tree build_class_member_access_expr      (cp_expr, tree, tree, bool,
						 tsubst_flags_t);
extern tree finish_class_member_access_expr     (cp_expr, tree, bool,
						 tsubst_flags_t);
extern tree lookup_destructor			(tree, tree, tree, tsubst_flags_t);
extern tree build_x_indirect_ref		(location_t, tree,
						 ref_operator,
						 tsubst_flags_t);
extern tree cp_build_indirect_ref		(location_t, tree,
						 ref_operator,
						 tsubst_flags_t);
extern tree cp_build_fold_indirect_ref		(tree);
extern tree build_array_ref			(location_t, tree, tree);
extern tree cp_build_array_ref			(location_t, tree, tree,
						 tsubst_flags_t);
extern tree get_member_function_from_ptrfunc	(tree *, tree, tsubst_flags_t);
extern tree cp_build_function_call_nary         (tree, tsubst_flags_t, ...)
						ATTRIBUTE_SENTINEL;
extern tree cp_build_function_call_vec		(tree, vec<tree, va_gc> **,
						 tsubst_flags_t,
						 tree = NULL_TREE);
extern tree build_x_binary_op			(const op_location_t &,
						 enum tree_code, tree,
						 enum tree_code, tree,
						 enum tree_code, tree *,
						 tsubst_flags_t);
inline tree build_x_binary_op (const op_location_t &loc,
			       enum tree_code code, tree arg1, tree arg2,
			       tsubst_flags_t complain)
{
  return build_x_binary_op (loc, code, arg1, TREE_CODE (arg1), arg2,
			    TREE_CODE (arg2), NULL, complain);
}
extern tree build_x_array_ref			(location_t, tree, tree,
						 tsubst_flags_t);
extern tree build_x_unary_op			(location_t,
						 enum tree_code, cp_expr,
                                                 tsubst_flags_t);
extern tree cp_build_addressof			(location_t, tree,
						 tsubst_flags_t);
extern tree cp_build_addr_expr			(tree, tsubst_flags_t);
extern tree cp_build_unary_op                   (enum tree_code, tree, bool,
                                                 tsubst_flags_t);
extern tree genericize_compound_lvalue		(tree);
extern tree unary_complex_lvalue		(enum tree_code, tree);
extern tree build_x_conditional_expr		(location_t, tree, tree, tree,
                                                 tsubst_flags_t);
extern tree build_x_compound_expr_from_list	(tree, expr_list_kind,
						 tsubst_flags_t);
extern tree build_x_compound_expr_from_vec	(vec<tree, va_gc> *,
						 const char *, tsubst_flags_t);
extern tree build_x_compound_expr		(location_t, tree, tree,
						 tsubst_flags_t);
extern tree build_compound_expr                 (location_t, tree, tree);
extern tree cp_build_compound_expr		(tree, tree, tsubst_flags_t);
extern tree build_static_cast			(location_t, tree, tree,
						 tsubst_flags_t);
extern tree build_reinterpret_cast		(location_t, tree, tree,
						 tsubst_flags_t);
extern tree build_const_cast			(location_t, tree, tree,
						 tsubst_flags_t);
extern tree build_c_cast			(location_t, tree, tree);
extern cp_expr build_c_cast			(location_t loc, tree type,
						 cp_expr expr);
extern tree cp_build_c_cast			(location_t, tree, tree,
						 tsubst_flags_t);
extern cp_expr build_x_modify_expr		(location_t, tree,
						 enum tree_code, tree,
						 tsubst_flags_t);
extern tree cp_build_modify_expr		(location_t, tree,
						 enum tree_code, tree,
						 tsubst_flags_t);
extern tree convert_for_initialization		(tree, tree, tree, int,
						 impl_conv_rhs, tree, int,
                                                 tsubst_flags_t);
extern int comp_ptr_ttypes			(tree, tree);
extern bool comp_ptr_ttypes_const		(tree, tree, compare_bounds_t);
extern bool error_type_p			(const_tree);
extern bool ptr_reasonably_similar		(const_tree, const_tree);
extern tree build_ptrmemfunc			(tree, tree, int, bool,
						 tsubst_flags_t);
extern int cp_type_quals			(const_tree);
extern int type_memfn_quals			(const_tree);
extern cp_ref_qualifier type_memfn_rqual	(const_tree);
extern tree apply_memfn_quals			(tree, cp_cv_quals,
						 cp_ref_qualifier = REF_QUAL_NONE);
extern bool cp_has_mutable_p			(const_tree);
extern bool at_least_as_qualified_p		(const_tree, const_tree);
extern void cp_apply_type_quals_to_decl		(int, tree);
extern tree build_ptrmemfunc1			(tree, tree, tree);
extern void expand_ptrmemfunc_cst		(tree, tree *, tree *);
extern tree type_after_usual_arithmetic_conversions (tree, tree);
extern tree common_pointer_type                 (tree, tree);
extern tree composite_pointer_type		(const op_location_t &,
						 tree, tree, tree, tree,
						 composite_pointer_operation,
						 tsubst_flags_t);
extern tree merge_types				(tree, tree);
extern tree strip_array_domain			(tree);
extern tree check_return_expr			(tree, bool *);
extern tree spaceship_type			(tree, tsubst_flags_t = tf_warning_or_error);
extern tree genericize_spaceship		(tree, tree, tree);
extern tree cp_build_binary_op                  (const op_location_t &,
						 enum tree_code, tree, tree,
						 tsubst_flags_t);
extern tree build_x_vec_perm_expr               (location_t,
						 tree, tree, tree,
						 tsubst_flags_t);
#define cxx_sizeof(T)  cxx_sizeof_or_alignof_type (input_location, T, SIZEOF_EXPR, false, true)
extern tree build_simple_component_ref		(tree, tree);
extern tree build_ptrmemfunc_access_expr	(tree, tree);
extern tree build_address			(tree);
extern tree build_nop				(tree, tree);
extern tree non_reference			(tree);
extern tree lookup_anon_field			(tree, tree);
extern bool invalid_nonstatic_memfn_p		(location_t, tree,
						 tsubst_flags_t);
extern tree convert_member_func_to_ptr		(tree, tree, tsubst_flags_t);
extern tree convert_ptrmem			(tree, tree, bool, bool,
						 tsubst_flags_t);
extern int lvalue_or_else			(tree, enum lvalue_use,
                                                 tsubst_flags_t);
extern void check_template_keyword		(tree);
extern bool check_raw_literal_operator		(const_tree decl);
extern bool check_literal_operator_args		(const_tree, bool *, bool *);
extern void maybe_warn_about_useless_cast       (location_t, tree, tree,
						 tsubst_flags_t);
extern tree cp_perform_integral_promotions      (tree, tsubst_flags_t);

extern tree finish_left_unary_fold_expr      (tree, int);
extern tree finish_right_unary_fold_expr     (tree, int);
extern tree finish_binary_fold_expr          (tree, tree, int);
extern tree treat_lvalue_as_rvalue_p	     (tree, bool);
extern bool decl_in_std_namespace_p	     (tree);

/* in typeck2.c */
extern void require_complete_eh_spec_types	(tree, tree);
extern void cxx_incomplete_type_diagnostic	(location_t, const_tree,
						 const_tree, diagnostic_t);

inline location_t
cp_expr_loc_or_loc (const_tree t, location_t or_loc)
{
  location_t loc = cp_expr_location (t);
  if (loc == UNKNOWN_LOCATION)
    loc = or_loc;
  return loc;
}

inline location_t
cp_expr_loc_or_input_loc (const_tree t)
{
  return cp_expr_loc_or_loc (t, input_location);
}

inline void
cxx_incomplete_type_diagnostic (const_tree value, const_tree type,
				diagnostic_t diag_kind)
{
  cxx_incomplete_type_diagnostic (cp_expr_loc_or_input_loc (value),
				  value, type, diag_kind);
}

extern void cxx_incomplete_type_error		(location_t, const_tree,
						 const_tree);
inline void
cxx_incomplete_type_error (const_tree value, const_tree type)
{
  cxx_incomplete_type_diagnostic (value, type, DK_ERROR);
}

extern void cxx_incomplete_type_inform 	        (const_tree);
extern tree error_not_base_type			(tree, tree);
extern tree binfo_or_else			(tree, tree);
extern void cxx_readonly_error			(location_t, tree,
						 enum lvalue_use);
extern void complete_type_check_abstract	(tree);
extern int abstract_virtuals_error		(tree, tree);
extern int abstract_virtuals_error		(abstract_class_use, tree);
extern int abstract_virtuals_error_sfinae	(tree, tree, tsubst_flags_t);
extern int abstract_virtuals_error_sfinae	(abstract_class_use, tree, tsubst_flags_t);

extern tree store_init_value			(tree, tree, vec<tree, va_gc>**, int);
extern tree split_nonconstant_init		(tree, tree);
extern bool check_narrowing			(tree, tree, tsubst_flags_t,
						 bool = false);
extern bool ordinary_char_type_p		(tree);
extern tree digest_init				(tree, tree, tsubst_flags_t);
extern tree digest_init_flags			(tree, tree, int, tsubst_flags_t);
extern tree digest_nsdmi_init		        (tree, tree, tsubst_flags_t);
extern tree build_scoped_ref			(tree, tree, tree *);
extern tree build_x_arrow			(location_t, tree,
						 tsubst_flags_t);
extern tree build_m_component_ref		(tree, tree, tsubst_flags_t);
extern tree build_functional_cast		(location_t, tree, tree,
						 tsubst_flags_t);
extern tree add_exception_specifier		(tree, tree, tsubst_flags_t);
extern tree merge_exception_specifiers		(tree, tree);

/* in mangle.c */
extern void init_mangle				(void);
extern void mangle_decl				(tree);
extern const char *mangle_type_string		(tree);
extern tree mangle_typeinfo_for_type		(tree);
extern tree mangle_typeinfo_string_for_type	(tree);
extern tree mangle_vtbl_for_type		(tree);
extern tree mangle_vtt_for_type			(tree);
extern tree mangle_ctor_vtbl_for_type		(tree, tree);
extern tree mangle_thunk			(tree, int, tree, tree, tree);
extern tree mangle_guard_variable		(tree);
extern tree mangle_tls_init_fn			(tree);
extern tree mangle_tls_wrapper_fn		(tree);
extern bool decl_tls_wrapper_p			(tree);
extern tree mangle_ref_init_variable		(tree);
extern tree mangle_template_parm_object		(tree);
extern char *get_mangled_vtable_map_var_name    (tree);
extern bool mangle_return_type_p		(tree);
extern tree mangle_decomp			(tree, vec<tree> &);
extern void mangle_module_substitution		(int);
extern void mangle_identifier			(char, tree);
extern tree mangle_module_global_init		(int);

/* in dump.c */
extern bool cp_dump_tree			(void *, tree);

/* In cp/cp-objcp-common.c.  */

extern alias_set_type cxx_get_alias_set		(tree);
extern bool cxx_warn_unused_global_decl		(const_tree);
extern size_t cp_tree_size			(enum tree_code);
extern bool cp_var_mod_type_p			(tree, tree);
extern void cxx_initialize_diagnostics		(diagnostic_context *);
extern int cxx_types_compatible_p		(tree, tree);
extern bool cxx_block_may_fallthru		(const_tree);

/* in cp-gimplify.c */
extern int cp_gimplify_expr			(tree *, gimple_seq *,
						 gimple_seq *);
extern void cp_genericize			(tree);
extern bool cxx_omp_const_qual_no_mutable	(tree);
extern enum omp_clause_default_kind cxx_omp_predetermined_sharing_1 (tree);
extern enum omp_clause_default_kind cxx_omp_predetermined_sharing (tree);
extern enum omp_clause_defaultmap_kind cxx_omp_predetermined_mapping (tree);
extern tree cxx_omp_clause_default_ctor		(tree, tree, tree);
extern tree cxx_omp_clause_copy_ctor		(tree, tree, tree);
extern tree cxx_omp_clause_assign_op		(tree, tree, tree);
extern tree cxx_omp_clause_dtor			(tree, tree);
extern void cxx_omp_finish_clause		(tree, gimple_seq *, bool);
extern bool cxx_omp_privatize_by_reference	(const_tree);
extern bool cxx_omp_disregard_value_expr	(tree, bool);
extern void cp_fold_function			(tree);
extern tree cp_fold_maybe_rvalue		(tree, bool);
extern tree cp_fold_rvalue			(tree);
extern tree cp_fully_fold			(tree);
extern tree cp_fully_fold_init			(tree);
extern tree predeclare_vla			(tree);
extern void clear_fold_cache			(void);
extern tree lookup_hotness_attribute		(tree);
extern tree process_stmt_hotness_attribute	(tree, location_t);
extern bool simple_empty_class_p		(tree, tree, tree_code);
extern tree fold_builtin_source_location	(location_t);

/* in name-lookup.c */
extern tree strip_using_decl                    (tree);

/* Tell the binding oracle what kind of binding we are looking for.  */

enum cp_oracle_request
{
  CP_ORACLE_IDENTIFIER
};

/* If this is non-NULL, then it is a "binding oracle" which can lazily
   create bindings when needed by the C compiler.  The oracle is told
   the name and type of the binding to create.  It can call pushdecl
   or the like to ensure the binding is visible; or do nothing,
   leaving the binding untouched.  c-decl.c takes note of when the
   oracle has been called and will not call it again if it fails to
   create a given binding.  */

typedef void cp_binding_oracle_function (enum cp_oracle_request, tree identifier);

extern cp_binding_oracle_function *cp_binding_oracle;

/* Set during diagnostics to record the failed constraint. This is a
   TREE_LIST whose VALUE is the constraint and whose PURPOSE are the
   instantiation arguments Defined in pt.c.  */

extern tree current_failed_constraint;

/* An RAII class to manage the failed constraint.  */

struct diagnosing_failed_constraint
{
  diagnosing_failed_constraint (tree, tree, bool);
  ~diagnosing_failed_constraint ();
  static bool replay_errors_p ();

  bool diagnosing_error;
};

/* in constraint.cc */

extern cp_expr finish_constraint_or_expr	(location_t, cp_expr, cp_expr);
extern cp_expr finish_constraint_and_expr	(location_t, cp_expr, cp_expr);
extern cp_expr finish_constraint_primary_expr	(cp_expr);
extern tree finish_concept_definition		(cp_expr, tree);
extern tree combine_constraint_expressions      (tree, tree);
extern tree append_constraint			(tree, tree);
extern tree get_constraints                     (const_tree);
extern void set_constraints                     (tree, tree);
extern void remove_constraints                  (tree);
extern tree current_template_constraints	(void);
extern tree associate_classtype_constraints     (tree);
extern tree build_constraints                   (tree, tree);
extern tree maybe_substitute_reqs_for		(tree, const_tree);
extern tree get_template_head_requirements	(tree);
extern tree get_trailing_function_requirements	(tree);
extern tree get_shorthand_constraints           (tree);

extern tree build_concept_id			(tree);
extern tree build_type_constraint		(tree, tree, tsubst_flags_t);
extern tree build_concept_check                 (tree, tree, tsubst_flags_t);
extern tree build_concept_check                 (tree, tree, tree, tsubst_flags_t);

extern tree_pair finish_type_constraints	(tree, tree, tsubst_flags_t);
extern tree build_constrained_parameter         (tree, tree, tree = NULL_TREE);
extern void placeholder_extract_concept_and_args (tree, tree&, tree&);
extern bool equivalent_placeholder_constraints  (tree, tree);
extern hashval_t hash_placeholder_constraint	(tree);
extern bool deduce_constrained_parameter        (tree, tree&, tree&);
extern tree resolve_constraint_check            (tree);
extern tree check_function_concept              (tree);
extern tree finish_template_introduction        (tree, tree, location_t loc);
extern bool valid_requirements_p                (tree);
extern tree finish_concept_name                 (tree);
extern tree finish_shorthand_constraint         (tree, tree);
extern tree finish_requires_expr                (location_t, tree, tree);
extern tree finish_simple_requirement           (location_t, tree);
extern tree finish_type_requirement             (location_t, tree);
extern tree finish_compound_requirement         (location_t, tree, tree, bool);
extern tree finish_nested_requirement           (location_t, tree);
extern void check_constrained_friend            (tree, tree);
extern tree tsubst_requires_expr                (tree, tree, tsubst_flags_t, tree);
extern tree tsubst_constraint                   (tree, tree, tsubst_flags_t, tree);
extern tree tsubst_constraint_info              (tree, tree, tsubst_flags_t, tree);
extern tree tsubst_parameter_mapping		(tree, tree, tsubst_flags_t, tree);
extern tree get_mapped_args			(tree);

struct processing_constraint_expression_sentinel
{
  processing_constraint_expression_sentinel ();
  ~processing_constraint_expression_sentinel ();
};

extern bool processing_constraint_expression_p	();

extern tree unpack_concept_check		(tree);
extern tree evaluate_concept_check              (tree, tsubst_flags_t);
extern tree satisfy_constraint_expression	(tree);
extern bool constraints_satisfied_p		(tree);
extern bool constraints_satisfied_p		(tree, tree);
extern bool* lookup_subsumption_result          (tree, tree);
extern bool save_subsumption_result             (tree, tree, bool);
extern tree find_template_parameters		(tree, tree);
extern bool equivalent_constraints              (tree, tree);
extern bool equivalently_constrained            (tree, tree);
extern bool subsumes_constraints                (tree, tree);
extern bool strictly_subsumes			(tree, tree);
extern bool weakly_subsumes			(tree, tree);
extern int more_constrained                     (tree, tree);
extern bool at_least_as_constrained             (tree, tree);
extern bool constraints_equivalent_p            (tree, tree);
extern bool atomic_constraints_identical_p	(tree, tree);
extern hashval_t iterative_hash_constraint      (tree, hashval_t);
extern hashval_t hash_atomic_constraint         (tree);
extern void diagnose_constraints                (location_t, tree, tree);

/* A structural hasher for ATOMIC_CONSTRs.  */

struct atom_hasher : default_hash_traits<tree>
{
  static hashval_t hash (tree t)
  {
    return hash_atomic_constraint (t);
  }

  static bool equal (tree t1, tree t2)
  {
    return atomic_constraints_identical_p (t1, t2);
  }
};

/* in logic.cc */
extern bool subsumes                            (tree, tree);

/* In class.c */
extern void cp_finish_injected_record_type (tree);

/* in vtable-class-hierarchy.c */
extern void vtv_compute_class_hierarchy_transitive_closure (void);
extern void vtv_generate_init_routine           (void);
extern void vtv_save_class_info                 (tree);
extern void vtv_recover_class_info              (void);
extern void vtv_build_vtable_verify_fndecl      (void);

/* In constexpr.c */
/* Representation of entries in the constexpr function definition table.  */

struct GTY((for_user)) constexpr_fundef {
  tree decl;
  tree body;
  tree parms;
  tree result;
};

extern void fini_constexpr			(void);
extern bool literal_type_p                      (tree);
extern void maybe_save_constexpr_fundef		(tree);
extern void register_constexpr_fundef		(const constexpr_fundef &);
extern constexpr_fundef *retrieve_constexpr_fundef	(tree);
extern bool is_valid_constexpr_fn		(tree, bool);
extern bool check_constexpr_ctor_body           (tree, tree, bool);
extern tree constexpr_fn_retval		(tree);
extern tree ensure_literal_type_for_constexpr_object (tree);
extern bool potential_constant_expression       (tree);
extern bool is_constant_expression (tree);
extern bool is_rvalue_constant_expression (tree);
extern bool is_nondependent_constant_expression (tree);
extern bool is_nondependent_static_init_expression (tree);
extern bool is_static_init_expression    (tree);
extern bool potential_rvalue_constant_expression (tree);
extern bool require_potential_constant_expression (tree);
extern bool require_constant_expression (tree);
extern bool require_rvalue_constant_expression (tree);
extern bool require_potential_rvalue_constant_expression (tree);
extern tree cxx_constant_value			(tree, tree = NULL_TREE);
extern void cxx_constant_dtor			(tree, tree);
extern tree cxx_constant_init			(tree, tree = NULL_TREE);
extern tree maybe_constant_value		(tree, tree = NULL_TREE, bool = false);
extern tree maybe_constant_init			(tree, tree = NULL_TREE, bool = false);
extern tree fold_non_dependent_expr		(tree,
						 tsubst_flags_t = tf_warning_or_error,
						 bool = false, tree = NULL_TREE);
extern tree maybe_fold_non_dependent_expr	(tree,
						 tsubst_flags_t = tf_warning_or_error);
extern tree fold_non_dependent_init		(tree,
						 tsubst_flags_t = tf_warning_or_error,
						 bool = false);
extern tree fold_simple				(tree);
extern bool reduced_constant_expression_p       (tree);
extern bool is_instantiation_of_constexpr       (tree);
extern bool var_in_constexpr_fn                 (tree);
extern bool var_in_maybe_constexpr_fn           (tree);
extern void explain_invalid_constexpr_fn        (tree);
extern vec<tree> cx_error_context               (void);
extern tree fold_sizeof_expr			(tree);
extern void clear_cv_and_fold_caches		(void);
extern tree unshare_constructor			(tree CXX_MEM_STAT_INFO);

/* An RAII sentinel used to restrict constexpr evaluation so that it
   doesn't do anything that causes extra DECL_UID generation.  */

struct uid_sensitive_constexpr_evaluation_sentinel
{
  temp_override<bool> ovr;
  uid_sensitive_constexpr_evaluation_sentinel ();
};

/* Used to determine whether uid_sensitive_constexpr_evaluation_p was
   called and returned true, indicating that we've restricted constexpr
   evaluation in order to avoid UID generation.  We use this to control
   updates to the fold_cache and cv_cache.  */

struct uid_sensitive_constexpr_evaluation_checker
{
  const unsigned saved_counter;
  uid_sensitive_constexpr_evaluation_checker ();
  bool evaluation_restricted_p () const;
};

/* In cp-ubsan.c */
extern void cp_ubsan_maybe_instrument_member_call (tree);
extern void cp_ubsan_instrument_member_accesses (tree *);
extern tree cp_ubsan_maybe_instrument_downcast	(location_t, tree, tree, tree);
extern tree cp_ubsan_maybe_instrument_cast_to_vbase (location_t, tree, tree);
extern void cp_ubsan_maybe_initialize_vtbl_ptrs (tree);

/* In coroutines.cc */
extern tree finish_co_return_stmt		(location_t, tree);
extern tree finish_co_await_expr		(location_t, tree);
extern tree finish_co_yield_expr		(location_t, tree);
extern tree coro_validate_builtin_call		(tree,
						 tsubst_flags_t = tf_warning_or_error);
extern bool morph_fn_to_coro			(tree, tree *, tree *);

/* Inline bodies.  */
  
inline tree
ovl_first (tree node)
{
  while (TREE_CODE (node) == OVERLOAD)
    node = OVL_FUNCTION (node);
  return node;
}

inline bool
type_unknown_p (const_tree expr)
{
  return TREE_TYPE (expr) == unknown_type_node;
}

inline hashval_t
named_decl_hash::hash (const value_type decl)
{
  tree name = (TREE_CODE (decl) == BINDING_VECTOR
	       ? BINDING_VECTOR_NAME (decl) : OVL_NAME (decl));
  return name ? IDENTIFIER_HASH_VALUE (name) : 0;
}

inline bool
named_decl_hash::equal (const value_type existing, compare_type candidate)
{
  tree name = (TREE_CODE (existing) == BINDING_VECTOR
	       ? BINDING_VECTOR_NAME (existing) : OVL_NAME (existing));
  return candidate == name;
}

inline bool
null_node_p (const_tree expr)
{
  STRIP_ANY_LOCATION_WRAPPER (expr);
  return expr == null_node;
}

/* True iff T is a variable template declaration. */
inline bool
variable_template_p (tree t)
{
  if (TREE_CODE (t) != TEMPLATE_DECL)
    return false;
  if (!PRIMARY_TEMPLATE_P (t))
    return false;
  if (tree r = DECL_TEMPLATE_RESULT (t))
    return VAR_P (r);
  return false;
}

/* True iff T is a standard concept definition. This will return
   true for both the template and underlying declaration.  */

inline bool
standard_concept_p (tree t)
{
  if (TREE_CODE (t) == TEMPLATE_DECL)
    t = DECL_TEMPLATE_RESULT (t);
  return TREE_CODE (t) == CONCEPT_DECL;
}

/* True iff T is a variable concept definition. This will return
   true for both the template and the underlying declaration.  */

inline bool
variable_concept_p (tree t)
{
  if (TREE_CODE (t) == TEMPLATE_DECL)
    t = DECL_TEMPLATE_RESULT (t);
  return VAR_P (t) && DECL_DECLARED_CONCEPT_P (t);
}

/* True iff T is a function concept definition or an overload set
   containing multiple function concepts. This will return true for
   both the template and the underlying declaration.  */

inline bool
function_concept_p (tree t)
{
  if (TREE_CODE (t) == OVERLOAD)
    t = OVL_FIRST (t);
  if (TREE_CODE (t) == TEMPLATE_DECL)
    t = DECL_TEMPLATE_RESULT (t);
  return TREE_CODE (t) == FUNCTION_DECL && DECL_DECLARED_CONCEPT_P (t);
}

/* True iff T is a standard, variable, or function concept.  */

inline bool
concept_definition_p (tree t)
{
  if (t == error_mark_node)
    return false;

  /* Adjust for function concept overloads.  */
  if (TREE_CODE (t) == OVERLOAD)
    t = OVL_FIRST (t);

  /* See through templates. */
  if (TREE_CODE (t) == TEMPLATE_DECL)
    t = DECL_TEMPLATE_RESULT (t);

  /* The obvious and easy case.  */
  if (TREE_CODE (t) == CONCEPT_DECL)
    return true;

  /* Definitely not a concept.  */
  if (!VAR_OR_FUNCTION_DECL_P (t))
    return false;
  if (!DECL_LANG_SPECIFIC (t))
    return false;

  return DECL_DECLARED_CONCEPT_P (t);
}

/* Same as above, but for const trees.  */

inline bool
concept_definition_p (const_tree t)
{
  return concept_definition_p (const_cast<tree> (t));
}

/* True if t is an expression that checks a concept.  */

inline bool
concept_check_p (const_tree t)
{
  if (TREE_CODE (t) == CALL_EXPR)
    t = CALL_EXPR_FN (t);
  if (t && TREE_CODE (t) == TEMPLATE_ID_EXPR)
    return concept_definition_p (TREE_OPERAND (t, 0));
  return false;
}

/* Helpers for IMPLICIT_RVALUE_P to look through automatic dereference.  */

inline bool
implicit_rvalue_p (const_tree t)
{
  if (REFERENCE_REF_P (t))
    t = TREE_OPERAND (t, 0);
  return ((TREE_CODE (t) == NON_LVALUE_EXPR
	   || TREE_CODE (t) == STATIC_CAST_EXPR)
	  && IMPLICIT_RVALUE_P (t));
}
inline tree
set_implicit_rvalue_p (tree ot)
{
  tree t = ot;
  if (REFERENCE_REF_P (t))
    t = TREE_OPERAND (t, 0);
  IMPLICIT_RVALUE_P (t) = 1;
  return ot;
}

/* True if t is a "constrained auto" type-specifier.  */

inline bool
is_constrained_auto (const_tree t)
{
  return is_auto (t) && PLACEHOLDER_TYPE_CONSTRAINTS (t);
}

/* RAII class to push/pop class scope T; if T is not a class, do nothing.  */

struct push_nested_class_guard
{
  bool push;
  push_nested_class_guard (tree t)
    : push (t && CLASS_TYPE_P (t))
  {
    if (push)
      push_nested_class (t);
  }
  ~push_nested_class_guard ()
  {
    if (push)
      pop_nested_class ();
  }
};

#if CHECKING_P
namespace selftest {
  extern void run_cp_tests (void);

  /* Declarations for specific families of tests within cp,
     by source file, in alphabetical order.  */
  extern void cp_pt_c_tests ();
  extern void cp_tree_c_tests (void);
} // namespace selftest
#endif /* #if CHECKING_P */

/* -- end of C++ */

#endif /* ! GCC_CP_TREE_H */<|MERGE_RESOLUTION|>--- conflicted
+++ resolved
@@ -7597,11 +7597,7 @@
 extern tree hash_tree_chain			(tree, tree);
 extern tree build_qualified_name		(tree, tree, tree, bool);
 extern tree build_ref_qualified_type		(tree, cp_ref_qualifier);
-<<<<<<< HEAD
-extern tree make_module_vec			(tree, unsigned clusters);
-=======
 extern tree make_binding_vec			(tree, unsigned clusters);
->>>>>>> 05f7a2af
 inline tree ovl_first				(tree) ATTRIBUTE_PURE;
 extern tree ovl_make				(tree fn,
 						 tree next = NULL_TREE);
