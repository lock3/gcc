--- conflicted
+++ resolved
@@ -456,11 +456,8 @@
       REINTERPRET_CAST_P (in NOP_EXPR)
       ALIGNOF_EXPR_STD_P (in ALIGNOF_EXPR)
       OVL_DEDUP_P (in OVERLOAD)
-<<<<<<< HEAD
+      ATOMIC_CONSTR_MAP_INSTANTIATED_P (in ATOMIC_CONSTR)
       contract_semantic (in ASSERTION_, PRECONDITION_, POSTCONDITION_STMT)
-=======
-      ATOMIC_CONSTR_MAP_INSTANTIATED_P (in ATOMIC_CONSTR)
->>>>>>> 5a52a0a4
    1: IDENTIFIER_KIND_BIT_1 (in IDENTIFIER_NODE)
       TI_PENDING_TEMPLATE_FLAG.
       TEMPLATE_PARMS_FOR_INLINE.
@@ -8418,7 +8415,6 @@
 extern hashval_t hash_atomic_constraint         (tree);
 extern void diagnose_constraints                (location_t, tree, tree);
 
-<<<<<<< HEAD
 extern void walk_satisfaction_cache               (bool, 
                                                  bool (*) (bool, 
                                                            tree, 
@@ -8427,7 +8423,7 @@
                                                            void *), 
                                                  void *);
 extern void save_satisfaction (bool, tree, tree, tree);
-=======
+
 /* A structural hasher for ATOMIC_CONSTRs.  */
 
 struct atom_hasher : default_hash_traits<tree>
@@ -8442,7 +8438,6 @@
     return atomic_constraints_identical_p (t1, t2);
   }
 };
->>>>>>> 5a52a0a4
 
 /* in logic.cc */
 extern bool subsumes                            (tree, tree);
@@ -8472,17 +8467,10 @@
 
 extern void fini_constexpr			(void);
 extern bool literal_type_p                      (tree);
-<<<<<<< HEAD
-extern tree check_constexpr_fundef           	(tree, tree);
-extern tree register_constexpr_fundef           (const constexpr_fundef &);
-extern constexpr_fundef *retrieve_constexpr_fundef		(tree);
-extern tree register_constexpr_fundef           (tree, tree);
-extern tree register_contracts_constexpr_fundef (tree, tree);
-=======
 extern void maybe_save_constexpr_fundef		(tree);
 extern void register_constexpr_fundef		(const constexpr_fundef &);
+extern tree register_contracts_constexpr_fundef (tree, tree);
 extern constexpr_fundef *retrieve_constexpr_fundef	(tree);
->>>>>>> 5a52a0a4
 extern bool is_valid_constexpr_fn		(tree, bool);
 extern bool check_constexpr_ctor_body           (tree, tree, bool);
 extern tree constexpr_fn_retval		(tree);
