/* Definitions for -*- C++ -*- parsing and type checking.
   Copyright (C) 1987-2021 Free Software Foundation, Inc.
   Contributed by Michael Tiemann (tiemann@cygnus.com)

This file is part of GCC.

GCC is free software; you can redistribute it and/or modify
it under the terms of the GNU General Public License as published by
the Free Software Foundation; either version 3, or (at your option)
any later version.

GCC is distributed in the hope that it will be useful,
but WITHOUT ANY WARRANTY; without even the implied warranty of
MERCHANTABILITY or FITNESS FOR A PARTICULAR PURPOSE.  See the
GNU General Public License for more details.

You should have received a copy of the GNU General Public License
along with GCC; see the file COPYING3.  If not see
<http://www.gnu.org/licenses/>.  */

#ifndef GCC_CP_TREE_H
#define GCC_CP_TREE_H

#include "tm.h"
#include "hard-reg-set.h"
#include "function.h"
#include "cxx-contracts.h"

/* In order for the format checking to accept the C++ front end
   diagnostic framework extensions, you must include this file before
   diagnostic-core.h, not after.  We override the definition of GCC_DIAG_STYLE
   in c-common.h.  */
#undef GCC_DIAG_STYLE
#define GCC_DIAG_STYLE __gcc_cxxdiag__
#if defined(GCC_DIAGNOSTIC_CORE_H) || defined (GCC_C_COMMON_H)
#error \
In order for the format checking to accept the C++ front end diagnostic \
framework extensions, you must include this file before diagnostic-core.h and \
c-common.h, not after.
#endif
#include "c-family/c-common.h"
#include "diagnostic.h"

/* A tree node, together with a location, so that we can track locations
   (and ranges) during parsing.

   The location is redundant for node kinds that have locations,
   but not all node kinds do (e.g. constants, and references to
   params, locals, etc), so we stash a copy here.  */

extern location_t cp_expr_location		(const_tree);

class cp_expr
{
public:
  cp_expr () :
    m_value (NULL), m_loc (UNKNOWN_LOCATION) {}

  cp_expr (tree value) :
    m_value (value), m_loc (cp_expr_location (m_value)) {}

  cp_expr (tree value, location_t loc):
    m_value (value), m_loc (loc)
  {
    protected_set_expr_location (value, loc);
  }

  /* Implicit conversions to tree.  */
  operator tree () const { return m_value; }
  tree & operator* () { return m_value; }
  tree operator* () const { return m_value; }
  tree & operator-> () { return m_value; }
  tree operator-> () const { return m_value; }

  tree get_value () const { return m_value; }
  location_t get_location () const { return m_loc; }
  location_t get_start () const
  {
    source_range src_range = get_range_from_loc (line_table, m_loc);
    return src_range.m_start;
  }
  location_t get_finish () const
  {
    source_range src_range = get_range_from_loc (line_table, m_loc);
    return src_range.m_finish;
  }

  void set_location (location_t loc)
  {
    protected_set_expr_location (m_value, loc);
    m_loc = loc;
  }

  void set_range (location_t start, location_t finish)
  {
    set_location (make_location (m_loc, start, finish));
  }

  cp_expr& maybe_add_location_wrapper ()
  {
    m_value = maybe_wrap_with_location (m_value, m_loc);
    return *this;
  }

 private:
  tree m_value;
  location_t m_loc;
};

inline bool
operator == (const cp_expr &lhs, tree rhs)
{
  return lhs.get_value () == rhs;
}


enum cp_tree_index
{
    CPTI_WCHAR_DECL,
    CPTI_VTABLE_ENTRY_TYPE,
    CPTI_DELTA_TYPE,
    CPTI_VTABLE_INDEX_TYPE,
    CPTI_CLEANUP_TYPE,
    CPTI_VTT_PARM_TYPE,

    CPTI_CLASS_TYPE,
    CPTI_UNKNOWN_TYPE,
    CPTI_INIT_LIST_TYPE,
    CPTI_EXPLICIT_VOID_LIST,
    CPTI_VTBL_TYPE,
    CPTI_VTBL_PTR_TYPE,
    CPTI_GLOBAL,
    CPTI_ABORT_FNDECL,
    CPTI_AGGR_TAG,
    CPTI_CONV_OP_MARKER,

    CPTI_CTOR_IDENTIFIER,
    CPTI_COMPLETE_CTOR_IDENTIFIER,
    CPTI_BASE_CTOR_IDENTIFIER,
    CPTI_DTOR_IDENTIFIER,
    CPTI_COMPLETE_DTOR_IDENTIFIER,
    CPTI_BASE_DTOR_IDENTIFIER,
    CPTI_DELETING_DTOR_IDENTIFIER,
    CPTI_CONV_OP_IDENTIFIER,
    CPTI_DELTA_IDENTIFIER,
    CPTI_IN_CHARGE_IDENTIFIER,
    CPTI_VTT_PARM_IDENTIFIER,
    CPTI_AS_BASE_IDENTIFIER,
    CPTI_THIS_IDENTIFIER,
    CPTI_PFN_IDENTIFIER,
    CPTI_VPTR_IDENTIFIER,
    CPTI_GLOBAL_IDENTIFIER,
    CPTI_ANON_IDENTIFIER,
    CPTI_AUTO_IDENTIFIER,
    CPTI_DECLTYPE_AUTO_IDENTIFIER,
    CPTI_INIT_LIST_IDENTIFIER,
    CPTI_FOR_RANGE__IDENTIFIER,
    CPTI_FOR_BEGIN__IDENTIFIER,
    CPTI_FOR_END__IDENTIFIER,
    CPTI_FOR_RANGE_IDENTIFIER,
    CPTI_FOR_BEGIN_IDENTIFIER,
    CPTI_FOR_END_IDENTIFIER,
    CPTI_ABI_TAG_IDENTIFIER,
    CPTI_ALIGNED_IDENTIFIER,
    CPTI_BEGIN_IDENTIFIER,
    CPTI_END_IDENTIFIER,
    CPTI_GET_IDENTIFIER,
    CPTI_GNU_IDENTIFIER,
    CPTI_TUPLE_ELEMENT_IDENTIFIER,
    CPTI_TUPLE_SIZE_IDENTIFIER,
    CPTI_TYPE_IDENTIFIER,
    CPTI_VALUE_IDENTIFIER,
    CPTI_FUN_IDENTIFIER,
    CPTI_CLOSURE_IDENTIFIER,
    CPTI_HEAP_UNINIT_IDENTIFIER,
    CPTI_HEAP_IDENTIFIER,
    CPTI_HEAP_DELETED_IDENTIFIER,
    CPTI_HEAP_VEC_UNINIT_IDENTIFIER,
    CPTI_HEAP_VEC_IDENTIFIER,

    CPTI_LANG_NAME_C,
    CPTI_LANG_NAME_CPLUSPLUS,

    CPTI_EMPTY_EXCEPT_SPEC,
    CPTI_NOEXCEPT_TRUE_SPEC,
    CPTI_NOEXCEPT_FALSE_SPEC,
    CPTI_NOEXCEPT_DEFERRED_SPEC,

    CPTI_NULLPTR,
    CPTI_NULLPTR_TYPE,

    CPTI_ANY_TARG,

    CPTI_MODULE_HWM,
    /* Nodes after here change during compilation, or should not be in
       the module's global tree table.  Such nodes must be locatable
       via name lookup or type-construction, as those are the only
       cross-TU matching capabilities remaining.  */

    /* We must find these via the global namespace.  */
    CPTI_STD,
    CPTI_ABI,

    /* These are created at init time, but the library/headers provide
       definitions.  */
    CPTI_ALIGN_TYPE,
    CPTI_CONST_TYPE_INFO_TYPE,
    CPTI_TYPE_INFO_PTR_TYPE,
    CPTI_TERMINATE_FN,
    CPTI_CALL_UNEXPECTED_FN,

    /* These are lazily inited.  */
    CPTI_GET_EXCEPTION_PTR_FN,
    CPTI_BEGIN_CATCH_FN,
    CPTI_END_CATCH_FN,
    CPTI_ALLOCATE_EXCEPTION_FN,
    CPTI_FREE_EXCEPTION_FN,
    CPTI_THROW_FN,
    CPTI_RETHROW_FN,
    CPTI_ATEXIT_FN_PTR_TYPE,
    CPTI_ATEXIT,
    CPTI_DSO_HANDLE,
    CPTI_DCAST,

    CPTI_ON_CONTRACT_VIOLATION,
    CPTI_ON_CONTRACT_VIOLATION_NEVER,

    CPTI_SOURCE_LOCATION_IMPL,

    CPTI_FALLBACK_DFLOAT32_TYPE,
    CPTI_FALLBACK_DFLOAT64_TYPE,
    CPTI_FALLBACK_DFLOAT128_TYPE,

    CPTI_MAX
};

extern GTY(()) tree cp_global_trees[CPTI_MAX];

#define wchar_decl_node			cp_global_trees[CPTI_WCHAR_DECL]
#define vtable_entry_type		cp_global_trees[CPTI_VTABLE_ENTRY_TYPE]
/* The type used to represent an offset by which to adjust the `this'
   pointer in pointer-to-member types.  */
#define delta_type_node			cp_global_trees[CPTI_DELTA_TYPE]
/* The type used to represent an index into the vtable.  */
#define vtable_index_type		cp_global_trees[CPTI_VTABLE_INDEX_TYPE]

#define class_type_node			cp_global_trees[CPTI_CLASS_TYPE]
#define unknown_type_node		cp_global_trees[CPTI_UNKNOWN_TYPE]
#define init_list_type_node		cp_global_trees[CPTI_INIT_LIST_TYPE]
#define explicit_void_list_node		cp_global_trees[CPTI_EXPLICIT_VOID_LIST]
#define vtbl_type_node			cp_global_trees[CPTI_VTBL_TYPE]
#define vtbl_ptr_type_node		cp_global_trees[CPTI_VTBL_PTR_TYPE]
#define std_node			cp_global_trees[CPTI_STD]
#define abi_node			cp_global_trees[CPTI_ABI]
#define global_namespace		cp_global_trees[CPTI_GLOBAL]
#define const_type_info_type_node	cp_global_trees[CPTI_CONST_TYPE_INFO_TYPE]
#define type_info_ptr_type		cp_global_trees[CPTI_TYPE_INFO_PTR_TYPE]
#define conv_op_marker			cp_global_trees[CPTI_CONV_OP_MARKER]
#define abort_fndecl			cp_global_trees[CPTI_ABORT_FNDECL]
#define current_aggr			cp_global_trees[CPTI_AGGR_TAG]
#define nullptr_node			cp_global_trees[CPTI_NULLPTR]
#define nullptr_type_node		cp_global_trees[CPTI_NULLPTR_TYPE]
/* std::align_val_t */
#define align_type_node			cp_global_trees[CPTI_ALIGN_TYPE]

/* We cache these tree nodes so as to call get_identifier less frequently.
   For identifiers for functions, including special member functions such
   as ctors and assignment operators, the nodes can be used (among other
   things) to iterate over their overloads defined by/for a type.  For
   example:

     tree ovlid = assign_op_identifier;
     tree overloads = get_class_binding (type, ovlid);
     for (ovl_iterator it (overloads); it; ++it) { ... }

   iterates over the set of implicitly and explicitly defined overloads
   of the assignment operator for type (including the copy and move
   assignment operators, whether deleted or not).  */

/* The name of a constructor that takes an in-charge parameter to
   decide whether or not to construct virtual base classes.  */
#define ctor_identifier			cp_global_trees[CPTI_CTOR_IDENTIFIER]
/* The name of a constructor that constructs virtual base classes.  */
#define complete_ctor_identifier	cp_global_trees[CPTI_COMPLETE_CTOR_IDENTIFIER]
/* The name of a constructor that does not construct virtual base classes.  */
#define base_ctor_identifier		cp_global_trees[CPTI_BASE_CTOR_IDENTIFIER]
/* The name of a destructor that takes an in-charge parameter to
   decide whether or not to destroy virtual base classes and whether
   or not to delete the object.  */
#define dtor_identifier			cp_global_trees[CPTI_DTOR_IDENTIFIER]
/* The name of a destructor that destroys virtual base classes.  */
#define complete_dtor_identifier	cp_global_trees[CPTI_COMPLETE_DTOR_IDENTIFIER]
/* The name of a destructor that does not destroy virtual base
   classes.  */
#define base_dtor_identifier		cp_global_trees[CPTI_BASE_DTOR_IDENTIFIER]
/* The name of a destructor that destroys virtual base classes, and
   then deletes the entire object.  */
#define deleting_dtor_identifier	cp_global_trees[CPTI_DELETING_DTOR_IDENTIFIER]

/* The name used for conversion operators -- but note that actual
   conversion functions use special identifiers outside the identifier
   table.  */
#define conv_op_identifier		cp_global_trees[CPTI_CONV_OP_IDENTIFIER]

#define delta_identifier		cp_global_trees[CPTI_DELTA_IDENTIFIER]
#define in_charge_identifier		cp_global_trees[CPTI_IN_CHARGE_IDENTIFIER]
/* The name of the parameter that contains a pointer to the VTT to use
   for this subobject constructor or destructor.  */
#define vtt_parm_identifier		cp_global_trees[CPTI_VTT_PARM_IDENTIFIER]
#define as_base_identifier		cp_global_trees[CPTI_AS_BASE_IDENTIFIER]
#define this_identifier			cp_global_trees[CPTI_THIS_IDENTIFIER]
#define pfn_identifier			cp_global_trees[CPTI_PFN_IDENTIFIER]
#define vptr_identifier			cp_global_trees[CPTI_VPTR_IDENTIFIER]
/* The name of the ::, std & anon namespaces.  */
#define global_identifier		cp_global_trees[CPTI_GLOBAL_IDENTIFIER]
#define anon_identifier			cp_global_trees[CPTI_ANON_IDENTIFIER]
/* auto and declspec(auto) identifiers.  */
#define auto_identifier			cp_global_trees[CPTI_AUTO_IDENTIFIER]
#define decltype_auto_identifier	cp_global_trees[CPTI_DECLTYPE_AUTO_IDENTIFIER]
#define init_list_identifier		cp_global_trees[CPTI_INIT_LIST_IDENTIFIER]
#define for_range__identifier		cp_global_trees[CPTI_FOR_RANGE__IDENTIFIER]
#define for_begin__identifier		cp_global_trees[CPTI_FOR_BEGIN__IDENTIFIER]
#define for_end__identifier		cp_global_trees[CPTI_FOR_END__IDENTIFIER]
#define for_range_identifier		cp_global_trees[CPTI_FOR_RANGE_IDENTIFIER]
#define for_begin_identifier		cp_global_trees[CPTI_FOR_BEGIN_IDENTIFIER]
#define for_end_identifier		cp_global_trees[CPTI_FOR_END_IDENTIFIER]
#define abi_tag_identifier		cp_global_trees[CPTI_ABI_TAG_IDENTIFIER]
#define aligned_identifier		cp_global_trees[CPTI_ALIGNED_IDENTIFIER]
#define begin_identifier		cp_global_trees[CPTI_BEGIN_IDENTIFIER]
#define end_identifier			cp_global_trees[CPTI_END_IDENTIFIER]
#define get__identifier			cp_global_trees[CPTI_GET_IDENTIFIER]
#define gnu_identifier			cp_global_trees[CPTI_GNU_IDENTIFIER]
#define tuple_element_identifier	cp_global_trees[CPTI_TUPLE_ELEMENT_IDENTIFIER]
#define tuple_size_identifier		cp_global_trees[CPTI_TUPLE_SIZE_IDENTIFIER]
#define type_identifier			cp_global_trees[CPTI_TYPE_IDENTIFIER]
#define value_identifier		cp_global_trees[CPTI_VALUE_IDENTIFIER]
#define fun_identifier			cp_global_trees[CPTI_FUN_IDENTIFIER]
#define closure_identifier		cp_global_trees[CPTI_CLOSURE_IDENTIFIER]
#define heap_uninit_identifier		cp_global_trees[CPTI_HEAP_UNINIT_IDENTIFIER]
#define heap_identifier			cp_global_trees[CPTI_HEAP_IDENTIFIER]
#define heap_deleted_identifier		cp_global_trees[CPTI_HEAP_DELETED_IDENTIFIER]
#define heap_vec_uninit_identifier	cp_global_trees[CPTI_HEAP_VEC_UNINIT_IDENTIFIER]
#define heap_vec_identifier		cp_global_trees[CPTI_HEAP_VEC_IDENTIFIER]
#define lang_name_c			cp_global_trees[CPTI_LANG_NAME_C]
#define lang_name_cplusplus		cp_global_trees[CPTI_LANG_NAME_CPLUSPLUS]

/* Exception specifiers used for throw(), noexcept(true),
   noexcept(false) and deferred noexcept.  We rely on these being
   uncloned.  */
#define empty_except_spec		cp_global_trees[CPTI_EMPTY_EXCEPT_SPEC]
#define noexcept_true_spec		cp_global_trees[CPTI_NOEXCEPT_TRUE_SPEC]
#define noexcept_false_spec		cp_global_trees[CPTI_NOEXCEPT_FALSE_SPEC]
#define noexcept_deferred_spec		cp_global_trees[CPTI_NOEXCEPT_DEFERRED_SPEC]

/* Exception handling function declarations.  */
#define terminate_fn			cp_global_trees[CPTI_TERMINATE_FN]
#define call_unexpected_fn		cp_global_trees[CPTI_CALL_UNEXPECTED_FN]
#define get_exception_ptr_fn		cp_global_trees[CPTI_GET_EXCEPTION_PTR_FN]
#define begin_catch_fn			cp_global_trees[CPTI_BEGIN_CATCH_FN]
#define end_catch_fn			cp_global_trees[CPTI_END_CATCH_FN]
#define allocate_exception_fn		cp_global_trees[CPTI_ALLOCATE_EXCEPTION_FN]
#define free_exception_fn		cp_global_trees[CPTI_FREE_EXCEPTION_FN]
#define throw_fn			cp_global_trees[CPTI_THROW_FN]
#define rethrow_fn			cp_global_trees[CPTI_RETHROW_FN]

#define on_contract_violation_fn        cp_global_trees[CPTI_ON_CONTRACT_VIOLATION]
#define on_contract_violation_never_fn  cp_global_trees[CPTI_ON_CONTRACT_VIOLATION_NEVER]

/* The type of the function-pointer argument to "__cxa_atexit" (or
   "std::atexit", if "__cxa_atexit" is not being used).  */
#define atexit_fn_ptr_type_node         cp_global_trees[CPTI_ATEXIT_FN_PTR_TYPE]

/* A pointer to `std::atexit'.  */
#define atexit_node			cp_global_trees[CPTI_ATEXIT]

/* A pointer to `__dso_handle'.  */
#define dso_handle_node			cp_global_trees[CPTI_DSO_HANDLE]

/* The declaration of the dynamic_cast runtime.  */
#define dynamic_cast_node		cp_global_trees[CPTI_DCAST]

/* The type of a destructor.  */
#define cleanup_type			cp_global_trees[CPTI_CLEANUP_TYPE]

/* The type of the vtt parameter passed to subobject constructors and
   destructors.  */
#define vtt_parm_type			cp_global_trees[CPTI_VTT_PARM_TYPE]

/* A node which matches any template argument.  */
#define any_targ_node			cp_global_trees[CPTI_ANY_TARG]

/* std::source_location::__impl class.  */
#define source_location_impl		cp_global_trees[CPTI_SOURCE_LOCATION_IMPL]

/* Node to indicate default access. This must be distinct from the
   access nodes in tree.h.  */

#define access_default_node		null_node

/* Variant of dfloat{32,64,128}_type_node only used for fundamental
   rtti purposes if DFP is disabled.  */
#define fallback_dfloat32_type		cp_global_trees[CPTI_FALLBACK_DFLOAT32_TYPE]
#define fallback_dfloat64_type		cp_global_trees[CPTI_FALLBACK_DFLOAT64_TYPE]
#define fallback_dfloat128_type		cp_global_trees[CPTI_FALLBACK_DFLOAT128_TYPE]


#include "name-lookup.h"

/* Usage of TREE_LANG_FLAG_?:
   0: IDENTIFIER_KIND_BIT_0 (in IDENTIFIER_NODE)
      NEW_EXPR_USE_GLOBAL (in NEW_EXPR).
      COND_EXPR_IS_VEC_DELETE (in COND_EXPR).
      DELETE_EXPR_USE_GLOBAL (in DELETE_EXPR).
      COMPOUND_EXPR_OVERLOADED (in COMPOUND_EXPR).
      CLEANUP_P (in TRY_BLOCK)
      AGGR_INIT_VIA_CTOR_P (in AGGR_INIT_EXPR)
      PTRMEM_OK_P (in ADDR_EXPR, OFFSET_REF, SCOPE_REF)
      PAREN_STRING_LITERAL_P (in STRING_CST)
      CP_DECL_THREAD_LOCAL_P (in VAR_DECL)
      KOENIG_LOOKUP_P (in CALL_EXPR)
      STATEMENT_LIST_NO_SCOPE (in STATEMENT_LIST).
      EXPR_STMT_STMT_EXPR_RESULT (in EXPR_STMT)
      STMT_EXPR_NO_SCOPE (in STMT_EXPR)
      BIND_EXPR_TRY_BLOCK (in BIND_EXPR)
      TYPENAME_IS_ENUM_P (in TYPENAME_TYPE)
      OMP_FOR_GIMPLIFYING_P (in OMP_FOR, OMP_SIMD, OMP_DISTRIBUTE,
			     and OMP_TASKLOOP)
      BASELINK_QUALIFIED_P (in BASELINK)
      TARGET_EXPR_IMPLICIT_P (in TARGET_EXPR)
      TEMPLATE_PARM_PARAMETER_PACK (in TEMPLATE_PARM_INDEX)
      ATTR_IS_DEPENDENT (in the TREE_LIST for an attribute)
      ABI_TAG_IMPLICIT (in the TREE_LIST for the argument of abi_tag)
      LAMBDA_CAPTURE_EXPLICIT_P (in a TREE_LIST in LAMBDA_EXPR_CAPTURE_LIST)
      PARENTHESIZED_LIST_P (in the TREE_LIST for a parameter-declaration-list)
      CONSTRUCTOR_IS_DIRECT_INIT (in CONSTRUCTOR)
      LAMBDA_EXPR_CAPTURES_THIS_P (in LAMBDA_EXPR)
      DECLTYPE_FOR_LAMBDA_CAPTURE (in DECLTYPE_TYPE)
      VEC_INIT_EXPR_IS_CONSTEXPR (in VEC_INIT_EXPR)
      DECL_OVERRIDE_P (in FUNCTION_DECL)
      IMPLICIT_CONV_EXPR_DIRECT_INIT (in IMPLICIT_CONV_EXPR)
      TRANSACTION_EXPR_IS_STMT (in TRANSACTION_EXPR)
      CONVERT_EXPR_VBASE_PATH (in CONVERT_EXPR)
      PACK_EXPANSION_LOCAL_P (in *_PACK_EXPANSION)
      TINFO_HAS_ACCESS_ERRORS (in TEMPLATE_INFO)
      SIZEOF_EXPR_TYPE_P (in SIZEOF_EXPR)
      COMPOUND_REQ_NOEXCEPT_P (in COMPOUND_REQ)
      WILDCARD_PACK_P (in WILDCARD_DECL)
      BLOCK_OUTER_CURLY_BRACE_P (in BLOCK)
      FOLD_EXPR_MODOP_P (*_FOLD_EXPR)
      IF_STMT_CONSTEXPR_P (IF_STMT)
      TEMPLATE_TYPE_PARM_FOR_CLASS (TEMPLATE_TYPE_PARM)
      DECL_NAMESPACE_INLINE_P (in NAMESPACE_DECL)
      SWITCH_STMT_ALL_CASES_P (in SWITCH_STMT)
      REINTERPRET_CAST_P (in NOP_EXPR)
      ALIGNOF_EXPR_STD_P (in ALIGNOF_EXPR)
      OVL_DEDUP_P (in OVERLOAD)
      ATOMIC_CONSTR_MAP_INSTANTIATED_P (in ATOMIC_CONSTR)
      contract_semantic (in ASSERTION_, PRECONDITION_, POSTCONDITION_STMT)
   1: IDENTIFIER_KIND_BIT_1 (in IDENTIFIER_NODE)
      TI_PENDING_TEMPLATE_FLAG.
      TEMPLATE_PARMS_FOR_INLINE.
      DELETE_EXPR_USE_VEC (in DELETE_EXPR).
      (TREE_CALLS_NEW) (in _EXPR or _REF) (commented-out).
      ICS_ELLIPSIS_FLAG (in _CONV)
      DECL_INITIALIZED_P (in VAR_DECL)
      TYPENAME_IS_CLASS_P (in TYPENAME_TYPE)
      STMT_IS_FULL_EXPR_P (in _STMT)
      TARGET_EXPR_LIST_INIT_P (in TARGET_EXPR)
      LAMBDA_EXPR_MUTABLE_P (in LAMBDA_EXPR)
      DECL_FINAL_P (in FUNCTION_DECL)
      QUALIFIED_NAME_IS_TEMPLATE (in SCOPE_REF)
      CONSTRUCTOR_IS_DEPENDENT (in CONSTRUCTOR)
      TINFO_USED_TEMPLATE_ID (in TEMPLATE_INFO)
      PACK_EXPANSION_SIZEOF_P (in *_PACK_EXPANSION)
      OVL_USING_P (in OVERLOAD)
      IMPLICIT_CONV_EXPR_NONTYPE_ARG (in IMPLICIT_CONV_EXPR)
   2: IDENTIFIER_KIND_BIT_2 (in IDENTIFIER_NODE)
      ICS_THIS_FLAG (in _CONV)
      DECL_INITIALIZED_BY_CONSTANT_EXPRESSION_P (in VAR_DECL)
      STATEMENT_LIST_TRY_BLOCK (in STATEMENT_LIST)
      TYPENAME_IS_RESOLVING_P (in TYPE_NAME_TYPE)
      TARGET_EXPR_DIRECT_INIT_P (in TARGET_EXPR)
      FNDECL_USED_AUTO (in FUNCTION_DECL)
      DECLTYPE_FOR_LAMBDA_PROXY (in DECLTYPE_TYPE)
      REF_PARENTHESIZED_P (in COMPONENT_REF, INDIRECT_REF, SCOPE_REF, VIEW_CONVERT_EXPR)
      AGGR_INIT_ZERO_FIRST (in AGGR_INIT_EXPR)
      CONSTRUCTOR_MUTABLE_POISON (in CONSTRUCTOR)
      OVL_HIDDEN_P (in OVERLOAD)
      SWITCH_STMT_NO_BREAK_P (in SWITCH_STMT)
      LAMBDA_EXPR_CAPTURE_OPTIMIZED (in LAMBDA_EXPR)
      IMPLICIT_CONV_EXPR_BRACED_INIT (in IMPLICIT_CONV_EXPR)
<<<<<<< HEAD
      contract_semantic (in ASSERTION_, PRECONDITION_, POSTCONDITION_STMT)
=======
      PACK_EXPANSION_AUTO_P (in *_PACK_EXPANSION)
>>>>>>> 6ff66d1e
   3: IMPLICIT_RVALUE_P (in NON_LVALUE_EXPR or STATIC_CAST_EXPR)
      ICS_BAD_FLAG (in _CONV)
      FN_TRY_BLOCK_P (in TRY_BLOCK)
      BIND_EXPR_BODY_BLOCK (in BIND_EXPR)
      CALL_EXPR_ORDERED_ARGS (in CALL_EXPR, AGGR_INIT_EXPR)
      DECLTYPE_FOR_REF_CAPTURE (in DECLTYPE_TYPE)
      CONSTRUCTOR_C99_COMPOUND_LITERAL (in CONSTRUCTOR)
      OVL_NESTED_P (in OVERLOAD)
      DECL_MODULE_EXPORT_P (in _DECL)
      contract_semantic (in ASSERTION_, PRECONDITION_, POSTCONDITION_STMT)
   4: IDENTIFIER_MARKED (IDENTIFIER_NODEs)
      TREE_HAS_CONSTRUCTOR (in INDIRECT_REF, SAVE_EXPR, CONSTRUCTOR,
	  CALL_EXPR, or FIELD_DECL).
      DECL_TINFO_P (in VAR_DECL, TYPE_DECL)
      FUNCTION_REF_QUALIFIED (in FUNCTION_TYPE, METHOD_TYPE)
      OVL_LOOKUP_P (in OVERLOAD)
      LOOKUP_FOUND_P (in RECORD_TYPE, UNION_TYPE, ENUMERAL_TYPE, NAMESPACE_DECL)
   5: IDENTIFIER_VIRTUAL_P (in IDENTIFIER_NODE)
      FUNCTION_RVALUE_QUALIFIED (in FUNCTION_TYPE, METHOD_TYPE)
      CALL_EXPR_REVERSE_ARGS (in CALL_EXPR, AGGR_INIT_EXPR)
      CONSTRUCTOR_PLACEHOLDER_BOUNDARY (in CONSTRUCTOR)
      OVL_EXPORT_P (in OVERLOAD)
   6: TYPE_MARKED_P (in _TYPE)
      DECL_NONTRIVIALLY_INITIALIZED_P (in VAR_DECL)
      RANGE_FOR_IVDEP (in RANGE_FOR_STMT)
      CALL_EXPR_OPERATOR_SYNTAX (in CALL_EXPR, AGGR_INIT_EXPR)
      CONSTRUCTOR_IS_DESIGNATED_INIT (in CONSTRUCTOR)

   Usage of TYPE_LANG_FLAG_?:
   0: TYPE_DEPENDENT_P
   1: TYPE_HAS_USER_CONSTRUCTOR.
   2: TYPE_HAS_LATE_RETURN_TYPE (in FUNCTION_TYPE, METHOD_TYPE)
      TYPE_PTRMEMFUNC_FLAG (in RECORD_TYPE)
   4: TYPE_HAS_NONTRIVIAL_DESTRUCTOR
   5: CLASS_TYPE_P (in RECORD_TYPE and UNION_TYPE)
      ENUM_FIXED_UNDERLYING_TYPE_P (in ENUMERAL_TYPE)
      AUTO_IS_DECLTYPE (in TEMPLATE_TYPE_PARM)
   6: TYPE_DEPENDENT_P_VALID

   Usage of DECL_LANG_FLAG_?:
   0: DECL_TEMPLATE_PARM_P (in PARM_DECL, CONST_DECL, TYPE_DECL, or TEMPLATE_DECL)
      DECL_LOCAL_DECL_P (in FUNCTION_DECL, VAR_DECL)
      DECL_MUTABLE_P (in FIELD_DECL)
      DECL_DEPENDENT_P (in USING_DECL)
      LABEL_DECL_BREAK (in LABEL_DECL)
   1: C_TYPEDEF_EXPLICITLY_SIGNED (in TYPE_DECL).
      DECL_TEMPLATE_INSTANTIATED (in a VAR_DECL or a FUNCTION_DECL)
      DECL_MEMBER_TEMPLATE_P (in TEMPLATE_DECL)
      USING_DECL_TYPENAME_P (in USING_DECL)
      DECL_VLA_CAPTURE_P (in FIELD_DECL)
      DECL_ARRAY_PARAMETER_P (in PARM_DECL)
      LABEL_DECL_CONTINUE (in LABEL_DECL)
   2: DECL_THIS_EXTERN (in VAR_DECL, FUNCTION_DECL or PARM_DECL)
      DECL_IMPLICIT_TYPEDEF_P (in a TYPE_DECL)
      DECL_CONSTRAINT_VAR_P (in a PARM_DECL)
      TEMPLATE_DECL_COMPLEX_ALIAS_P (in TEMPLATE_DECL)
      DECL_INSTANTIATING_NSDMI_P (in a FIELD_DECL)
      LABEL_DECL_CDTOR (in LABEL_DECL)
      USING_DECL_UNRELATED_P (in USING_DECL)
   3: DECL_IN_AGGR_P.
   4: DECL_C_BIT_FIELD (in a FIELD_DECL)
      DECL_ANON_UNION_VAR_P (in a VAR_DECL)
      DECL_SELF_REFERENCE_P (in a TYPE_DECL)
      DECL_INVALID_OVERRIDER_P (in a FUNCTION_DECL)
      DECL_UNINSTANIATED_TEMPLATE_FRIEND_P (in TEMPLATE_DECL)
   5: DECL_INTERFACE_KNOWN.
   6: DECL_THIS_STATIC (in VAR_DECL, FUNCTION_DECL or PARM_DECL)
      DECL_FIELD_IS_BASE (in FIELD_DECL)
      TYPE_DECL_ALIAS_P (in TYPE_DECL)
   7: DECL_THUNK_P (in a member FUNCTION_DECL)
      DECL_NORMAL_CAPTURE_P (in FIELD_DECL)
      DECL_DECLARED_CONSTINIT_P (in VAR_DECL)
   8: DECL_DECLARED_CONSTEXPR_P (in VAR_DECL, FUNCTION_DECL)

   Usage of language-independent fields in a language-dependent manner:

   TYPE_ALIAS_SET
     This field is used by TYPENAME_TYPEs, TEMPLATE_TYPE_PARMs, and so
     forth as a substitute for the mark bits provided in `lang_type'.
     At present, only the six low-order bits are used.

   TYPE_LANG_SLOT_1
     For a FUNCTION_TYPE or METHOD_TYPE, this is TYPE_RAISES_EXCEPTIONS.
     For a POINTER_TYPE (to a METHOD_TYPE), this is TYPE_PTRMEMFUNC_TYPE.
     For an ENUMERAL_TYPE, BOUND_TEMPLATE_TEMPLATE_PARM_TYPE,
     RECORD_TYPE or UNION_TYPE this is TYPE_TEMPLATE_INFO,

  BINFO_VIRTUALS
     For a binfo, this is a TREE_LIST.  There is an entry for each
     virtual function declared either in BINFO or its direct and
     indirect primary bases.

     The BV_DELTA of each node gives the amount by which to adjust the
     `this' pointer when calling the function.  If the method is an
     overridden version of a base class method, then it is assumed
     that, prior to adjustment, the this pointer points to an object
     of the base class.

     The BV_VCALL_INDEX of each node, if non-NULL, gives the vtable
     index of the vcall offset for this entry.

     The BV_FN is the declaration for the virtual function itself.

     If BV_LOST_PRIMARY is set, it means that this entry is for a lost
     primary virtual base and can be left null in the vtable.

   BINFO_VTABLE
     This is an expression with POINTER_TYPE that gives the value
     to which the vptr should be initialized.  Use get_vtbl_decl_for_binfo
     to extract the VAR_DECL for the complete vtable.

   DECL_VINDEX
     This field is NULL for a non-virtual function.  For a virtual
     function, it is eventually set to an INTEGER_CST indicating the
     index in the vtable at which this function can be found.  When
     a virtual function is declared, but before it is known what
     function is overridden, this field is the error_mark_node.

     Temporarily, it may be set to a TREE_LIST whose TREE_VALUE is
     the virtual function this one overrides, and whose TREE_CHAIN is
     the old DECL_VINDEX.  */

/* Language-specific tree checkers.  */

#define VAR_OR_FUNCTION_DECL_CHECK(NODE) \
  TREE_CHECK2(NODE,VAR_DECL,FUNCTION_DECL)

#define TYPE_FUNCTION_OR_TEMPLATE_DECL_CHECK(NODE) \
  TREE_CHECK3(NODE,TYPE_DECL,TEMPLATE_DECL,FUNCTION_DECL)

#define TYPE_FUNCTION_OR_TEMPLATE_DECL_P(NODE) \
  (TREE_CODE (NODE) == TYPE_DECL || TREE_CODE (NODE) == TEMPLATE_DECL \
   || TREE_CODE (NODE) == FUNCTION_DECL)

#define VAR_FUNCTION_OR_PARM_DECL_CHECK(NODE) \
  TREE_CHECK3(NODE,VAR_DECL,FUNCTION_DECL,PARM_DECL)

#define VAR_TEMPL_TYPE_OR_FUNCTION_DECL_CHECK(NODE) \
  TREE_CHECK4(NODE,VAR_DECL,FUNCTION_DECL,TYPE_DECL,TEMPLATE_DECL)

#define VAR_TEMPL_TYPE_FIELD_OR_FUNCTION_DECL_CHECK(NODE) \
  TREE_CHECK5(NODE,VAR_DECL,FIELD_DECL,FUNCTION_DECL,TYPE_DECL,TEMPLATE_DECL)

#define BOUND_TEMPLATE_TEMPLATE_PARM_TYPE_CHECK(NODE) \
  TREE_CHECK(NODE,BOUND_TEMPLATE_TEMPLATE_PARM)

#if defined ENABLE_TREE_CHECKING && (GCC_VERSION >= 2007)

/* Returns t iff the node can have a TEMPLATE_INFO field.  */

inline tree
template_info_decl_check (const_tree t, const char* f, int l, const char* fn)
{
  switch (TREE_CODE (t))
    {
    case VAR_DECL:
    case FUNCTION_DECL:
    case FIELD_DECL:
    case TYPE_DECL:
    case CONCEPT_DECL:
    case TEMPLATE_DECL:
      return const_cast<tree>(t);
    default:
      break;
    }
  tree_check_failed (t, f, l, fn,
		     VAR_DECL, FUNCTION_DECL, FIELD_DECL, TYPE_DECL,
		     CONCEPT_DECL, TEMPLATE_DECL, 0);
  gcc_unreachable ();
}

#define TEMPLATE_INFO_DECL_CHECK(NODE) \
  template_info_decl_check ((NODE), __FILE__, __LINE__, __FUNCTION__)

#define THUNK_FUNCTION_CHECK(NODE) __extension__			\
({  __typeof (NODE) const __t = (NODE);					\
    if (TREE_CODE (__t) != FUNCTION_DECL || !__t->decl_common.lang_specific \
	|| !__t->decl_common.lang_specific->u.fn.thunk_p)		\
      tree_check_failed (__t, __FILE__, __LINE__, __FUNCTION__, 0);	\
     __t; })

#else /* ENABLE_TREE_CHECKING */

#define TEMPLATE_INFO_DECL_CHECK(NODE) (NODE)
#define THUNK_FUNCTION_CHECK(NODE) (NODE)

#endif /* ENABLE_TREE_CHECKING */

/* Language-dependent contents of an identifier.  */

struct GTY(()) lang_identifier {
  struct c_common_identifier c_common;
  cxx_binding *bindings;
};

/* Return a typed pointer version of T if it designates a
   C++ front-end identifier.  */
inline lang_identifier*
identifier_p (tree t)
{
  if (TREE_CODE (t) == IDENTIFIER_NODE)
    return (lang_identifier*) t;
  return NULL;
}

#define LANG_IDENTIFIER_CAST(NODE) \
	((struct lang_identifier*)IDENTIFIER_NODE_CHECK (NODE))

struct GTY(()) template_parm_index {
  struct tree_common common;
  int index;
  int level;
  int orig_level;
  tree decl;
};

struct GTY(()) ptrmem_cst {
  struct tree_common common;
  tree member;
};
typedef struct ptrmem_cst * ptrmem_cst_t;

#define CLEANUP_P(NODE)		TREE_LANG_FLAG_0 (TRY_BLOCK_CHECK (NODE))

#define BIND_EXPR_TRY_BLOCK(NODE) \
  TREE_LANG_FLAG_0 (BIND_EXPR_CHECK (NODE))

/* Used to mark the block around the member initializers and cleanups.  */
#define BIND_EXPR_BODY_BLOCK(NODE) \
  TREE_LANG_FLAG_3 (BIND_EXPR_CHECK (NODE))
#define FUNCTION_NEEDS_BODY_BLOCK(NODE) \
  (DECL_CONSTRUCTOR_P (NODE) || DECL_DESTRUCTOR_P (NODE) \
   || LAMBDA_FUNCTION_P (NODE))

#define STATEMENT_LIST_NO_SCOPE(NODE) \
  TREE_LANG_FLAG_0 (STATEMENT_LIST_CHECK (NODE))
#define STATEMENT_LIST_TRY_BLOCK(NODE) \
  TREE_LANG_FLAG_2 (STATEMENT_LIST_CHECK (NODE))

/* Mark the outer curly brace BLOCK.  */
#define BLOCK_OUTER_CURLY_BRACE_P(NODE)	TREE_LANG_FLAG_0 (BLOCK_CHECK (NODE))

/* Nonzero if this statement should be considered a full-expression,
   i.e., if temporaries created during this statement should have
   their destructors run at the end of this statement.  */
#define STMT_IS_FULL_EXPR_P(NODE) TREE_LANG_FLAG_1 ((NODE))

/* Marks the result of a statement expression.  */
#define EXPR_STMT_STMT_EXPR_RESULT(NODE) \
  TREE_LANG_FLAG_0 (EXPR_STMT_CHECK (NODE))

/* Nonzero if this statement-expression does not have an associated scope.  */
#define STMT_EXPR_NO_SCOPE(NODE) \
   TREE_LANG_FLAG_0 (STMT_EXPR_CHECK (NODE))

#define COND_EXPR_IS_VEC_DELETE(NODE) \
  TREE_LANG_FLAG_0 (COND_EXPR_CHECK (NODE))

/* Nonzero if this NOP_EXPR is a reinterpret_cast.  Such conversions
   are not constexprs.  Other NOP_EXPRs are.  */
#define REINTERPRET_CAST_P(NODE)		\
  TREE_LANG_FLAG_0 (NOP_EXPR_CHECK (NODE))

/* Returns nonzero iff TYPE1 and TYPE2 are the same type, in the usual
   sense of `same'.  */
#define same_type_p(TYPE1, TYPE2) \
  comptypes ((TYPE1), (TYPE2), COMPARE_STRICT)

/* Returns nonzero iff NODE is a declaration for the global function
   `main'.  */
#define DECL_MAIN_P(NODE)				\
   (DECL_EXTERN_C_FUNCTION_P (NODE)			\
    && DECL_NAME (NODE) != NULL_TREE			\
    && MAIN_NAME_P (DECL_NAME (NODE))			\
    && flag_hosted)

/* Lookup walker marking.  */
#define LOOKUP_SEEN_P(NODE) TREE_VISITED (NODE)
#define LOOKUP_FOUND_P(NODE) \
  TREE_LANG_FLAG_4 (TREE_CHECK4 (NODE,RECORD_TYPE,UNION_TYPE,ENUMERAL_TYPE,\
				 NAMESPACE_DECL))

/* These two accessors should only be used by OVL manipulators.
   Other users should use iterators and convenience functions.  */
#define OVL_FUNCTION(NODE) \
  (((struct tree_overload*)OVERLOAD_CHECK (NODE))->function)
#define OVL_CHAIN(NODE) \
  (((struct tree_overload*)OVERLOAD_CHECK (NODE))->common.chain)

/* If set, this or a subsequent overload contains decls that need deduping.  */
#define OVL_DEDUP_P(NODE)	TREE_LANG_FLAG_0 (OVERLOAD_CHECK (NODE))
/* If set, this was imported in a using declaration.   */
#define OVL_USING_P(NODE)	TREE_LANG_FLAG_1 (OVERLOAD_CHECK (NODE))
/* If set, this overload is a hidden decl.  */
#define OVL_HIDDEN_P(NODE)	TREE_LANG_FLAG_2 (OVERLOAD_CHECK (NODE))
/* If set, this overload contains a nested overload.  */
#define OVL_NESTED_P(NODE)	TREE_LANG_FLAG_3 (OVERLOAD_CHECK (NODE))
/* If set, this overload was constructed during lookup.  */
#define OVL_LOOKUP_P(NODE)	TREE_LANG_FLAG_4 (OVERLOAD_CHECK (NODE))
/* If set, this OVL_USING_P overload is exported.  */
#define OVL_EXPORT_P(NODE)	TREE_LANG_FLAG_5 (OVERLOAD_CHECK (NODE))

/* The first decl of an overload.  */
#define OVL_FIRST(NODE)	ovl_first (NODE)
/* The name of the overload set.  */
#define OVL_NAME(NODE) DECL_NAME (OVL_FIRST (NODE))

/* Whether this is a set of overloaded functions.  TEMPLATE_DECLS are
   always wrapped in an OVERLOAD, so we don't need to check them
   here.  */
#define OVL_P(NODE) \
  (TREE_CODE (NODE) == FUNCTION_DECL || TREE_CODE (NODE) == OVERLOAD)
/* Whether this is a single member overload.  */
#define OVL_SINGLE_P(NODE) \
  (TREE_CODE (NODE) != OVERLOAD || !OVL_CHAIN (NODE))

/* OVL_HIDDEN_P nodes come before other nodes.  */

struct GTY(()) tree_overload {
  struct tree_common common;
  tree function;
};

/* Iterator for a 1 dimensional overload.  Permits iterating over the
   outer level of a 2-d overload when explicitly enabled.  */

class ovl_iterator {
  tree ovl;
  const bool allow_inner; /* Only used when checking.  */

 public:
  explicit ovl_iterator (tree o, bool allow = false)
    : ovl (o), allow_inner (allow)
  {
  }

 private:
  /* Do not duplicate.  */
  ovl_iterator &operator= (const ovl_iterator &);
  ovl_iterator (const ovl_iterator &);

 public:
  operator bool () const
  {
    return ovl;
  }
  ovl_iterator &operator++ ()
  {
    ovl = TREE_CODE (ovl) != OVERLOAD ? NULL_TREE : OVL_CHAIN (ovl);
    return *this;
  }
  tree operator* () const
  {
    tree fn = TREE_CODE (ovl) != OVERLOAD ? ovl : OVL_FUNCTION (ovl);

    /* Check this is not an unexpected 2-dimensional overload.  */
    gcc_checking_assert (allow_inner || TREE_CODE (fn) != OVERLOAD);

    return fn;
  }
  tree get_using () const
  {
    gcc_checking_assert (using_p ());
    return ovl;
  }

 public:
  /* Whether this overload was introduced by a using decl.  */
  bool using_p () const
  {
    return (TREE_CODE (ovl) == USING_DECL
	    || (TREE_CODE (ovl) == OVERLOAD && OVL_USING_P (ovl)));
  }
  /* Whether this using is being exported.  */
  bool exporting_p () const
  {
    return OVL_EXPORT_P (get_using ());
  }
  
  bool hidden_p () const
  {
    return TREE_CODE (ovl) == OVERLOAD && OVL_HIDDEN_P (ovl);
  }

 public:
  tree remove_node (tree head)
  {
    return remove_node (head, ovl);
  }
  tree reveal_node (tree head)
  {
    return reveal_node (head, ovl);
  }

 protected:
  /* If we have a nested overload, point at the inner overload and
     return the next link on the outer one.  */
  tree maybe_push ()
  {
    tree r = NULL_TREE;

    if (ovl && TREE_CODE (ovl) == OVERLOAD && OVL_NESTED_P (ovl))
      {
	r = OVL_CHAIN (ovl);
	ovl = OVL_FUNCTION (ovl);
      }
    return r;
  }
  /* Restore an outer nested overload.  */
  void pop (tree outer)
  {
    gcc_checking_assert (!ovl);
    ovl = outer;
  }

 private:
  /* We make these static functions to avoid the address of the
     iterator escaping the local context.  */
  static tree remove_node (tree head, tree node);
  static tree reveal_node (tree ovl, tree node);
};

/* Iterator over a (potentially) 2 dimensional overload, which is
   produced by name lookup.  */

class lkp_iterator : public ovl_iterator {
  typedef ovl_iterator parent;

  tree outer;

 public:
  explicit lkp_iterator (tree o)
    : parent (o, true), outer (maybe_push ())
  {
  }

 public:
  lkp_iterator &operator++ ()
  {
    bool repush = !outer;

    if (!parent::operator++ () && !repush)
      {
	pop (outer);
	repush = true;
      }

    if (repush)
      outer = maybe_push ();

    return *this;
  }
};

/* hash traits for declarations.  Hashes potential overload sets via
   DECL_NAME.  */

struct named_decl_hash : ggc_remove <tree> {
  typedef tree value_type; /* A DECL or OVERLOAD  */
  typedef tree compare_type; /* An identifier.  */

  inline static hashval_t hash (const value_type decl);
  inline static bool equal (const value_type existing, compare_type candidate);

  static const bool empty_zero_p = true;
  static inline void mark_empty (value_type &p) {p = NULL_TREE;}
  static inline bool is_empty (value_type p) {return !p;}

  /* Nothing is deletable.  Everything is insertable.  */
  static bool is_deleted (value_type) { return false; }
  static void mark_deleted (value_type) { gcc_unreachable (); }
};

/* Simplified unique_ptr clone to release a tree vec on exit.  */

class releasing_vec
{
public:
  typedef vec<tree, va_gc> vec_t;

  releasing_vec (vec_t *v): v(v) { }
  releasing_vec (): v(make_tree_vector ()) { }

  /* Copy ops are deliberately declared but not defined,
     copies must always be elided.  */
  releasing_vec (const releasing_vec &);
  releasing_vec &operator= (const releasing_vec &);

  vec_t &operator* () const { return *v; }
  vec_t *operator-> () const { return v; }
  vec_t *get() const { return v; }
  operator vec_t *() const { return v; }
  vec_t ** operator& () { return &v; }

  /* Breaks pointer/value consistency for convenience.  This takes ptrdiff_t
     rather than unsigned to avoid ambiguity with the built-in operator[]
     (bootstrap/91828).  */
  tree& operator[] (ptrdiff_t i) const { return (*v)[i]; }

  ~releasing_vec() { release_tree_vector (v); }
private:
  vec_t *v;
};
/* Forwarding functions for vec_safe_* that might reallocate.  */
inline tree* vec_safe_push (releasing_vec& r, const tree &t CXX_MEM_STAT_INFO)
{ return vec_safe_push (*&r, t PASS_MEM_STAT); }
inline bool vec_safe_reserve (releasing_vec& r, unsigned n, bool e = false CXX_MEM_STAT_INFO)
{ return vec_safe_reserve (*&r, n, e PASS_MEM_STAT); }
inline unsigned vec_safe_length (releasing_vec &r)
{ return r->length(); }
inline void vec_safe_splice (releasing_vec &r, vec<tree, va_gc> *p CXX_MEM_STAT_INFO)
{ vec_safe_splice (*&r, p PASS_MEM_STAT); }
void release_tree_vector (releasing_vec &); // cause link error

struct GTY(()) tree_template_decl {
  struct tree_decl_common common;
  tree arguments;
  tree result;
};

/* Returns true iff NODE is a BASELINK.  */
#define BASELINK_P(NODE) \
  (TREE_CODE (NODE) == BASELINK)
/* The BINFO indicating the base in which lookup found the
   BASELINK_FUNCTIONS.  */
#define BASELINK_BINFO(NODE) \
  (((struct tree_baselink*) BASELINK_CHECK (NODE))->binfo)
/* The functions referred to by the BASELINK; either a FUNCTION_DECL,
   a TEMPLATE_DECL, an OVERLOAD, or a TEMPLATE_ID_EXPR.  */
#define BASELINK_FUNCTIONS(NODE) \
  (((struct tree_baselink*) BASELINK_CHECK (NODE))->functions)
/* If T is a BASELINK, grab the functions, otherwise just T, which is
   expected to already be a (list of) functions.  */
#define MAYBE_BASELINK_FUNCTIONS(T) \
  (BASELINK_P (T) ? BASELINK_FUNCTIONS (T) : T)
/* The BINFO in which the search for the functions indicated by this baselink
   began.  This base is used to determine the accessibility of functions
   selected by overload resolution.  */
#define BASELINK_ACCESS_BINFO(NODE) \
  (((struct tree_baselink*) BASELINK_CHECK (NODE))->access_binfo)
/* For a type-conversion operator, the BASELINK_OPTYPE indicates the type
   to which the conversion should occur.  This value is important if
   the BASELINK_FUNCTIONS include a template conversion operator --
   the BASELINK_OPTYPE can be used to determine what type the user
   requested.  */
#define BASELINK_OPTYPE(NODE) \
  (TREE_CHAIN (BASELINK_CHECK (NODE)))
/* Nonzero if this baselink was from a qualified lookup.  */
#define BASELINK_QUALIFIED_P(NODE) \
  TREE_LANG_FLAG_0 (BASELINK_CHECK (NODE))

struct GTY(()) tree_baselink {
  struct tree_common common;
  tree binfo;
  tree functions;
  tree access_binfo;
};

/* The different kinds of ids that we encounter.  */

enum cp_id_kind
{
  /* Not an id at all.  */
  CP_ID_KIND_NONE,
  /* An unqualified-id that is not a template-id.  */
  CP_ID_KIND_UNQUALIFIED,
  /* An unqualified-id that is a dependent name.  */
  CP_ID_KIND_UNQUALIFIED_DEPENDENT,
  /* An unqualified template-id.  */
  CP_ID_KIND_TEMPLATE_ID,
  /* A qualified-id.  */
  CP_ID_KIND_QUALIFIED
};


/* The various kinds of C++0x warnings we encounter. */

enum cpp0x_warn_str
{
  /* extended initializer lists */
  CPP0X_INITIALIZER_LISTS,
  /* explicit conversion operators */
  CPP0X_EXPLICIT_CONVERSION,
  /* variadic templates */
  CPP0X_VARIADIC_TEMPLATES,
  /* lambda expressions */
  CPP0X_LAMBDA_EXPR,
  /* C++0x auto */
  CPP0X_AUTO,
  /* scoped enums */
  CPP0X_SCOPED_ENUMS,
  /* defaulted and deleted functions */
  CPP0X_DEFAULTED_DELETED,
  /* inline namespaces */
  CPP0X_INLINE_NAMESPACES,
  /* override controls, override/final */
  CPP0X_OVERRIDE_CONTROLS,
  /* non-static data member initializers */
  CPP0X_NSDMI,
  /* user defined literals */
  CPP0X_USER_DEFINED_LITERALS,
  /* delegating constructors */
  CPP0X_DELEGATING_CTORS,
  /* inheriting constructors */
  CPP0X_INHERITING_CTORS,
  /* C++11 attributes */
  CPP0X_ATTRIBUTES,
  /* ref-qualified member functions */
  CPP0X_REF_QUALIFIER
};

/* The various kinds of operation used by composite_pointer_type. */

enum composite_pointer_operation
{
  /* comparison */
  CPO_COMPARISON,
  /* conversion */
  CPO_CONVERSION,
  /* conditional expression */
  CPO_CONDITIONAL_EXPR
};

/* Possible cases of expression list used by build_x_compound_expr_from_list. */
enum expr_list_kind {
  ELK_INIT,		/* initializer */
  ELK_MEM_INIT,		/* member initializer */
  ELK_FUNC_CAST		/* functional cast */
};

/* Possible cases of implicit bad rhs conversions. */
enum impl_conv_rhs {
  ICR_DEFAULT_ARGUMENT, /* default argument */
  ICR_CONVERTING,       /* converting */
  ICR_INIT,             /* initialization */
  ICR_ARGPASS,          /* argument passing */
  ICR_RETURN,           /* return */
  ICR_ASSIGN            /* assignment */
};

/* Possible cases of implicit or explicit bad conversions to void. */
enum impl_conv_void {
  ICV_CAST,            /* (explicit) conversion to void */
  ICV_SECOND_OF_COND,  /* second operand of conditional expression */
  ICV_THIRD_OF_COND,   /* third operand of conditional expression */
  ICV_RIGHT_OF_COMMA,  /* right operand of comma operator */
  ICV_LEFT_OF_COMMA,   /* left operand of comma operator */
  ICV_STATEMENT,       /* statement */
  ICV_THIRD_IN_FOR     /* for increment expression */
};

/* Possible invalid uses of an abstract class that might not have a
   specific associated declaration.  */
enum GTY(()) abstract_class_use {
  ACU_UNKNOWN,			/* unknown or decl provided */
  ACU_CAST,			/* cast to abstract class */
  ACU_NEW,			/* new-expression of abstract class */
  ACU_THROW,			/* throw-expression of abstract class */
  ACU_CATCH,			/* catch-parameter of abstract class */
  ACU_ARRAY,			/* array of abstract class */
  ACU_RETURN,			/* return type of abstract class */
  ACU_PARM			/* parameter type of abstract class */
};

/* Macros for access to language-specific slots in an identifier.  */

/* Identifiers map directly to block or class-scope bindings.
   Namespace-scope bindings are held in hash tables on the respective
   namespaces.  The identifier bindings are the innermost active
   binding, from whence you can get the decl and/or implicit-typedef
   of an elaborated type.   When not bound to a local entity the
   values are NULL.  */
#define IDENTIFIER_BINDING(NODE) \
  (LANG_IDENTIFIER_CAST (NODE)->bindings)
#define REAL_IDENTIFIER_TYPE_VALUE(NODE) TREE_TYPE (NODE)
#define SET_IDENTIFIER_TYPE_VALUE(NODE,TYPE) (TREE_TYPE (NODE) = (TYPE))

/* Kinds of identifiers.  Values are carefully chosen.  */
enum cp_identifier_kind {
  cik_normal = 0,	/* Not a special identifier.  */
  cik_keyword = 1,	/* A keyword.  */
  cik_ctor = 2,		/* Constructor (in-chg, complete or base).  */
  cik_dtor = 3,		/* Destructor (in-chg, deleting, complete or
			   base).  */
  cik_simple_op = 4,	/* Non-assignment operator name.  */
  cik_assign_op = 5,	/* An assignment operator name.  */
  cik_conv_op = 6,	/* Conversion operator name.  */
  cik_reserved_for_udlit = 7,	/* Not yet in use  */
  cik_max
};

/* Kind bits.  */
#define IDENTIFIER_KIND_BIT_0(NODE) \
  TREE_LANG_FLAG_0 (IDENTIFIER_NODE_CHECK (NODE))
#define IDENTIFIER_KIND_BIT_1(NODE) \
  TREE_LANG_FLAG_1 (IDENTIFIER_NODE_CHECK (NODE))
#define IDENTIFIER_KIND_BIT_2(NODE) \
  TREE_LANG_FLAG_2 (IDENTIFIER_NODE_CHECK (NODE))

/* Used by various search routines.  */
#define IDENTIFIER_MARKED(NODE) \
  TREE_LANG_FLAG_4 (IDENTIFIER_NODE_CHECK (NODE))

/* Nonzero if this identifier is used as a virtual function name somewhere
   (optimizes searches).  */
#define IDENTIFIER_VIRTUAL_P(NODE) \
  TREE_LANG_FLAG_5 (IDENTIFIER_NODE_CHECK (NODE))

/* True if this identifier is a reserved word.  C_RID_CODE (node) is
   then the RID_* value of the keyword.  Value 1.  */
#define IDENTIFIER_KEYWORD_P(NODE)		\
  ((!IDENTIFIER_KIND_BIT_2 (NODE))		\
   & (!IDENTIFIER_KIND_BIT_1 (NODE))		\
   & IDENTIFIER_KIND_BIT_0 (NODE))

/* True if this identifier is the name of a constructor or
   destructor.  Value 2 or 3.  */
#define IDENTIFIER_CDTOR_P(NODE)		\
  ((!IDENTIFIER_KIND_BIT_2 (NODE))		\
   & IDENTIFIER_KIND_BIT_1 (NODE))

/* True if this identifier is the name of a constructor.  Value 2.  */
#define IDENTIFIER_CTOR_P(NODE)			\
  (IDENTIFIER_CDTOR_P(NODE)			\
    & (!IDENTIFIER_KIND_BIT_0 (NODE)))

/* True if this identifier is the name of a destructor.  Value 3.  */
#define IDENTIFIER_DTOR_P(NODE)			\
  (IDENTIFIER_CDTOR_P(NODE)			\
    & IDENTIFIER_KIND_BIT_0 (NODE))

/* True if this identifier is for any operator name (including
   conversions).  Value 4, 5, 6 or 7.  */
#define IDENTIFIER_ANY_OP_P(NODE)		\
  (IDENTIFIER_KIND_BIT_2 (NODE))

/* True if this identifier is for an overloaded operator. Values 4, 5.  */
#define IDENTIFIER_OVL_OP_P(NODE)		\
  (IDENTIFIER_ANY_OP_P (NODE)			\
   & (!IDENTIFIER_KIND_BIT_1 (NODE)))

/* True if this identifier is for any assignment. Values 5.  */
#define IDENTIFIER_ASSIGN_OP_P(NODE)		\
  (IDENTIFIER_OVL_OP_P (NODE)			\
   & IDENTIFIER_KIND_BIT_0 (NODE))

/* True if this identifier is the name of a type-conversion
   operator.  Value 7.  */
#define IDENTIFIER_CONV_OP_P(NODE)		\
  (IDENTIFIER_ANY_OP_P (NODE)			\
   & IDENTIFIER_KIND_BIT_1 (NODE)		\
   & (!IDENTIFIER_KIND_BIT_0 (NODE)))

/* True if this identifier is a new or delete operator.  */
#define IDENTIFIER_NEWDEL_OP_P(NODE)		\
  (IDENTIFIER_OVL_OP_P (NODE)			\
   && IDENTIFIER_OVL_OP_FLAGS (NODE) & OVL_OP_FLAG_ALLOC)

/* True if this identifier is a new operator.  */
#define IDENTIFIER_NEW_OP_P(NODE)					\
  (IDENTIFIER_OVL_OP_P (NODE)						\
   && (IDENTIFIER_OVL_OP_FLAGS (NODE)					\
       & (OVL_OP_FLAG_ALLOC | OVL_OP_FLAG_DELETE)) == OVL_OP_FLAG_ALLOC)

/* Access a C++-specific index for identifier NODE.
   Used to optimize operator mappings etc.  */
#define IDENTIFIER_CP_INDEX(NODE)		\
  (IDENTIFIER_NODE_CHECK(NODE)->base.u.bits.address_space)

/* In a RECORD_TYPE or UNION_TYPE, nonzero if any component is read-only.  */
#define C_TYPE_FIELDS_READONLY(TYPE) \
  (LANG_TYPE_CLASS_CHECK (TYPE)->fields_readonly)

/* The tokens stored in the unparsed operand.  */

#define DEFPARSE_TOKENS(NODE) \
  (((struct tree_deferred_parse *)DEFERRED_PARSE_CHECK (NODE))->tokens)
#define DEFPARSE_INSTANTIATIONS(NODE) \
  (((struct tree_deferred_parse *)DEFERRED_PARSE_CHECK (NODE))->instantiations)

struct GTY (()) tree_deferred_parse {
  struct tree_base base;
  struct cp_token_cache *tokens;
  vec<tree, va_gc> *instantiations;
};


#define DEFERRED_NOEXCEPT_PATTERN(NODE) \
  (((struct tree_deferred_noexcept *)DEFERRED_NOEXCEPT_CHECK (NODE))->pattern)
#define DEFERRED_NOEXCEPT_ARGS(NODE) \
  (((struct tree_deferred_noexcept *)DEFERRED_NOEXCEPT_CHECK (NODE))->args)
#define DEFERRED_NOEXCEPT_SPEC_P(NODE)				\
  ((NODE) && (TREE_PURPOSE (NODE))				\
   && (TREE_CODE (TREE_PURPOSE (NODE)) == DEFERRED_NOEXCEPT))
#define UNEVALUATED_NOEXCEPT_SPEC_P(NODE)				\
  (DEFERRED_NOEXCEPT_SPEC_P (NODE)					\
   && DEFERRED_NOEXCEPT_PATTERN (TREE_PURPOSE (NODE)) == NULL_TREE)
#define UNPARSED_NOEXCEPT_SPEC_P(NODE) \
  ((NODE) && (TREE_PURPOSE (NODE)) \
   && (TREE_CODE (TREE_PURPOSE (NODE)) == DEFERRED_PARSE))

struct GTY (()) tree_deferred_noexcept {
  struct tree_base base;
  tree pattern;
  tree args;
};


/* The condition associated with the static assertion.  This must be
   an integral constant expression.  */
#define STATIC_ASSERT_CONDITION(NODE) \
  (((struct tree_static_assert *)STATIC_ASSERT_CHECK (NODE))->condition)

/* The message associated with the static assertion.  This must be a
   string constant, which will be emitted as an error message when the
   static assert condition is false.  */
#define STATIC_ASSERT_MESSAGE(NODE) \
  (((struct tree_static_assert *)STATIC_ASSERT_CHECK (NODE))->message)

/* Source location information for a static assertion.  */
#define STATIC_ASSERT_SOURCE_LOCATION(NODE) \
  (((struct tree_static_assert *)STATIC_ASSERT_CHECK (NODE))->location)

struct GTY (()) tree_static_assert {
  struct tree_common common;
  tree condition;
  tree message;
  location_t location;
};

/* True if NODE is any kind of contract.  */
#define CONTRACT_P(NODE)			\
  (TREE_CODE (NODE) == ASSERTION_STMT		\
   || TREE_CODE (NODE) == PRECONDITION_STMT	\
   || TREE_CODE (NODE) == POSTCONDITION_STMT)

/* True if NODE is a contract condition.  */
#define CONTRACT_CONDITION_P(NODE)		\
  (TREE_CODE (NODE) == PRECONDITION_STMT	\
   || TREE_CODE (NODE) == POSTCONDITION_STMT)

#define CONTRACT_CHECK(NODE) \
  (TREE_CHECK3 (NODE, ASSERTION_STMT, PRECONDITION_STMT, POSTCONDITION_STMT))

/* Returns the computed semantic of the node.  */

inline contract_semantic
get_contract_semantic (const_tree t)
{
  return (contract_semantic) (TREE_LANG_FLAG_3 (CONTRACT_CHECK (t))
      | (TREE_LANG_FLAG_2 (t) << 1)
      | (TREE_LANG_FLAG_0 ((t)) << 2));
}

/* Sets the computed semantic of the node.  */

inline void
set_contract_semantic (tree t, contract_semantic semantic)
{
  TREE_LANG_FLAG_3 (CONTRACT_CHECK (t)) = semantic & 0x01;
  TREE_LANG_FLAG_2 (t) = (semantic & 0x02) >> 1;
  TREE_LANG_FLAG_0 (t) = (semantic & 0x04) >> 2;
}

/* True if the contract semantic was specified literally. If true, the
   contract mode is an identifier containing the semantic. Otherwise,
   it is a TREE_LIST whose TREE_VALUE is the level and whose TREE_PURPOSE
   is the role.  */
#define CONTRACT_LITERAL_MODE_P(NODE) \
  (CONTRACT_MODE (NODE) != NULL_TREE \
   && TREE_CODE (CONTRACT_MODE (NODE)) == IDENTIFIER_NODE)

/* The identifier denoting the literal semantic of the contract.  */
#define CONTRACT_LITERAL_SEMANTIC(NODE) \
  (TREE_OPERAND (NODE, 0))

/* The written "mode" of the contract. Either an IDENTIFIER with the
   literal semantic or a TREE_LIST containing the level and role.  */
#define CONTRACT_MODE(NODE) \
  (TREE_OPERAND (CONTRACT_CHECK (NODE), 0))

/* The identifier denoting the build level of the contract. */
#define CONTRACT_LEVEL(NODE)		\
  (TREE_VALUE (CONTRACT_MODE (NODE)))

/* The identifier denoting the role of the contract */
#define CONTRACT_ROLE(NODE)		\
  (TREE_PURPOSE (CONTRACT_MODE (NODE)))

/* The parsed condition of the contract.  */
#define CONTRACT_CONDITION(NODE) \
  (TREE_OPERAND (CONTRACT_CHECK (NODE), 1))

/* True iff the condition of the contract NODE is not yet parsed.  */
#define CONTRACT_CONDITION_DEFERRED_P(NODE) \
  (TREE_CODE (CONTRACT_CONDITION (NODE)) == DEFERRED_PARSE)

/* The raw comment of the contract.  */
#define CONTRACT_COMMENT(NODE) \
  (TREE_OPERAND (CONTRACT_CHECK (NODE), 2))

/* The optional identifier declared for a postcondition with a loc wrapper.  */
#define POSTCONDITION_IDENTIFIER(NODE) \
  (TREE_OPERAND (POSTCONDITION_STMT_CHECK (NODE), 3))

struct GTY (()) tree_argument_pack_select {
  struct tree_common common;
  tree argument_pack;
  int index;
};

/* The different kinds of traits that we encounter.  */

enum cp_trait_kind
{
  CPTK_BASES,
  CPTK_DIRECT_BASES,
  CPTK_HAS_NOTHROW_ASSIGN,
  CPTK_HAS_NOTHROW_CONSTRUCTOR,
  CPTK_HAS_NOTHROW_COPY,
  CPTK_HAS_TRIVIAL_ASSIGN,
  CPTK_HAS_TRIVIAL_CONSTRUCTOR,
  CPTK_HAS_TRIVIAL_COPY,
  CPTK_HAS_TRIVIAL_DESTRUCTOR,
  CPTK_HAS_UNIQUE_OBJ_REPRESENTATIONS,
  CPTK_HAS_VIRTUAL_DESTRUCTOR,
  CPTK_IS_ABSTRACT,
  CPTK_IS_AGGREGATE,
  CPTK_IS_BASE_OF,
  CPTK_IS_CLASS,
  CPTK_IS_EMPTY,
  CPTK_IS_ENUM,
  CPTK_IS_FINAL,
  CPTK_IS_LITERAL_TYPE,
  CPTK_IS_POD,
  CPTK_IS_POLYMORPHIC,
  CPTK_IS_SAME_AS,
  CPTK_IS_STD_LAYOUT,
  CPTK_IS_TRIVIAL,
  CPTK_IS_TRIVIALLY_ASSIGNABLE,
  CPTK_IS_TRIVIALLY_CONSTRUCTIBLE,
  CPTK_IS_TRIVIALLY_COPYABLE,
  CPTK_IS_UNION,
  CPTK_UNDERLYING_TYPE,
  CPTK_IS_ASSIGNABLE,
  CPTK_IS_CONSTRUCTIBLE,
  CPTK_IS_NOTHROW_ASSIGNABLE,
  CPTK_IS_NOTHROW_CONSTRUCTIBLE
};

/* The types that we are processing.  */
#define TRAIT_EXPR_TYPE1(NODE) \
  (((struct tree_trait_expr *)TRAIT_EXPR_CHECK (NODE))->type1)

#define TRAIT_EXPR_TYPE2(NODE) \
  (((struct tree_trait_expr *)TRAIT_EXPR_CHECK (NODE))->type2)

/* The specific trait that we are processing.  */
#define TRAIT_EXPR_KIND(NODE) \
  (((struct tree_trait_expr *)TRAIT_EXPR_CHECK (NODE))->kind)

#define TRAIT_EXPR_LOCATION(NODE) \
  (((struct tree_trait_expr *)TRAIT_EXPR_CHECK (NODE))->locus)

struct GTY (()) tree_trait_expr {
  struct tree_common common;
  tree type1;
  tree type2;
  location_t locus;
  enum cp_trait_kind kind;
};

/* Identifiers used for lambda types are almost anonymous.  Use this
   spare flag to distinguish them (they also have the anonymous flag).  */
#define IDENTIFIER_LAMBDA_P(NODE) \
  (IDENTIFIER_NODE_CHECK(NODE)->base.protected_flag)

/* Based off of TYPE_UNNAMED_P.  */
#define LAMBDA_TYPE_P(NODE)					\
  (TREE_CODE (NODE) == RECORD_TYPE				\
   && TYPE_LINKAGE_IDENTIFIER (NODE)				\
   && IDENTIFIER_LAMBDA_P (TYPE_LINKAGE_IDENTIFIER (NODE)))

/* Test if FUNCTION_DECL is a lambda function.  */
#define LAMBDA_FUNCTION_P(FNDECL)				\
  (DECL_DECLARES_FUNCTION_P (FNDECL)				\
   && DECL_OVERLOADED_OPERATOR_P (FNDECL)			\
   && DECL_OVERLOADED_OPERATOR_IS (FNDECL, CALL_EXPR)		\
   && LAMBDA_TYPE_P (CP_DECL_CONTEXT (FNDECL)))

enum cp_lambda_default_capture_mode_type {
  CPLD_NONE,
  CPLD_COPY,
  CPLD_REFERENCE
};

/* The method of default capture, if any.  */
#define LAMBDA_EXPR_DEFAULT_CAPTURE_MODE(NODE) \
  (((struct tree_lambda_expr *)LAMBDA_EXPR_CHECK (NODE))->default_capture_mode)

/* The capture-list, including `this'.  Each capture is stored as a FIELD_DECL
 * so that the name, type, and field are all together, whether or not it has
 * been added to the lambda's class type.
   TREE_LIST:
     TREE_PURPOSE: The FIELD_DECL for this capture.
     TREE_VALUE: The initializer. This is part of a GNU extension.  */
#define LAMBDA_EXPR_CAPTURE_LIST(NODE) \
  (((struct tree_lambda_expr *)LAMBDA_EXPR_CHECK (NODE))->capture_list)

/* During parsing of the lambda-introducer, the node in the capture-list
   that holds the 'this' capture.  During parsing of the body, the
   capture proxy for that node.  */
#define LAMBDA_EXPR_THIS_CAPTURE(NODE) \
  (((struct tree_lambda_expr *)LAMBDA_EXPR_CHECK (NODE))->this_capture)

/* Predicate tracking whether `this' is in the effective capture set.  */
#define LAMBDA_EXPR_CAPTURES_THIS_P(NODE) \
  LAMBDA_EXPR_THIS_CAPTURE(NODE)

/* Predicate tracking whether the lambda was declared 'mutable'.  */
#define LAMBDA_EXPR_MUTABLE_P(NODE) \
  TREE_LANG_FLAG_1 (LAMBDA_EXPR_CHECK (NODE))

/* True iff uses of a const variable capture were optimized away.  */
#define LAMBDA_EXPR_CAPTURE_OPTIMIZED(NODE) \
  TREE_LANG_FLAG_2 (LAMBDA_EXPR_CHECK (NODE))

/* True if this TREE_LIST in LAMBDA_EXPR_CAPTURE_LIST is for an explicit
   capture.  */
#define LAMBDA_CAPTURE_EXPLICIT_P(NODE) \
  TREE_LANG_FLAG_0 (TREE_LIST_CHECK (NODE))

/* The source location of the lambda.  */
#define LAMBDA_EXPR_LOCATION(NODE) \
  (((struct tree_lambda_expr *)LAMBDA_EXPR_CHECK (NODE))->locus)

/* The mangling scope for the lambda: FUNCTION_DECL, PARM_DECL, VAR_DECL,
   FIELD_DECL or NULL_TREE.  If this is NULL_TREE, we have no linkage.  */
#define LAMBDA_EXPR_EXTRA_SCOPE(NODE) \
  (((struct tree_lambda_expr *)LAMBDA_EXPR_CHECK (NODE))->extra_scope)

/* If EXTRA_SCOPE, this is the number of the lambda within that scope.  */
#define LAMBDA_EXPR_DISCRIMINATOR(NODE) \
  (((struct tree_lambda_expr *)LAMBDA_EXPR_CHECK (NODE))->discriminator)

/* During parsing of the lambda, a vector of capture proxies which need
   to be pushed once we're done processing a nested lambda.  */
#define LAMBDA_EXPR_PENDING_PROXIES(NODE) \
  (((struct tree_lambda_expr *)LAMBDA_EXPR_CHECK (NODE))->pending_proxies)

/* If NODE was regenerated via tsubst_lambda_expr, this is a TEMPLATE_INFO
   whose TI_TEMPLATE is the immediate LAMBDA_EXPR from which NODE was
   regenerated, and TI_ARGS is the full set of template arguments used
   to regenerate NODE from the most general lambda.  */
#define LAMBDA_EXPR_REGEN_INFO(NODE) \
  (((struct tree_lambda_expr *)LAMBDA_EXPR_CHECK (NODE))->regen_info)

/* The closure type of the lambda, which is also the type of the
   LAMBDA_EXPR.  */
#define LAMBDA_EXPR_CLOSURE(NODE) \
  (TREE_TYPE (LAMBDA_EXPR_CHECK (NODE)))

struct GTY (()) tree_lambda_expr
{
  struct tree_typed typed;
  tree capture_list;
  tree this_capture;
  tree extra_scope;
  tree regen_info;
  vec<tree, va_gc> *pending_proxies;
  location_t locus;
  enum cp_lambda_default_capture_mode_type default_capture_mode : 8;
  short int discriminator;
};

/* Non-zero if this template specialization has access violations that
   should be rechecked when the function is instantiated outside argument
   deduction.  */
#define TINFO_HAS_ACCESS_ERRORS(NODE) \
  (TREE_LANG_FLAG_0 (TEMPLATE_INFO_CHECK (NODE)))
#define FNDECL_HAS_ACCESS_ERRORS(NODE) \
  (TINFO_HAS_ACCESS_ERRORS (DECL_TEMPLATE_INFO (NODE)))

/* Non-zero if this variable template specialization was specified using a
   template-id, so it's a partial or full specialization and not a definition
   of the member template of a particular class specialization.  */
#define TINFO_USED_TEMPLATE_ID(NODE) \
  (TREE_LANG_FLAG_1 (TEMPLATE_INFO_CHECK (NODE)))

/* The representation of a deferred access check.  */

struct GTY(()) deferred_access_check {
  /* The base class in which the declaration is referenced. */
  tree binfo;
  /* The declaration whose access must be checked.  */
  tree decl;
  /* The declaration that should be used in the error message.  */
  tree diag_decl;
  /* The location of this access.  */
  location_t loc;
};

struct GTY(()) tree_template_info {
  struct tree_base base;
  tree tmpl;
  tree args;
  vec<deferred_access_check, va_gc> *deferred_access_checks;
};

// Constraint information for a C++ declaration. Constraint information is
// comprised of:
//
// - a constraint expression introduced by the template header
// - a constraint expression introduced by a function declarator
// - the associated constraints, which are the conjunction of those,
//   and used for declaration matching
//
// The template and declarator requirements are kept to support pretty
// printing constrained declarations.
struct GTY(()) tree_constraint_info {
  struct tree_base base;
  tree template_reqs;
  tree declarator_reqs;
  tree associated_constr;
};

// Require that pointer P is non-null before returning.
template<typename T>
inline T*
check_nonnull (T* p)
{
  gcc_assert (p);
  return p;
}

/* Returns true iff T is non-null and represents constraint info.  */
inline tree_constraint_info *
check_constraint_info (tree t)
{
  if (t && TREE_CODE (t) == CONSTRAINT_INFO)
    return (tree_constraint_info *)t;
  return NULL;
}

/* Access the expression describing the template constraints. This may be
   null if no constraints were introduced in the template parameter list,
   a requirements clause after the template parameter list, or constraints
   through a constrained-type-specifier.  */
#define CI_TEMPLATE_REQS(NODE) \
  check_constraint_info (check_nonnull (NODE))->template_reqs

/* Access the expression describing the trailing constraints. This is non-null
   for any implicit instantiation of a constrained declaration. For a
   templated declaration it is non-null only when a trailing requires-clause
   was specified.  */
#define CI_DECLARATOR_REQS(NODE) \
  check_constraint_info (check_nonnull (NODE))->declarator_reqs

/* The computed associated constraint expression for a declaration.  */
#define CI_ASSOCIATED_CONSTRAINTS(NODE) \
  check_constraint_info (check_nonnull (NODE))->associated_constr

/* Access the constraint-expression introduced by the requires-clause
   associate the template parameter list NODE.  */
#define TEMPLATE_PARMS_CONSTRAINTS(NODE) \
  TREE_TYPE (TREE_LIST_CHECK (NODE))

/* Access the logical constraints on the template parameter declaration
   indicated by NODE.  */
#define TEMPLATE_PARM_CONSTRAINTS(NODE) \
  TREE_TYPE (TREE_LIST_CHECK (NODE))

/* Non-zero if the noexcept is present in a compound requirement.  */
#define COMPOUND_REQ_NOEXCEPT_P(NODE) \
  TREE_LANG_FLAG_0 (TREE_CHECK (NODE, COMPOUND_REQ))

/* A TREE_LIST whose TREE_VALUE is the constraints on the 'auto' placeholder
   type NODE, used in an argument deduction constraint.  The TREE_PURPOSE
   holds the set of template parameters that were in-scope when this 'auto'
   was formed.  */
#define PLACEHOLDER_TYPE_CONSTRAINTS_INFO(NODE) \
  DECL_SIZE_UNIT (TYPE_NAME (NODE))

/* The constraints on the 'auto' placeholder type NODE.  */
#define PLACEHOLDER_TYPE_CONSTRAINTS(NODE)		   \
  (PLACEHOLDER_TYPE_CONSTRAINTS_INFO (NODE)		   \
   ? TREE_VALUE (PLACEHOLDER_TYPE_CONSTRAINTS_INFO (NODE)) \
   : NULL_TREE)

/* True if NODE is a constraint.  */
#define CONSTR_P(NODE)                  \
  (TREE_CODE (NODE) == ATOMIC_CONSTR    \
   || TREE_CODE (NODE) == CONJ_CONSTR   \
   || TREE_CODE (NODE) == DISJ_CONSTR)

/* Valid for any normalized constraint.  */
#define CONSTR_CHECK(NODE) \
  TREE_CHECK3 (NODE, ATOMIC_CONSTR, CONJ_CONSTR, DISJ_CONSTR)

/* The CONSTR_INFO stores normalization data for a constraint. It refers to
   the original expression and the expression or declaration
   from which the constraint was normalized.

   This is TREE_LIST whose TREE_PURPOSE is the original expression and whose
   TREE_VALUE is a list of contexts.  */
#define CONSTR_INFO(NODE) \
  TREE_TYPE (CONSTR_CHECK (NODE))

/* The expression evaluated by the constraint.  */
#define CONSTR_EXPR(NODE) \
  TREE_PURPOSE (CONSTR_INFO (NODE))

/* The expression or declaration from which this constraint was normalized.
   This is a TREE_LIST whose TREE_VALUE is either a template-id expression
   denoting a concept check or the declaration introducing the constraint.
   These are chained to other context objects.  */
#define CONSTR_CONTEXT(NODE) \
  TREE_VALUE (CONSTR_INFO (NODE))

/* The parameter mapping for an atomic constraint. */
#define ATOMIC_CONSTR_MAP(NODE) \
  TREE_OPERAND (TREE_CHECK (NODE, ATOMIC_CONSTR), 0)

/* Whether the parameter mapping of this atomic constraint
   is already instantiated with concrete template arguments.
   Used only in satisfy_atom and in the satisfaction cache.  */
#define ATOMIC_CONSTR_MAP_INSTANTIATED_P(NODE) \
  TREE_LANG_FLAG_0 (ATOMIC_CONSTR_CHECK (NODE))

/* The expression of an atomic constraint. */
#define ATOMIC_CONSTR_EXPR(NODE) \
  CONSTR_EXPR (ATOMIC_CONSTR_CHECK (NODE))

/* The concept of a concept check. */
#define CHECK_CONSTR_CONCEPT(NODE) \
  TREE_OPERAND (TREE_CHECK (NODE, CHECK_CONSTR), 0)

/* The template arguments of a concept check. */
#define CHECK_CONSTR_ARGS(NODE) \
  TREE_OPERAND (TREE_CHECK (NODE, CHECK_CONSTR), 1)

/* Whether a PARM_DECL represents a local parameter in a
   requires-expression.  */
#define CONSTRAINT_VAR_P(NODE) \
  DECL_LANG_FLAG_2 (TREE_CHECK (NODE, PARM_DECL))

/* The concept constraining this constrained template-parameter.  */
#define CONSTRAINED_PARM_CONCEPT(NODE) \
  DECL_SIZE_UNIT (TYPE_DECL_CHECK (NODE))
/* Any extra template arguments specified for a constrained
   template-parameter.  */
#define CONSTRAINED_PARM_EXTRA_ARGS(NODE) \
  DECL_SIZE (TYPE_DECL_CHECK (NODE))
/* The first template parameter of CONSTRAINED_PARM_CONCEPT to be used as a
   prototype for the constrained parameter in finish_shorthand_constraint,
   attached for convenience.  */
#define CONSTRAINED_PARM_PROTOTYPE(NODE) \
  DECL_INITIAL (TYPE_DECL_CHECK (NODE))

/* Module flags on FUNCTION,VAR,TYPE,CONCEPT or NAMESPACE
   A TEMPLATE_DECL holds them on the DECL_TEMPLATE_RESULT object --
   it's just not practical to keep them consistent.  */
#define DECL_MODULE_CHECK(NODE)						\
  TREE_NOT_CHECK (NODE, TEMPLATE_DECL)

/* In the purview of a module (including header unit).  */
#define DECL_MODULE_PURVIEW_P(N) \
  (DECL_LANG_SPECIFIC (DECL_MODULE_CHECK (N))->u.base.module_purview_p)

/* True if the live version of the decl was imported.  */
#define DECL_MODULE_IMPORT_P(NODE) \
  (DECL_LANG_SPECIFIC (DECL_MODULE_CHECK (NODE))->u.base.module_import_p)

/* True if this decl is in the entity hash & array.  This means that
   some variant was imported, even if DECL_MODULE_IMPORT_P is false.  */
#define DECL_MODULE_ENTITY_P(NODE) \
  (DECL_LANG_SPECIFIC (DECL_MODULE_CHECK (NODE))->u.base.module_entity_p)

/* DECL that has attached decls for ODR-relatedness.  */
#define DECL_MODULE_ATTACHMENTS_P(NODE)			\
  (DECL_LANG_SPECIFIC (TREE_CHECK2(NODE,FUNCTION_DECL,VAR_DECL))\
   ->u.base.module_attached_p)

/* Whether this is an exported DECL.  Held on any decl that can appear
   at namespace scope (function, var, type, template, const or
   namespace).  templates copy from their template_result, consts have
   it for unscoped enums.  */
#define DECL_MODULE_EXPORT_P(NODE) TREE_LANG_FLAG_3 (NODE)


/* The list of local parameters introduced by this requires-expression,
   in the form of a chain of PARM_DECLs.  */
#define REQUIRES_EXPR_PARMS(NODE) \
  TREE_OPERAND (TREE_CHECK (NODE, REQUIRES_EXPR), 0)

/* A TREE_LIST of the requirements for this requires-expression.
   The requirements are stored in lexical order within the TREE_VALUE
   of each TREE_LIST node.  The TREE_PURPOSE of each node is unused.  */
#define REQUIRES_EXPR_REQS(NODE) \
  TREE_OPERAND (TREE_CHECK (NODE, REQUIRES_EXPR), 1)

/* Like PACK_EXPANSION_EXTRA_ARGS, for requires-expressions.  */
#define REQUIRES_EXPR_EXTRA_ARGS(NODE) \
  TREE_OPERAND (TREE_CHECK (NODE, REQUIRES_EXPR), 2)

enum cp_tree_node_structure_enum {
  TS_CP_GENERIC,
  TS_CP_IDENTIFIER,
  TS_CP_TPI,
  TS_CP_PTRMEM,
  TS_CP_OVERLOAD,
  TS_CP_BINDING_VECTOR,
  TS_CP_BASELINK,
  TS_CP_TEMPLATE_DECL,
  TS_CP_DEFERRED_PARSE,
  TS_CP_DEFERRED_NOEXCEPT,
  TS_CP_STATIC_ASSERT,
  TS_CP_ARGUMENT_PACK_SELECT,
  TS_CP_TRAIT_EXPR,
  TS_CP_LAMBDA_EXPR,
  TS_CP_TEMPLATE_INFO,
  TS_CP_CONSTRAINT_INFO,
  TS_CP_USERDEF_LITERAL
};

/* The resulting tree type.  */
union GTY((desc ("cp_tree_node_structure (&%h)"),
       chain_next ("(union lang_tree_node *) c_tree_chain_next (&%h.generic)"))) lang_tree_node {
  union tree_node GTY ((tag ("TS_CP_GENERIC"),
			desc ("tree_node_structure (&%h)"))) generic;
  struct template_parm_index GTY ((tag ("TS_CP_TPI"))) tpi;
  struct ptrmem_cst GTY ((tag ("TS_CP_PTRMEM"))) ptrmem;
  struct tree_overload GTY ((tag ("TS_CP_OVERLOAD"))) overload;
  struct tree_binding_vec GTY ((tag ("TS_CP_BINDING_VECTOR"))) binding_vec;
  struct tree_baselink GTY ((tag ("TS_CP_BASELINK"))) baselink;
  struct tree_template_decl GTY ((tag ("TS_CP_TEMPLATE_DECL"))) template_decl;
  struct tree_deferred_parse GTY ((tag ("TS_CP_DEFERRED_PARSE"))) deferred_parse;
  struct tree_deferred_noexcept GTY ((tag ("TS_CP_DEFERRED_NOEXCEPT"))) deferred_noexcept;
  struct lang_identifier GTY ((tag ("TS_CP_IDENTIFIER"))) identifier;
  struct tree_static_assert GTY ((tag ("TS_CP_STATIC_ASSERT")))
    static_assertion;
  struct tree_argument_pack_select GTY ((tag ("TS_CP_ARGUMENT_PACK_SELECT")))
    argument_pack_select;
  struct tree_trait_expr GTY ((tag ("TS_CP_TRAIT_EXPR")))
    trait_expression;
  struct tree_lambda_expr GTY ((tag ("TS_CP_LAMBDA_EXPR")))
    lambda_expression;
  struct tree_template_info GTY ((tag ("TS_CP_TEMPLATE_INFO")))
    template_info;
  struct tree_constraint_info GTY ((tag ("TS_CP_CONSTRAINT_INFO")))
    constraint_info;
  struct tree_userdef_literal GTY ((tag ("TS_CP_USERDEF_LITERAL")))
    userdef_literal;
};


/* Global state.  */

struct GTY(()) saved_scope {
  vec<cxx_saved_binding, va_gc> *old_bindings;
  tree old_namespace;
  vec<tree, va_gc> *decl_ns_list;
  tree class_name;
  tree class_type;
  tree access_specifier;
  tree function_decl;
  vec<tree, va_gc> *lang_base;
  tree lang_name;
  tree template_parms;
  cp_binding_level *x_previous_class_level;
  tree x_saved_tree;

  /* Only used for uses of this in trailing return type.  */
  tree x_current_class_ptr;
  tree x_current_class_ref;

  int x_processing_template_decl;
  int x_processing_specialization;
  int x_processing_constraint;
  int suppress_location_wrappers;
  BOOL_BITFIELD x_processing_explicit_instantiation : 1;
  BOOL_BITFIELD need_pop_function_context : 1;

/* Nonzero if we are parsing the discarded statement of a constexpr
   if-statement.  */
  BOOL_BITFIELD discarded_stmt : 1;

  int unevaluated_operand;
  int inhibit_evaluation_warnings;
  int noexcept_operand;
  /* If non-zero, implicit "omp declare target" attribute is added into the
     attribute lists.  */
  int omp_declare_target_attribute;
  int ref_temp_count;

  struct stmt_tree_s x_stmt_tree;

  cp_binding_level *class_bindings;
  cp_binding_level *bindings;

  hash_map<tree, tree> *GTY((skip)) x_local_specializations;

  struct saved_scope *prev;
};

extern GTY(()) struct saved_scope *scope_chain;

/* The current open namespace.  */

#define current_namespace scope_chain->old_namespace

/* The stack for namespaces of current declarations.  */

#define decl_namespace_list scope_chain->decl_ns_list

/* IDENTIFIER_NODE: name of current class */

#define current_class_name scope_chain->class_name

/* _TYPE: the type of the current class */

#define current_class_type scope_chain->class_type

/* When parsing a class definition, the access specifier most recently
   given by the user, or, if no access specifier was given, the
   default value appropriate for the kind of class (i.e., struct,
   class, or union).  */

#define current_access_specifier scope_chain->access_specifier

/* Pointer to the top of the language name stack.  */

#define current_lang_base scope_chain->lang_base
#define current_lang_name scope_chain->lang_name

/* When parsing a template declaration, a TREE_LIST represents the
   active template parameters.  Each node in the list represents one
   level of template parameters.  The innermost level is first in the
   list.  The depth of each level is stored as an INTEGER_CST in the
   TREE_PURPOSE of each node.  The parameters for that level are
   stored in the TREE_VALUE.  */

#define current_template_parms scope_chain->template_parms

#define processing_template_decl scope_chain->x_processing_template_decl
#define processing_specialization scope_chain->x_processing_specialization
#define processing_explicit_instantiation scope_chain->x_processing_explicit_instantiation

#define in_discarded_stmt scope_chain->discarded_stmt

#define current_ref_temp_count scope_chain->ref_temp_count

/* RAII sentinel to handle clearing processing_template_decl and restoring
   it when done.  */

class processing_template_decl_sentinel
{
public:
  int saved;
  processing_template_decl_sentinel (bool reset = true)
    : saved (processing_template_decl)
  {
    if (reset)
      processing_template_decl = 0;
  }
  ~processing_template_decl_sentinel()
  {
    processing_template_decl = saved;
  }
};

/* RAII sentinel to disable certain warnings during template substitution
   and elsewhere.  */

class warning_sentinel
{
public:
  int &flag;
  int val;
  warning_sentinel(int& flag, bool suppress=true)
    : flag(flag), val(flag) { if (suppress) flag = 0; }
  ~warning_sentinel() { flag = val; }
};

/* RAII sentinel to temporarily override input_location.  This will not set
   input_location to UNKNOWN_LOCATION or BUILTINS_LOCATION.  */

class iloc_sentinel
{
  location_t saved_loc;
public:
  iloc_sentinel (location_t loc): saved_loc (input_location)
  {
    if (loc >= RESERVED_LOCATION_COUNT)
      input_location = loc;
  }
  ~iloc_sentinel ()
  {
    input_location = saved_loc;
  }
};

/* RAII sentinel that saves the value of a variable, optionally
   overrides it right away, and restores its value when the sentinel
   id destructed.  */

template <typename T>
class temp_override
{
  T& overridden_variable;
  T saved_value;
public:
  temp_override(T& var) : overridden_variable (var), saved_value (var) {}
  temp_override(T& var, T overrider)
    : overridden_variable (var), saved_value (var)
  {
    overridden_variable = overrider;
  }
  ~temp_override() { overridden_variable = saved_value; }
};

/* Wrapping a template parameter in type_identity_t hides it from template
   argument deduction.  */
#if __cpp_lib_type_identity
using std::type_identity_t;
#else
template <typename T>
struct type_identity { typedef T type; };
template <typename T>
using type_identity_t = typename type_identity<T>::type;
#endif

/* Object generator function for temp_override, so you don't need to write the
   type of the object as a template argument.

   Use as auto x = make_temp_override (flag); */

template <typename T>
inline temp_override<T>
make_temp_override (T& var)
{
  return { var };
}

/* Likewise, but use as auto x = make_temp_override (flag, value); */

template <typename T>
inline temp_override<T>
make_temp_override (T& var, type_identity_t<T> overrider)
{
  return { var, overrider };
}

/* The cached class binding level, from the most recently exited
   class, or NULL if none.  */

#define previous_class_level scope_chain->x_previous_class_level

/* A map from local variable declarations in the body of the template
   presently being instantiated to the corresponding instantiated
   local variables.  */

#define local_specializations scope_chain->x_local_specializations

/* Nonzero if we are parsing the operand of a noexcept operator.  */

#define cp_noexcept_operand scope_chain->noexcept_operand

struct named_label_entry; /* Defined in decl.c.  */

struct named_label_hash : ggc_remove <named_label_entry *>
{
  typedef named_label_entry *value_type;
  typedef tree compare_type; /* An identifier.  */

  inline static hashval_t hash (value_type);
  inline static bool equal (const value_type, compare_type);

  static const bool empty_zero_p = true;
  inline static void mark_empty (value_type &p) {p = NULL;}
  inline static bool is_empty (value_type p) {return !p;}

  /* Nothing is deletable.  Everything is insertable.  */
  inline static bool is_deleted (value_type) { return false; }
  inline static void mark_deleted (value_type) { gcc_unreachable (); }
};

/* Global state pertinent to the current function.  */

struct GTY(()) language_function {
  struct c_language_function base;

  tree x_cdtor_label;
  tree x_current_class_ptr;
  tree x_current_class_ref;
  tree x_eh_spec_block;
  tree x_in_charge_parm;
  tree x_vtt_parm;
  tree x_return_value;

  BOOL_BITFIELD returns_value : 1;
  BOOL_BITFIELD returns_null : 1;
  BOOL_BITFIELD returns_abnormally : 1;
  BOOL_BITFIELD infinite_loop: 1;
  BOOL_BITFIELD x_in_function_try_handler : 1;
  BOOL_BITFIELD x_in_base_initializer : 1;

  /* True if this function can throw an exception.  */
  BOOL_BITFIELD can_throw : 1;

  BOOL_BITFIELD invalid_constexpr : 1;
  BOOL_BITFIELD throwing_cleanup : 1;

  hash_table<named_label_hash> *x_named_labels;

  cp_binding_level *bindings;

  /* Tracking possibly infinite loops.  This is a vec<tree> only because
     vec<bool> doesn't work with gtype.  */
  vec<tree, va_gc> *infinite_loops;
};

/* The current C++-specific per-function global variables.  */

#define cp_function_chain (cfun->language)

/* In a constructor destructor, the point at which all derived class
   destroying/construction has been done.  I.e., just before a
   constructor returns, or before any base class destroying will be done
   in a destructor.  */

#define cdtor_label cp_function_chain->x_cdtor_label

/* When we're processing a member function, current_class_ptr is the
   PARM_DECL for the `this' pointer.  The current_class_ref is an
   expression for `*this'.  */

#define current_class_ptr			\
  (*(cfun && cp_function_chain			\
     ? &cp_function_chain->x_current_class_ptr	\
     : &scope_chain->x_current_class_ptr))
#define current_class_ref			\
  (*(cfun && cp_function_chain			\
     ? &cp_function_chain->x_current_class_ref	\
     : &scope_chain->x_current_class_ref))

/* The EH_SPEC_BLOCK for the exception-specifiers for the current
   function, if any.  */

#define current_eh_spec_block cp_function_chain->x_eh_spec_block

/* The `__in_chrg' parameter for the current function.  Only used for
   constructors and destructors.  */

#define current_in_charge_parm cp_function_chain->x_in_charge_parm

/* The `__vtt_parm' parameter for the current function.  Only used for
   constructors and destructors.  */

#define current_vtt_parm cp_function_chain->x_vtt_parm

/* A boolean flag to control whether we need to clean up the return value if a
   local destructor throws.  Only used in functions that return by value a
   class with a destructor.  Which 'tors don't, so we can use the same
   field as current_vtt_parm.  */

#define current_retval_sentinel current_vtt_parm

/* Set to 0 at beginning of a function definition, set to 1 if
   a return statement that specifies a return value is seen.  */

#define current_function_returns_value cp_function_chain->returns_value

/* Set to 0 at beginning of a function definition, set to 1 if
   a return statement with no argument is seen.  */

#define current_function_returns_null cp_function_chain->returns_null

/* Set to 0 at beginning of a function definition, set to 1 if
   a call to a noreturn function is seen.  */

#define current_function_returns_abnormally \
  cp_function_chain->returns_abnormally

/* Set to 0 at beginning of a function definition, set to 1 if we see an
   obvious infinite loop.  This can have false positives and false
   negatives, so it should only be used as a heuristic.  */

#define current_function_infinite_loop cp_function_chain->infinite_loop

/* Nonzero if we are processing a base initializer.  Zero elsewhere.  */
#define in_base_initializer cp_function_chain->x_in_base_initializer

#define in_function_try_handler cp_function_chain->x_in_function_try_handler

/* Expression always returned from function, or error_mark_node
   otherwise, for use by the automatic named return value optimization.  */

#define current_function_return_value \
  (cp_function_chain->x_return_value)

/* In parser.c.  */
extern tree cp_literal_operator_id (const char *);

#define NON_ERROR(NODE) ((NODE) == error_mark_node ? NULL_TREE : (NODE))

/* TRUE if a tree code represents a statement.  */
extern bool statement_code_p[MAX_TREE_CODES];

#define STATEMENT_CODE_P(CODE) statement_code_p[(int) (CODE)]

enum languages { lang_c, lang_cplusplus };

/* Macros to make error reporting functions' lives easier.  */
#define TYPE_LINKAGE_IDENTIFIER(NODE) \
  (TYPE_IDENTIFIER (TYPE_MAIN_VARIANT (NODE)))
#define TYPE_NAME_STRING(NODE) (IDENTIFIER_POINTER (TYPE_IDENTIFIER (NODE)))
#define TYPE_NAME_LENGTH(NODE) (IDENTIFIER_LENGTH (TYPE_IDENTIFIER (NODE)))

/* Any kind of anonymous type.  */
#define TYPE_ANON_P(NODE)					\
  (TYPE_LINKAGE_IDENTIFIER (NODE)				\
   && IDENTIFIER_ANON_P (TYPE_LINKAGE_IDENTIFIER (NODE)))

/* Nonzero if NODE, a TYPE, has no name for linkage purposes.  */
#define TYPE_UNNAMED_P(NODE)					\
  (TYPE_ANON_P (NODE)						\
   && !IDENTIFIER_LAMBDA_P (TYPE_LINKAGE_IDENTIFIER (NODE)))

/* The _DECL for this _TYPE.  */
#define TYPE_MAIN_DECL(NODE) (TYPE_STUB_DECL (TYPE_MAIN_VARIANT (NODE)))

/* Nonzero if T is a type that could resolve to any kind of concrete type
   at instantiation time.  */
#define WILDCARD_TYPE_P(T)				\
  (TREE_CODE (T) == TEMPLATE_TYPE_PARM			\
   || TREE_CODE (T) == TYPENAME_TYPE			\
   || TREE_CODE (T) == TYPEOF_TYPE			\
   || TREE_CODE (T) == BOUND_TEMPLATE_TEMPLATE_PARM	\
   || TREE_CODE (T) == DECLTYPE_TYPE)

/* Nonzero if T is a class (or struct or union) type.  Also nonzero
   for template type parameters, typename types, and instantiated
   template template parameters.  Keep these checks in ascending code
   order.  */
#define MAYBE_CLASS_TYPE_P(T) (WILDCARD_TYPE_P (T) || CLASS_TYPE_P (T))

/* Set CLASS_TYPE_P for T to VAL.  T must be a class, struct, or
   union type.  */
#define SET_CLASS_TYPE_P(T, VAL) \
  (TYPE_LANG_FLAG_5 (RECORD_OR_UNION_CHECK (T)) = (VAL))

/* Nonzero if T is a class type.  Zero for template type parameters,
   typename types, and so forth.  */
#define CLASS_TYPE_P(T) \
  (RECORD_OR_UNION_CODE_P (TREE_CODE (T)) && TYPE_LANG_FLAG_5 (T))

/* Nonzero if T is a class type but not a union.  */
#define NON_UNION_CLASS_TYPE_P(T) \
  (TREE_CODE (T) == RECORD_TYPE && TYPE_LANG_FLAG_5 (T))

/* Keep these checks in ascending code order.  */
#define RECORD_OR_UNION_CODE_P(T)	\
  ((T) == RECORD_TYPE || (T) == UNION_TYPE)
#define OVERLOAD_TYPE_P(T) \
  (CLASS_TYPE_P (T) || TREE_CODE (T) == ENUMERAL_TYPE)

/* True if this type is dependent.  This predicate is only valid if
   TYPE_DEPENDENT_P_VALID is true.  */
#define TYPE_DEPENDENT_P(NODE) TYPE_LANG_FLAG_0 (NODE)

/* True if dependent_type_p has been called for this type, with the
   result that TYPE_DEPENDENT_P is valid.  */
#define TYPE_DEPENDENT_P_VALID(NODE) TYPE_LANG_FLAG_6(NODE)

/* Nonzero if this type is const-qualified.  */
#define CP_TYPE_CONST_P(NODE)				\
  ((cp_type_quals (NODE) & TYPE_QUAL_CONST) != 0)

/* Nonzero if this type is volatile-qualified.  */
#define CP_TYPE_VOLATILE_P(NODE)			\
  ((cp_type_quals (NODE) & TYPE_QUAL_VOLATILE) != 0)

/* Nonzero if this type is restrict-qualified.  */
#define CP_TYPE_RESTRICT_P(NODE)			\
  ((cp_type_quals (NODE) & TYPE_QUAL_RESTRICT) != 0)

/* Nonzero if this type is const-qualified, but not
   volatile-qualified.  Other qualifiers are ignored.  This macro is
   used to test whether or not it is OK to bind an rvalue to a
   reference.  */
#define CP_TYPE_CONST_NON_VOLATILE_P(NODE)				\
  ((cp_type_quals (NODE) & (TYPE_QUAL_CONST | TYPE_QUAL_VOLATILE))	\
   == TYPE_QUAL_CONST)

#define FUNCTION_ARG_CHAIN(NODE) \
  TREE_CHAIN (TYPE_ARG_TYPES (TREE_TYPE (NODE)))

/* Given a FUNCTION_DECL, returns the first TREE_LIST out of TYPE_ARG_TYPES
   which refers to a user-written parameter.  */
#define FUNCTION_FIRST_USER_PARMTYPE(NODE) \
  skip_artificial_parms_for ((NODE), TYPE_ARG_TYPES (TREE_TYPE (NODE)))

/* Similarly, but for DECL_ARGUMENTS.  */
#define FUNCTION_FIRST_USER_PARM(NODE) \
  skip_artificial_parms_for ((NODE), DECL_ARGUMENTS (NODE))

/* Nonzero iff TYPE is derived from PARENT. Ignores accessibility and
   ambiguity issues.  */
#define DERIVED_FROM_P(PARENT, TYPE) \
  (lookup_base ((TYPE), (PARENT), ba_any, NULL, tf_none) != NULL_TREE)

/* Gives the visibility specification for a class type.  */
#define CLASSTYPE_VISIBILITY(TYPE)		\
	DECL_VISIBILITY (TYPE_MAIN_DECL (TYPE))
#define CLASSTYPE_VISIBILITY_SPECIFIED(TYPE)	\
	DECL_VISIBILITY_SPECIFIED (TYPE_MAIN_DECL (TYPE))

struct GTY (()) tree_pair_s {
  tree purpose;
  tree value;
};
typedef tree_pair_s *tree_pair_p;

/* This structure provides additional information above and beyond
   what is provide in the ordinary tree_type.  In the past, we used it
   for the types of class types, template parameters types, typename
   types, and so forth.  However, there can be many (tens to hundreds
   of thousands) of template parameter types in a compilation, and
   there's no need for this additional information in that case.
   Therefore, we now use this data structure only for class types.

   In the past, it was thought that there would be relatively few
   class types.  However, in the presence of heavy use of templates,
   many (i.e., thousands) of classes can easily be generated.
   Therefore, we should endeavor to keep the size of this structure to
   a minimum.  */
struct GTY(()) lang_type {
  unsigned char align;

  unsigned has_type_conversion : 1;
  unsigned has_copy_ctor : 1;
  unsigned has_default_ctor : 1;
  unsigned const_needs_init : 1;
  unsigned ref_needs_init : 1;
  unsigned has_const_copy_assign : 1;
  unsigned use_template : 2;

  unsigned has_mutable : 1;
  unsigned com_interface : 1;
  unsigned non_pod_class : 1;
  unsigned nearly_empty_p : 1;
  unsigned user_align : 1;
  unsigned has_copy_assign : 1;
  unsigned has_new : 1;
  unsigned has_array_new : 1;

  unsigned gets_delete : 2;
  unsigned interface_only : 1;
  unsigned interface_unknown : 1;
  unsigned contains_empty_class_p : 1;
  unsigned anon_aggr : 1;
  unsigned non_zero_init : 1;
  unsigned empty_p : 1;
  /* 32 bits allocated.  */

  unsigned vec_new_uses_cookie : 1;
  unsigned declared_class : 1;
  unsigned diamond_shaped : 1;
  unsigned repeated_base : 1;
  unsigned being_defined : 1;
  unsigned debug_requested : 1;
  unsigned fields_readonly : 1;
  unsigned ptrmemfunc_flag : 1;

  unsigned lazy_default_ctor : 1;
  unsigned lazy_copy_ctor : 1;
  unsigned lazy_copy_assign : 1;
  unsigned lazy_destructor : 1;
  unsigned has_const_copy_ctor : 1;
  unsigned has_complex_copy_ctor : 1;
  unsigned has_complex_copy_assign : 1;
  unsigned non_aggregate : 1;

  unsigned has_complex_dflt : 1;
  unsigned has_list_ctor : 1;
  unsigned non_std_layout : 1;
  unsigned is_literal : 1;
  unsigned lazy_move_ctor : 1;
  unsigned lazy_move_assign : 1;
  unsigned has_complex_move_ctor : 1;
  unsigned has_complex_move_assign : 1;

  unsigned has_constexpr_ctor : 1;
  unsigned unique_obj_representations : 1;
  unsigned unique_obj_representations_set : 1;

  /* When adding a flag here, consider whether or not it ought to
     apply to a template instance if it applies to the template.  If
     so, make sure to copy it in instantiate_class_template!  */

  /* There are some bits left to fill out a 32-bit word.  Keep track
     of this by updating the size of this bitfield whenever you add or
     remove a flag.  */
  unsigned dummy : 5;

  tree primary_base;
  vec<tree_pair_s, va_gc> *vcall_indices;
  tree vtables;
  tree typeinfo_var;
  vec<tree, va_gc> *vbases;
  tree as_base;
  vec<tree, va_gc> *pure_virtuals;
  tree friend_classes;
  vec<tree, va_gc> * GTY((reorder ("resort_type_member_vec"))) members;
  tree key_method;
  tree decl_list;
  tree befriending_classes;
  /* In a RECORD_TYPE, information specific to Objective-C++, such
     as a list of adopted protocols or a pointer to a corresponding
     @interface.  See objc/objc-act.h for details.  */
  tree objc_info;
  /* FIXME reuse another field?  */
  tree lambda_expr;
};

/* We used to have a variant type for lang_type.  Keep the name of the
   checking accessor for the sole survivor.  */
#define LANG_TYPE_CLASS_CHECK(NODE) (TYPE_LANG_SPECIFIC (NODE))

/* Nonzero for _CLASSTYPE means that operator delete is defined.  */
#define TYPE_GETS_DELETE(NODE) (LANG_TYPE_CLASS_CHECK (NODE)->gets_delete)
#define TYPE_GETS_REG_DELETE(NODE) (TYPE_GETS_DELETE (NODE) & 1)

/* Nonzero if `new NODE[x]' should cause the allocation of extra
   storage to indicate how many array elements are in use.  */
#define TYPE_VEC_NEW_USES_COOKIE(NODE)			\
  (CLASS_TYPE_P (NODE)					\
   && LANG_TYPE_CLASS_CHECK (NODE)->vec_new_uses_cookie)

/* Nonzero means that this _CLASSTYPE node defines ways of converting
   itself to other types.  */
#define TYPE_HAS_CONVERSION(NODE) \
  (LANG_TYPE_CLASS_CHECK (NODE)->has_type_conversion)

/* Nonzero means that NODE (a class type) has a default constructor --
   but that it has not yet been declared.  */
#define CLASSTYPE_LAZY_DEFAULT_CTOR(NODE) \
  (LANG_TYPE_CLASS_CHECK (NODE)->lazy_default_ctor)

/* Nonzero means that NODE (a class type) has a copy constructor --
   but that it has not yet been declared.  */
#define CLASSTYPE_LAZY_COPY_CTOR(NODE) \
  (LANG_TYPE_CLASS_CHECK (NODE)->lazy_copy_ctor)

/* Nonzero means that NODE (a class type) has a move constructor --
   but that it has not yet been declared.  */
#define CLASSTYPE_LAZY_MOVE_CTOR(NODE) \
  (LANG_TYPE_CLASS_CHECK (NODE)->lazy_move_ctor)

/* Nonzero means that NODE (a class type) has an assignment operator
   -- but that it has not yet been declared.  */
#define CLASSTYPE_LAZY_COPY_ASSIGN(NODE) \
  (LANG_TYPE_CLASS_CHECK (NODE)->lazy_copy_assign)

/* Nonzero means that NODE (a class type) has an assignment operator
   -- but that it has not yet been declared.  */
#define CLASSTYPE_LAZY_MOVE_ASSIGN(NODE) \
  (LANG_TYPE_CLASS_CHECK (NODE)->lazy_move_assign)

/* Nonzero means that NODE (a class type) has a destructor -- but that
   it has not yet been declared.  */
#define CLASSTYPE_LAZY_DESTRUCTOR(NODE) \
  (LANG_TYPE_CLASS_CHECK (NODE)->lazy_destructor)

/* Nonzero means that NODE (a class type) is final */
#define CLASSTYPE_FINAL(NODE) \
  TYPE_FINAL_P (NODE)


/* Nonzero means that this _CLASSTYPE node overloads operator=(X&).  */
#define TYPE_HAS_COPY_ASSIGN(NODE) (LANG_TYPE_CLASS_CHECK (NODE)->has_copy_assign)

/* True iff the class type NODE has an "operator =" whose parameter
   has a parameter of type "const X&".  */
#define TYPE_HAS_CONST_COPY_ASSIGN(NODE) \
  (LANG_TYPE_CLASS_CHECK (NODE)->has_const_copy_assign)

/* Nonzero means that this _CLASSTYPE node has an X(X&) constructor.  */
#define TYPE_HAS_COPY_CTOR(NODE) (LANG_TYPE_CLASS_CHECK (NODE)->has_copy_ctor)
#define TYPE_HAS_CONST_COPY_CTOR(NODE) \
  (LANG_TYPE_CLASS_CHECK (NODE)->has_const_copy_ctor)

/* Nonzero if this class has an X(initializer_list<T>) constructor.  */
#define TYPE_HAS_LIST_CTOR(NODE) \
  (LANG_TYPE_CLASS_CHECK (NODE)->has_list_ctor)

/* Nonzero if this class has a constexpr constructor other than a copy/move
   constructor.  Note that a class can have constexpr constructors for
   static initialization even if it isn't a literal class.  */
#define TYPE_HAS_CONSTEXPR_CTOR(NODE) \
  (LANG_TYPE_CLASS_CHECK (NODE)->has_constexpr_ctor)

/* Nonzero if this class defines an overloaded operator new.  (An
   operator new [] doesn't count.)  */
#define TYPE_HAS_NEW_OPERATOR(NODE) \
  (LANG_TYPE_CLASS_CHECK (NODE)->has_new)

/* Nonzero if this class defines an overloaded operator new[].  */
#define TYPE_HAS_ARRAY_NEW_OPERATOR(NODE) \
  (LANG_TYPE_CLASS_CHECK (NODE)->has_array_new)

/* Nonzero means that this type is being defined.  I.e., the left brace
   starting the definition of this type has been seen.  */
#define TYPE_BEING_DEFINED(NODE) (LANG_TYPE_CLASS_CHECK (NODE)->being_defined)

/* Nonzero means that this type is either complete or being defined, so we
   can do lookup in it.  */
#define COMPLETE_OR_OPEN_TYPE_P(NODE) \
  (COMPLETE_TYPE_P (NODE) || (CLASS_TYPE_P (NODE) && TYPE_BEING_DEFINED (NODE)))

/* Mark bits for repeated base checks.  */
#define TYPE_MARKED_P(NODE) TREE_LANG_FLAG_6 (TYPE_CHECK (NODE))

/* Nonzero if the class NODE has multiple paths to the same (virtual)
   base object.  */
#define CLASSTYPE_DIAMOND_SHAPED_P(NODE) \
  (LANG_TYPE_CLASS_CHECK(NODE)->diamond_shaped)

/* Nonzero if the class NODE has multiple instances of the same base
   type.  */
#define CLASSTYPE_REPEATED_BASE_P(NODE) \
  (LANG_TYPE_CLASS_CHECK(NODE)->repeated_base)

/* The member function with which the vtable will be emitted:
   the first noninline non-pure-virtual member function.  NULL_TREE
   if there is no key function or if this is a class template */
#define CLASSTYPE_KEY_METHOD(NODE) (LANG_TYPE_CLASS_CHECK (NODE)->key_method)

/* Vector of members.  During definition, it is unordered and only
   member functions are present.  After completion it is sorted and
   contains both member functions and non-functions.  STAT_HACK is
   involved to preserve oneslot per name invariant.  */
#define CLASSTYPE_MEMBER_VEC(NODE) (LANG_TYPE_CLASS_CHECK (NODE)->members)

/* For class templates, this is a TREE_LIST of all member data,
   functions, types, and friends in the order of declaration.
   The TREE_PURPOSE of each TREE_LIST is NULL_TREE for a friend,
   and the RECORD_TYPE for the class template otherwise.  */
#define CLASSTYPE_DECL_LIST(NODE) (LANG_TYPE_CLASS_CHECK (NODE)->decl_list)

/* A FUNCTION_DECL or OVERLOAD for the constructors for NODE.  These
   are the constructors that take an in-charge parameter.  */
#define CLASSTYPE_CONSTRUCTORS(NODE) \
  (get_class_binding_direct (NODE, ctor_identifier))

/* A FUNCTION_DECL for the destructor for NODE.  This is the
   destructors that take an in-charge parameter.  If
   CLASSTYPE_LAZY_DESTRUCTOR is true, then this entry will be NULL
   until the destructor is created with lazily_declare_fn.  */
#define CLASSTYPE_DESTRUCTOR(NODE) \
  (get_class_binding_direct (NODE, dtor_identifier))

/* Nonzero if NODE has a primary base class, i.e., a base class with
   which it shares the virtual function table pointer.  */
#define CLASSTYPE_HAS_PRIMARY_BASE_P(NODE) \
  (CLASSTYPE_PRIMARY_BINFO (NODE) != NULL_TREE)

/* If non-NULL, this is the binfo for the primary base class, i.e.,
   the base class which contains the virtual function table pointer
   for this class.  */
#define CLASSTYPE_PRIMARY_BINFO(NODE) \
  (LANG_TYPE_CLASS_CHECK (NODE)->primary_base)

/* A vector of BINFOs for the direct and indirect virtual base classes
   that this type uses in a post-order depth-first left-to-right
   order.  (In other words, these bases appear in the order that they
   should be initialized.)  */
#define CLASSTYPE_VBASECLASSES(NODE) (LANG_TYPE_CLASS_CHECK (NODE)->vbases)

/* The type corresponding to NODE when NODE is used as a base class,
   i.e., NODE without virtual base classes or tail padding.  */
#define CLASSTYPE_AS_BASE(NODE) (LANG_TYPE_CLASS_CHECK (NODE)->as_base)

/* True iff NODE is the CLASSTYPE_AS_BASE version of some type.  */
#define IS_FAKE_BASE_TYPE(NODE)					\
  (TREE_CODE (NODE) == RECORD_TYPE				\
   && TYPE_CONTEXT (NODE) && CLASS_TYPE_P (TYPE_CONTEXT (NODE))	\
   && CLASSTYPE_AS_BASE (TYPE_CONTEXT (NODE)) == (NODE))

/* These are the size and alignment of the type without its virtual
   base classes, for when we use this type as a base itself.  */
#define CLASSTYPE_SIZE(NODE) TYPE_SIZE (CLASSTYPE_AS_BASE (NODE))
#define CLASSTYPE_SIZE_UNIT(NODE) TYPE_SIZE_UNIT (CLASSTYPE_AS_BASE (NODE))
#define CLASSTYPE_ALIGN(NODE) TYPE_ALIGN (CLASSTYPE_AS_BASE (NODE))
#define CLASSTYPE_USER_ALIGN(NODE) TYPE_USER_ALIGN (CLASSTYPE_AS_BASE (NODE))

/* The alignment of NODE, without its virtual bases, in bytes.  */
#define CLASSTYPE_ALIGN_UNIT(NODE) \
  (CLASSTYPE_ALIGN (NODE) / BITS_PER_UNIT)

/* A vec<tree> of virtual functions which cannot be inherited by
   derived classes.  When deriving from this type, the derived
   class must provide its own definition for each of these functions.  */
#define CLASSTYPE_PURE_VIRTUALS(NODE) \
  (LANG_TYPE_CLASS_CHECK (NODE)->pure_virtuals)

/* Nonzero means that this type is an abstract class type.  */
#define ABSTRACT_CLASS_TYPE_P(NODE) \
  (CLASS_TYPE_P (NODE) && CLASSTYPE_PURE_VIRTUALS(NODE))

/* Nonzero means that this type has an X() constructor.  */
#define TYPE_HAS_DEFAULT_CONSTRUCTOR(NODE) \
  (LANG_TYPE_CLASS_CHECK (NODE)->has_default_ctor)

/* Nonzero means that this type contains a mutable member.  */
#define CLASSTYPE_HAS_MUTABLE(NODE) (LANG_TYPE_CLASS_CHECK (NODE)->has_mutable)
#define TYPE_HAS_MUTABLE_P(NODE) (cp_has_mutable_p (NODE))

/* Nonzero means that this class type is not POD for the purpose of layout
   (as defined in the ABI).  This is different from the language's POD.  */
#define CLASSTYPE_NON_LAYOUT_POD_P(NODE) \
  (LANG_TYPE_CLASS_CHECK (NODE)->non_pod_class)

/* Nonzero means that this class type is a non-standard-layout class.  */
#define CLASSTYPE_NON_STD_LAYOUT(NODE) \
  (LANG_TYPE_CLASS_CHECK (NODE)->non_std_layout)

/* Nonzero means that this class type does have unique object
   representations.  */
#define CLASSTYPE_UNIQUE_OBJ_REPRESENTATIONS(NODE) \
  (LANG_TYPE_CLASS_CHECK (NODE)->unique_obj_representations)

/* Nonzero means that this class type has
   CLASSTYPE_UNIQUE_OBJ_REPRESENTATIONS computed.  */
#define CLASSTYPE_UNIQUE_OBJ_REPRESENTATIONS_SET(NODE) \
  (LANG_TYPE_CLASS_CHECK (NODE)->unique_obj_representations_set)

/* Nonzero means that this class contains pod types whose default
   initialization is not a zero initialization (namely, pointers to
   data members).  */
#define CLASSTYPE_NON_ZERO_INIT_P(NODE) \
  (LANG_TYPE_CLASS_CHECK (NODE)->non_zero_init)

/* Nonzero if this class is "empty" in the sense of the C++ ABI.  */
#define CLASSTYPE_EMPTY_P(NODE) \
  (LANG_TYPE_CLASS_CHECK (NODE)->empty_p)

/* Nonzero if this class is "nearly empty", i.e., contains only a
   virtual function table pointer.  */
#define CLASSTYPE_NEARLY_EMPTY_P(NODE) \
  (LANG_TYPE_CLASS_CHECK (NODE)->nearly_empty_p)

/* Nonzero if this class contains an empty subobject.  */
#define CLASSTYPE_CONTAINS_EMPTY_CLASS_P(NODE) \
  (LANG_TYPE_CLASS_CHECK (NODE)->contains_empty_class_p)

/* A list of class types of which this type is a friend.  The
   TREE_VALUE is normally a TYPE, but will be a TEMPLATE_DECL in the
   case of a template friend.  */
#define CLASSTYPE_FRIEND_CLASSES(NODE) \
  (LANG_TYPE_CLASS_CHECK (NODE)->friend_classes)

/* A list of the classes which grant friendship to this class.  */
#define CLASSTYPE_BEFRIENDING_CLASSES(NODE) \
  (LANG_TYPE_CLASS_CHECK (NODE)->befriending_classes)

/* The associated LAMBDA_EXPR that made this class.  */
#define CLASSTYPE_LAMBDA_EXPR(NODE) \
  (LANG_TYPE_CLASS_CHECK (NODE)->lambda_expr)
/* The extra mangling scope for this closure type.  */
#define LAMBDA_TYPE_EXTRA_SCOPE(NODE) \
  (LAMBDA_EXPR_EXTRA_SCOPE (CLASSTYPE_LAMBDA_EXPR (NODE)))

/* Say whether this node was declared as a "class" or a "struct".  */
#define CLASSTYPE_DECLARED_CLASS(NODE) \
  (LANG_TYPE_CLASS_CHECK (NODE)->declared_class)

/* Nonzero if this class has const members
   which have no specified initialization.  */
#define CLASSTYPE_READONLY_FIELDS_NEED_INIT(NODE)	\
  (TYPE_LANG_SPECIFIC (NODE)				\
   ? LANG_TYPE_CLASS_CHECK (NODE)->const_needs_init : 0)
#define SET_CLASSTYPE_READONLY_FIELDS_NEED_INIT(NODE, VALUE) \
  (LANG_TYPE_CLASS_CHECK (NODE)->const_needs_init = (VALUE))

/* Nonzero if this class has ref members
   which have no specified initialization.  */
#define CLASSTYPE_REF_FIELDS_NEED_INIT(NODE)		\
  (TYPE_LANG_SPECIFIC (NODE)				\
   ? LANG_TYPE_CLASS_CHECK (NODE)->ref_needs_init : 0)
#define SET_CLASSTYPE_REF_FIELDS_NEED_INIT(NODE, VALUE) \
  (LANG_TYPE_CLASS_CHECK (NODE)->ref_needs_init = (VALUE))

/* Nonzero if this class is included from a header file which employs
   `#pragma interface', and it is not included in its implementation file.  */
#define CLASSTYPE_INTERFACE_ONLY(NODE) \
  (LANG_TYPE_CLASS_CHECK (NODE)->interface_only)

/* True if we have already determined whether or not vtables, VTTs,
   typeinfo, and other similar per-class data should be emitted in
   this translation unit.  This flag does not indicate whether or not
   these items should be emitted; it only indicates that we know one
   way or the other.  */
#define CLASSTYPE_INTERFACE_KNOWN(NODE) \
  (LANG_TYPE_CLASS_CHECK (NODE)->interface_unknown == 0)
/* The opposite of CLASSTYPE_INTERFACE_KNOWN.  */
#define CLASSTYPE_INTERFACE_UNKNOWN(NODE) \
  (LANG_TYPE_CLASS_CHECK (NODE)->interface_unknown)

#define SET_CLASSTYPE_INTERFACE_UNKNOWN_X(NODE,X) \
  (LANG_TYPE_CLASS_CHECK (NODE)->interface_unknown = !!(X))
#define SET_CLASSTYPE_INTERFACE_UNKNOWN(NODE) \
  (LANG_TYPE_CLASS_CHECK (NODE)->interface_unknown = 1)
#define SET_CLASSTYPE_INTERFACE_KNOWN(NODE) \
  (LANG_TYPE_CLASS_CHECK (NODE)->interface_unknown = 0)

/* Nonzero if a _DECL node requires us to output debug info for this class.  */
#define CLASSTYPE_DEBUG_REQUESTED(NODE) \
  (LANG_TYPE_CLASS_CHECK (NODE)->debug_requested)

/* Additional macros for inheritance information.  */

/* Nonzero means that this class is on a path leading to a new vtable.  */
#define BINFO_VTABLE_PATH_MARKED(NODE) BINFO_FLAG_1 (NODE)

/* Nonzero means B (a BINFO) has its own vtable.  Any copies will not
   have this flag set.  */
#define BINFO_NEW_VTABLE_MARKED(B) (BINFO_FLAG_2 (B))

/* Compare a BINFO_TYPE with another type for equality.  For a binfo,
   this is functionally equivalent to using same_type_p, but
   measurably faster.  At least one of the arguments must be a
   BINFO_TYPE.  The other can be a BINFO_TYPE or a regular type.  If
   BINFO_TYPE(T) ever stops being the main variant of the class the
   binfo is for, this macro must change.  */
#define SAME_BINFO_TYPE_P(A, B) ((A) == (B))

/* Any subobject that needs a new vtable must have a vptr and must not
   be a non-virtual primary base (since it would then use the vtable from a
   derived class and never become non-primary.)  */
#define SET_BINFO_NEW_VTABLE_MARKED(B)					 \
  (BINFO_NEW_VTABLE_MARKED (B) = 1,					 \
   gcc_assert (!BINFO_PRIMARY_P (B) || BINFO_VIRTUAL_P (B)),		 \
   gcc_assert (TYPE_VFIELD (BINFO_TYPE (B))))

/* Nonzero if this binfo is for a dependent base - one that should not
   be searched.  */
#define BINFO_DEPENDENT_BASE_P(NODE) BINFO_FLAG_3 (NODE)

/* Nonzero if this binfo has lost its primary base binfo (because that
   is a nearly-empty virtual base that has been taken by some other
   base in the complete hierarchy.  */
#define BINFO_LOST_PRIMARY_P(NODE) BINFO_FLAG_4 (NODE)

/* Nonzero if this BINFO is a primary base class.  */
#define BINFO_PRIMARY_P(NODE) BINFO_FLAG_5(NODE)

/* A vec<tree_pair_s> of the vcall indices associated with the class
   NODE.  The PURPOSE of each element is a FUNCTION_DECL for a virtual
   function.  The VALUE is the index into the virtual table where the
   vcall offset for that function is stored, when NODE is a virtual
   base.  */
#define CLASSTYPE_VCALL_INDICES(NODE) \
  (LANG_TYPE_CLASS_CHECK (NODE)->vcall_indices)

/* The various vtables for the class NODE.  The primary vtable will be
   first, followed by the construction vtables and VTT, if any.  */
#define CLASSTYPE_VTABLES(NODE) \
  (LANG_TYPE_CLASS_CHECK (NODE)->vtables)

/* The std::type_info variable representing this class, or NULL if no
   such variable has been created.  This field is only set for the
   TYPE_MAIN_VARIANT of the class.  */
#define CLASSTYPE_TYPEINFO_VAR(NODE) \
  (LANG_TYPE_CLASS_CHECK (NODE)->typeinfo_var)

/* Accessor macros for the BINFO_VIRTUALS list.  */

/* The number of bytes by which to adjust the `this' pointer when
   calling this virtual function.  Subtract this value from the this
   pointer. Always non-NULL, might be constant zero though.  */
#define BV_DELTA(NODE) (TREE_PURPOSE (NODE))

/* If non-NULL, the vtable index at which to find the vcall offset
   when calling this virtual function.  Add the value at that vtable
   index to the this pointer.  */
#define BV_VCALL_INDEX(NODE) (TREE_TYPE (NODE))

/* The function to call.  */
#define BV_FN(NODE) (TREE_VALUE (NODE))

/* Whether or not this entry is for a lost primary virtual base.  */
#define BV_LOST_PRIMARY(NODE) (TREE_LANG_FLAG_0 (NODE))

/* For FUNCTION_TYPE or METHOD_TYPE, a list of the exceptions that
   this type can raise.  Each TREE_VALUE is a _TYPE.  The TREE_VALUE
   will be NULL_TREE to indicate a throw specification of `()', or
   no exceptions allowed.  For a noexcept specification, TREE_VALUE
   is NULL_TREE and TREE_PURPOSE is the constant-expression.  For
   a deferred noexcept-specification, TREE_PURPOSE is a DEFERRED_NOEXCEPT
   (for templates) or an OVERLOAD list of functions (for implicitly
   declared functions).  */
#define TYPE_RAISES_EXCEPTIONS(NODE) \
  TYPE_LANG_SLOT_1 (FUNC_OR_METHOD_CHECK (NODE))

/* For FUNCTION_TYPE or METHOD_TYPE, return 1 iff it is declared `throw()'
   or noexcept(true).  */
#define TYPE_NOTHROW_P(NODE) nothrow_spec_p (TYPE_RAISES_EXCEPTIONS (NODE))

/* For FUNCTION_TYPE or METHOD_TYPE, true if NODE is noexcept.  This is the
   case for things declared noexcept(true) and, with -fnothrow-opt, for
   throw() functions.  */
#define TYPE_NOEXCEPT_P(NODE) type_noexcept_p (NODE)

/* The binding level associated with the namespace.  */
#define NAMESPACE_LEVEL(NODE) \
  (LANG_DECL_NS_CHECK (NODE)->level)

/* Discriminator values for lang_decl.  */

enum lang_decl_selector
{
  lds_min,
  lds_fn,
  lds_ns,
  lds_parm,
  lds_decomp
};

/* Flags shared by all forms of DECL_LANG_SPECIFIC.

   Some of the flags live here only to make lang_decl_min/fn smaller.  Do
   not make this struct larger than 32 bits.  */

struct GTY(()) lang_decl_base {
  ENUM_BITFIELD(lang_decl_selector) selector : 3;
  ENUM_BITFIELD(languages) language : 1;
  unsigned use_template : 2;
  unsigned not_really_extern : 1;	   /* var or fn */
  unsigned initialized_in_class : 1;	   /* var or fn */

  unsigned threadprivate_or_deleted_p : 1; /* var or fn */
  /* anticipated_p is no longer used for anticipated_decls (fn, type
     or template).  It is used as DECL_OMP_PRIVATIZED_MEMBER in
     var.  */
  unsigned anticipated_p : 1;
  unsigned friend_or_tls : 1;		   /* var, fn, type or template */
  unsigned unknown_bound_p : 1;		   /* var */
  unsigned odr_used : 1;		   /* var or fn */
  unsigned concept_p : 1;                  /* applies to vars and functions */
  unsigned var_declared_inline_p : 1;	   /* var */
  unsigned dependent_init_p : 1;	   /* var */

  /* The following apply to VAR, FUNCTION, TYPE, CONCEPT, & NAMESPACE
     decls.  */
  unsigned module_purview_p : 1;	   /* in module purview (not GMF) */
  unsigned module_import_p : 1;     	   /* from an import */
  unsigned module_entity_p : 1;		   /* is in the entitity ary &
					      hash.  */
  /* VAR_DECL or FUNCTION_DECL has attached decls.     */
  unsigned module_attached_p : 1;

  /* 12 spare bits.  */
};

/* True for DECL codes which have template info and access.  */
#define LANG_DECL_HAS_MIN(NODE)			\
  (VAR_OR_FUNCTION_DECL_P (NODE)		\
   || TREE_CODE (NODE) == FIELD_DECL		\
   || TREE_CODE (NODE) == CONST_DECL		\
   || TREE_CODE (NODE) == TYPE_DECL		\
   || TREE_CODE (NODE) == TEMPLATE_DECL		\
   || TREE_CODE (NODE) == USING_DECL            \
   || TREE_CODE (NODE) == CONCEPT_DECL)

/* DECL_LANG_SPECIFIC for the above codes.  */

struct GTY(()) lang_decl_min {
  struct lang_decl_base base; /* 32-bits.  */

  /* In a FUNCTION_DECL for which DECL_THUNK_P holds, this is
     THUNK_ALIAS.
     In a FUNCTION_DECL for which DECL_THUNK_P does not hold,
     VAR_DECL, TYPE_DECL, or TEMPLATE_DECL, this is
     DECL_TEMPLATE_INFO.  */
  tree template_info;

  /* In a DECL_THUNK_P FUNCTION_DECL, this is THUNK_VIRTUAL_OFFSET.
     In a lambda-capture proxy VAR_DECL, this is DECL_CAPTURED_VARIABLE.
     In a function-scope TREE_STATIC VAR_DECL or IMPLICIT_TYPEDEF_P TYPE_DECL,
     this is DECL_DISCRIMINATOR.
     In a DECL_LOCAL_DECL_P decl, this is the namespace decl it aliases.
     Otherwise, in a class-scope DECL, this is DECL_ACCESS.   */
  tree access;
};

/* Additional DECL_LANG_SPECIFIC information for functions.  */

struct GTY(()) lang_decl_fn {
  struct lang_decl_min min;

  /* In a overloaded operator, this is the compressed operator code.  */
  unsigned ovl_op_code : 6;
  unsigned global_ctor_p : 1;
  unsigned global_dtor_p : 1;

  unsigned static_function : 1;
  unsigned pure_virtual : 1;
  unsigned defaulted_p : 1;
  unsigned has_in_charge_parm_p : 1;
  unsigned has_vtt_parm_p : 1;
  unsigned pending_inline_p : 1;
  unsigned nonconverting : 1;
  unsigned thunk_p : 1;

  unsigned this_thunk_p : 1;
  unsigned omp_declare_reduction_p : 1;
  unsigned has_dependent_explicit_spec_p : 1;
  unsigned immediate_fn_p : 1;
  unsigned maybe_deleted : 1;
  unsigned coroutine_p : 1;
  unsigned seen_without_contracts_p : 1;

  unsigned spare : 9;

  /* 32-bits padding on 64-bit host.  */

  /* For a non-thunk function decl, this is a tree list of
     friendly classes. For a thunk function decl, it is the
     thunked to function decl.  */
  tree befriending_classes;

  /* For a virtual FUNCTION_DECL for which
     DECL_THIS_THUNK_P does not hold, this is DECL_THUNKS. Both
     this pointer and result pointer adjusting thunks are
     chained here.  This pointer thunks to return pointer thunks
     will be chained on the return pointer thunk.
     For a DECL_CONSTUCTOR_P FUNCTION_DECL, this is the base from
     whence we inherit.  Otherwise, it is the class in which a
     (namespace-scope) friend is defined (if any).   */
  tree context;

  union lang_decl_u5
  {
    /* In a non-thunk FUNCTION_DECL, this is DECL_CLONED_FUNCTION.  */
    tree GTY ((tag ("0"))) cloned_function;

    /* In a FUNCTION_DECL for which THUNK_P holds this is the
       THUNK_FIXED_OFFSET.  */
    HOST_WIDE_INT GTY ((tag ("1"))) fixed_offset;
  } GTY ((desc ("%1.thunk_p"))) u5;

  union lang_decl_u3
  {
    struct cp_token_cache * GTY ((tag ("1"))) pending_inline_info;
    tree GTY ((tag ("0"))) saved_auto_return_type;
  } GTY ((desc ("%1.pending_inline_p"))) u;
};

/* DECL_LANG_SPECIFIC for namespaces.  */

struct GTY(()) lang_decl_ns {
  struct lang_decl_base base; /* 32 bits.  */
  cp_binding_level *level;

  /* Inline children.  Needs to be va_gc, because of PCH.  */
  vec<tree, va_gc> *inlinees;

  /* Hash table of bound decls. It'd be nice to have this inline, but
     as the hash_map has a dtor, we can't then put this struct into a
     union (until moving to c++11).  */
  hash_table<named_decl_hash> *bindings;
};

/* DECL_LANG_SPECIFIC for parameters.  */

struct GTY(()) lang_decl_parm {
  struct lang_decl_base base; /* 32 bits.  */
  int level;
  int index;
};

/* Additional DECL_LANG_SPECIFIC information for structured bindings.  */

struct GTY(()) lang_decl_decomp {
  struct lang_decl_min min;
  /* The artificial underlying "e" variable of the structured binding
     variable.  */
  tree base;
};

/* DECL_LANG_SPECIFIC for all types.  It would be nice to just make this a
   union rather than a struct containing a union as its only field, but
   tree.h declares it as a struct.  */

struct GTY(()) lang_decl {
  union GTY((desc ("%h.base.selector"))) lang_decl_u {
     /* Nothing of only the base type exists.  */
    struct lang_decl_base GTY ((default)) base;
    struct lang_decl_min GTY((tag ("lds_min"))) min;
    struct lang_decl_fn GTY ((tag ("lds_fn"))) fn;
    struct lang_decl_ns GTY((tag ("lds_ns"))) ns;
    struct lang_decl_parm GTY((tag ("lds_parm"))) parm;
    struct lang_decl_decomp GTY((tag ("lds_decomp"))) decomp;
  } u;
};

/* Looks through a template (if present) to find what it declares.  */
#define STRIP_TEMPLATE(NODE) \
  (TREE_CODE (NODE) == TEMPLATE_DECL ? DECL_TEMPLATE_RESULT (NODE) : NODE)

#if defined ENABLE_TREE_CHECKING && (GCC_VERSION >= 2007)

#define LANG_DECL_MIN_CHECK(NODE) __extension__			\
({ struct lang_decl *lt = DECL_LANG_SPECIFIC (NODE);		\
   if (!LANG_DECL_HAS_MIN (NODE))				\
     lang_check_failed (__FILE__, __LINE__, __FUNCTION__);	\
   &lt->u.min; })

/* We want to be able to check DECL_CONSTRUCTOR_P and such on a function
   template, not just on a FUNCTION_DECL.  So when looking for things in
   lang_decl_fn, look down through a TEMPLATE_DECL into its result.  */
#define LANG_DECL_FN_CHECK(NODE) __extension__				\
({ struct lang_decl *lt = DECL_LANG_SPECIFIC (STRIP_TEMPLATE (NODE));	\
   if (!DECL_DECLARES_FUNCTION_P (NODE)					\
       || lt->u.base.selector != lds_fn)				\
     lang_check_failed (__FILE__, __LINE__, __FUNCTION__);		\
   &lt->u.fn; })

#define LANG_DECL_NS_CHECK(NODE) __extension__				\
({ struct lang_decl *lt = DECL_LANG_SPECIFIC (NODE);			\
   if (TREE_CODE (NODE) != NAMESPACE_DECL				\
       || lt->u.base.selector != lds_ns)				\
     lang_check_failed (__FILE__, __LINE__, __FUNCTION__);		\
   &lt->u.ns; })

#define LANG_DECL_PARM_CHECK(NODE) __extension__		\
({ struct lang_decl *lt = DECL_LANG_SPECIFIC (NODE);		\
  if (TREE_CODE (NODE) != PARM_DECL				\
      || lt->u.base.selector != lds_parm)			\
    lang_check_failed (__FILE__, __LINE__, __FUNCTION__);	\
  &lt->u.parm; })

#define LANG_DECL_DECOMP_CHECK(NODE) __extension__		\
({ struct lang_decl *lt = DECL_LANG_SPECIFIC (NODE);		\
  if (!VAR_P (NODE)						\
      || lt->u.base.selector != lds_decomp)			\
    lang_check_failed (__FILE__, __LINE__, __FUNCTION__);	\
  &lt->u.decomp; })

#else

#define LANG_DECL_MIN_CHECK(NODE) \
  (&DECL_LANG_SPECIFIC (NODE)->u.min)

#define LANG_DECL_FN_CHECK(NODE) \
  (&DECL_LANG_SPECIFIC (STRIP_TEMPLATE (NODE))->u.fn)

#define LANG_DECL_NS_CHECK(NODE) \
  (&DECL_LANG_SPECIFIC (NODE)->u.ns)

#define LANG_DECL_PARM_CHECK(NODE) \
  (&DECL_LANG_SPECIFIC (NODE)->u.parm)

#define LANG_DECL_DECOMP_CHECK(NODE) \
  (&DECL_LANG_SPECIFIC (NODE)->u.decomp)

#endif /* ENABLE_TREE_CHECKING */

/* For a FUNCTION_DECL or a VAR_DECL, the language linkage for the
   declaration.  Some entities (like a member function in a local
   class, or a local variable) do not have linkage at all, and this
   macro should not be used in those cases.

   Implementation note: A FUNCTION_DECL without DECL_LANG_SPECIFIC was
   created by language-independent code, and has C linkage.  Most
   VAR_DECLs have C++ linkage, and do not have DECL_LANG_SPECIFIC, but
   we do create DECL_LANG_SPECIFIC for variables with non-C++ linkage.  */
#define DECL_LANGUAGE(NODE)				\
  (DECL_LANG_SPECIFIC (NODE)				\
   ? DECL_LANG_SPECIFIC (NODE)->u.base.language		\
   : (TREE_CODE (NODE) == FUNCTION_DECL			\
      ? lang_c : lang_cplusplus))

/* Set the language linkage for NODE to LANGUAGE.  */
#define SET_DECL_LANGUAGE(NODE, LANGUAGE) \
  (DECL_LANG_SPECIFIC (NODE)->u.base.language = (LANGUAGE))

/* For FUNCTION_DECLs and TEMPLATE_DECLs: nonzero means that this function
   is a constructor.  */
#define DECL_CONSTRUCTOR_P(NODE) \
  DECL_CXX_CONSTRUCTOR_P (STRIP_TEMPLATE (NODE))

/* Nonzero if NODE (a FUNCTION_DECL) is a constructor for a complete
   object.  */
#define DECL_COMPLETE_CONSTRUCTOR_P(NODE)		\
  (DECL_NAME (NODE) == complete_ctor_identifier)

/* Nonzero if NODE (a FUNCTION_DECL) is a constructor for a base
   object.  */
#define DECL_BASE_CONSTRUCTOR_P(NODE)		\
  (DECL_NAME (NODE) == base_ctor_identifier)

/* Nonzero if NODE (a FUNCTION_DECL) is a constructor, but not either the
   specialized in-charge constructor or the specialized not-in-charge
   constructor.  */
#define DECL_MAYBE_IN_CHARGE_CONSTRUCTOR_P(NODE)		\
  (DECL_NAME (NODE) == ctor_identifier)

/* Nonzero if NODE (a FUNCTION_DECL) is a copy constructor.  */
#define DECL_COPY_CONSTRUCTOR_P(NODE) \
  (DECL_CONSTRUCTOR_P (NODE) && copy_fn_p (NODE) > 0)

/* Nonzero if NODE (a FUNCTION_DECL) is a move constructor.  */
#define DECL_MOVE_CONSTRUCTOR_P(NODE) \
  (DECL_CONSTRUCTOR_P (NODE) && move_fn_p (NODE))

/* Nonzero if NODE (a FUNCTION_DECL or TEMPLATE_DECL)
   is a destructor.  */
#define DECL_DESTRUCTOR_P(NODE)				\
  DECL_CXX_DESTRUCTOR_P (STRIP_TEMPLATE (NODE))

/* Nonzero if NODE (a FUNCTION_DECL) is a destructor, but not the
   specialized in-charge constructor, in-charge deleting constructor,
   or the base destructor.  */
#define DECL_MAYBE_IN_CHARGE_DESTRUCTOR_P(NODE)			\
  (DECL_NAME (NODE) == dtor_identifier)

/* Nonzero if NODE (a FUNCTION_DECL) is a destructor for a complete
   object.  */
#define DECL_COMPLETE_DESTRUCTOR_P(NODE)		\
  (DECL_NAME (NODE) == complete_dtor_identifier)

/* Nonzero if NODE (a FUNCTION_DECL) is a destructor for a base
   object.  */
#define DECL_BASE_DESTRUCTOR_P(NODE)		\
  (DECL_NAME (NODE) == base_dtor_identifier)

/* Nonzero if NODE (a FUNCTION_DECL) is a destructor for a complete
   object that deletes the object after it has been destroyed.  */
#define DECL_DELETING_DESTRUCTOR_P(NODE)		\
  (DECL_NAME (NODE) == deleting_dtor_identifier)

/* Nonzero if either DECL_MAYBE_IN_CHARGE_CONSTRUCTOR_P or
   DECL_MAYBE_IN_CHARGE_DESTRUCTOR_P is true of NODE.  */
#define DECL_MAYBE_IN_CHARGE_CDTOR_P(NODE)              \
  (DECL_MAYBE_IN_CHARGE_CONSTRUCTOR_P (NODE)            \
   || DECL_MAYBE_IN_CHARGE_DESTRUCTOR_P (NODE))

/* Nonzero if NODE (a FUNCTION_DECL) is a ctor or dtor that needs the cdtor
   label and associated goto built.  */
#define DECL_CDTOR_NEEDS_LABLED_EXIT_P(NODE)            \
  (DECL_DESTRUCTOR_P (NODE)                             \
   || (DECL_CONSTRUCTOR_P (NODE)       \
       && (targetm.cxx.cdtor_returns_this ()            \
	   || contract_any_active_p (DECL_CONTRACTS (NODE)))))

/* Nonzero if NODE (a _DECL) is a cloned constructor or
   destructor.  */
#define DECL_CLONED_FUNCTION_P(NODE)		\
  (DECL_NAME (NODE)				\
   && IDENTIFIER_CDTOR_P (DECL_NAME (NODE))	\
   && !DECL_MAYBE_IN_CHARGE_CDTOR_P (NODE))

/* If DECL_CLONED_FUNCTION_P holds, this is the function that was
   cloned.  */
#define DECL_CLONED_FUNCTION(NODE)		\
  (DECL_LANG_SPECIFIC (FUNCTION_DECL_CHECK (NODE))->u.fn.u5.cloned_function)

/* Perform an action for each clone of FN, if FN is a function with
   clones.  This macro should be used like:

      FOR_EACH_CLONE (clone, fn)
	{ ... }

  */
#define FOR_EACH_CLONE(CLONE, FN)			\
  if (!(TREE_CODE (FN) == FUNCTION_DECL			\
	&& DECL_MAYBE_IN_CHARGE_CDTOR_P (FN)))          \
    ;							\
  else							\
    for (CLONE = DECL_CHAIN (FN);			\
	 CLONE && DECL_CLONED_FUNCTION_P (CLONE);	\
	 CLONE = DECL_CHAIN (CLONE))

/* Nonzero if NODE has DECL_DISCRIMINATOR and not DECL_ACCESS.  */
#define DECL_DISCRIMINATOR_P(NODE)				\
  (((TREE_CODE (NODE) == VAR_DECL && TREE_STATIC (NODE))	\
    || DECL_IMPLICIT_TYPEDEF_P (NODE))				\
   && DECL_FUNCTION_SCOPE_P (NODE))

/* Discriminator for name mangling.  */
#define DECL_DISCRIMINATOR(NODE) (LANG_DECL_MIN_CHECK (NODE)->access)

/* The index of a user-declared parameter in its function, starting at 1.
   All artificial parameters will have index 0.  */
#define DECL_PARM_INDEX(NODE) \
  (LANG_DECL_PARM_CHECK (NODE)->index)

/* The level of a user-declared parameter in its function, starting at 1.
   A parameter of the function will have level 1; a parameter of the first
   nested function declarator (i.e. t in void f (void (*p)(T t))) will have
   level 2.  */
#define DECL_PARM_LEVEL(NODE) \
  (LANG_DECL_PARM_CHECK (NODE)->level)

/* Nonzero if the VTT parm has been added to NODE.  */
#define DECL_HAS_VTT_PARM_P(NODE) \
  (LANG_DECL_FN_CHECK (NODE)->has_vtt_parm_p)

/* Nonzero if NODE is a user-defined conversion operator.  */
#define DECL_CONV_FN_P(NODE) IDENTIFIER_CONV_OP_P (DECL_NAME (NODE))

/* The type to which conversion operator FN converts to.   */
#define DECL_CONV_FN_TYPE(FN) \
  TREE_TYPE ((gcc_checking_assert (DECL_CONV_FN_P (FN)), DECL_NAME (FN)))

/* Nonzero if NODE, a static data member, was declared in its class as an
   array of unknown bound.  */
#define VAR_HAD_UNKNOWN_BOUND(NODE)			\
  (DECL_LANG_SPECIFIC (VAR_DECL_CHECK (NODE))		\
   ? DECL_LANG_SPECIFIC (NODE)->u.base.unknown_bound_p	\
   : false)
#define SET_VAR_HAD_UNKNOWN_BOUND(NODE) \
  (DECL_LANG_SPECIFIC (VAR_DECL_CHECK (NODE))->u.base.unknown_bound_p = true)

/* True iff decl NODE is for an overloaded operator.  */
#define DECL_OVERLOADED_OPERATOR_P(NODE)		\
  IDENTIFIER_ANY_OP_P (DECL_NAME (NODE))

/* Nonzero if NODE is an assignment operator (including += and such).  */
#define DECL_ASSIGNMENT_OPERATOR_P(NODE)		 \
  IDENTIFIER_ASSIGN_OP_P (DECL_NAME (NODE))

/* NODE is a function_decl for an overloaded operator.  Return its
   compressed (raw) operator code.  Note that this is not a TREE_CODE.  */
#define DECL_OVERLOADED_OPERATOR_CODE_RAW(NODE)		\
  (LANG_DECL_FN_CHECK (NODE)->ovl_op_code)

/* DECL is an overloaded operator.  Test whether it is for TREE_CODE
   (a literal constant).  */
#define DECL_OVERLOADED_OPERATOR_IS(DECL, CODE)			\
  (DECL_OVERLOADED_OPERATOR_CODE_RAW (DECL) == OVL_OP_##CODE)

/* For FUNCTION_DECLs: nonzero means that this function is a
   constructor or a destructor with an extra in-charge parameter to
   control whether or not virtual bases are constructed.  */
#define DECL_HAS_IN_CHARGE_PARM_P(NODE) \
  (LANG_DECL_FN_CHECK (NODE)->has_in_charge_parm_p)

/* Nonzero if DECL is a declaration of __builtin_constant_p.  */
#define DECL_IS_BUILTIN_CONSTANT_P(NODE)		\
 (TREE_CODE (NODE) == FUNCTION_DECL			\
  && DECL_BUILT_IN_CLASS (NODE) == BUILT_IN_NORMAL	\
  && DECL_FUNCTION_CODE (NODE) == BUILT_IN_CONSTANT_P)

/* Nonzero for _DECL means that this decl appears in (or will appear
   in) as a member in a RECORD_TYPE or UNION_TYPE node.  It is also for
   detecting circularity in case members are multiply defined.  In the
   case of a VAR_DECL, it means that no definition has been seen, even
   if an initializer has been.  */
#define DECL_IN_AGGR_P(NODE) (DECL_LANG_FLAG_3 (NODE))

/* Nonzero for a VAR_DECL means that the variable's initialization (if
   any) has been processed.  (In general, DECL_INITIALIZED_P is
   !DECL_EXTERNAL, but static data members may be initialized even if
   not defined.)  */
#define DECL_INITIALIZED_P(NODE) \
   (TREE_LANG_FLAG_1 (VAR_DECL_CHECK (NODE)))

/* Nonzero for a VAR_DECL iff an explicit initializer was provided
   or a non-trivial constructor is called.  */
#define DECL_NONTRIVIALLY_INITIALIZED_P(NODE)	\
   (TREE_LANG_FLAG_6 (VAR_DECL_CHECK (NODE)))

/* Nonzero for a VAR_DECL that was initialized with a
   constant-expression.  */
#define DECL_INITIALIZED_BY_CONSTANT_EXPRESSION_P(NODE) \
  (TREE_LANG_FLAG_2 (VAR_DECL_CHECK (NODE)))

/* Nonzero if the DECL was initialized in the class definition itself,
   rather than outside the class.  This is used for both static member
   VAR_DECLS, and FUNCTION_DECLS that are defined in the class.  */
#define DECL_INITIALIZED_IN_CLASS_P(DECL) \
  (DECL_LANG_SPECIFIC (VAR_OR_FUNCTION_DECL_CHECK (DECL)) \
   ->u.base.initialized_in_class)

/* Nonzero if the DECL is used in the sense of 3.2 [basic.def.odr].
   Only available for decls with DECL_LANG_SPECIFIC.  */
#define DECL_ODR_USED(DECL) \
  (DECL_LANG_SPECIFIC (VAR_OR_FUNCTION_DECL_CHECK (DECL)) \
   ->u.base.odr_used)

/* Nonzero for FUNCTION_DECL means that this is a friend that is
   either not pushed into a namespace/looked up in a class (because it
   is a dependent type, in an uninstantiated template), or it has
   /only/ been subject to hidden friend injection from one or more
   befriending classes.  Once another decl matches, the flag is
   cleared.  There are requirements on its default parms.  */
#define DECL_UNIQUE_FRIEND_P(NODE) \
  (DECL_LANG_SPECIFIC (FUNCTION_DECL_CHECK (NODE)) \
   ->u.base.friend_or_tls)

/* True of a TEMPLATE_DECL that is a template class friend.  Such
   decls are not pushed until instantiated (as they may depend on
   parameters of the befriending class).  DECL_CHAIN is the
   befriending class.  */
#define DECL_UNINSTANTIATED_TEMPLATE_FRIEND_P(NODE) \
  (DECL_LANG_FLAG_4 (TEMPLATE_DECL_CHECK (NODE)))

/* Nonzero if the thread-local variable was declared with __thread as
   opposed to thread_local.  */
#define DECL_GNU_TLS_P(NODE)				\
  (DECL_LANG_SPECIFIC (VAR_DECL_CHECK (NODE))		\
   && DECL_LANG_SPECIFIC (NODE)->u.base.friend_or_tls)
#define SET_DECL_GNU_TLS_P(NODE)				\
  (retrofit_lang_decl (VAR_DECL_CHECK (NODE)),			\
   DECL_LANG_SPECIFIC (NODE)->u.base.friend_or_tls = true)

/* A TREE_LIST of the types which have befriended this FUNCTION_DECL.  */
#define DECL_BEFRIENDING_CLASSES(NODE) \
  (LANG_DECL_FN_CHECK (NODE)->befriending_classes)

/* Nonzero for FUNCTION_DECL means that this decl is a static
   member function.  */
#define DECL_STATIC_FUNCTION_P(NODE) \
  (LANG_DECL_FN_CHECK (NODE)->static_function)

/* Nonzero for FUNCTION_DECL means that this decl is a non-static
   member function.  */
#define DECL_NONSTATIC_MEMBER_FUNCTION_P(NODE) \
  (TREE_CODE (TREE_TYPE (NODE)) == METHOD_TYPE)

/* Nonzero for FUNCTION_DECL means that this decl is a member function
   (static or non-static).  */
#define DECL_FUNCTION_MEMBER_P(NODE) \
  (DECL_NONSTATIC_MEMBER_FUNCTION_P (NODE) || DECL_STATIC_FUNCTION_P (NODE))

/* Nonzero for FUNCTION_DECL means that this member function
   has `this' as const X *const.  */
#define DECL_CONST_MEMFUNC_P(NODE)					 \
  (DECL_NONSTATIC_MEMBER_FUNCTION_P (NODE)				 \
   && CP_TYPE_CONST_P (TREE_TYPE (TREE_VALUE				 \
				  (TYPE_ARG_TYPES (TREE_TYPE (NODE))))))

/* Nonzero for FUNCTION_DECL means that this member function
   has `this' as volatile X *const.  */
#define DECL_VOLATILE_MEMFUNC_P(NODE)					 \
  (DECL_NONSTATIC_MEMBER_FUNCTION_P (NODE)				 \
   && CP_TYPE_VOLATILE_P (TREE_TYPE (TREE_VALUE				 \
				  (TYPE_ARG_TYPES (TREE_TYPE (NODE))))))

/* Nonzero for a DECL means that this member is a non-static member.  */
#define DECL_NONSTATIC_MEMBER_P(NODE)		\
  (DECL_NONSTATIC_MEMBER_FUNCTION_P (NODE)	\
   || TREE_CODE (NODE) == FIELD_DECL)

/* Nonzero for a FIELD_DECL means that this member object type
   is mutable.  */
#define DECL_MUTABLE_P(NODE) (DECL_LANG_FLAG_0 (FIELD_DECL_CHECK (NODE)))

/* Nonzero for _DECL means that this constructor or conversion function is
   non-converting.  */
#define DECL_NONCONVERTING_P(NODE) \
  (LANG_DECL_FN_CHECK (NODE)->nonconverting)

/* Nonzero for FUNCTION_DECL means that this member function is a pure
   virtual function.  */
#define DECL_PURE_VIRTUAL_P(NODE) \
  (LANG_DECL_FN_CHECK (NODE)->pure_virtual)

/* Nonzero for FUNCTION_DECL means that this member function (either
   a constructor or a conversion function) has an explicit specifier
   with a value-dependent expression.  */
#define DECL_HAS_DEPENDENT_EXPLICIT_SPEC_P(NODE) \
  (LANG_DECL_FN_CHECK (NODE)->has_dependent_explicit_spec_p)

/* Nonzero for a defaulted FUNCTION_DECL for which we haven't decided yet if
   it's deleted; we will decide in synthesize_method.  */
#define DECL_MAYBE_DELETED(NODE) \
  (LANG_DECL_FN_CHECK (NODE)->maybe_deleted)

/* True (in a FUNCTION_DECL) if NODE is a virtual function that is an
   invalid overrider for a function from a base class.  Once we have
   complained about an invalid overrider we avoid complaining about it
   again.  */
#define DECL_INVALID_OVERRIDER_P(NODE) \
  (DECL_LANG_FLAG_4 (NODE))

/* True (in a FUNCTION_DECL) if NODE is a function declared with
   an override virt-specifier */
#define DECL_OVERRIDE_P(NODE) (TREE_LANG_FLAG_0 (NODE))

/* The thunks associated with NODE, a FUNCTION_DECL.  */
#define DECL_THUNKS(NODE) \
  (DECL_VIRTUAL_P (NODE) ? LANG_DECL_FN_CHECK (NODE)->context : NULL_TREE)

/* Set DECL_THUNKS.  */
#define SET_DECL_THUNKS(NODE,THUNKS) \
  (LANG_DECL_FN_CHECK (NODE)->context = (THUNKS))

/* If NODE, a FUNCTION_DECL, is a C++11 inheriting constructor, then this
   is the constructor it inherits from.  */
#define DECL_INHERITED_CTOR(NODE) \
  (DECL_DECLARES_FUNCTION_P (NODE) && DECL_CONSTRUCTOR_P (NODE) \
   ? LANG_DECL_FN_CHECK (NODE)->context : NULL_TREE)

/* And this is the base that constructor comes from.  */
#define DECL_INHERITED_CTOR_BASE(NODE)			\
  (DECL_INHERITED_CTOR (NODE)				\
   ? DECL_CONTEXT (flag_new_inheriting_ctors		\
		   ? strip_inheriting_ctors (NODE)	\
		   : DECL_INHERITED_CTOR (NODE))	\
   : NULL_TREE)

/* Set the inherited base.  */
#define SET_DECL_INHERITED_CTOR(NODE,INH) \
  (LANG_DECL_FN_CHECK (NODE)->context = (INH))

/* Nonzero if NODE is a thunk, rather than an ordinary function.  */
#define DECL_THUNK_P(NODE)			\
  (TREE_CODE (NODE) == FUNCTION_DECL		\
   && DECL_LANG_SPECIFIC (NODE)			\
   && LANG_DECL_FN_CHECK (NODE)->thunk_p)

/* Set DECL_THUNK_P for node.  */
#define SET_DECL_THUNK_P(NODE, THIS_ADJUSTING)			\
  (LANG_DECL_FN_CHECK (NODE)->thunk_p = 1,			\
   LANG_DECL_FN_CHECK (NODE)->this_thunk_p = (THIS_ADJUSTING))

/* Nonzero if NODE is a this pointer adjusting thunk.  */
#define DECL_THIS_THUNK_P(NODE)			\
  (DECL_THUNK_P (NODE) && LANG_DECL_FN_CHECK (NODE)->this_thunk_p)

/* Nonzero if NODE is a result pointer adjusting thunk.  */
#define DECL_RESULT_THUNK_P(NODE)			\
  (DECL_THUNK_P (NODE) && !LANG_DECL_FN_CHECK (NODE)->this_thunk_p)

/* Nonzero if NODE is a FUNCTION_DECL, but not a thunk.  */
#define DECL_NON_THUNK_FUNCTION_P(NODE)				\
  (TREE_CODE (NODE) == FUNCTION_DECL && !DECL_THUNK_P (NODE))

/* Nonzero if NODE is `extern "C"'.  */
#define DECL_EXTERN_C_P(NODE) \
  (DECL_LANGUAGE (NODE) == lang_c)

/* Nonzero if NODE is an `extern "C"' function.  */
#define DECL_EXTERN_C_FUNCTION_P(NODE) \
  (DECL_NON_THUNK_FUNCTION_P (NODE) && DECL_EXTERN_C_P (NODE))

/* Non-zero if this variable is declared `constinit' specifier.  */
#define DECL_DECLARED_CONSTINIT_P(NODE)		\
  (DECL_LANG_FLAG_7 (VAR_DECL_CHECK (NODE)))

/* True if DECL is declared 'constexpr'.  */
#define DECL_DECLARED_CONSTEXPR_P(DECL) \
  DECL_LANG_FLAG_8 (VAR_OR_FUNCTION_DECL_CHECK (STRIP_TEMPLATE (DECL)))

/* True if FNDECL is an immediate function.  */
#define DECL_IMMEDIATE_FUNCTION_P(NODE) \
  (DECL_LANG_SPECIFIC (FUNCTION_DECL_CHECK (STRIP_TEMPLATE (NODE)))	\
   ? LANG_DECL_FN_CHECK (NODE)->immediate_fn_p				\
   : false)
#define SET_DECL_IMMEDIATE_FUNCTION_P(NODE) \
  (retrofit_lang_decl (FUNCTION_DECL_CHECK (NODE)),			\
   LANG_DECL_FN_CHECK (NODE)->immediate_fn_p = true)

// True if NODE was declared as 'concept'.  The flag implies that the
// declaration is constexpr, that the declaration cannot be specialized or
// refined, and that the result type must be convertible to bool.
#define DECL_DECLARED_CONCEPT_P(NODE) \
  (DECL_LANG_SPECIFIC (NODE)->u.base.concept_p)

/* Nonzero if this DECL is the __PRETTY_FUNCTION__ variable in a
   template function.  */
#define DECL_PRETTY_FUNCTION_P(NODE) \
  (DECL_NAME (NODE) \
   && id_equal (DECL_NAME (NODE), "__PRETTY_FUNCTION__"))

/* For a DECL, true if it is __func__ or similar.  */
#define DECL_FNAME_P(NODE)					\
  (VAR_P (NODE) && DECL_NAME (NODE) && DECL_ARTIFICIAL (NODE)	\
   && DECL_HAS_VALUE_EXPR_P (NODE)				\
   && (id_equal (DECL_NAME (NODE), "__PRETTY_FUNCTION__")	\
       || id_equal (DECL_NAME (NODE), "__FUNCTION__")		\
       || id_equal (DECL_NAME (NODE), "__func__")))

/* Nonzero if the variable was declared to be thread-local.
   We need a special C++ version of this test because the middle-end
   DECL_THREAD_LOCAL_P uses the symtab, so we can't use it for
   templates.  */
#define CP_DECL_THREAD_LOCAL_P(NODE) \
  (TREE_LANG_FLAG_0 (VAR_DECL_CHECK (NODE)))

/* The _TYPE context in which this _DECL appears.  This field holds the
   class where a virtual function instance is actually defined.  */
#define DECL_CLASS_CONTEXT(NODE) \
  (DECL_CLASS_SCOPE_P (NODE) ? DECL_CONTEXT (NODE) : NULL_TREE)

/* For a non-member friend function, the class (if any) in which this
   friend was defined.  For example, given:

     struct S { friend void f () { ... } };

   the DECL_FRIEND_CONTEXT for `f' will be `S'.  */
#define DECL_FRIEND_CONTEXT(NODE)				\
  ((DECL_DECLARES_FUNCTION_P (NODE) && !DECL_VIRTUAL_P (NODE)	\
    && !DECL_CONSTRUCTOR_P (NODE))				\
   ? LANG_DECL_FN_CHECK (NODE)->context				\
   : NULL_TREE)

/* Set the DECL_FRIEND_CONTEXT for NODE to CONTEXT.  */
#define SET_DECL_FRIEND_CONTEXT(NODE, CONTEXT) \
  (LANG_DECL_FN_CHECK (NODE)->context = (CONTEXT))

#define CP_DECL_CONTEXT(NODE) \
  (!DECL_FILE_SCOPE_P (NODE) ? DECL_CONTEXT (NODE) : global_namespace)
#define CP_TYPE_CONTEXT(NODE) \
  (!TYPE_FILE_SCOPE_P (NODE) ? TYPE_CONTEXT (NODE) : global_namespace)
#define FROB_CONTEXT(NODE) \
  ((NODE) == global_namespace ? DECL_CONTEXT (NODE) : (NODE))

/* 1 iff NODE has namespace scope, including the global namespace.  */
#define DECL_NAMESPACE_SCOPE_P(NODE)				\
  (!DECL_TEMPLATE_PARM_P (NODE)					\
   && TREE_CODE (CP_DECL_CONTEXT (NODE)) == NAMESPACE_DECL)

#define TYPE_NAMESPACE_SCOPE_P(NODE) \
  (TREE_CODE (CP_TYPE_CONTEXT (NODE)) == NAMESPACE_DECL)

#define NAMESPACE_SCOPE_P(NODE) \
  ((DECL_P (NODE) && DECL_NAMESPACE_SCOPE_P (NODE)) \
   || (TYPE_P (NODE) && TYPE_NAMESPACE_SCOPE_P (NODE)))

/* 1 iff NODE is a class member.  */
#define DECL_CLASS_SCOPE_P(NODE) \
  (DECL_CONTEXT (NODE) && TYPE_P (DECL_CONTEXT (NODE)))

#define TYPE_CLASS_SCOPE_P(NODE) \
  (TYPE_CONTEXT (NODE) && TYPE_P (TYPE_CONTEXT (NODE)))

/* 1 iff NODE is function-local.  */
#define DECL_FUNCTION_SCOPE_P(NODE) \
  (DECL_CONTEXT (NODE) \
   && TREE_CODE (DECL_CONTEXT (NODE)) == FUNCTION_DECL)

#define TYPE_FUNCTION_SCOPE_P(NODE) \
  (TYPE_CONTEXT (NODE) && TREE_CODE (TYPE_CONTEXT (NODE)) == FUNCTION_DECL)

/* 1 iff VAR_DECL node NODE is a type-info decl.  This flag is set for
   both the primary typeinfo object and the associated NTBS name.  */
#define DECL_TINFO_P(NODE)			\
  TREE_LANG_FLAG_4 (TREE_CHECK2 (NODE,VAR_DECL,TYPE_DECL))

/* 1 iff VAR_DECL node NODE is virtual table or VTT.  We forward to
   DECL_VIRTUAL_P from the common code, as that has the semantics we
   need.  But we want a more descriptive name.  */
#define DECL_VTABLE_OR_VTT_P(NODE) DECL_VIRTUAL_P (VAR_DECL_CHECK (NODE))

/* 1 iff FUNCTION_TYPE or METHOD_TYPE has a ref-qualifier (either & or &&). */
#define FUNCTION_REF_QUALIFIED(NODE) \
  TREE_LANG_FLAG_4 (FUNC_OR_METHOD_CHECK (NODE))

/* 1 iff FUNCTION_TYPE or METHOD_TYPE has &&-ref-qualifier.  */
#define FUNCTION_RVALUE_QUALIFIED(NODE) \
  TREE_LANG_FLAG_5 (FUNC_OR_METHOD_CHECK (NODE))

/* 1 iff NODE is function-local, but for types.  */
#define LOCAL_CLASS_P(NODE)				\
  (decl_function_context (TYPE_MAIN_DECL (NODE)) != NULL_TREE)

/* The nesting depth of namespace, class or function.  Makes is_ancestor much
   simpler.  Only 8 bits available.  */
#define SCOPE_DEPTH(NODE) \
  (NAMESPACE_DECL_CHECK (NODE)->base.u.bits.address_space)

/* Whether the namepace is an inline namespace.  */
#define DECL_NAMESPACE_INLINE_P(NODE) \
  TREE_LANG_FLAG_0 (NAMESPACE_DECL_CHECK (NODE))

/* In a NAMESPACE_DECL, a vector of inline namespaces.  */
#define DECL_NAMESPACE_INLINEES(NODE) \
   (LANG_DECL_NS_CHECK (NODE)->inlinees)

/* Pointer to hash_map from IDENTIFIERS to DECLS  */
#define DECL_NAMESPACE_BINDINGS(NODE) \
   (LANG_DECL_NS_CHECK (NODE)->bindings)

/* In a NAMESPACE_DECL, points to the original namespace if this is
   a namespace alias.  */
#define DECL_NAMESPACE_ALIAS(NODE) \
	DECL_ABSTRACT_ORIGIN (NAMESPACE_DECL_CHECK (NODE))
#define ORIGINAL_NAMESPACE(NODE)  \
  (DECL_NAMESPACE_ALIAS (NODE) ? DECL_NAMESPACE_ALIAS (NODE) : (NODE))

/* Nonzero if NODE is the std namespace.  */
#define DECL_NAMESPACE_STD_P(NODE)			\
  ((NODE) == std_node)

/* In a TREE_LIST in an attribute list, indicates that the attribute
   must be applied at instantiation time.  */
#define ATTR_IS_DEPENDENT(NODE) TREE_LANG_FLAG_0 (TREE_LIST_CHECK (NODE))

/* In a TREE_LIST in the argument of attribute abi_tag, indicates that the tag
   was inherited from a template parameter, not explicitly indicated.  */
#define ABI_TAG_IMPLICIT(NODE) TREE_LANG_FLAG_0 (TREE_LIST_CHECK (NODE))

/* In a TREE_LIST for a parameter-declaration-list, indicates that all the
   parameters in the list have declarators enclosed in ().  */
#define PARENTHESIZED_LIST_P(NODE) TREE_LANG_FLAG_0 (TREE_LIST_CHECK (NODE))

/* Non zero if this is a using decl for a dependent scope. */
#define DECL_DEPENDENT_P(NODE) DECL_LANG_FLAG_0 (USING_DECL_CHECK (NODE))

/* The scope named in a using decl.  */
#define USING_DECL_SCOPE(NODE) DECL_RESULT_FLD (USING_DECL_CHECK (NODE))

/* The decls named by a using decl.  */
#define USING_DECL_DECLS(NODE) DECL_INITIAL (USING_DECL_CHECK (NODE))

/* Non zero if the using decl refers to a dependent type.  */
#define USING_DECL_TYPENAME_P(NODE) DECL_LANG_FLAG_1 (USING_DECL_CHECK (NODE))

/* True if member using decl NODE refers to a non-inherited NODE.  */
#define USING_DECL_UNRELATED_P(NODE) DECL_LANG_FLAG_2 (USING_DECL_CHECK (NODE))

/* True iff the CONST_DECL is a class-scope clone from C++20 using enum,
   created by handle_using_decl.  */
#define CONST_DECL_USING_P(NODE)			\
  (TREE_CODE (NODE) == CONST_DECL			\
   && TREE_CODE (TREE_TYPE (NODE)) == ENUMERAL_TYPE	\
   && DECL_CONTEXT (NODE) != TREE_TYPE (NODE))

/* In a FUNCTION_DECL, this is nonzero if this function was defined in
   the class definition.  We have saved away the text of the function,
   but have not yet processed it.  */
#define DECL_PENDING_INLINE_P(NODE) \
  (LANG_DECL_FN_CHECK (NODE)->pending_inline_p)

/* If DECL_PENDING_INLINE_P holds, this is the saved text of the
   function.  */
#define DECL_PENDING_INLINE_INFO(NODE) \
  (LANG_DECL_FN_CHECK (NODE)->u.pending_inline_info)

/* Return the first contract in ATTRS, or NULL_TREE if there are none.  */

inline tree
find_contract (tree attrs)
{
  while (attrs && !cxx_contract_attribute_p (attrs))
    attrs = TREE_CHAIN (attrs);
  return attrs;
}

/* True iff the FUNCTION_DECL NODE currently has any contracts.  */
#define DECL_HAS_CONTRACTS_P(NODE) \
  (DECL_CONTRACTS (NODE) != NULL_TREE)

/* For a FUNCTION_DECL of a guarded function, this points to a list of the pre
   and post contracts of the first decl of NODE in original order. */
#define DECL_CONTRACTS(NODE) \
  (find_contract (DECL_ATTRIBUTES (NODE)))

/* The next contract (if any) after this one in an attribute list.  */
#define CONTRACT_CHAIN(NODE) \
  (find_contract (TREE_CHAIN (NODE)))

/* The wrapper of the original source location of a list of contracts.  */
#define CONTRACT_SOURCE_LOCATION_WRAPPER(NODE) \
  (TREE_PURPOSE (TREE_VALUE (NODE)))

/* The original source location of a list of contracts.  */
#define CONTRACT_SOURCE_LOCATION(NODE) \
  (EXPR_LOCATION (CONTRACT_SOURCE_LOCATION_WRAPPER (NODE)))

/* The original decl a list of contracts was declared on.  */
#define CONTRACT_ORIGINAL_DECL(NODE) \
  (tree_strip_any_location_wrapper (CONTRACT_SOURCE_LOCATION_WRAPPER (NODE)))

/* The actual code _STMT for a contract attribute.  */
#define CONTRACT_STATEMENT(NODE) \
  (TREE_VALUE (TREE_VALUE (NODE)))

/* For a FUNCTION_DECL of a guarded function, this holds the var decl
   capturing the result of the call to the unchecked function.  */
#define DECL_UNCHECKED_RESULT(NODE) \
  (get_unchecked_result (NODE))

/* For a FUNCTION_DECL of a guarded function, this holds the function decl
   where pre contract checks are emitted.  */
#define DECL_PRE_FN(NODE) \
  (get_pre_fn ((NODE)))

/* For a FUNCTION_DECL of a guarded function, this holds the function decl
   where post contract checks are emitted.  */
#define DECL_POST_FN(NODE) \
  (get_post_fn ((NODE)))

/* For a FUNCTION_DECL of a pre/post function, this points back to the
   original guarded function.  */
#define DECL_ORIGINAL_FN(NODE) \
  (get_contracts_original_fn (NODE))

/* True iff the FUNCTION_DECL is the pre function for a guarded function.  */
#define DECL_IS_PRE_FN_P(NODE) \
  (DECL_ORIGINAL_FN (NODE) && DECL_PRE_FN (DECL_ORIGINAL_FN (NODE)) == NODE)

/* True iff the FUNCTION_DECL is the post function for a guarded function.  */
#define DECL_IS_POST_FN_P(NODE) \
  (DECL_ORIGINAL_FN (NODE) && DECL_POST_FN (DECL_ORIGINAL_FN (NODE)) == NODE)

/* True the FUNCTION_DECL NODE was initially declared without contracts.  */
#define DECL_SEEN_WITHOUT_CONTRACTS_P(NODE) \
  (LANG_DECL_FN_CHECK (DECL_COMMON_CHECK (NODE))->seen_without_contracts_p)

/* Nonzero for TYPE_DECL means that it was written 'using name = type'.  */
#define TYPE_DECL_ALIAS_P(NODE) \
  DECL_LANG_FLAG_6 (TYPE_DECL_CHECK (NODE))

/* Nonzero for TEMPLATE_DECL means that it is a 'complex' alias template.  */
#define TEMPLATE_DECL_COMPLEX_ALIAS_P(NODE) \
  DECL_LANG_FLAG_2 (TEMPLATE_DECL_CHECK (NODE))

/* Nonzero for a type which is an alias for another type; i.e, a type
   which declaration was written 'using name-of-type =
   another-type'.  */
#define TYPE_ALIAS_P(NODE)			\
  (TYPE_P (NODE)				\
   && TYPE_NAME (NODE)				\
   && TREE_CODE (TYPE_NAME (NODE)) == TYPE_DECL	\
   && TYPE_DECL_ALIAS_P (TYPE_NAME (NODE)))

/* If non-NULL for a VAR_DECL, FUNCTION_DECL, TYPE_DECL, TEMPLATE_DECL,
   or CONCEPT_DECL, the entity is either a template specialization (if
   DECL_USE_TEMPLATE is nonzero) or the abstract instance of the
   template itself.

   In either case, DECL_TEMPLATE_INFO is a TEMPLATE_INFO, whose
   TI_TEMPLATE is the TEMPLATE_DECL of which this entity is a
   specialization or abstract instance.  The TI_ARGS is the
   template arguments used to specialize the template.

   Consider:

      template <typename T> struct S { friend void f(T) {} };

   In this case, S<int>::f is, from the point of view of the compiler,
   an instantiation of a template -- but, from the point of view of
   the language, each instantiation of S results in a wholly unrelated
   global function f.  In this case, DECL_TEMPLATE_INFO for S<int>::f
   will be non-NULL, but DECL_USE_TEMPLATE will be zero.

   In a friend declaration, TI_TEMPLATE can be an overload set, or
   identifier.  */
#define DECL_TEMPLATE_INFO(NODE) \
  (DECL_LANG_SPECIFIC (TEMPLATE_INFO_DECL_CHECK (NODE)) \
   ->u.min.template_info)

/* For a lambda capture proxy, its captured variable.  */
#define DECL_CAPTURED_VARIABLE(NODE) \
  (LANG_DECL_MIN_CHECK (NODE)->access)

/* For a VAR_DECL, indicates that the variable is actually a
   non-static data member of anonymous union that has been promoted to
   variable status.  */
#define DECL_ANON_UNION_VAR_P(NODE) \
  (DECL_LANG_FLAG_4 (VAR_DECL_CHECK (NODE)))

/* Template information for a RECORD_TYPE or UNION_TYPE.  */
#define CLASSTYPE_TEMPLATE_INFO(NODE) \
  (TYPE_LANG_SLOT_1 (RECORD_OR_UNION_CHECK (NODE)))

/* Template information for a template template parameter.  */
#define TEMPLATE_TEMPLATE_PARM_TEMPLATE_INFO(NODE) \
  (TYPE_LANG_SLOT_1 (BOUND_TEMPLATE_TEMPLATE_PARM_TYPE_CHECK (NODE)))

/* Template information for an ENUMERAL_, RECORD_, UNION_TYPE, or
   BOUND_TEMPLATE_TEMPLATE_PARM type.  This ignores any alias
   templateness of NODE.  It'd be nice if this could unconditionally
   access the slot, rather than return NULL if given a
   non-templatable type.  */
#define TYPE_TEMPLATE_INFO(NODE)					\
  (TREE_CODE (NODE) == ENUMERAL_TYPE					\
   || TREE_CODE (NODE) == BOUND_TEMPLATE_TEMPLATE_PARM			\
   || RECORD_OR_UNION_TYPE_P (NODE)					\
   ? TYPE_LANG_SLOT_1 (NODE) : NULL_TREE)

/* Template information (if any) for an alias type.  */
#define TYPE_ALIAS_TEMPLATE_INFO(NODE)					\
  (DECL_LANG_SPECIFIC (TYPE_NAME (NODE))				\
   ? DECL_TEMPLATE_INFO (TYPE_NAME (NODE))				\
   : NULL_TREE)

/* If NODE is a type alias, this accessor returns the template info
   for the alias template (if any).  Otherwise behave as
   TYPE_TEMPLATE_INFO.  */
#define TYPE_TEMPLATE_INFO_MAYBE_ALIAS(NODE)				\
  (typedef_variant_p (NODE)						\
   ? TYPE_ALIAS_TEMPLATE_INFO (NODE)					\
   : TYPE_TEMPLATE_INFO (NODE))

/* Set the template information for a non-alias n ENUMERAL_, RECORD_,
   or UNION_TYPE to VAL.  ALIAS's are dealt with separately.  */
#define SET_TYPE_TEMPLATE_INFO(NODE, VAL)				\
  (TREE_CODE (NODE) == ENUMERAL_TYPE		\
   || (CLASS_TYPE_P (NODE) && !TYPE_ALIAS_P (NODE))			\
   ? (TYPE_LANG_SLOT_1 (NODE) = (VAL))					\
   : (DECL_TEMPLATE_INFO (TYPE_NAME (NODE)) = (VAL)))			\

#define TI_TEMPLATE(NODE) \
  ((struct tree_template_info*)TEMPLATE_INFO_CHECK (NODE))->tmpl
#define TI_ARGS(NODE) \
  ((struct tree_template_info*)TEMPLATE_INFO_CHECK (NODE))->args
#define TI_PENDING_TEMPLATE_FLAG(NODE) \
  TREE_LANG_FLAG_1 (TEMPLATE_INFO_CHECK (NODE))
/* For a given TREE_VEC containing a template argument list,
   this property contains the number of arguments that are not
   defaulted.  */
#define NON_DEFAULT_TEMPLATE_ARGS_COUNT(NODE) \
  TREE_CHAIN (TREE_VEC_CHECK (NODE))

/* Below are the setter and getter of the NON_DEFAULT_TEMPLATE_ARGS_COUNT
   property.  */
#define SET_NON_DEFAULT_TEMPLATE_ARGS_COUNT(NODE, INT_VALUE) \
  NON_DEFAULT_TEMPLATE_ARGS_COUNT(NODE) = build_int_cst (NULL_TREE, INT_VALUE)
#if CHECKING_P
#define GET_NON_DEFAULT_TEMPLATE_ARGS_COUNT(NODE) \
    int_cst_value (NON_DEFAULT_TEMPLATE_ARGS_COUNT (NODE))
#else
#define GET_NON_DEFAULT_TEMPLATE_ARGS_COUNT(NODE) \
  NON_DEFAULT_TEMPLATE_ARGS_COUNT (NODE) \
  ? int_cst_value (NON_DEFAULT_TEMPLATE_ARGS_COUNT (NODE)) \
  : TREE_VEC_LENGTH (INNERMOST_TEMPLATE_ARGS (NODE))
#endif

/* The list of access checks that were deferred during parsing
   which need to be performed at template instantiation time.

   FIXME this should be associated with the TEMPLATE_DECL, not the
   TEMPLATE_INFO.  */
#define TI_DEFERRED_ACCESS_CHECKS(NODE) \
  ((struct tree_template_info*)TEMPLATE_INFO_CHECK \
     (NODE))->deferred_access_checks

/* We use TREE_VECs to hold template arguments.  If there is only one
   level of template arguments, then the TREE_VEC contains the
   arguments directly.  If there is more than one level of template
   arguments, then each entry in the TREE_VEC is itself a TREE_VEC,
   containing the template arguments for a single level.  The first
   entry in the outer TREE_VEC is the outermost level of template
   parameters; the last is the innermost.

   It is incorrect to ever form a template argument vector containing
   only one level of arguments, but which is a TREE_VEC containing as
   its only entry the TREE_VEC for that level.

   For each TREE_VEC containing the template arguments for a single
   level, it's possible to get or set the number of non defaulted
   template arguments by using the accessor macros
   GET_NON_DEFAULT_TEMPLATE_ARGS_COUNT or
   SET_NON_DEFAULT_TEMPLATE_ARGS_COUNT.  */

/* Nonzero if the template arguments is actually a vector of vectors,
   rather than just a vector.  */
#define TMPL_ARGS_HAVE_MULTIPLE_LEVELS(NODE)		     \
  (NODE && TREE_VEC_LENGTH (NODE) && TREE_VEC_ELT (NODE, 0)  \
   && TREE_CODE (TREE_VEC_ELT (NODE, 0)) == TREE_VEC)

/* The depth of a template argument vector.  When called directly by
   the parser, we use a TREE_LIST rather than a TREE_VEC to represent
   template arguments.  In fact, we may even see NULL_TREE if there
   are no template arguments.  In both of those cases, there is only
   one level of template arguments.  */
#define TMPL_ARGS_DEPTH(NODE)					\
  (TMPL_ARGS_HAVE_MULTIPLE_LEVELS (NODE) ? TREE_VEC_LENGTH (NODE) : 1)

/* The LEVELth level of the template ARGS.  The outermost level of
   args is level 1, not level 0.  */
#define TMPL_ARGS_LEVEL(ARGS, LEVEL)		\
  (TMPL_ARGS_HAVE_MULTIPLE_LEVELS (ARGS)	\
   ? TREE_VEC_ELT (ARGS, (LEVEL) - 1) : (ARGS))

/* Set the LEVELth level of the template ARGS to VAL.  This macro does
   not work with single-level argument vectors.  */
#define SET_TMPL_ARGS_LEVEL(ARGS, LEVEL, VAL)	\
  (TREE_VEC_ELT (ARGS, (LEVEL) - 1) = (VAL))

/* Accesses the IDXth parameter in the LEVELth level of the ARGS.  */
#define TMPL_ARG(ARGS, LEVEL, IDX)				\
  (TREE_VEC_ELT (TMPL_ARGS_LEVEL (ARGS, LEVEL), IDX))

/* Given a single level of template arguments in NODE, return the
   number of arguments.  */
#define NUM_TMPL_ARGS(NODE)				\
  (TREE_VEC_LENGTH (NODE))

/* Returns the innermost level of template arguments in ARGS.  */
#define INNERMOST_TEMPLATE_ARGS(NODE) \
  (get_innermost_template_args ((NODE), 1))

/* The number of levels of template parameters given by NODE.  */
#define TMPL_PARMS_DEPTH(NODE) \
  ((HOST_WIDE_INT) TREE_INT_CST_LOW (TREE_PURPOSE (NODE)))

/* The TEMPLATE_DECL instantiated or specialized by NODE.  This
   TEMPLATE_DECL will be the immediate parent, not the most general
   template.  For example, in:

      template <class T> struct S { template <class U> void f(U); }

   the FUNCTION_DECL for S<int>::f<double> will have, as its
   DECL_TI_TEMPLATE, `template <class U> S<int>::f<U>'.

   As a special case, for a member friend template of a template
   class, this value will not be a TEMPLATE_DECL, but rather an
   IDENTIFIER_NODE or OVERLOAD indicating the name of the template and
   any explicit template arguments provided.  For example, in:

     template <class T> struct S { friend void f<int>(int, double); }

   the DECL_TI_TEMPLATE will be an IDENTIFIER_NODE for `f' and the
   DECL_TI_ARGS will be {int}.

   For a FIELD_DECL with a non-static data member initializer, this value
   is the FIELD_DECL it was instantiated from.  */
#define DECL_TI_TEMPLATE(NODE)      TI_TEMPLATE (DECL_TEMPLATE_INFO (NODE))

/* The template arguments used to obtain this decl from the most
   general form of DECL_TI_TEMPLATE.  For the example given for
   DECL_TI_TEMPLATE, the DECL_TI_ARGS will be {int, double}.  These
   are always the full set of arguments required to instantiate this
   declaration from the most general template specialized here.  */
#define DECL_TI_ARGS(NODE)	    TI_ARGS (DECL_TEMPLATE_INFO (NODE))

/* The TEMPLATE_DECL associated with NODE, a class type.  Even if NODE
   will be generated from a partial specialization, the TEMPLATE_DECL
   referred to here will be the original template.  For example,
   given:

      template <typename T> struct S {};
      template <typename T> struct S<T*> {};

   the CLASSTYPE_TI_TEMPLATE for S<int*> will be S, not the S<T*>.

   For a member class template, CLASSTYPE_TI_TEMPLATE always refers to the
   partial instantiation rather than the primary template.  CLASSTYPE_TI_ARGS
   are for the primary template if the partial instantiation isn't
   specialized, or for the explicit specialization if it is, e.g.

      template <class T> class C { template <class U> class D; }
      template <> template <class U> class C<int>::D;  */
#define CLASSTYPE_TI_TEMPLATE(NODE) TI_TEMPLATE (CLASSTYPE_TEMPLATE_INFO (NODE))
#define CLASSTYPE_TI_ARGS(NODE)     TI_ARGS (CLASSTYPE_TEMPLATE_INFO (NODE))

/* For a template instantiation TYPE, returns the TYPE corresponding
   to the primary template.  Otherwise returns TYPE itself.  */
#define CLASSTYPE_PRIMARY_TEMPLATE_TYPE(TYPE)				\
  ((CLASSTYPE_USE_TEMPLATE ((TYPE))					\
    && !CLASSTYPE_TEMPLATE_SPECIALIZATION ((TYPE)))			\
   ? TREE_TYPE (DECL_TEMPLATE_RESULT (DECL_PRIMARY_TEMPLATE		\
				      (CLASSTYPE_TI_TEMPLATE ((TYPE))))) \
   : (TYPE))

/* Like CLASS_TI_TEMPLATE, but also works for ENUMERAL_TYPEs.  */
#define TYPE_TI_TEMPLATE(NODE)			\
  (TI_TEMPLATE (TYPE_TEMPLATE_INFO (NODE)))

/* Like DECL_TI_ARGS, but for an ENUMERAL_, RECORD_, or UNION_TYPE.  */
#define TYPE_TI_ARGS(NODE)			\
  (TI_ARGS (TYPE_TEMPLATE_INFO (NODE)))

#define INNERMOST_TEMPLATE_PARMS(NODE)  TREE_VALUE (NODE)

/* Nonzero if NODE (a TEMPLATE_DECL) is a member template, in the
   sense of [temp.mem].  */
#define DECL_MEMBER_TEMPLATE_P(NODE) \
  (DECL_LANG_FLAG_1 (TEMPLATE_DECL_CHECK (NODE)))

/* Nonzero if the NODE corresponds to the template parameters for a
   member template, whose inline definition is being processed after
   the class definition is complete.  */
#define TEMPLATE_PARMS_FOR_INLINE(NODE) TREE_LANG_FLAG_1 (NODE)

/* Determine if a declaration (PARM_DECL or FIELD_DECL) is a pack.  */
#define DECL_PACK_P(NODE) \
  (DECL_P (NODE) && PACK_EXPANSION_P (TREE_TYPE (NODE)))

/* Determines if NODE is an expansion of one or more parameter packs,
   e.g., a TYPE_PACK_EXPANSION or EXPR_PACK_EXPANSION.  */
#define PACK_EXPANSION_P(NODE)                 \
  (TREE_CODE (NODE) == TYPE_PACK_EXPANSION     \
   || TREE_CODE (NODE) == EXPR_PACK_EXPANSION)

/* Extracts the type or expression pattern from a TYPE_PACK_EXPANSION or
   EXPR_PACK_EXPANSION.  */
#define PACK_EXPANSION_PATTERN(NODE)                            \
  (TREE_CODE (NODE) == TYPE_PACK_EXPANSION ? TREE_TYPE (NODE)    \
   : TREE_OPERAND (NODE, 0))

/* Sets the type or expression pattern for a TYPE_PACK_EXPANSION or
   EXPR_PACK_EXPANSION.  */
#define SET_PACK_EXPANSION_PATTERN(NODE,VALUE)  \
  if (TREE_CODE (NODE) == TYPE_PACK_EXPANSION)  \
    TREE_TYPE (NODE) = VALUE;                   \
  else                                          \
    TREE_OPERAND (NODE, 0) = VALUE

/* The list of parameter packs used in the PACK_EXPANSION_* node. The
   TREE_VALUE of each TREE_LIST contains the parameter packs.  */
#define PACK_EXPANSION_PARAMETER_PACKS(NODE)		\
  *(TREE_CODE (NODE) == EXPR_PACK_EXPANSION		\
    ? &TREE_OPERAND (NODE, 1)				\
    : &TYPE_MIN_VALUE_RAW (TYPE_PACK_EXPANSION_CHECK (NODE)))

/* Any additional template args to be applied when substituting into
   the pattern, set by tsubst_pack_expansion for partial instantiations.
   If this is a TREE_LIST, the TREE_VALUE of the first element is the
   usual template argument TREE_VEC, and the TREE_PURPOSE of later elements
   are enclosing functions that provided function parameter packs we'll need
   to map appropriately.  */
#define PACK_EXPANSION_EXTRA_ARGS(NODE)		\
  *(TREE_CODE (NODE) == TYPE_PACK_EXPANSION	\
    ? &TYPE_MAX_VALUE_RAW (NODE)			\
    : &TREE_OPERAND ((NODE), 2))

/* True iff this pack expansion is within a function context.  */
#define PACK_EXPANSION_LOCAL_P(NODE) TREE_LANG_FLAG_0 (NODE)

/* True iff this pack expansion is for sizeof....  */
#define PACK_EXPANSION_SIZEOF_P(NODE) TREE_LANG_FLAG_1 (NODE)

/* True iff this pack expansion is for auto... in lambda init-capture.  */
#define PACK_EXPANSION_AUTO_P(NODE) TREE_LANG_FLAG_2 (NODE)

/* True iff the wildcard can match a template parameter pack.  */
#define WILDCARD_PACK_P(NODE) TREE_LANG_FLAG_0 (NODE)

/* Determine if this is an argument pack.  */
#define ARGUMENT_PACK_P(NODE)                          \
  (TREE_CODE (NODE) == TYPE_ARGUMENT_PACK              \
   || TREE_CODE (NODE) == NONTYPE_ARGUMENT_PACK)

/* The arguments stored in an argument pack. Arguments are stored in a
   TREE_VEC, which may have length zero.  */
#define ARGUMENT_PACK_ARGS(NODE)                               \
  (TREE_CODE (NODE) == TYPE_ARGUMENT_PACK? TREE_TYPE (NODE)    \
   : TREE_OPERAND (NODE, 0))

/* Set the arguments stored in an argument pack. VALUE must be a
   TREE_VEC.  */
#define SET_ARGUMENT_PACK_ARGS(NODE,VALUE)     \
  if (TREE_CODE (NODE) == TYPE_ARGUMENT_PACK)  \
    TREE_TYPE (NODE) = VALUE;                           \
  else                                                  \
    TREE_OPERAND (NODE, 0) = VALUE

/* Whether the argument pack is "incomplete", meaning that more
   arguments can still be deduced. Incomplete argument packs are only
   used when the user has provided an explicit template argument list
   for a variadic function template. Some of the explicit template
   arguments will be placed into the beginning of the argument pack,
   but additional arguments might still be deduced.  */
#define ARGUMENT_PACK_INCOMPLETE_P(NODE)        \
  TREE_ADDRESSABLE (ARGUMENT_PACK_ARGS (NODE))

/* When ARGUMENT_PACK_INCOMPLETE_P, stores the explicit template
   arguments used to fill this pack.  */
#define ARGUMENT_PACK_EXPLICIT_ARGS(NODE)       \
  TREE_TYPE (ARGUMENT_PACK_ARGS (NODE))

/* In an ARGUMENT_PACK_SELECT, the argument pack from which an
   argument will be selected.  */
#define ARGUMENT_PACK_SELECT_FROM_PACK(NODE)				\
  (((struct tree_argument_pack_select *)ARGUMENT_PACK_SELECT_CHECK (NODE))->argument_pack)

/* In an ARGUMENT_PACK_SELECT, the index of the argument we want to
   select.  */
#define ARGUMENT_PACK_SELECT_INDEX(NODE)				\
  (((struct tree_argument_pack_select *)ARGUMENT_PACK_SELECT_CHECK (NODE))->index)

#define FOLD_EXPR_CHECK(NODE)						\
  TREE_CHECK4 (NODE, UNARY_LEFT_FOLD_EXPR, UNARY_RIGHT_FOLD_EXPR,	\
	       BINARY_LEFT_FOLD_EXPR, BINARY_RIGHT_FOLD_EXPR)

#define BINARY_FOLD_EXPR_CHECK(NODE) \
  TREE_CHECK2 (NODE, BINARY_LEFT_FOLD_EXPR, BINARY_RIGHT_FOLD_EXPR)

/* True if NODE is UNARY_FOLD_EXPR or a BINARY_FOLD_EXPR */
#define FOLD_EXPR_P(NODE)				\
  (TREE_CODE (NODE) == UNARY_LEFT_FOLD_EXPR		\
   || TREE_CODE (NODE) == UNARY_RIGHT_FOLD_EXPR		\
   || TREE_CODE (NODE) == BINARY_LEFT_FOLD_EXPR		\
   || TREE_CODE (NODE) == BINARY_RIGHT_FOLD_EXPR)

/* True when NODE is a fold over a compound assignment operator. */
#define FOLD_EXPR_MODIFY_P(NODE) \
  TREE_LANG_FLAG_0 (FOLD_EXPR_CHECK (NODE))

/* An INTEGER_CST containing the tree code of the folded operator. */
#define FOLD_EXPR_OP(NODE) \
  TREE_OPERAND (FOLD_EXPR_CHECK (NODE), 0)

/* The expression containing an unexpanded parameter pack. */
#define FOLD_EXPR_PACK(NODE) \
  TREE_OPERAND (FOLD_EXPR_CHECK (NODE), 1)

/* In a binary fold expression, the argument with no unexpanded
   parameter packs. */
#define FOLD_EXPR_INIT(NODE) \
  TREE_OPERAND (BINARY_FOLD_EXPR_CHECK (NODE), 2)

/* In a FUNCTION_DECL, the saved auto-return pattern.  */
#define DECL_SAVED_AUTO_RETURN_TYPE(NODE)		\
  (LANG_DECL_FN_CHECK (FUNCTION_DECL_CHECK (NODE))	\
   ->u.saved_auto_return_type)

/* True if NODE is an implicit INDIRECT_REF from convert_from_reference.  */
#define REFERENCE_REF_P(NODE)				\
  (INDIRECT_REF_P (NODE)				\
   && TREE_TYPE (TREE_OPERAND (NODE, 0))		\
   && TYPE_REF_P (TREE_TYPE (TREE_OPERAND ((NODE), 0))))

/* True iff this represents an lvalue being treated as an rvalue during return
   or throw as per [class.copy.elision].  */
#define IMPLICIT_RVALUE_P(NODE) \
  TREE_LANG_FLAG_3 (TREE_CHECK2 ((NODE), NON_LVALUE_EXPR, STATIC_CAST_EXPR))

#define NEW_EXPR_USE_GLOBAL(NODE) \
  TREE_LANG_FLAG_0 (NEW_EXPR_CHECK (NODE))
#define DELETE_EXPR_USE_GLOBAL(NODE) \
  TREE_LANG_FLAG_0 (DELETE_EXPR_CHECK (NODE))
#define DELETE_EXPR_USE_VEC(NODE) \
  TREE_LANG_FLAG_1 (DELETE_EXPR_CHECK (NODE))

#define CALL_OR_AGGR_INIT_CHECK(NODE) \
  TREE_CHECK2 ((NODE), CALL_EXPR, AGGR_INIT_EXPR)

/* Indicates that this is a non-dependent COMPOUND_EXPR which will
   resolve to a function call.  */
#define COMPOUND_EXPR_OVERLOADED(NODE) \
  TREE_LANG_FLAG_0 (COMPOUND_EXPR_CHECK (NODE))

/* In a CALL_EXPR appearing in a template, true if Koenig lookup
   should be performed at instantiation time.  */
#define KOENIG_LOOKUP_P(NODE) TREE_LANG_FLAG_0 (CALL_EXPR_CHECK (NODE))

/* True if the arguments to NODE should be evaluated in left-to-right
   order regardless of PUSH_ARGS_REVERSED.  */
#define CALL_EXPR_ORDERED_ARGS(NODE) \
  TREE_LANG_FLAG_3 (CALL_OR_AGGR_INIT_CHECK (NODE))

/* True if the arguments to NODE should be evaluated in right-to-left
   order regardless of PUSH_ARGS_REVERSED.  */
#define CALL_EXPR_REVERSE_ARGS(NODE) \
  TREE_LANG_FLAG_5 (CALL_OR_AGGR_INIT_CHECK (NODE))

/* True if CALL_EXPR was written as an operator expression, not a function
   call.  */
#define CALL_EXPR_OPERATOR_SYNTAX(NODE) \
  TREE_LANG_FLAG_6 (CALL_OR_AGGR_INIT_CHECK (NODE))

/* Indicates whether a string literal has been parenthesized. Such
   usages are disallowed in certain circumstances.  */

#define PAREN_STRING_LITERAL_P(NODE) \
  TREE_LANG_FLAG_0 (STRING_CST_CHECK (NODE))

/* Indicates whether a COMPONENT_REF or a SCOPE_REF has been parenthesized, or
   an INDIRECT_REF comes from parenthesizing a _DECL.  Currently only set some
   of the time in C++14 mode.  */

#define REF_PARENTHESIZED_P(NODE) \
  TREE_LANG_FLAG_2 (TREE_CHECK4 ((NODE), COMPONENT_REF, INDIRECT_REF, SCOPE_REF, VIEW_CONVERT_EXPR))

/* Nonzero if this AGGR_INIT_EXPR provides for initialization via a
   constructor call, rather than an ordinary function call.  */
#define AGGR_INIT_VIA_CTOR_P(NODE) \
  TREE_LANG_FLAG_0 (AGGR_INIT_EXPR_CHECK (NODE))

/* Nonzero if expanding this AGGR_INIT_EXPR should first zero-initialize
   the object.  */
#define AGGR_INIT_ZERO_FIRST(NODE) \
  TREE_LANG_FLAG_2 (AGGR_INIT_EXPR_CHECK (NODE))

/* Nonzero means that the call is the jump from a thunk to the
   thunked-to function.  */
#define AGGR_INIT_FROM_THUNK_P(NODE) \
  (AGGR_INIT_EXPR_CHECK (NODE)->base.protected_flag)

/* AGGR_INIT_EXPR accessors.  These are equivalent to the CALL_EXPR
   accessors, except for AGGR_INIT_EXPR_SLOT (which takes the place of
   CALL_EXPR_STATIC_CHAIN).  */

#define AGGR_INIT_EXPR_FN(NODE) TREE_OPERAND (AGGR_INIT_EXPR_CHECK (NODE), 1)
#define AGGR_INIT_EXPR_SLOT(NODE) \
  TREE_OPERAND (AGGR_INIT_EXPR_CHECK (NODE), 2)
#define AGGR_INIT_EXPR_ARG(NODE, I) \
  TREE_OPERAND (AGGR_INIT_EXPR_CHECK (NODE), (I) + 3)
#define aggr_init_expr_nargs(NODE) (VL_EXP_OPERAND_LENGTH(NODE) - 3)

/* AGGR_INIT_EXPR_ARGP returns a pointer to the argument vector for NODE.
   We can't use &AGGR_INIT_EXPR_ARG (NODE, 0) because that will complain if
   the argument count is zero when checking is enabled.  Instead, do
   the pointer arithmetic to advance past the 3 fixed operands in a
   AGGR_INIT_EXPR.  That produces a valid pointer to just past the end of
   the operand array, even if it's not valid to dereference it.  */
#define AGGR_INIT_EXPR_ARGP(NODE) \
  (&(TREE_OPERAND (AGGR_INIT_EXPR_CHECK (NODE), 0)) + 3)

/* Abstract iterators for AGGR_INIT_EXPRs.  */

/* Structure containing iterator state.  */
struct aggr_init_expr_arg_iterator {
  tree t;	/* the aggr_init_expr */
  int n;	/* argument count */
  int i;	/* next argument index */
};

/* Initialize the abstract argument list iterator object ITER with the
   arguments from AGGR_INIT_EXPR node EXP.  */
inline void
init_aggr_init_expr_arg_iterator (tree exp,
				       aggr_init_expr_arg_iterator *iter)
{
  iter->t = exp;
  iter->n = aggr_init_expr_nargs (exp);
  iter->i = 0;
}

/* Return the next argument from abstract argument list iterator object ITER,
   and advance its state.  Return NULL_TREE if there are no more arguments.  */
inline tree
next_aggr_init_expr_arg (aggr_init_expr_arg_iterator *iter)
{
  tree result;
  if (iter->i >= iter->n)
    return NULL_TREE;
  result = AGGR_INIT_EXPR_ARG (iter->t, iter->i);
  iter->i++;
  return result;
}

/* Initialize the abstract argument list iterator object ITER, then advance
   past and return the first argument.  Useful in for expressions, e.g.
     for (arg = first_aggr_init_expr_arg (exp, &iter); arg;
          arg = next_aggr_init_expr_arg (&iter))   */
inline tree
first_aggr_init_expr_arg (tree exp, aggr_init_expr_arg_iterator *iter)
{
  init_aggr_init_expr_arg_iterator (exp, iter);
  return next_aggr_init_expr_arg (iter);
}

/* Test whether there are more arguments in abstract argument list iterator
   ITER, without changing its state.  */
inline bool
more_aggr_init_expr_args_p (const aggr_init_expr_arg_iterator *iter)
{
  return (iter->i < iter->n);
}

/* Iterate through each argument ARG of AGGR_INIT_EXPR CALL, using variable
   ITER (of type aggr_init_expr_arg_iterator) to hold the iteration state.  */
#define FOR_EACH_AGGR_INIT_EXPR_ARG(arg, iter, call)			\
  for ((arg) = first_aggr_init_expr_arg ((call), &(iter)); (arg);	\
       (arg) = next_aggr_init_expr_arg (&(iter)))

/* VEC_INIT_EXPR accessors.  */
#define VEC_INIT_EXPR_SLOT(NODE) TREE_OPERAND (VEC_INIT_EXPR_CHECK (NODE), 0)
#define VEC_INIT_EXPR_INIT(NODE) TREE_OPERAND (VEC_INIT_EXPR_CHECK (NODE), 1)

/* Indicates that a VEC_INIT_EXPR is a potential constant expression.
   Only set when the current function is constexpr.  */
#define VEC_INIT_EXPR_IS_CONSTEXPR(NODE) \
  TREE_LANG_FLAG_0 (VEC_INIT_EXPR_CHECK (NODE))

/* Indicates that a VEC_INIT_EXPR is expressing value-initialization.  */
#define VEC_INIT_EXPR_VALUE_INIT(NODE) \
  TREE_LANG_FLAG_1 (VEC_INIT_EXPR_CHECK (NODE))

/* The condition under which this MUST_NOT_THROW_EXPR actually blocks
   exceptions.  NULL_TREE means 'true'.  */
#define MUST_NOT_THROW_COND(NODE) \
  TREE_OPERAND (MUST_NOT_THROW_EXPR_CHECK (NODE), 1)

/* The TYPE_MAIN_DECL for a class template type is a TYPE_DECL, not a
   TEMPLATE_DECL.  This macro determines whether or not a given class
   type is really a template type, as opposed to an instantiation or
   specialization of one.  */
#define CLASSTYPE_IS_TEMPLATE(NODE)  \
  (CLASSTYPE_TEMPLATE_INFO (NODE)    \
   && !CLASSTYPE_USE_TEMPLATE (NODE) \
   && PRIMARY_TEMPLATE_P (CLASSTYPE_TI_TEMPLATE (NODE)))

/* The name used by the user to name the typename type.  Typically,
   this is an IDENTIFIER_NODE, and the same as the DECL_NAME on the
   corresponding TYPE_DECL.  However, this may also be a
   TEMPLATE_ID_EXPR if we had something like `typename X::Y<T>'.  */
#define TYPENAME_TYPE_FULLNAME(NODE) \
  (TYPE_VALUES_RAW (TYPENAME_TYPE_CHECK (NODE)))

/* True if a TYPENAME_TYPE was declared as an "enum".  */
#define TYPENAME_IS_ENUM_P(NODE) \
  (TREE_LANG_FLAG_0 (TYPENAME_TYPE_CHECK (NODE)))

/* True if a TYPENAME_TYPE was declared as a "class", "struct", or
   "union".  */
#define TYPENAME_IS_CLASS_P(NODE) \
  (TREE_LANG_FLAG_1 (TYPENAME_TYPE_CHECK (NODE)))

/* True if a TYPENAME_TYPE is in the process of being resolved.  */
#define TYPENAME_IS_RESOLVING_P(NODE) \
  (TREE_LANG_FLAG_2 (TYPENAME_TYPE_CHECK (NODE)))

/* [class.virtual]

   A class that declares or inherits a virtual function is called a
   polymorphic class.  */
#define TYPE_POLYMORPHIC_P(NODE) (TREE_LANG_FLAG_2 (NODE))

/* Nonzero if this class has a virtual function table pointer.  */
#define TYPE_CONTAINS_VPTR_P(NODE)		\
  (TYPE_POLYMORPHIC_P (NODE) || CLASSTYPE_VBASECLASSES (NODE))

/* Nonzero if NODE is a FUNCTION_DECL or VARIABLE_DECL (for a decl
   with namespace scope) declared in a local scope.  */
#define DECL_LOCAL_DECL_P(NODE) \
  DECL_LANG_FLAG_0 (VAR_OR_FUNCTION_DECL_CHECK (NODE))

/* The namespace-scope decl a DECL_LOCAL_DECL_P aliases.  */
#define DECL_LOCAL_DECL_ALIAS(NODE)			\
  DECL_ACCESS ((gcc_checking_assert (DECL_LOCAL_DECL_P (NODE)), NODE))

/* Nonzero if NODE is the target for genericization of 'return' stmts
   in constructors/destructors of targetm.cxx.cdtor_returns_this targets.  */
#define LABEL_DECL_CDTOR(NODE) \
  DECL_LANG_FLAG_2 (LABEL_DECL_CHECK (NODE))

/* True if NODE was declared with auto in its return type, but it has
   started compilation and so the return type might have been changed by
   return type deduction; its declared return type should be found in
   DECL_SAVED_AUTO_RETURN_TYPE (NODE).   */
#define FNDECL_USED_AUTO(NODE) \
  TREE_LANG_FLAG_2 (FUNCTION_DECL_CHECK (NODE))

/* True for artificial decls added for OpenMP privatized non-static
   data members.  */
#define DECL_OMP_PRIVATIZED_MEMBER(NODE) \
  (DECL_LANG_SPECIFIC (VAR_DECL_CHECK (NODE))->u.base.anticipated_p)

/* Nonzero if NODE is an artificial FUNCTION_DECL for
   #pragma omp declare reduction.  */
#define DECL_OMP_DECLARE_REDUCTION_P(NODE) \
  (LANG_DECL_FN_CHECK (DECL_COMMON_CHECK (NODE))->omp_declare_reduction_p)

/* Nonzero if DECL has been declared threadprivate by
   #pragma omp threadprivate.  */
#define CP_DECL_THREADPRIVATE_P(DECL) \
  (DECL_LANG_SPECIFIC (VAR_DECL_CHECK (DECL))->u.base.threadprivate_or_deleted_p)

/* Nonzero if NODE is a VAR_DECL which has been declared inline.  */
#define DECL_VAR_DECLARED_INLINE_P(NODE) \
  (DECL_LANG_SPECIFIC (VAR_DECL_CHECK (NODE))			\
   ? DECL_LANG_SPECIFIC (NODE)->u.base.var_declared_inline_p	\
   : false)
#define SET_DECL_VAR_DECLARED_INLINE_P(NODE) \
  (DECL_LANG_SPECIFIC (VAR_DECL_CHECK (NODE))->u.base.var_declared_inline_p \
   = true)

/* True if NODE is a constant variable with a value-dependent initializer.  */
#define DECL_DEPENDENT_INIT_P(NODE)				\
  (DECL_LANG_SPECIFIC (VAR_DECL_CHECK (NODE))			\
   && DECL_LANG_SPECIFIC (NODE)->u.base.dependent_init_p)
#define SET_DECL_DEPENDENT_INIT_P(NODE, X) \
  (DECL_LANG_SPECIFIC (VAR_DECL_CHECK (NODE))->u.base.dependent_init_p = (X))

/* Nonzero if NODE is an artificial VAR_DECL for a C++17 structured binding
   declaration or one of VAR_DECLs for the user identifiers in it.  */
#define DECL_DECOMPOSITION_P(NODE) \
  (VAR_P (NODE) && DECL_LANG_SPECIFIC (NODE)			\
   ? DECL_LANG_SPECIFIC (NODE)->u.base.selector == lds_decomp		\
   : false)

/* The underlying artificial VAR_DECL for structured binding.  */
#define DECL_DECOMP_BASE(NODE) \
  (LANG_DECL_DECOMP_CHECK (NODE)->base)

/* Nonzero if NODE is an inline VAR_DECL.  In C++17, static data members
   declared with constexpr specifier are implicitly inline variables.  */
#define DECL_INLINE_VAR_P(NODE) \
  (DECL_VAR_DECLARED_INLINE_P (NODE)				\
   || (cxx_dialect >= cxx17					\
       && DECL_DECLARED_CONSTEXPR_P (NODE)			\
       && DECL_CLASS_SCOPE_P (NODE)))

/* Nonzero if DECL was declared with '= delete'.  */
#define DECL_DELETED_FN(DECL) \
  (LANG_DECL_FN_CHECK (DECL)->min.base.threadprivate_or_deleted_p)

/* Nonzero if DECL was declared with '= default' (maybe implicitly).  */
#define DECL_DEFAULTED_FN(DECL) \
  (LANG_DECL_FN_CHECK (DECL)->defaulted_p)

/* Nonzero if DECL is explicitly defaulted in the class body.  */
#define DECL_DEFAULTED_IN_CLASS_P(DECL)					\
  (DECL_DEFAULTED_FN (DECL) && DECL_INITIALIZED_IN_CLASS_P (DECL))
/* Nonzero if DECL was defaulted outside the class body.  */
#define DECL_DEFAULTED_OUTSIDE_CLASS_P(DECL)				\
  (DECL_DEFAULTED_FN (DECL)						\
   && !(DECL_ARTIFICIAL (DECL) || DECL_INITIALIZED_IN_CLASS_P (DECL)))

/* Record whether a typedef for type `int' was actually `signed int'.  */
#define C_TYPEDEF_EXPLICITLY_SIGNED(EXP) DECL_LANG_FLAG_1 (EXP)

/* Returns nonzero if DECL has external linkage, as specified by the
   language standard.  (This predicate may hold even when the
   corresponding entity is not actually given external linkage in the
   object file; see decl_linkage for details.)  */
#define DECL_EXTERNAL_LINKAGE_P(DECL) \
  (decl_linkage (DECL) == lk_external)

/* Keep these codes in ascending code order.  */

#define INTEGRAL_CODE_P(CODE)	\
  ((CODE) == ENUMERAL_TYPE	\
   || (CODE) == BOOLEAN_TYPE	\
   || (CODE) == INTEGER_TYPE)

/* [basic.fundamental]

   Types  bool, char, wchar_t, and the signed and unsigned integer types
   are collectively called integral types.

   Note that INTEGRAL_TYPE_P, as defined in tree.h, allows enumeration
   types as well, which is incorrect in C++.  Keep these checks in
   ascending code order.  */
#define CP_INTEGRAL_TYPE_P(TYPE)		\
  (TREE_CODE (TYPE) == BOOLEAN_TYPE		\
   || TREE_CODE (TYPE) == INTEGER_TYPE)

/* Returns true if TYPE is an integral or enumeration name.  Keep
   these checks in ascending code order.  */
#define INTEGRAL_OR_ENUMERATION_TYPE_P(TYPE) \
   (TREE_CODE (TYPE) == ENUMERAL_TYPE || CP_INTEGRAL_TYPE_P (TYPE))

/* Returns true if TYPE is an integral or unscoped enumeration type.  */
#define INTEGRAL_OR_UNSCOPED_ENUMERATION_TYPE_P(TYPE) \
   (UNSCOPED_ENUM_P (TYPE) || CP_INTEGRAL_TYPE_P (TYPE))

/* True if the class type TYPE is a literal type.  */
#define CLASSTYPE_LITERAL_P(TYPE)              \
   (LANG_TYPE_CLASS_CHECK (TYPE)->is_literal)

/* [basic.fundamental]

   Integral and floating types are collectively called arithmetic
   types.

   As a GNU extension, we also accept complex types.

   Keep these checks in ascending code order.  */
#define ARITHMETIC_TYPE_P(TYPE) \
  (CP_INTEGRAL_TYPE_P (TYPE) \
   || TREE_CODE (TYPE) == REAL_TYPE \
   || TREE_CODE (TYPE) == COMPLEX_TYPE)

/* True iff TYPE is cv decltype(nullptr).  */
#define NULLPTR_TYPE_P(TYPE) (TREE_CODE (TYPE) == NULLPTR_TYPE)

/* [basic.types]

   Arithmetic types, enumeration types, pointer types,
   pointer-to-member types, and std::nullptr_t are collectively called
   scalar types.

   Keep these checks in ascending code order.  */
#define SCALAR_TYPE_P(TYPE)			\
  (TYPE_PTRDATAMEM_P (TYPE)			\
   || TREE_CODE (TYPE) == ENUMERAL_TYPE		\
   || ARITHMETIC_TYPE_P (TYPE)			\
   || TYPE_PTR_P (TYPE)				\
   || TYPE_PTRMEMFUNC_P (TYPE)                  \
   || NULLPTR_TYPE_P (TYPE))

/* Determines whether this type is a C++0x scoped enumeration
   type. Scoped enumerations types are introduced via "enum class" or
   "enum struct", e.g.,

     enum class Color {
       Red, Green, Blue
     };

   Scoped enumeration types are different from normal (unscoped)
   enumeration types in several ways:

     - The enumerators of a scoped enumeration type are only available
       within the scope of the enumeration type and not in the
       enclosing scope. For example, the Red color can be referred to
       with "Color::Red" but not "Red".

     - Scoped enumerators and enumerations do not implicitly convert
       to integers or 'bool'.

     - The underlying type of the enum is well-defined.  */
#define SCOPED_ENUM_P(TYPE)                                             \
  (TREE_CODE (TYPE) == ENUMERAL_TYPE && ENUM_IS_SCOPED (TYPE))

/* Determine whether this is an unscoped enumeration type.  */
#define UNSCOPED_ENUM_P(TYPE)                                           \
  (TREE_CODE (TYPE) == ENUMERAL_TYPE && !ENUM_IS_SCOPED (TYPE))

/* Set the flag indicating whether an ENUMERAL_TYPE is a C++0x scoped
   enumeration type (1) or a normal (unscoped) enumeration type
   (0).  */
#define SET_SCOPED_ENUM_P(TYPE, VAL)                    \
  (ENUM_IS_SCOPED (TYPE) = (VAL))

#define SET_OPAQUE_ENUM_P(TYPE, VAL)                    \
  (ENUM_IS_OPAQUE (TYPE) = (VAL))

#define OPAQUE_ENUM_P(TYPE)				\
  (TREE_CODE (TYPE) == ENUMERAL_TYPE && ENUM_IS_OPAQUE (TYPE))

/* Determines whether an ENUMERAL_TYPE has an explicit
   underlying type.  */
#define ENUM_FIXED_UNDERLYING_TYPE_P(NODE) (TYPE_LANG_FLAG_5 (NODE))

/* Returns the underlying type of the given enumeration type. The
   underlying type is determined in different ways, depending on the
   properties of the enum:

     - In C++0x, the underlying type can be explicitly specified, e.g.,

         enum E1 : char { ... } // underlying type is char

     - In a C++0x scoped enumeration, the underlying type is int
       unless otherwises specified:

         enum class E2 { ... } // underlying type is int

     - Otherwise, the underlying type is determined based on the
       values of the enumerators. In this case, the
       ENUM_UNDERLYING_TYPE will not be set until after the definition
       of the enumeration is completed by finish_enum.  */
#define ENUM_UNDERLYING_TYPE(TYPE) \
  TREE_TYPE (ENUMERAL_TYPE_CHECK (TYPE))

/* [dcl.init.aggr]

   An aggregate is an array or a class with no user-provided
   constructors, no brace-or-equal-initializers for non-static data
   members, no private or protected non-static data members, no
   base classes, and no virtual functions.

   As an extension, we also treat vectors as aggregates.  Keep these
   checks in ascending code order.  */
#define CP_AGGREGATE_TYPE_P(TYPE)				\
  (gnu_vector_type_p (TYPE)					\
   || TREE_CODE (TYPE) == ARRAY_TYPE				\
   || (CLASS_TYPE_P (TYPE) && COMPLETE_TYPE_P (TYPE) && !CLASSTYPE_NON_AGGREGATE (TYPE)))

/* Nonzero for a class type means that the class type has a
   user-declared constructor.  */
#define TYPE_HAS_USER_CONSTRUCTOR(NODE) (TYPE_LANG_FLAG_1 (NODE))

/* Nonzero means that the FUNCTION_TYPE or METHOD_TYPE has a
   late-specified return type.  */
#define TYPE_HAS_LATE_RETURN_TYPE(NODE) \
  (TYPE_LANG_FLAG_2 (FUNC_OR_METHOD_CHECK (NODE)))

/* When appearing in an INDIRECT_REF, it means that the tree structure
   underneath is actually a call to a constructor.  This is needed
   when the constructor must initialize local storage (which can
   be automatically destroyed), rather than allowing it to allocate
   space from the heap.

   When appearing in a SAVE_EXPR, it means that underneath
   is a call to a constructor.

   When appearing in a CONSTRUCTOR, the expression is a
   compound literal.

   When appearing in a FIELD_DECL, it means that this field
   has been duly initialized in its constructor.  */
#define TREE_HAS_CONSTRUCTOR(NODE) (TREE_LANG_FLAG_4 (NODE))

/* True if NODE is a brace-enclosed initializer.  */
#define BRACE_ENCLOSED_INITIALIZER_P(NODE) \
  (TREE_CODE (NODE) == CONSTRUCTOR && TREE_TYPE (NODE) == init_list_type_node)

/* True if NODE is a compound-literal, i.e., a brace-enclosed
   initializer cast to a particular type.  */
#define COMPOUND_LITERAL_P(NODE) \
  (TREE_CODE (NODE) == CONSTRUCTOR && TREE_HAS_CONSTRUCTOR (NODE))

#define EMPTY_CONSTRUCTOR_P(NODE) (TREE_CODE (NODE) == CONSTRUCTOR \
				   && vec_safe_is_empty(CONSTRUCTOR_ELTS(NODE))\
				   && !TREE_HAS_CONSTRUCTOR (NODE))

/* True if NODE is a init-list used as a direct-initializer, i.e.
   B b{1,2}, not B b({1,2}) or B b = {1,2}.  */
#define CONSTRUCTOR_IS_DIRECT_INIT(NODE) (TREE_LANG_FLAG_0 (CONSTRUCTOR_CHECK (NODE)))

/* True if this CONSTRUCTOR is instantiation-dependent and needs to be
   substituted.  */
#define CONSTRUCTOR_IS_DEPENDENT(NODE) \
  (TREE_LANG_FLAG_1 (CONSTRUCTOR_CHECK (NODE)))

/* True if this CONSTRUCTOR should not be used as a variable initializer
   because it was loaded from a constexpr variable with mutable fields.  */
#define CONSTRUCTOR_MUTABLE_POISON(NODE) \
  (TREE_LANG_FLAG_2 (CONSTRUCTOR_CHECK (NODE)))

/* True if this typed CONSTRUCTOR represents C99 compound-literal syntax rather
   than C++11 functional cast syntax.  */
#define CONSTRUCTOR_C99_COMPOUND_LITERAL(NODE) \
  (TREE_LANG_FLAG_3 (CONSTRUCTOR_CHECK (NODE)))

/* True if this CONSTRUCTOR contains PLACEHOLDER_EXPRs referencing the
   CONSTRUCTOR's type not nested inside another CONSTRUCTOR marked with
   CONSTRUCTOR_PLACEHOLDER_BOUNDARY.  */
#define CONSTRUCTOR_PLACEHOLDER_BOUNDARY(NODE) \
  (TREE_LANG_FLAG_5 (CONSTRUCTOR_CHECK (NODE)))

#define DIRECT_LIST_INIT_P(NODE) \
   (BRACE_ENCLOSED_INITIALIZER_P (NODE) && CONSTRUCTOR_IS_DIRECT_INIT (NODE))

/* True if this is a designated initializer (when we allow initializer-clauses
   mixed with designated-initializer-clauses set whenever there is at least
   one designated-initializer-clause), or a C99 designator.  */
#define CONSTRUCTOR_IS_DESIGNATED_INIT(NODE) \
  (TREE_LANG_FLAG_6 (CONSTRUCTOR_CHECK (NODE)))

/* True if this CONSTRUCTOR comes from a parenthesized list of values, e.g.
   A(1, 2, 3).  */
#define CONSTRUCTOR_IS_PAREN_INIT(NODE) \
  (CONSTRUCTOR_CHECK(NODE)->base.private_flag)

/* True if NODE represents a conversion for direct-initialization in a
   template.  Set by perform_implicit_conversion_flags.  */
#define IMPLICIT_CONV_EXPR_DIRECT_INIT(NODE) \
  (TREE_LANG_FLAG_0 (IMPLICIT_CONV_EXPR_CHECK (NODE)))

/* True if NODE represents a dependent conversion of a non-type template
   argument.  Set by maybe_convert_nontype_argument.  */
#define IMPLICIT_CONV_EXPR_NONTYPE_ARG(NODE) \
  (TREE_LANG_FLAG_1 (IMPLICIT_CONV_EXPR_CHECK (NODE)))

/* True if NODE represents a conversion for braced-init-list in a
   template.  Set by perform_implicit_conversion_flags.  */
#define IMPLICIT_CONV_EXPR_BRACED_INIT(NODE) \
  (TREE_LANG_FLAG_2 (IMPLICIT_CONV_EXPR_CHECK (NODE)))

/* Nonzero means that an object of this type cannot be initialized using
   an initializer list.  */
#define CLASSTYPE_NON_AGGREGATE(NODE) \
  (LANG_TYPE_CLASS_CHECK (NODE)->non_aggregate)
#define TYPE_NON_AGGREGATE_CLASS(NODE) \
  (CLASS_TYPE_P (NODE) && CLASSTYPE_NON_AGGREGATE (NODE))

/* Nonzero if there is a non-trivial X::op=(cv X&) for this class.  */
#define TYPE_HAS_COMPLEX_COPY_ASSIGN(NODE) (LANG_TYPE_CLASS_CHECK (NODE)->has_complex_copy_assign)

/* Nonzero if there is a non-trivial X::X(cv X&) for this class.  */
#define TYPE_HAS_COMPLEX_COPY_CTOR(NODE) (LANG_TYPE_CLASS_CHECK (NODE)->has_complex_copy_ctor)

/* Nonzero if there is a non-trivial X::op=(X&&) for this class.  */
#define TYPE_HAS_COMPLEX_MOVE_ASSIGN(NODE) (LANG_TYPE_CLASS_CHECK (NODE)->has_complex_move_assign)

/* Nonzero if there is a non-trivial X::X(X&&) for this class.  */
#define TYPE_HAS_COMPLEX_MOVE_CTOR(NODE) (LANG_TYPE_CLASS_CHECK (NODE)->has_complex_move_ctor)

/* Nonzero if there is no trivial default constructor for this class.  */
#define TYPE_HAS_COMPLEX_DFLT(NODE) (LANG_TYPE_CLASS_CHECK (NODE)->has_complex_dflt)

/* Nonzero if TYPE has a trivial destructor.  From [class.dtor]:

     A destructor is trivial if it is an implicitly declared
     destructor and if:

       - all of the direct base classes of its class have trivial
	 destructors,

       - for all of the non-static data members of its class that are
	 of class type (or array thereof), each such class has a
	 trivial destructor.  */
#define TYPE_HAS_TRIVIAL_DESTRUCTOR(NODE) \
  (!TYPE_HAS_NONTRIVIAL_DESTRUCTOR (NODE))

/* Nonzero for _TYPE node means that this type does not have a trivial
   destructor.  Therefore, destroying an object of this type will
   involve a call to a destructor.  This can apply to objects of
   ARRAY_TYPE if the type of the elements needs a destructor.  */
#define TYPE_HAS_NONTRIVIAL_DESTRUCTOR(NODE) \
  (TYPE_LANG_FLAG_4 (NODE))

/* Nonzero for class type means that the default constructor is trivial.  */
#define TYPE_HAS_TRIVIAL_DFLT(NODE) \
  (TYPE_HAS_DEFAULT_CONSTRUCTOR (NODE) && ! TYPE_HAS_COMPLEX_DFLT (NODE))

/* Nonzero for class type means that copy initialization of this type can use
   a bitwise copy.  */
#define TYPE_HAS_TRIVIAL_COPY_CTOR(NODE) \
  (TYPE_HAS_COPY_CTOR (NODE) && ! TYPE_HAS_COMPLEX_COPY_CTOR (NODE))

/* Nonzero for class type means that assignment of this type can use
   a bitwise copy.  */
#define TYPE_HAS_TRIVIAL_COPY_ASSIGN(NODE) \
  (TYPE_HAS_COPY_ASSIGN (NODE) && ! TYPE_HAS_COMPLEX_COPY_ASSIGN (NODE))

/* Returns true if NODE is a pointer-to-data-member.  */
#define TYPE_PTRDATAMEM_P(NODE)			\
  (TREE_CODE (NODE) == OFFSET_TYPE)

/* Returns true if NODE is a pointer.  */
#define TYPE_PTR_P(NODE)			\
  (TREE_CODE (NODE) == POINTER_TYPE)

/* Returns true if NODE is a reference.  */
#define TYPE_REF_P(NODE)			\
  (TREE_CODE (NODE) == REFERENCE_TYPE)

/* Returns true if NODE is a pointer or a reference.  */
#define INDIRECT_TYPE_P(NODE)			\
  (TYPE_PTR_P (NODE) || TYPE_REF_P (NODE))

/* Returns true if NODE is an object type:

     [basic.types]

     An object type is a (possibly cv-qualified) type that is not a
     function type, not a reference type, and not a void type.

   Keep these checks in ascending order, for speed.  */
#define TYPE_OBJ_P(NODE)			\
  (!TYPE_REF_P (NODE)				\
   && !VOID_TYPE_P (NODE)  		        \
   && !FUNC_OR_METHOD_TYPE_P (NODE))

/* Returns true if NODE is a pointer to an object.  Keep these checks
   in ascending tree code order.  */
#define TYPE_PTROB_P(NODE)					\
  (TYPE_PTR_P (NODE) && TYPE_OBJ_P (TREE_TYPE (NODE)))

/* Returns true if NODE is a reference to an object.  Keep these checks
   in ascending tree code order.  */
#define TYPE_REF_OBJ_P(NODE)					\
  (TYPE_REF_P (NODE) && TYPE_OBJ_P (TREE_TYPE (NODE)))

/* Returns true if NODE is a pointer to an object, or a pointer to
   void.  Keep these checks in ascending tree code order.  */
#define TYPE_PTROBV_P(NODE)					\
  (TYPE_PTR_P (NODE)						\
   && !FUNC_OR_METHOD_TYPE_P (TREE_TYPE (NODE)))

/* Returns true if NODE is a pointer to function type.  */
#define TYPE_PTRFN_P(NODE)				\
  (TYPE_PTR_P (NODE)			                \
   && TREE_CODE (TREE_TYPE (NODE)) == FUNCTION_TYPE)

/* Returns true if NODE is a reference to function type.  */
#define TYPE_REFFN_P(NODE)				\
  (TYPE_REF_P (NODE)					\
   && TREE_CODE (TREE_TYPE (NODE)) == FUNCTION_TYPE)

/* Returns true if NODE is a pointer to member function type.  */
#define TYPE_PTRMEMFUNC_P(NODE)		\
  (TREE_CODE (NODE) == RECORD_TYPE	\
   && TYPE_PTRMEMFUNC_FLAG (NODE))

#define TYPE_PTRMEMFUNC_FLAG(NODE) \
  (TYPE_LANG_FLAG_2 (RECORD_TYPE_CHECK (NODE)))

/* Returns true if NODE is a pointer-to-member.  */
#define TYPE_PTRMEM_P(NODE) \
  (TYPE_PTRDATAMEM_P (NODE) || TYPE_PTRMEMFUNC_P (NODE))

/* Returns true if NODE is a pointer or a pointer-to-member.  */
#define TYPE_PTR_OR_PTRMEM_P(NODE) \
  (TYPE_PTR_P (NODE) || TYPE_PTRMEM_P (NODE))

/* Indicates when overload resolution may resolve to a pointer to
   member function. [expr.unary.op]/3 */
#define PTRMEM_OK_P(NODE) \
  TREE_LANG_FLAG_0 (TREE_CHECK3 ((NODE), ADDR_EXPR, OFFSET_REF, SCOPE_REF))

/* Get the POINTER_TYPE to the METHOD_TYPE associated with this
   pointer to member function.  TYPE_PTRMEMFUNC_P _must_ be true,
   before using this macro.  */
#define TYPE_PTRMEMFUNC_FN_TYPE(NODE) \
  (cp_build_qualified_type (TREE_TYPE (TYPE_FIELDS (NODE)),\
			    cp_type_quals (NODE)))

/* As above, but can be used in places that want an lvalue at the expense
   of not necessarily having the correct cv-qualifiers.  */
#define TYPE_PTRMEMFUNC_FN_TYPE_RAW(NODE) \
  (TREE_TYPE (TYPE_FIELDS (NODE)))

/* Returns `A' for a type like `int (A::*)(double)' */
#define TYPE_PTRMEMFUNC_OBJECT_TYPE(NODE) \
  TYPE_METHOD_BASETYPE (TREE_TYPE (TYPE_PTRMEMFUNC_FN_TYPE (NODE)))

/* The canonical internal RECORD_TYPE from the POINTER_TYPE to
   METHOD_TYPE.  */
#define TYPE_PTRMEMFUNC_TYPE(NODE) \
  TYPE_LANG_SLOT_1 (NODE)

/* For a pointer-to-member type of the form `T X::*', this is `X'.
   For a type like `void (X::*)() const', this type is `X', not `const
   X'.  To get at the `const X' you have to look at the
   TYPE_PTRMEM_POINTED_TO_TYPE; there, the first parameter will have
   type `const X*'.  */
#define TYPE_PTRMEM_CLASS_TYPE(NODE)			\
  (TYPE_PTRDATAMEM_P (NODE)					\
   ? TYPE_OFFSET_BASETYPE (NODE)		\
   : TYPE_PTRMEMFUNC_OBJECT_TYPE (NODE))

/* For a pointer-to-member type of the form `T X::*', this is `T'.  */
#define TYPE_PTRMEM_POINTED_TO_TYPE(NODE)		\
   (TYPE_PTRDATAMEM_P (NODE)				\
    ? TREE_TYPE (NODE)					\
    : TREE_TYPE (TYPE_PTRMEMFUNC_FN_TYPE (NODE)))

/* For a pointer-to-member constant `X::Y' this is the RECORD_TYPE for
   `X'.  */
#define PTRMEM_CST_CLASS(NODE) \
  TYPE_PTRMEM_CLASS_TYPE (TREE_TYPE (PTRMEM_CST_CHECK (NODE)))

/* For a pointer-to-member constant `X::Y' this is the _DECL for
   `Y'.  */
#define PTRMEM_CST_MEMBER(NODE) \
  (((ptrmem_cst_t)PTRMEM_CST_CHECK (NODE))->member)

/* The expression in question for a TYPEOF_TYPE.  */
#define TYPEOF_TYPE_EXPR(NODE) (TYPE_VALUES_RAW (TYPEOF_TYPE_CHECK (NODE)))

/* The type in question for an UNDERLYING_TYPE.  */
#define UNDERLYING_TYPE_TYPE(NODE) \
  (TYPE_VALUES_RAW (UNDERLYING_TYPE_CHECK (NODE)))

/* The type in question for BASES.  */
#define BASES_TYPE(NODE) \
  (TYPE_VALUES_RAW (BASES_CHECK (NODE)))

#define BASES_DIRECT(NODE) \
  TREE_LANG_FLAG_0 (BASES_CHECK (NODE))

/* The expression in question for a DECLTYPE_TYPE.  */
#define DECLTYPE_TYPE_EXPR(NODE) (TYPE_VALUES_RAW (DECLTYPE_TYPE_CHECK (NODE)))

/* Whether the DECLTYPE_TYPE_EXPR of NODE was originally parsed as an
   id-expression or a member-access expression. When false, it was
   parsed as a full expression.  */
#define DECLTYPE_TYPE_ID_EXPR_OR_MEMBER_ACCESS_P(NODE) \
  (DECLTYPE_TYPE_CHECK (NODE))->type_common.string_flag

/* These flags indicate that we want different semantics from normal
   decltype: lambda capture just drops references,
   lambda proxies look through implicit dereference.  */
#define DECLTYPE_FOR_LAMBDA_CAPTURE(NODE) \
  TREE_LANG_FLAG_0 (DECLTYPE_TYPE_CHECK (NODE))
#define DECLTYPE_FOR_LAMBDA_PROXY(NODE) \
  TREE_LANG_FLAG_2 (DECLTYPE_TYPE_CHECK (NODE))
#define DECLTYPE_FOR_REF_CAPTURE(NODE) \
  TREE_LANG_FLAG_3 (DECLTYPE_TYPE_CHECK (NODE))

/* Nonzero for VAR_DECL and FUNCTION_DECL node means that `extern' was
   specified in its declaration.  This can also be set for an
   erroneously declared PARM_DECL.  */
#define DECL_THIS_EXTERN(NODE) \
  DECL_LANG_FLAG_2 (VAR_FUNCTION_OR_PARM_DECL_CHECK (NODE))

/* Nonzero for VAR_DECL and FUNCTION_DECL node means that `static' was
   specified in its declaration.  This can also be set for an
   erroneously declared PARM_DECL.  */
#define DECL_THIS_STATIC(NODE) \
  DECL_LANG_FLAG_6 (VAR_FUNCTION_OR_PARM_DECL_CHECK (NODE))

/* Nonzero for FIELD_DECL node means that this field is a lambda capture
   field for an array of runtime bound.  */
#define DECL_VLA_CAPTURE_P(NODE) \
  DECL_LANG_FLAG_1 (FIELD_DECL_CHECK (NODE))

/* Nonzero for PARM_DECL node means that this is an array function
   parameter, i.e, a[] rather than *a.  */
#define DECL_ARRAY_PARAMETER_P(NODE) \
  DECL_LANG_FLAG_1 (PARM_DECL_CHECK (NODE))

/* Nonzero for a FIELD_DECL who's NSMDI is currently being
   instantiated.  */
#define DECL_INSTANTIATING_NSDMI_P(NODE) \
  DECL_LANG_FLAG_2 (FIELD_DECL_CHECK (NODE))

/* Nonzero for FIELD_DECL node means that this field is a base class
   of the parent object, as opposed to a member field.  */
#define DECL_FIELD_IS_BASE(NODE) \
  DECL_LANG_FLAG_6 (FIELD_DECL_CHECK (NODE))

/* Nonzero for FIELD_DECL node means that this field is a simple (no
   explicit initializer) lambda capture field, making it invisible to
   name lookup in unevaluated contexts.  */
#define DECL_NORMAL_CAPTURE_P(NODE) \
  DECL_LANG_FLAG_7 (FIELD_DECL_CHECK (NODE))

/* Nonzero if TYPE is an anonymous union or struct type.  We have to use a
   flag for this because "A union for which objects or pointers are
   declared is not an anonymous union" [class.union].  */
#define ANON_AGGR_TYPE_P(NODE)				\
  (CLASS_TYPE_P (NODE) && LANG_TYPE_CLASS_CHECK (NODE)->anon_aggr)
#define SET_ANON_AGGR_TYPE_P(NODE)			\
  (LANG_TYPE_CLASS_CHECK (NODE)->anon_aggr = 1)

/* Nonzero if TYPE is an anonymous union type.  */
#define ANON_UNION_TYPE_P(NODE) \
  (TREE_CODE (NODE) == UNION_TYPE && ANON_AGGR_TYPE_P (NODE))

/* Define fields and accessors for nodes representing declared names.  */

/* True if TYPE is an unnamed structured type with a typedef for
   linkage purposes.  In that case TYPE_NAME and TYPE_STUB_DECL of the
   MAIN-VARIANT are different. */
#define TYPE_WAS_UNNAMED(NODE)				\
  (TYPE_NAME (TYPE_MAIN_VARIANT (NODE))			\
   != TYPE_STUB_DECL (TYPE_MAIN_VARIANT (NODE)))

/* C++: all of these are overloaded!  These apply only to TYPE_DECLs.  */

/* The format of each node in the DECL_FRIENDLIST is as follows:

   The TREE_PURPOSE will be the name of a function, i.e., an
   IDENTIFIER_NODE.  The TREE_VALUE will be itself a TREE_LIST, whose
   TREE_VALUEs are friends with the given name.  */
#define DECL_FRIENDLIST(NODE)		(DECL_INITIAL (NODE))
#define FRIEND_NAME(LIST) (TREE_PURPOSE (LIST))
#define FRIEND_DECLS(LIST) (TREE_VALUE (LIST))

/* The DECL_ACCESS, if non-NULL, is a TREE_LIST.  The TREE_PURPOSE of
   each node is a type; the TREE_VALUE is the access granted for this
   DECL in that type.  The DECL_ACCESS is set by access declarations.
   For example, if a member that would normally be public in a
   derived class is made protected, then the derived class and the
   protected_access_node will appear in the DECL_ACCESS for the node.  */
#define DECL_ACCESS(NODE) (LANG_DECL_MIN_CHECK (NODE)->access)

/* Nonzero if the FUNCTION_DECL is a global constructor.  */
#define DECL_GLOBAL_CTOR_P(NODE) \
  (LANG_DECL_FN_CHECK (NODE)->global_ctor_p)

/* Nonzero if the FUNCTION_DECL is a global destructor.  */
#define DECL_GLOBAL_DTOR_P(NODE) \
  (LANG_DECL_FN_CHECK (NODE)->global_dtor_p)

/* Accessor macros for C++ template decl nodes.  */

/* The DECL_TEMPLATE_PARMS are a list.  The TREE_PURPOSE of each node
   is a INT_CST whose TREE_INT_CST_LOW indicates the level of the
   template parameters, with 1 being the outermost set of template
   parameters.  The TREE_VALUE is a vector, whose elements are the
   template parameters at each level.  Each element in the vector is a
   TREE_LIST, whose TREE_VALUE is a PARM_DECL (if the parameter is a
   non-type parameter), or a TYPE_DECL (if the parameter is a type
   parameter) or a TEMPLATE_DECL (if the parameter is a template
   parameter).  The TREE_PURPOSE is the default value, if any.  The
   TEMPLATE_PARM_INDEX for the parameter is available as the
   DECL_INITIAL (for a PARM_DECL) or as the TREE_TYPE (for a
   TYPE_DECL).

   FIXME: CONST_CAST_TREE is a hack that hopefully will go away after
   tree is converted to C++ class hiearchy.  */
#define DECL_TEMPLATE_PARMS(NODE)       \
   ((struct tree_template_decl *)CONST_CAST_TREE (TEMPLATE_DECL_CHECK (NODE)))->arguments
#define DECL_INNERMOST_TEMPLATE_PARMS(NODE) \
   INNERMOST_TEMPLATE_PARMS (DECL_TEMPLATE_PARMS (NODE))
#define DECL_NTPARMS(NODE) \
   TREE_VEC_LENGTH (DECL_INNERMOST_TEMPLATE_PARMS (NODE))
/* For function, method, class-data templates.

   FIXME: CONST_CAST_TREE is a hack that hopefully will go away after
   tree is converted to C++ class hiearchy.  */
#define DECL_TEMPLATE_RESULT(NODE)      \
   ((struct tree_template_decl *)CONST_CAST_TREE(TEMPLATE_DECL_CHECK (NODE)))->result
/* For a function template at namespace scope, DECL_TEMPLATE_INSTANTIATIONS
   lists all instantiations and specializations of the function so that
   tsubst_friend_function can reassign them to another template if we find
   that the namespace-scope template is really a partial instantiation of a
   friend template.

   For a class template the DECL_TEMPLATE_INSTANTIATIONS lists holds
   all instantiations and specializations of the class type, including
   partial instantiations and partial specializations, so that if we
   explicitly specialize a partial instantiation we can walk the list
   in maybe_process_partial_specialization and reassign them or complain
   as appropriate.

   In both cases, the TREE_PURPOSE of each node contains the arguments
   used; the TREE_VALUE contains the generated variable.  The template
   arguments are always complete.  For example, given:

      template <class T> struct S1 {
	template <class U> struct S2 {};
	template <class U> struct S2<U*> {};
      };

   the record for the partial specialization will contain, as its
   argument list, { {T}, {U*} }, and will be on the
   DECL_TEMPLATE_INSTANTIATIONS list for `template <class T> template
   <class U> struct S1<T>::S2'.

   This list is not used for other templates.  */
#define DECL_TEMPLATE_INSTANTIATIONS(NODE) \
  DECL_SIZE_UNIT (TEMPLATE_DECL_CHECK (NODE))

/* For a class template, this list contains the partial
   specializations of this template.  (Full specializations are not
   recorded on this list.)  The TREE_PURPOSE holds the arguments used
   in the partial specialization (e.g., for `template <class T> struct
   S<T*, int>' this will be `T*, int'.)  The arguments will also include
   any outer template arguments.  The TREE_VALUE holds the TEMPLATE_DECL
   for the partial specialization.  The TREE_TYPE is the _TYPE node for
   the partial specialization.

   This list is not used for other templates.  */
#define DECL_TEMPLATE_SPECIALIZATIONS(NODE)     \
  DECL_SIZE (TEMPLATE_DECL_CHECK (NODE))

/* Nonzero for a DECL which is actually a template parameter.  Keep
   these checks in ascending tree code order.   */
#define DECL_TEMPLATE_PARM_P(NODE)		\
  (DECL_LANG_FLAG_0 (NODE)			\
   && (TREE_CODE (NODE) == CONST_DECL		\
       || TREE_CODE (NODE) == PARM_DECL		\
       || TREE_CODE (NODE) == TYPE_DECL		\
       || TREE_CODE (NODE) == TEMPLATE_DECL))

/* Nonzero for a raw template parameter node.  */
#define TEMPLATE_PARM_P(NODE)					\
  (TREE_CODE (NODE) == TEMPLATE_TYPE_PARM			\
   || TREE_CODE (NODE) == TEMPLATE_TEMPLATE_PARM		\
   || TREE_CODE (NODE) == TEMPLATE_PARM_INDEX)

/* Mark NODE as a template parameter.  */
#define SET_DECL_TEMPLATE_PARM_P(NODE) \
  (DECL_LANG_FLAG_0 (NODE) = 1)

/* Nonzero if NODE is a template template parameter.  */
#define DECL_TEMPLATE_TEMPLATE_PARM_P(NODE) \
  (TREE_CODE (NODE) == TEMPLATE_DECL && DECL_TEMPLATE_PARM_P (NODE))

/* Nonzero for a DECL that represents a function template.  */
#define DECL_FUNCTION_TEMPLATE_P(NODE)                          \
  (TREE_CODE (NODE) == TEMPLATE_DECL                            \
   && DECL_TEMPLATE_RESULT (NODE) != NULL_TREE			\
   && TREE_CODE (DECL_TEMPLATE_RESULT (NODE)) == FUNCTION_DECL)

/* Nonzero for a DECL that represents a class template or alias
   template.  */
#define DECL_TYPE_TEMPLATE_P(NODE)				\
  (TREE_CODE (NODE) == TEMPLATE_DECL				\
   && DECL_TEMPLATE_RESULT (NODE) != NULL_TREE			\
   && TREE_CODE (DECL_TEMPLATE_RESULT (NODE)) == TYPE_DECL)

/* Nonzero for a DECL that represents a class template.  */
#define DECL_CLASS_TEMPLATE_P(NODE)				\
  (DECL_TYPE_TEMPLATE_P (NODE)					\
   && DECL_IMPLICIT_TYPEDEF_P (DECL_TEMPLATE_RESULT (NODE)))

/* Nonzero for a TEMPLATE_DECL that represents an alias template.  */
#define DECL_ALIAS_TEMPLATE_P(NODE)			\
  (DECL_TYPE_TEMPLATE_P (NODE)				\
   && !DECL_ARTIFICIAL (DECL_TEMPLATE_RESULT (NODE)))

/* Nonzero for a NODE which declares a type.  */
#define DECL_DECLARES_TYPE_P(NODE) \
  (TREE_CODE (NODE) == TYPE_DECL || DECL_TYPE_TEMPLATE_P (NODE))

/* Nonzero if NODE declares a function.  */
#define DECL_DECLARES_FUNCTION_P(NODE) \
  (TREE_CODE (NODE) == FUNCTION_DECL || DECL_FUNCTION_TEMPLATE_P (NODE))

/* Nonzero if NODE is the typedef implicitly generated for a type when
   the type is declared.  In C++, `struct S {};' is roughly
   equivalent to `struct S {}; typedef struct S S;' in C.
   DECL_IMPLICIT_TYPEDEF_P will hold for the typedef indicated in this
   example.  In C++, there is a second implicit typedef for each
   class, called the injected-class-name, in the scope of `S' itself, so that
   you can say `S::S'.  DECL_SELF_REFERENCE_P will hold for that typedef.  */
#define DECL_IMPLICIT_TYPEDEF_P(NODE) \
  (TREE_CODE (NODE) == TYPE_DECL && DECL_LANG_FLAG_2 (NODE))
#define SET_DECL_IMPLICIT_TYPEDEF_P(NODE) \
  (DECL_LANG_FLAG_2 (NODE) = 1)
#define DECL_SELF_REFERENCE_P(NODE) \
  (TREE_CODE (NODE) == TYPE_DECL && DECL_LANG_FLAG_4 (NODE))
#define SET_DECL_SELF_REFERENCE_P(NODE) \
  (DECL_LANG_FLAG_4 (NODE) = 1)

/* A `primary' template is one that has its own template header and is not
   a partial specialization.  A member function of a class template is a
   template, but not primary.  A member template is primary.  Friend
   templates are primary, too.  */

/* Returns the primary template corresponding to these parameters.  */
#define TPARMS_PRIMARY_TEMPLATE(NODE) (TREE_TYPE (NODE))

#define DECL_PRIMARY_TEMPLATE(NODE) \
  (TPARMS_PRIMARY_TEMPLATE (DECL_INNERMOST_TEMPLATE_PARMS (NODE)))

/* Returns nonzero if NODE is a primary template.  */
#define PRIMARY_TEMPLATE_P(NODE) (DECL_PRIMARY_TEMPLATE (NODE) == (NODE))

/* Nonzero iff NODE is a specialization of a template.  The value
   indicates the type of specializations:

     1=implicit instantiation

     2=partial or explicit specialization, e.g.:

        template <> int min<int> (int, int),

     3=explicit instantiation, e.g.:

        template int min<int> (int, int);

   Note that NODE will be marked as a specialization even if the
   template it is instantiating is not a primary template.  For
   example, given:

     template <typename T> struct O {
       void f();
       struct I {};
     };

   both O<int>::f and O<int>::I will be marked as instantiations.

   If DECL_USE_TEMPLATE is nonzero, then DECL_TEMPLATE_INFO will also
   be non-NULL.  */
#define DECL_USE_TEMPLATE(NODE) (DECL_LANG_SPECIFIC (NODE)->u.base.use_template)

/* Like DECL_USE_TEMPLATE, but for class types.  */
#define CLASSTYPE_USE_TEMPLATE(NODE) \
  (LANG_TYPE_CLASS_CHECK (NODE)->use_template)

/* True if NODE is a specialization of a primary template.  */
#define CLASSTYPE_SPECIALIZATION_OF_PRIMARY_TEMPLATE_P(NODE)	\
  (CLASS_TYPE_P (NODE)						\
   && CLASSTYPE_USE_TEMPLATE (NODE)				\
   && PRIMARY_TEMPLATE_P (CLASSTYPE_TI_TEMPLATE (NODE)))

#define DECL_TEMPLATE_INSTANTIATION(NODE) (DECL_USE_TEMPLATE (NODE) & 1)
#define CLASSTYPE_TEMPLATE_INSTANTIATION(NODE) \
  (CLASSTYPE_USE_TEMPLATE (NODE) & 1)

#define DECL_TEMPLATE_SPECIALIZATION(NODE) (DECL_USE_TEMPLATE (NODE) == 2)
#define SET_DECL_TEMPLATE_SPECIALIZATION(NODE) (DECL_USE_TEMPLATE (NODE) = 2)

/* Returns true for an explicit or partial specialization of a class
   template.  */
#define CLASSTYPE_TEMPLATE_SPECIALIZATION(NODE) \
  (CLASSTYPE_USE_TEMPLATE (NODE) == 2)
#define SET_CLASSTYPE_TEMPLATE_SPECIALIZATION(NODE) \
  (CLASSTYPE_USE_TEMPLATE (NODE) = 2)

#define DECL_IMPLICIT_INSTANTIATION(NODE) (DECL_USE_TEMPLATE (NODE) == 1)
#define SET_DECL_IMPLICIT_INSTANTIATION(NODE) (DECL_USE_TEMPLATE (NODE) = 1)
#define CLASSTYPE_IMPLICIT_INSTANTIATION(NODE) \
  (CLASSTYPE_USE_TEMPLATE (NODE) == 1)
#define SET_CLASSTYPE_IMPLICIT_INSTANTIATION(NODE) \
  (CLASSTYPE_USE_TEMPLATE (NODE) = 1)

#define DECL_EXPLICIT_INSTANTIATION(NODE) (DECL_USE_TEMPLATE (NODE) == 3)
#define SET_DECL_EXPLICIT_INSTANTIATION(NODE) (DECL_USE_TEMPLATE (NODE) = 3)
#define CLASSTYPE_EXPLICIT_INSTANTIATION(NODE) \
  (CLASSTYPE_USE_TEMPLATE (NODE) == 3)
#define SET_CLASSTYPE_EXPLICIT_INSTANTIATION(NODE) \
  (CLASSTYPE_USE_TEMPLATE (NODE) = 3)

/* Nonzero if DECL is a friend function which is an instantiation
   from the point of view of the compiler, but not from the point of
   view of the language.  For example given:
      template <class T> struct S { friend void f(T) {}; };
   the declaration of `void f(int)' generated when S<int> is
   instantiated will not be a DECL_TEMPLATE_INSTANTIATION, but will be
   a DECL_FRIEND_PSEUDO_TEMPLATE_INSTANTIATION.  */
#define DECL_FRIEND_PSEUDO_TEMPLATE_INSTANTIATION(DECL) \
  (DECL_LANG_SPECIFIC (DECL) && DECL_TEMPLATE_INFO (DECL) \
   && !DECL_USE_TEMPLATE (DECL))

/* Nonzero if DECL is a function generated from a function 'temploid',
   i.e. template, member of class template, or dependent friend.  */
#define DECL_TEMPLOID_INSTANTIATION(DECL)		\
  (DECL_TEMPLATE_INSTANTIATION (DECL)			\
   || DECL_FRIEND_PSEUDO_TEMPLATE_INSTANTIATION (DECL))

/* Nonzero if DECL is either defined implicitly by the compiler or
   generated from a temploid.  */
#define DECL_GENERATED_P(DECL) \
  (DECL_TEMPLOID_INSTANTIATION (DECL) || DECL_DEFAULTED_FN (DECL))

/* Nonzero iff we are currently processing a declaration for an
   entity with its own template parameter list, and which is not a
   full specialization.  */
#define PROCESSING_REAL_TEMPLATE_DECL_P() \
  (!processing_template_parmlist \
   && processing_template_decl > template_class_depth (current_scope ()))

/* Nonzero if this VAR_DECL or FUNCTION_DECL has already been
   instantiated, i.e. its definition has been generated from the
   pattern given in the template.  */
#define DECL_TEMPLATE_INSTANTIATED(NODE) \
  DECL_LANG_FLAG_1 (VAR_OR_FUNCTION_DECL_CHECK (NODE))

/* We know what we're doing with this decl now.  */
#define DECL_INTERFACE_KNOWN(NODE) DECL_LANG_FLAG_5 (NODE)

/* DECL_EXTERNAL must be set on a decl until the decl is actually emitted,
   so that assemble_external will work properly.  So we have this flag to
   tell us whether the decl is really not external.

   This flag does not indicate whether or not the decl is defined in the
   current translation unit; it indicates whether or not we should emit the
   decl at the end of compilation if it is defined and needed.  */
#define DECL_NOT_REALLY_EXTERN(NODE) \
  (DECL_LANG_SPECIFIC (NODE)->u.base.not_really_extern)

#define DECL_REALLY_EXTERN(NODE) \
  (DECL_EXTERNAL (NODE)				\
   && (!DECL_LANG_SPECIFIC (NODE) || !DECL_NOT_REALLY_EXTERN (NODE)))

/* A thunk is a stub function.

   A thunk is an alternate entry point for an ordinary FUNCTION_DECL.
   The address of the ordinary FUNCTION_DECL is given by the
   DECL_INITIAL, which is always an ADDR_EXPR whose operand is a
   FUNCTION_DECL.  The job of the thunk is to either adjust the this
   pointer before transferring control to the FUNCTION_DECL, or call
   FUNCTION_DECL and then adjust the result value. Note, the result
   pointer adjusting thunk must perform a call to the thunked
   function, (or be implemented via passing some invisible parameter
   to the thunked function, which is modified to perform the
   adjustment just before returning).

   A thunk may perform either, or both, of the following operations:

   o Adjust the this or result pointer by a constant offset.
   o Adjust the this or result pointer by looking up a vcall or vbase offset
     in the vtable.

   A this pointer adjusting thunk converts from a base to a derived
   class, and hence adds the offsets. A result pointer adjusting thunk
   converts from a derived class to a base, and hence subtracts the
   offsets.  If both operations are performed, then the constant
   adjustment is performed first for this pointer adjustment and last
   for the result pointer adjustment.

   The constant adjustment is given by THUNK_FIXED_OFFSET.  If the
   vcall or vbase offset is required, THUNK_VIRTUAL_OFFSET is
   used. For this pointer adjusting thunks, it is the vcall offset
   into the vtable.  For result pointer adjusting thunks it is the
   binfo of the virtual base to convert to.  Use that binfo's vbase
   offset.

   It is possible to have equivalent covariant thunks.  These are
   distinct virtual covariant thunks whose vbase offsets happen to
   have the same value.  THUNK_ALIAS is used to pick one as the
   canonical thunk, which will get all the this pointer adjusting
   thunks attached to it.  */

/* An integer indicating how many bytes should be subtracted from the
   this or result pointer when this function is called.  */
#define THUNK_FIXED_OFFSET(DECL) \
  (DECL_LANG_SPECIFIC (THUNK_FUNCTION_CHECK (DECL))->u.fn.u5.fixed_offset)

/* A tree indicating how to perform the virtual adjustment. For a this
   adjusting thunk it is the number of bytes to be added to the vtable
   to find the vcall offset. For a result adjusting thunk, it is the
   binfo of the relevant virtual base.  If NULL, then there is no
   virtual adjust.  (The vptr is always located at offset zero from
   the this or result pointer.)  (If the covariant type is within the
   class hierarchy being laid out, the vbase index is not yet known
   at the point we need to create the thunks, hence the need to use
   binfos.)  */

#define THUNK_VIRTUAL_OFFSET(DECL) \
  (LANG_DECL_MIN_CHECK (FUNCTION_DECL_CHECK (DECL))->access)

/* A thunk which is equivalent to another thunk.  */
#define THUNK_ALIAS(DECL) \
  (DECL_LANG_SPECIFIC (FUNCTION_DECL_CHECK (DECL))->u.min.template_info)

/* For thunk NODE, this is the FUNCTION_DECL thunked to.  It is
   possible for the target to be a thunk too.  */
#define THUNK_TARGET(NODE)				\
  (LANG_DECL_FN_CHECK (NODE)->befriending_classes)

/* True for a SCOPE_REF iff the "template" keyword was used to
   indicate that the qualified name denotes a template.  */
#define QUALIFIED_NAME_IS_TEMPLATE(NODE) \
  (TREE_LANG_FLAG_1 (SCOPE_REF_CHECK (NODE)))

/* [coroutines]
*/

/* True if NODE is a co-routine FUNCTION_DECL.  */
#define DECL_COROUTINE_P(NODE) \
  (LANG_DECL_FN_CHECK (DECL_COMMON_CHECK (NODE))->coroutine_p)

/* True for an OMP_ATOMIC that has dependent parameters.  These are stored
   as an expr in operand 1, and integer_zero_node or clauses in operand 0.  */
#define OMP_ATOMIC_DEPENDENT_P(NODE) \
  (TREE_CODE (TREE_OPERAND (OMP_ATOMIC_CHECK (NODE), 0)) == INTEGER_CST \
   || TREE_CODE (TREE_OPERAND (OMP_ATOMIC_CHECK (NODE), 0)) == OMP_CLAUSE)

/* Used while gimplifying continue statements bound to OMP_FOR nodes.  */
#define OMP_FOR_GIMPLIFYING_P(NODE) \
  (TREE_LANG_FLAG_0 (OMP_LOOPING_CHECK (NODE)))

/* A language-specific token attached to the OpenMP data clauses to
   hold code (or code fragments) related to ctors, dtors, and op=.
   See semantics.c for details.  */
#define CP_OMP_CLAUSE_INFO(NODE) \
  TREE_TYPE (OMP_CLAUSE_RANGE_CHECK (NODE, OMP_CLAUSE_PRIVATE, \
				     OMP_CLAUSE__CONDTEMP_))

/* Nonzero if this transaction expression's body contains statements.  */
#define TRANSACTION_EXPR_IS_STMT(NODE) \
   TREE_LANG_FLAG_0 (TRANSACTION_EXPR_CHECK (NODE))

/* These macros provide convenient access to the various _STMT nodes
   created when parsing template declarations.  */
#define TRY_STMTS(NODE)		TREE_OPERAND (TRY_BLOCK_CHECK (NODE), 0)
#define TRY_HANDLERS(NODE)	TREE_OPERAND (TRY_BLOCK_CHECK (NODE), 1)

#define EH_SPEC_STMTS(NODE)	TREE_OPERAND (EH_SPEC_BLOCK_CHECK (NODE), 0)
#define EH_SPEC_RAISES(NODE)	TREE_OPERAND (EH_SPEC_BLOCK_CHECK (NODE), 1)

#define USING_STMT_NAMESPACE(NODE) TREE_OPERAND (USING_STMT_CHECK (NODE), 0)

/* Nonzero if this try block is a function try block.  */
#define FN_TRY_BLOCK_P(NODE)	TREE_LANG_FLAG_3 (TRY_BLOCK_CHECK (NODE))
#define HANDLER_PARMS(NODE)	TREE_OPERAND (HANDLER_CHECK (NODE), 0)
#define HANDLER_BODY(NODE)	TREE_OPERAND (HANDLER_CHECK (NODE), 1)
#define HANDLER_TYPE(NODE)	TREE_TYPE (HANDLER_CHECK (NODE))

/* CLEANUP_STMT accessors.  The statement(s) covered, the cleanup to run
   and the VAR_DECL for which this cleanup exists.  */
#define CLEANUP_BODY(NODE)	TREE_OPERAND (CLEANUP_STMT_CHECK (NODE), 0)
#define CLEANUP_EXPR(NODE)	TREE_OPERAND (CLEANUP_STMT_CHECK (NODE), 1)
#define CLEANUP_DECL(NODE)	TREE_OPERAND (CLEANUP_STMT_CHECK (NODE), 2)

/* IF_STMT accessors. These give access to the condition of the if
   statement, the then block of the if statement, and the else block
   of the if statement if it exists.  */
#define IF_COND(NODE)		TREE_OPERAND (IF_STMT_CHECK (NODE), 0)
#define THEN_CLAUSE(NODE)	TREE_OPERAND (IF_STMT_CHECK (NODE), 1)
#define ELSE_CLAUSE(NODE)	TREE_OPERAND (IF_STMT_CHECK (NODE), 2)
#define IF_SCOPE(NODE)		TREE_OPERAND (IF_STMT_CHECK (NODE), 3)
#define IF_STMT_CONSTEXPR_P(NODE) TREE_LANG_FLAG_0 (IF_STMT_CHECK (NODE))

/* Like PACK_EXPANSION_EXTRA_ARGS, for constexpr if.  IF_SCOPE is used while
   building an IF_STMT; IF_STMT_EXTRA_ARGS is used after it is complete.  */
#define IF_STMT_EXTRA_ARGS(NODE) IF_SCOPE (NODE)

/* RANGE_FOR_STMT accessors. These give access to the declarator,
   expression, body, and scope of the statement, respectively.  */
#define RANGE_FOR_DECL(NODE)	TREE_OPERAND (RANGE_FOR_STMT_CHECK (NODE), 0)
#define RANGE_FOR_EXPR(NODE)	TREE_OPERAND (RANGE_FOR_STMT_CHECK (NODE), 1)
#define RANGE_FOR_BODY(NODE)	TREE_OPERAND (RANGE_FOR_STMT_CHECK (NODE), 2)
#define RANGE_FOR_SCOPE(NODE)	TREE_OPERAND (RANGE_FOR_STMT_CHECK (NODE), 3)
#define RANGE_FOR_UNROLL(NODE)	TREE_OPERAND (RANGE_FOR_STMT_CHECK (NODE), 4)
#define RANGE_FOR_INIT_STMT(NODE) TREE_OPERAND (RANGE_FOR_STMT_CHECK (NODE), 5)
#define RANGE_FOR_IVDEP(NODE)	TREE_LANG_FLAG_6 (RANGE_FOR_STMT_CHECK (NODE))

/* STMT_EXPR accessor.  */
#define STMT_EXPR_STMT(NODE)	TREE_OPERAND (STMT_EXPR_CHECK (NODE), 0)

/* EXPR_STMT accessor. This gives the expression associated with an
   expression statement.  */
#define EXPR_STMT_EXPR(NODE)	TREE_OPERAND (EXPR_STMT_CHECK (NODE), 0)

/* True if this TARGET_EXPR was created by build_cplus_new, and so we can
   discard it if it isn't useful.  */
#define TARGET_EXPR_IMPLICIT_P(NODE) \
  TREE_LANG_FLAG_0 (TARGET_EXPR_CHECK (NODE))

/* True if this TARGET_EXPR is the result of list-initialization of a
   temporary.  */
#define TARGET_EXPR_LIST_INIT_P(NODE) \
  TREE_LANG_FLAG_1 (TARGET_EXPR_CHECK (NODE))

/* True if this TARGET_EXPR expresses direct-initialization of an object
   to be named later.  */
#define TARGET_EXPR_DIRECT_INIT_P(NODE) \
  TREE_LANG_FLAG_2 (TARGET_EXPR_CHECK (NODE))

/* True if NODE is a TARGET_EXPR that just expresses a copy of its INITIAL; if
   the initializer has void type, it's doing something more complicated.  */
#define SIMPLE_TARGET_EXPR_P(NODE)				\
  (TREE_CODE (NODE) == TARGET_EXPR				\
   && TARGET_EXPR_INITIAL (NODE)				\
   && !VOID_TYPE_P (TREE_TYPE (TARGET_EXPR_INITIAL (NODE))))

/* True if EXPR expresses direct-initialization of a TYPE.  */
#define DIRECT_INIT_EXPR_P(TYPE,EXPR)					\
  (TREE_CODE (EXPR) == TARGET_EXPR && TREE_LANG_FLAG_2 (EXPR)		\
   && same_type_ignoring_top_level_qualifiers_p (TYPE, TREE_TYPE (EXPR)))

/* True if this CONVERT_EXPR is for a conversion to virtual base in
   an NSDMI, and should be re-evaluated when used in a constructor.  */
#define CONVERT_EXPR_VBASE_PATH(NODE) \
  TREE_LANG_FLAG_0 (CONVERT_EXPR_CHECK (NODE))

/* True if SIZEOF_EXPR argument is type.  */
#define SIZEOF_EXPR_TYPE_P(NODE) \
  TREE_LANG_FLAG_0 (SIZEOF_EXPR_CHECK (NODE))

/* True if the ALIGNOF_EXPR was spelled "alignof".  */
#define ALIGNOF_EXPR_STD_P(NODE) \
  TREE_LANG_FLAG_0 (ALIGNOF_EXPR_CHECK (NODE))

/* OMP_DEPOBJ accessors. These give access to the depobj expression of the
   #pragma omp depobj directive and the clauses, respectively.  If
   OMP_DEPOBJ_CLAUSES is INTEGER_CST, it is instead the update clause kind
   or OMP_CLAUSE_DEPEND_LAST for destroy clause.  */
#define OMP_DEPOBJ_DEPOBJ(NODE)	 TREE_OPERAND (OMP_DEPOBJ_CHECK (NODE), 0)
#define OMP_DEPOBJ_CLAUSES(NODE) TREE_OPERAND (OMP_DEPOBJ_CHECK (NODE), 1)

/* An enumeration of the kind of tags that C++ accepts.  */
enum tag_types {
  none_type = 0, /* Not a tag type.  */
  record_type,   /* "struct" types.  */
  class_type,    /* "class" types.  */
  union_type,    /* "union" types.  */
  enum_type,     /* "enum" types.  */
  typename_type, /* "typename" types.  */
  scope_type	 /* namespace or tagged type name followed by :: */
};

/* The various kinds of lvalues we distinguish.  */
enum cp_lvalue_kind_flags {
  clk_none = 0,     /* Things that are not an lvalue.  */
  clk_ordinary = 1, /* An ordinary lvalue.  */
  clk_rvalueref = 2,/* An xvalue (rvalue formed using an rvalue reference) */
  clk_class = 4,    /* A prvalue of class or array type.  */
  clk_bitfield = 8, /* An lvalue for a bit-field.  */
  clk_packed = 16,  /* An lvalue for a packed field.  */
  clk_implicit_rval = 1<<5 /* An lvalue being treated as an xvalue.  */
};

/* This type is used for parameters and variables which hold
   combinations of the flags in enum cp_lvalue_kind_flags.  */
typedef int cp_lvalue_kind;

/* Various kinds of template specialization, instantiation, etc.  */
enum tmpl_spec_kind {
  tsk_none,		   /* Not a template at all.  */
  tsk_invalid_member_spec, /* An explicit member template
			      specialization, but the enclosing
			      classes have not all been explicitly
			      specialized.  */
  tsk_invalid_expl_inst,   /* An explicit instantiation containing
			      template parameter lists.  */
  tsk_excessive_parms,	   /* A template declaration with too many
			      template parameter lists.  */
  tsk_insufficient_parms,  /* A template declaration with too few
			      parameter lists.  */
  tsk_template,		   /* A template declaration.  */
  tsk_expl_spec,	   /* An explicit specialization.  */
  tsk_expl_inst		   /* An explicit instantiation.  */
};

/* The various kinds of access.  BINFO_ACCESS depends on these being
   two bit quantities.  The numerical values are important; they are
   used to initialize RTTI data structures, so changing them changes
   the ABI.  */
enum access_kind {
  ak_none = 0,		   /* Inaccessible.  */
  ak_public = 1,	   /* Accessible, as a `public' thing.  */
  ak_protected = 2,	   /* Accessible, as a `protected' thing.  */
  ak_private = 3	   /* Accessible, as a `private' thing.  */
};

/* The various kinds of special functions.  If you add to this list,
   you should update special_function_p as well.  */
enum special_function_kind {
  sfk_none = 0,		   /* Not a special function.  This enumeral
			      must have value zero; see
			      special_function_p.  */
  /* The following are ordered, for use by member synthesis fns.  */
  sfk_destructor,	   /* A destructor.  */
  sfk_constructor,	   /* A constructor.  */
  sfk_inheriting_constructor, /* An inheriting constructor */
  sfk_copy_constructor,    /* A copy constructor.  */
  sfk_move_constructor,    /* A move constructor.  */
  sfk_copy_assignment,     /* A copy assignment operator.  */
  sfk_move_assignment,     /* A move assignment operator.  */
  /* The following are unordered.  */
  sfk_complete_destructor, /* A destructor for complete objects.  */
  sfk_base_destructor,     /* A destructor for base subobjects.  */
  sfk_deleting_destructor, /* A destructor for complete objects that
			      deletes the object after it has been
			      destroyed.  */
  sfk_conversion,	   /* A conversion operator.  */
  sfk_deduction_guide,	   /* A class template deduction guide.  */
  sfk_comparison,	   /* A comparison operator (e.g. ==, <, <=>).  */
  sfk_virtual_destructor   /* Used by member synthesis fns.  */
};

/* The various kinds of linkage.  From [basic.link],

      A name is said to have linkage when it might denote the same
      object, reference, function, type, template, namespace or value
      as a name introduced in another scope:

      -- When a name has external linkage, the entity it denotes can
	 be referred to from scopes of other translation units or from
	 other scopes of the same translation unit.

      -- When a name has internal linkage, the entity it denotes can
	 be referred to by names from other scopes in the same
	 translation unit.

      -- When a name has no linkage, the entity it denotes cannot be
	 referred to by names from other scopes.  */

enum linkage_kind {
  lk_none,			/* No linkage.  */
  lk_internal,			/* Internal linkage.  */
  lk_external			/* External linkage.  */
};

enum duration_kind {
  dk_static,
  dk_thread,
  dk_auto,
  dk_dynamic
};

/* Bitmask flags to control type substitution.  */
enum tsubst_flags {
  tf_none = 0,			 /* nothing special */
  tf_error = 1 << 0,		 /* give error messages  */
  tf_warning = 1 << 1,	 	 /* give warnings too  */
  tf_ignore_bad_quals = 1 << 2,	 /* ignore bad cvr qualifiers */
  tf_keep_type_decl = 1 << 3,	 /* retain typedef type decls
				    (make_typename_type use) */
  tf_ptrmem_ok = 1 << 4,	 /* pointers to member ok (internal
				    instantiate_type use) */
  tf_user = 1 << 5,		 /* found template must be a user template
				    (lookup_template_class use) */
  tf_conv = 1 << 6,		 /* We are determining what kind of
				    conversion might be permissible,
				    not actually performing the
				    conversion.  */
  tf_decltype = 1 << 7,          /* We are the operand of decltype.
				    Used to implement the special rules
				    for calls in decltype (5.2.2/11).  */
  tf_partial = 1 << 8,		 /* Doing initial explicit argument
				    substitution in fn_type_unification.  */
  tf_fndecl_type = 1 << 9,   /* Substituting the type of a function
				declaration.  */
  tf_no_cleanup = 1 << 10,   /* Do not build a cleanup
				(build_target_expr and friends) */
  tf_norm = 1 << 11,		 /* Build diagnostic information during
				    constraint normalization.  */
  /* Convenient substitution flags combinations.  */
  tf_warning_or_error = tf_warning | tf_error
};

/* This type is used for parameters and variables which hold
   combinations of the flags in enum tsubst_flags.  */
typedef int tsubst_flags_t;

/* The kind of checking we can do looking in a class hierarchy.  */
enum base_access_flags {
  ba_any = 0,  /* Do not check access, allow an ambiguous base,
		      prefer a non-virtual base */
  ba_unique = 1 << 0,  /* Must be a unique base.  */
  ba_check_bit = 1 << 1,   /* Check access.  */
  ba_check = ba_unique | ba_check_bit,
  ba_ignore_scope = 1 << 2 /* Ignore access allowed by local scope.  */
};

/* This type is used for parameters and variables which hold
   combinations of the flags in enum base_access_flags.  */
typedef int base_access;

/* The various kinds of access check during parsing.  */
enum deferring_kind {
  dk_no_deferred = 0, /* Check access immediately */
  dk_deferred = 1,    /* Deferred check */
  dk_no_check = 2     /* No access check */
};

/* The kind of base we can find, looking in a class hierarchy.
   Values <0 indicate we failed.  */
enum base_kind {
  bk_inaccessible = -3,   /* The base is inaccessible */
  bk_ambig = -2,	  /* The base is ambiguous */
  bk_not_base = -1,	  /* It is not a base */
  bk_same_type = 0,	  /* It is the same type */
  bk_proper_base = 1,	  /* It is a proper base */
  bk_via_virtual = 2	  /* It is a proper base, but via a virtual
			     path. This might not be the canonical
			     binfo.  */
};

/* Node for "pointer to (virtual) function".
   This may be distinct from ptr_type_node so gdb can distinguish them.  */
#define vfunc_ptr_type_node  vtable_entry_type


/* For building calls to `delete'.  */
extern GTY(()) tree integer_two_node;

/* The number of function bodies which we are currently processing.
   (Zero if we are at namespace scope, one inside the body of a
   function, two inside the body of a function in a local class, etc.)  */
extern int function_depth;

/* Nonzero if we are inside spec_hasher::equal, which affects
   comparison of PARM_DECLs in cp_tree_equal.  */
extern int comparing_specializations;

/* Nonzero if we want different dependent aliases to compare as unequal.
   FIXME we should always do this except during deduction/ordering.  */
extern int comparing_dependent_aliases;

/* In parser.c.  */

/* Nonzero if we are parsing an unevaluated operand: an operand to
   sizeof, typeof, or alignof.  This is a count since operands to
   sizeof can be nested.  */

extern int cp_unevaluated_operand;

/* RAII class used to inhibit the evaluation of operands during parsing
   and template instantiation. Evaluation warnings are also inhibited. */

class cp_unevaluated
{
public:
  cp_unevaluated ();
  ~cp_unevaluated ();
};

/* The reverse: an RAII class used for nested contexts that are evaluated even
   if the enclosing context is not.  */

class cp_evaluated
{
public:
  int uneval;
  int inhibit;
  cp_evaluated ()
    : uneval(cp_unevaluated_operand), inhibit(c_inhibit_evaluation_warnings)
  { cp_unevaluated_operand = c_inhibit_evaluation_warnings = 0; }
  ~cp_evaluated ()
  { cp_unevaluated_operand = uneval;
    c_inhibit_evaluation_warnings = inhibit; }
};

/* Nonzero if we are parsing the condition of a precondition or postcondition.
   These occur after the parameters of a declarator (as with a late return
   type), but the operands may be evaluated.  */

extern int cp_contract_operand;
extern tree cp_contract_return_value;

/* in pt.c  */

/* These values are used for the `STRICT' parameter to type_unification and
   fn_type_unification.  Their meanings are described with the
   documentation for fn_type_unification.  */

enum unification_kind_t {
  DEDUCE_CALL,
  DEDUCE_CONV,
  DEDUCE_EXACT
};

// An RAII class used to create a new pointer map for local
// specializations. When the stack goes out of scope, the
// previous pointer map is restored.
enum lss_policy { lss_blank, lss_copy, lss_nop };
class local_specialization_stack
{
public:
  local_specialization_stack (lss_policy = lss_blank);
  ~local_specialization_stack ();

  hash_map<tree, tree> *saved;
};

/* Entry in the specialization hash table.  */
struct GTY((for_user)) spec_entry
{
  tree tmpl;  /* The general template this is a specialization of.  */
  tree args;  /* The args for this (maybe-partial) specialization.  */
  tree spec;  /* The specialization itself.  */
};

/* in class.c */

extern int current_class_depth;

/* in decl.c */

/* An array of static vars & fns.  */
extern GTY(()) vec<tree, va_gc> *static_decls;

/* An array of vtable-needing types that have no key function, or have
   an emitted key function.  */
extern GTY(()) vec<tree, va_gc> *keyed_classes;

/* Here's where we control how name mangling takes place.  */

/* Cannot use '$' up front, because this confuses gdb
   (names beginning with '$' are gdb-local identifiers).

   Note that all forms in which the '$' is significant are long enough
   for direct indexing (meaning that if we know there is a '$'
   at a particular location, we can index into the string at
   any other location that provides distinguishing characters).  */

/* Define NO_DOT_IN_LABEL in your favorite tm file if your assembler
   doesn't allow '.' in symbol names.  */
#ifndef NO_DOT_IN_LABEL

#define JOINER '.'

#define AUTO_TEMP_NAME "_.tmp_"
#define VFIELD_BASE ".vf"
#define VFIELD_NAME "_vptr."
#define VFIELD_NAME_FORMAT "_vptr.%s"

#else /* NO_DOT_IN_LABEL */

#ifndef NO_DOLLAR_IN_LABEL

#define JOINER '$'

#define AUTO_TEMP_NAME "_$tmp_"
#define VFIELD_BASE "$vf"
#define VFIELD_NAME "_vptr$"
#define VFIELD_NAME_FORMAT "_vptr$%s"

#else /* NO_DOLLAR_IN_LABEL */

#define VTABLE_NAME "__vt_"
#define VTABLE_NAME_P(ID_NODE) \
  (!strncmp (IDENTIFIER_POINTER (ID_NODE), VTABLE_NAME, \
	     sizeof (VTABLE_NAME) - 1))
#define VFIELD_BASE "__vfb"
#define VFIELD_NAME "__vptr_"
#define VFIELD_NAME_P(ID_NODE) \
  (!strncmp (IDENTIFIER_POINTER (ID_NODE), VFIELD_NAME, \
	    sizeof (VFIELD_NAME) - 1))
#define VFIELD_NAME_FORMAT "__vptr_%s"

#endif	/* NO_DOLLAR_IN_LABEL */
#endif	/* NO_DOT_IN_LABEL */

#define UDLIT_OP_ANSI_PREFIX "operator\"\""
#define UDLIT_OP_ANSI_FORMAT UDLIT_OP_ANSI_PREFIX "%s"
#define UDLIT_OP_MANGLED_PREFIX "li"
#define UDLIT_OP_MANGLED_FORMAT UDLIT_OP_MANGLED_PREFIX "%s"
#define UDLIT_OPER_P(ID_NODE) \
  (!strncmp (IDENTIFIER_POINTER (ID_NODE), \
             UDLIT_OP_ANSI_PREFIX, \
	     sizeof (UDLIT_OP_ANSI_PREFIX) - 1))
#define UDLIT_OP_SUFFIX(ID_NODE) \
  (IDENTIFIER_POINTER (ID_NODE) + sizeof (UDLIT_OP_ANSI_PREFIX) - 1)

#if !defined(NO_DOLLAR_IN_LABEL) || !defined(NO_DOT_IN_LABEL)

#define VTABLE_NAME_P(ID_NODE) (IDENTIFIER_POINTER (ID_NODE)[1] == 'v' \
  && IDENTIFIER_POINTER (ID_NODE)[2] == 't' \
  && IDENTIFIER_POINTER (ID_NODE)[3] == JOINER)

#define VFIELD_NAME_P(ID_NODE) \
  (!strncmp (IDENTIFIER_POINTER (ID_NODE), VFIELD_NAME, sizeof(VFIELD_NAME)-1))

#endif /* !defined(NO_DOLLAR_IN_LABEL) || !defined(NO_DOT_IN_LABEL) */


/* Nonzero if we're done parsing and into end-of-file activities.
   Two if we're done with front-end processing.  */

extern int at_eof;

/* True if note_mangling_alias should enqueue mangling aliases for
   later generation, rather than emitting them right away.  */

extern bool defer_mangling_aliases;

/* True if noexcept is part of the type (i.e. in C++17).  */

extern bool flag_noexcept_type;

/* A list of namespace-scope objects which have constructors or
   destructors which reside in the global scope.  The decl is stored
   in the TREE_VALUE slot and the initializer is stored in the
   TREE_PURPOSE slot.  */
extern GTY(()) tree static_aggregates;
/* Likewise, for thread local storage.  */
extern GTY(()) tree tls_aggregates;

/* A hash-map mapping from variable decls to the dynamic initializer for
   the decl.  This is currently only used by OpenMP.  */
extern GTY(()) decl_tree_map *dynamic_initializers;

enum overload_flags { NO_SPECIAL = 0, DTOR_FLAG, TYPENAME_FLAG };

/* These are uses as bits in flags passed to various functions to
   control their behavior.  Despite the LOOKUP_ prefix, many of these
   do not control name lookup.  ??? Functions using these flags should
   probably be modified to accept explicit boolean flags for the
   behaviors relevant to them.  */
/* Check for access violations.  */
#define LOOKUP_PROTECT (1 << 0)
#define LOOKUP_NORMAL (LOOKUP_PROTECT)
/* Even if the function found by lookup is a virtual function, it
   should be called directly.  */
#define LOOKUP_NONVIRTUAL (1 << 1)
/* Non-converting (i.e., "explicit") constructors are not tried.  This flag
   indicates that we are not performing direct-initialization.  */
#define LOOKUP_ONLYCONVERTING (1 << 2)
#define LOOKUP_IMPLICIT (LOOKUP_NORMAL | LOOKUP_ONLYCONVERTING)
/* If a temporary is created, it should be created so that it lives
   as long as the current variable bindings; otherwise it only lives
   until the end of the complete-expression.  It also forces
   direct-initialization in cases where other parts of the compiler
   have already generated a temporary, such as reference
   initialization and the catch parameter.  */
#define DIRECT_BIND (1 << 3)
/* We're performing a user-defined conversion, so more user-defined
   conversions are not permitted (only built-in conversions).  */
#define LOOKUP_NO_CONVERSION (1 << 4)
/* The user has explicitly called a destructor.  (Therefore, we do
   not need to check that the object is non-NULL before calling the
   destructor.)  */
#define LOOKUP_DESTRUCTOR (1 << 5)
/* Do not permit references to bind to temporaries.  */
#define LOOKUP_NO_TEMP_BIND (1 << 6)
/* We're trying to treat an lvalue as an rvalue.  */
/* FIXME remove when we extend the P1825 semantics to all standard modes, the
   C++20 approach uses IMPLICIT_RVALUE_P instead.  */
#define LOOKUP_PREFER_RVALUE (LOOKUP_NO_TEMP_BIND << 1)
/* We're inside an init-list, so narrowing conversions are ill-formed.  */
#define LOOKUP_NO_NARROWING (LOOKUP_PREFER_RVALUE << 1)
/* We're looking up a constructor for list-initialization.  */
#define LOOKUP_LIST_INIT_CTOR (LOOKUP_NO_NARROWING << 1)
/* This is the first parameter of a copy constructor.  */
#define LOOKUP_COPY_PARM (LOOKUP_LIST_INIT_CTOR << 1)
/* We only want to consider list constructors.  */
#define LOOKUP_LIST_ONLY (LOOKUP_COPY_PARM << 1)
/* Return after determining which function to call and checking access.
   Used by sythesized_method_walk to determine which functions will
   be called to initialize subobjects, in order to determine exception
   specification and possible implicit delete.
   This is kind of a hack, but exiting early avoids problems with trying
   to perform argument conversions when the class isn't complete yet.  */
#define LOOKUP_SPECULATIVE (LOOKUP_LIST_ONLY << 1)
/* Used by calls from defaulted functions to limit the overload set to avoid
   cycles trying to declare them (core issue 1092).  */
#define LOOKUP_DEFAULTED (LOOKUP_SPECULATIVE << 1)
/* Used in calls to store_init_value to suppress its usual call to
   digest_init.  */
#define LOOKUP_ALREADY_DIGESTED (LOOKUP_DEFAULTED << 1)
/* Like LOOKUP_NO_TEMP_BIND, but also prevent binding to xvalues.  */
#define LOOKUP_NO_RVAL_BIND (LOOKUP_ALREADY_DIGESTED << 1)
/* Used by case_conversion to disregard non-integral conversions.  */
#define LOOKUP_NO_NON_INTEGRAL (LOOKUP_NO_RVAL_BIND << 1)
/* Used for delegating constructors in order to diagnose self-delegation.  */
#define LOOKUP_DELEGATING_CONS (LOOKUP_NO_NON_INTEGRAL << 1)
/* Allow initialization of a flexible array members.  */
#define LOOKUP_ALLOW_FLEXARRAY_INIT (LOOKUP_DELEGATING_CONS << 1)
/* We're looking for either a rewritten comparison operator candidate or the
   operator to use on the former's result.  We distinguish between the two by
   knowing that comparisons other than == and <=> must be the latter, as must
   a <=> expression trying to rewrite to <=> without reversing.  */
#define LOOKUP_REWRITTEN (LOOKUP_ALLOW_FLEXARRAY_INIT << 1)
/* Reverse the order of the two arguments for comparison rewriting.  First we
   swap the arguments in add_operator_candidates, then we swap the conversions
   in add_candidate (so that they correspond to the original order of the
   args), then we swap the conversions back in build_new_op_1 (so they
   correspond to the order of the args in the candidate).  */
#define LOOKUP_REVERSED (LOOKUP_REWRITTEN << 1)
/* We're initializing an aggregate from a parenthesized list of values.  */
#define LOOKUP_AGGREGATE_PAREN_INIT (LOOKUP_REVERSED << 1)

/* These flags are used by the conversion code.
   CONV_IMPLICIT   :  Perform implicit conversions (standard and user-defined).
   CONV_STATIC     :  Perform the explicit conversions for static_cast.
   CONV_CONST      :  Perform the explicit conversions for const_cast.
   CONV_REINTERPRET:  Perform the explicit conversions for reinterpret_cast.
   CONV_PRIVATE    :  Perform upcasts to private bases.
   CONV_FORCE_TEMP :  Require a new temporary when converting to the same
		      aggregate type.  */

#define CONV_IMPLICIT    1
#define CONV_STATIC      2
#define CONV_CONST       4
#define CONV_REINTERPRET 8
#define CONV_PRIVATE	 16
#define CONV_FORCE_TEMP  32
#define CONV_FOLD	 64
#define CONV_OLD_CONVERT (CONV_IMPLICIT | CONV_STATIC | CONV_CONST \
			  | CONV_REINTERPRET)
#define CONV_C_CAST      (CONV_IMPLICIT | CONV_STATIC | CONV_CONST \
			  | CONV_REINTERPRET | CONV_PRIVATE | CONV_FORCE_TEMP)
#define CONV_BACKEND_CONVERT (CONV_OLD_CONVERT | CONV_FOLD)

/* Used by build_expr_type_conversion to indicate which types are
   acceptable as arguments to the expression under consideration.  */

#define WANT_INT	1 /* integer types, including bool */
#define WANT_FLOAT	2 /* floating point types */
#define WANT_ENUM	4 /* enumerated types */
#define WANT_POINTER	8 /* pointer types */
#define WANT_NULL      16 /* null pointer constant */
#define WANT_VECTOR_OR_COMPLEX 32 /* vector or complex types */
#define WANT_ARITH	(WANT_INT | WANT_FLOAT | WANT_VECTOR_OR_COMPLEX)

/* Used with comptypes, and related functions, to guide type
   comparison.  */

#define COMPARE_STRICT	      0 /* Just check if the types are the
				   same.  */
#define COMPARE_BASE	      1 /* Check to see if the second type is
				   derived from the first.  */
#define COMPARE_DERIVED	      2 /* Like COMPARE_BASE, but in
				   reverse.  */
#define COMPARE_REDECLARATION 4 /* The comparison is being done when
				   another declaration of an existing
				   entity is seen.  */
#define COMPARE_STRUCTURAL    8 /* The comparison is intended to be
				   structural. The actual comparison
				   will be identical to
				   COMPARE_STRICT.  */

/* Used with start function.  */
#define SF_DEFAULT	     0  /* No flags.  */
#define SF_PRE_PARSED	     1  /* The function declaration has
				   already been parsed.  */
#define SF_INCLASS_INLINE    2  /* The function is an inline, defined
				   in the class body.  */

/* Used with start_decl's initialized parameter.  */
#define SD_UNINITIALIZED     0
#define SD_INITIALIZED       1
/* Like SD_INITIALIZED, but also mark the new decl as DECL_DECOMPOSITION_P.  */
#define SD_DECOMPOSITION     2
#define SD_DEFAULTED         3
#define SD_DELETED           4

/* Returns nonzero iff TYPE1 and TYPE2 are the same type, or if TYPE2
   is derived from TYPE1, or if TYPE2 is a pointer (reference) to a
   class derived from the type pointed to (referred to) by TYPE1.  */
#define same_or_base_type_p(TYPE1, TYPE2) \
  comptypes ((TYPE1), (TYPE2), COMPARE_BASE)

/* These macros are used to access a TEMPLATE_PARM_INDEX.  */
#define TEMPLATE_PARM_INDEX_CAST(NODE) \
	((template_parm_index*)TEMPLATE_PARM_INDEX_CHECK (NODE))
#define TEMPLATE_PARM_IDX(NODE) (TEMPLATE_PARM_INDEX_CAST (NODE)->index)
#define TEMPLATE_PARM_LEVEL(NODE) (TEMPLATE_PARM_INDEX_CAST (NODE)->level)
#define TEMPLATE_PARM_DESCENDANTS(NODE) (TREE_CHAIN (NODE))
#define TEMPLATE_PARM_ORIG_LEVEL(NODE) (TEMPLATE_PARM_INDEX_CAST (NODE)->orig_level)
#define TEMPLATE_PARM_DECL(NODE) (TEMPLATE_PARM_INDEX_CAST (NODE)->decl)
#define TEMPLATE_PARM_PARAMETER_PACK(NODE) \
  (TREE_LANG_FLAG_0 (TEMPLATE_PARM_INDEX_CHECK (NODE)))

/* These macros are for accessing the fields of TEMPLATE_TYPE_PARM,
   TEMPLATE_TEMPLATE_PARM and BOUND_TEMPLATE_TEMPLATE_PARM nodes.  */
#define TEMPLATE_TYPE_PARM_INDEX(NODE)					\
  (TYPE_VALUES_RAW (TREE_CHECK3 ((NODE), TEMPLATE_TYPE_PARM,		\
				 TEMPLATE_TEMPLATE_PARM,		\
				 BOUND_TEMPLATE_TEMPLATE_PARM)))
#define TEMPLATE_TYPE_IDX(NODE) \
  (TEMPLATE_PARM_IDX (TEMPLATE_TYPE_PARM_INDEX (NODE)))
#define TEMPLATE_TYPE_LEVEL(NODE) \
  (TEMPLATE_PARM_LEVEL (TEMPLATE_TYPE_PARM_INDEX (NODE)))
#define TEMPLATE_TYPE_ORIG_LEVEL(NODE) \
  (TEMPLATE_PARM_ORIG_LEVEL (TEMPLATE_TYPE_PARM_INDEX (NODE)))
#define TEMPLATE_TYPE_DECL(NODE) \
  (TEMPLATE_PARM_DECL (TEMPLATE_TYPE_PARM_INDEX (NODE)))
#define TEMPLATE_TYPE_PARAMETER_PACK(NODE) \
  (TEMPLATE_PARM_PARAMETER_PACK (TEMPLATE_TYPE_PARM_INDEX (NODE)))

/* For a C++17 class deduction placeholder, the template it represents.  */
#define CLASS_PLACEHOLDER_TEMPLATE(NODE) \
  (DECL_INITIAL (TYPE_NAME (TEMPLATE_TYPE_PARM_CHECK (NODE))))

/* Contexts in which auto deduction occurs. These flags are
   used to control diagnostics in do_auto_deduction.  */

enum auto_deduction_context
{
  adc_unspecified,   /* Not given */
  adc_variable_type, /* Variable initializer deduction */
  adc_return_type,   /* Return type deduction */
  adc_unify,         /* Template argument deduction */
  adc_requirement,   /* Argument deduction constraint */
  adc_decomp_type    /* Decomposition declaration initializer deduction */
};

/* True if this type-parameter belongs to a class template, used by C++17
   class template argument deduction.  */
#define TEMPLATE_TYPE_PARM_FOR_CLASS(NODE) \
  (TREE_LANG_FLAG_0 (TEMPLATE_TYPE_PARM_CHECK (NODE)))

/* True iff this TEMPLATE_TYPE_PARM represents decltype(auto).  */
#define AUTO_IS_DECLTYPE(NODE) \
  (TYPE_LANG_FLAG_5 (TEMPLATE_TYPE_PARM_CHECK (NODE)))

/* These constants can used as bit flags in the process of tree formatting.

   TFF_PLAIN_IDENTIFIER: unqualified part of a name.
   TFF_SCOPE: include the class and namespace scope of the name.
   TFF_CHASE_TYPEDEF: print the original type-id instead of the typedef-name.
   TFF_DECL_SPECIFIERS: print decl-specifiers.
   TFF_CLASS_KEY_OR_ENUM: precede a class-type name (resp. enum name) with
       a class-key (resp. `enum').
   TFF_RETURN_TYPE: include function return type.
   TFF_FUNCTION_DEFAULT_ARGUMENTS: include function default parameter values.
   TFF_EXCEPTION_SPECIFICATION: show function exception specification.
   TFF_TEMPLATE_HEADER: show the template<...> header in a
       template-declaration.
   TFF_TEMPLATE_NAME: show only template-name.
   TFF_EXPR_IN_PARENS: parenthesize expressions.
   TFF_NO_FUNCTION_ARGUMENTS: don't show function arguments.
   TFF_UNQUALIFIED_NAME: do not print the qualifying scope of the
       top-level entity.
   TFF_NO_OMIT_DEFAULT_TEMPLATE_ARGUMENTS: do not omit template arguments
       identical to their defaults.
   TFF_NO_TEMPLATE_BINDINGS: do not print information about the template
       arguments for a function template specialization.
   TFF_POINTER: we are printing a pointer type.  */

#define TFF_PLAIN_IDENTIFIER			(0)
#define TFF_SCOPE				(1)
#define TFF_CHASE_TYPEDEF			(1 << 1)
#define TFF_DECL_SPECIFIERS			(1 << 2)
#define TFF_CLASS_KEY_OR_ENUM			(1 << 3)
#define TFF_RETURN_TYPE				(1 << 4)
#define TFF_FUNCTION_DEFAULT_ARGUMENTS		(1 << 5)
#define TFF_EXCEPTION_SPECIFICATION		(1 << 6)
#define TFF_TEMPLATE_HEADER			(1 << 7)
#define TFF_TEMPLATE_NAME			(1 << 8)
#define TFF_EXPR_IN_PARENS			(1 << 9)
#define TFF_NO_FUNCTION_ARGUMENTS		(1 << 10)
#define TFF_UNQUALIFIED_NAME			(1 << 11)
#define TFF_NO_OMIT_DEFAULT_TEMPLATE_ARGUMENTS	(1 << 12)
#define TFF_NO_TEMPLATE_BINDINGS		(1 << 13)
#define TFF_POINTER		                (1 << 14)

/* These constants can be used as bit flags to control strip_typedefs.

   STF_USER_VISIBLE: use heuristics to try to avoid stripping user-facing
       aliases of internal details.  This is intended for diagnostics,
       where it should (for example) give more useful "aka" types.

   STF_STRIP_DEPENDENT: allow the stripping of aliases with dependent
       template parameters, relying on code elsewhere to report any
       appropriate diagnostics.  */
const unsigned int STF_USER_VISIBLE = 1U;
const unsigned int STF_STRIP_DEPENDENT = 1U << 1;

/* Returns the TEMPLATE_DECL associated to a TEMPLATE_TEMPLATE_PARM
   node.  */
#define TEMPLATE_TEMPLATE_PARM_TEMPLATE_DECL(NODE)	\
  ((TREE_CODE (NODE) == BOUND_TEMPLATE_TEMPLATE_PARM)	\
   ? TYPE_TI_TEMPLATE (NODE)				\
   : TYPE_NAME (NODE))

/* in lex.c  */

extern void init_reswords (void);

/* Various flags for the overloaded operator information.  */
enum ovl_op_flags {
  OVL_OP_FLAG_NONE = 0,	/* Don't care.  */
  OVL_OP_FLAG_UNARY = 1,	/* Is unary.  */
  OVL_OP_FLAG_BINARY = 2,	/* Is binary.  */
  OVL_OP_FLAG_AMBIARY = 3,	/* May be unary or binary.  */
  OVL_OP_FLAG_ALLOC = 4,  	/* operator new or delete.  */
  OVL_OP_FLAG_DELETE = 1,	/* operator delete.  */
  OVL_OP_FLAG_VEC = 2		/* vector new or delete.  */
};

/* Compressed operator codes.  Order is determined by operators.def
   and does not match that of tree_codes.  */
enum ovl_op_code {
  OVL_OP_ERROR_MARK,
  OVL_OP_NOP_EXPR,
#define DEF_OPERATOR(NAME, CODE, MANGLING, FLAGS) OVL_OP_##CODE,
#define DEF_ASSN_OPERATOR(NAME, CODE, MANGLING) /* NOTHING */
#include "operators.def"
  OVL_OP_MAX
};

/* Make sure it fits in lang_decl_fn::ovl_op_code. */
STATIC_ASSERT (OVL_OP_MAX < (1 << 6));

struct GTY(()) ovl_op_info_t {
  /* The IDENTIFIER_NODE for the operator.  */
  tree identifier;
  /* The name of the operator.  */
  const char *name;
  /* The mangled name of the operator.  */
  const char *mangled_name;
  /* The (regular) tree code.  */
  enum tree_code tree_code : 16;
  /* The (compressed) operator code.  */
  enum ovl_op_code ovl_op_code : 8;
  /* The ovl_op_flags of the operator */
  unsigned flags : 8;
};

/* Overloaded operator info indexed by ass_op_p & ovl_op_code.  */
extern GTY(()) ovl_op_info_t ovl_op_info[2][OVL_OP_MAX];
/* Mapping from tree_codes to ovl_op_codes.  */
extern GTY(()) unsigned char ovl_op_mapping[MAX_TREE_CODES];
/* Mapping for ambi-ary operators from the binary to the unary.  */
extern GTY(()) unsigned char ovl_op_alternate[OVL_OP_MAX];

/* Given an ass_op_p boolean and a tree code, return a pointer to its
   overloaded operator info.  Tree codes for non-overloaded operators
   map to the error-operator.  */
#define OVL_OP_INFO(IS_ASS_P, TREE_CODE)			\
  (&ovl_op_info[(IS_ASS_P) != 0][ovl_op_mapping[(TREE_CODE)]])
/* Overloaded operator info for an identifier for which
   IDENTIFIER_OVL_OP_P is true.  */
#define IDENTIFIER_OVL_OP_INFO(NODE) \
  (&ovl_op_info[IDENTIFIER_KIND_BIT_0 (NODE)][IDENTIFIER_CP_INDEX (NODE)])
#define IDENTIFIER_OVL_OP_FLAGS(NODE) \
  (IDENTIFIER_OVL_OP_INFO (NODE)->flags)

inline tree ovl_op_identifier (bool isass, tree_code code)
{ return OVL_OP_INFO(isass, code)->identifier; }
inline tree ovl_op_identifier (tree_code code) { return ovl_op_identifier (false, code); }
#define assign_op_identifier (ovl_op_info[true][OVL_OP_NOP_EXPR].identifier)
#define call_op_identifier (ovl_op_info[false][OVL_OP_CALL_EXPR].identifier)

/* A type-qualifier, or bitmask therefore, using the TYPE_QUAL
   constants.  */

typedef int cp_cv_quals;

/* Non-static member functions have an optional virt-specifier-seq.
   There is a VIRT_SPEC value for each virt-specifier.
   They can be combined by bitwise-or to form the complete set of
   virt-specifiers for a member function.  */
enum virt_specifier
  {
    VIRT_SPEC_UNSPECIFIED = 0x0,
    VIRT_SPEC_FINAL       = 0x1,
    VIRT_SPEC_OVERRIDE    = 0x2
  };

/* A type-qualifier, or bitmask therefore, using the VIRT_SPEC
   constants.  */

typedef int cp_virt_specifiers;

/* Wherever there is a function-cv-qual, there could also be a ref-qualifier:

   [dcl.fct]
   The return type, the parameter-type-list, the ref-qualifier, and
   the cv-qualifier-seq, but not the default arguments or the exception
   specification, are part of the function type.

   REF_QUAL_NONE    Ordinary member function with no ref-qualifier
   REF_QUAL_LVALUE  Member function with the &-ref-qualifier
   REF_QUAL_RVALUE  Member function with the &&-ref-qualifier */

enum cp_ref_qualifier {
  REF_QUAL_NONE = 0,
  REF_QUAL_LVALUE = 1,
  REF_QUAL_RVALUE = 2
};

/* A storage class.  */

enum cp_storage_class {
  /* sc_none must be zero so that zeroing a cp_decl_specifier_seq
     sets the storage_class field to sc_none.  */
  sc_none = 0,
  sc_auto,
  sc_register,
  sc_static,
  sc_extern,
  sc_mutable
};

/* An individual decl-specifier.  This is used to index the array of
   locations for the declspecs in struct cp_decl_specifier_seq
   below.  */

enum cp_decl_spec {
  ds_first,
  ds_signed = ds_first,
  ds_unsigned,
  ds_short,
  ds_long,
  ds_const,
  ds_volatile,
  ds_restrict,
  ds_inline,
  ds_virtual,
  ds_explicit,
  ds_friend,
  ds_typedef,
  ds_alias,
  ds_constexpr,
  ds_complex,
  ds_constinit,
  ds_consteval,
  ds_thread,
  ds_type_spec,
  ds_redefined_builtin_type_spec,
  ds_attribute,
  ds_std_attribute,
  ds_storage_class,
  ds_long_long,
  ds_concept,
  ds_last /* This enumerator must always be the last one.  */
};

/* A decl-specifier-seq.  */

struct cp_decl_specifier_seq {
  /* An array of locations for the declaration sepecifiers, indexed by
     enum cp_decl_spec_word.  */
  location_t locations[ds_last];
  /* The primary type, if any, given by the decl-specifier-seq.
     Modifiers, like "short", "const", and "unsigned" are not
     reflected here.  This field will be a TYPE, unless a typedef-name
     was used, in which case it will be a TYPE_DECL.  */
  tree type;
  /* The attributes, if any, provided with the specifier sequence.  */
  tree attributes;
  /* The c++11 attributes that follows the type specifier.  */
  tree std_attributes;
  /* If non-NULL, a built-in type that the user attempted to redefine
     to some other type.  */
  tree redefined_builtin_type;
  /* The explicit-specifier, if any.  */
  tree explicit_specifier;
  /* The storage class specified -- or sc_none if no storage class was
     explicitly specified.  */
  cp_storage_class storage_class;
  /* For the __intN declspec, this stores the index into the int_n_* arrays.  */
  int int_n_idx;
  /* True iff TYPE_SPEC defines a class or enum.  */
  BOOL_BITFIELD type_definition_p : 1;
  /* True iff multiple types were (erroneously) specified for this
     decl-specifier-seq.  */
  BOOL_BITFIELD multiple_types_p : 1;
  /* True iff multiple storage classes were (erroneously) specified
     for this decl-specifier-seq or a combination of a storage class
     with a typedef specifier.  */
  BOOL_BITFIELD conflicting_specifiers_p : 1;
  /* True iff at least one decl-specifier was found.  */
  BOOL_BITFIELD any_specifiers_p : 1;
  /* True iff at least one type-specifier was found.  */
  BOOL_BITFIELD any_type_specifiers_p : 1;
  /* True iff "int" was explicitly provided.  */
  BOOL_BITFIELD explicit_int_p : 1;
  /* True iff "__intN" was explicitly provided.  */
  BOOL_BITFIELD explicit_intN_p : 1;
  /* True iff "char" was explicitly provided.  */
  BOOL_BITFIELD explicit_char_p : 1;
  /* True iff ds_thread is set for __thread, not thread_local.  */
  BOOL_BITFIELD gnu_thread_keyword_p : 1;
  /* True iff the type is a decltype.  */
  BOOL_BITFIELD decltype_p : 1;
  /* True iff the alternate "__intN__" form of the __intN type has been
     used.  */
  BOOL_BITFIELD int_n_alt: 1;
};

/* The various kinds of declarators.  */

enum cp_declarator_kind {
  cdk_id,
  cdk_function,
  cdk_array,
  cdk_pointer,
  cdk_reference,
  cdk_ptrmem,
  cdk_decomp,
  cdk_error
};

/* A declarator.  */

typedef struct cp_declarator cp_declarator;

typedef struct cp_parameter_declarator cp_parameter_declarator;

/* A parameter, before it has been semantically analyzed.  */
struct cp_parameter_declarator {
  /* The next parameter, or NULL_TREE if none.  */
  cp_parameter_declarator *next;
  /* The decl-specifiers-seq for the parameter.  */
  cp_decl_specifier_seq decl_specifiers;
  /* The declarator for the parameter.  */
  cp_declarator *declarator;
  /* The default-argument expression, or NULL_TREE, if none.  */
  tree default_argument;
  /* True iff this is a template parameter pack.  */
  bool template_parameter_pack_p;
  /* Location within source.  */
  location_t loc;
};

/* A declarator.  */
struct cp_declarator {
  /* The kind of declarator.  */
  ENUM_BITFIELD (cp_declarator_kind) kind : 4;
  /* Whether we parsed an ellipsis (`...') just before the declarator,
     to indicate this is a parameter pack.  */
  BOOL_BITFIELD parameter_pack_p : 1;
  /* If this declarator is parenthesized, this the open-paren.  It is
     UNKNOWN_LOCATION when not parenthesized.  */
  location_t parenthesized;

  location_t id_loc; /* Currently only set for cdk_id, cdk_decomp and
			cdk_function. */
  /* GNU Attributes that apply to this declarator.  If the declarator
     is a pointer or a reference, these attribute apply to the type
     pointed to.  */
  tree attributes;
  /* Standard C++11 attributes that apply to this declarator.  If the
     declarator is a pointer or a reference, these attributes apply
     to the pointer, rather than to the type pointed to.  */
  tree std_attributes;
  /* The contracts, if any. */
  tree contracts;
  /* For all but cdk_id, cdk_decomp and cdk_error, the contained declarator.
     For cdk_id, cdk_decomp and cdk_error, guaranteed to be NULL.  */
  cp_declarator *declarator;
  union {
    /* For identifiers.  */
    struct {
      /* If non-NULL, the qualifying scope (a NAMESPACE_DECL or
	 *_TYPE) for this identifier.  */
      tree qualifying_scope;
      /* The unqualified name of the entity -- an IDENTIFIER_NODE,
	 BIT_NOT_EXPR, or TEMPLATE_ID_EXPR.  */
      tree unqualified_name;
      /* If this is the name of a function, what kind of special
	 function (if any).  */
      special_function_kind sfk;
    } id;
    /* For functions.  */
    struct {
      /* The parameters to the function as a TREE_LIST of decl/default.  */
      tree parameters;
      /* The cv-qualifiers for the function.  */
      cp_cv_quals qualifiers;
      /* The virt-specifiers for the function.  */
      cp_virt_specifiers virt_specifiers;
      /* The ref-qualifier for the function.  */
      cp_ref_qualifier ref_qualifier;
      /* The transaction-safety qualifier for the function.  */
      tree tx_qualifier;
      /* The exception-specification for the function.  */
      tree exception_specification;
      /* The late-specified return type, if any.  */
      tree late_return_type;
      /* The trailing requires-clause, if any. */
      tree requires_clause;
      location_t parens_loc;
    } function;
    /* For arrays.  */
    struct {
      /* The bounds to the array.  */
      tree bounds;
    } array;
    /* For cdk_pointer and cdk_ptrmem.  */
    struct {
      /* The cv-qualifiers for the pointer.  */
      cp_cv_quals qualifiers;
      /* For cdk_ptrmem, the class type containing the member.  */
      tree class_type;
    } pointer;
    /* For cdk_reference */
    struct {
      /* The cv-qualifiers for the reference.  These qualifiers are
         only used to diagnose ill-formed code.  */
      cp_cv_quals qualifiers;
      /* Whether this is an rvalue reference */
      bool rvalue_ref;
    } reference;
  } u;
};

/* A level of template instantiation.  */
struct GTY((chain_next ("%h.next"))) tinst_level {
  /* The immediately deeper level in the chain.  */
  struct tinst_level *next;

  /* The original node.  TLDCL can be a DECL (for a function or static
     data member), a TYPE (for a class), depending on what we were
     asked to instantiate, or a TREE_LIST with the template as PURPOSE
     and the template args as VALUE, if we are substituting for
     overload resolution.  In all these cases, TARGS is NULL.
     However, to avoid creating TREE_LIST objects for substitutions if
     we can help, we store PURPOSE and VALUE in TLDCL and TARGS,
     respectively.  So TLDCL stands for TREE_LIST or DECL (the
     template is a DECL too), whereas TARGS stands for the template
     arguments.  */
  tree tldcl, targs;

  /* For modules we need to know (a) the modules on the path of
     instantiation and (b) the transitive imports along that path.
     Note that these two bitmaps may be inherited from NEXT, if this
     decl is in the same module as NEXT (or has no new information).  */
  bitmap path;
  bitmap visible;

 private:
  /* Return TRUE iff the original node is a split list.  */
  bool split_list_p () const { return targs; }

  /* Return TRUE iff the original node is a TREE_LIST object.  */
  bool tree_list_p () const
  {
    return !split_list_p () && TREE_CODE (tldcl) == TREE_LIST;
  }

  /* Return TRUE iff the original node is not a list, split or not.  */
  bool not_list_p () const
  {
    return !split_list_p () && !tree_list_p ();
  }

  /* Convert (in place) the original node from a split list to a
     TREE_LIST.  */
  tree to_list ();

 public:
  /* Release storage for OBJ and node, if it's a TREE_LIST.  */
  static void free (tinst_level *obj);

  /* Return TRUE iff the original node is a list, split or not.  */
  bool list_p () const { return !not_list_p (); }

  /* Return the original node; if it's a split list, make it a
     TREE_LIST first, so that it can be returned as a single tree
     object.  */
  tree get_node () {
    if (!split_list_p ()) return tldcl;
    else return to_list ();
  }

  /* Return the original node if it's a DECL or a TREE_LIST, but do
     NOT convert a split list to a TREE_LIST: return NULL instead.  */
  tree maybe_get_node () const {
    if (!split_list_p ()) return tldcl;
    else return NULL_TREE;
  }

  /* The location where the template is instantiated.  */
  location_t locus;

  /* errorcount + sorrycount when we pushed this level.  */
  unsigned short errors;

  /* Count references to this object.  If refcount reaches
     refcount_infinity value, we don't increment or decrement the
     refcount anymore, as the refcount isn't accurate anymore.
     The object can be still garbage collected if unreferenced from
     anywhere, which might keep referenced objects referenced longer than
     otherwise necessary.  Hitting the infinity is rare though.  */
  unsigned short refcount;

  /* Infinity value for the above refcount.  */
  static const unsigned short refcount_infinity = (unsigned short) ~0;
};

/* BUILT_IN_FRONTEND function codes.  */
enum cp_built_in_function {
  CP_BUILT_IN_IS_CONSTANT_EVALUATED,
  CP_BUILT_IN_INTEGER_PACK,
  CP_BUILT_IN_SOURCE_LOCATION,
  CP_BUILT_IN_LAST
};

bool decl_spec_seq_has_spec_p (const cp_decl_specifier_seq *, cp_decl_spec);

/* Return the type of the `this' parameter of FNTYPE.  */

inline tree
type_of_this_parm (const_tree fntype)
{
  function_args_iterator iter;
  gcc_assert (TREE_CODE (fntype) == METHOD_TYPE);
  function_args_iter_init (&iter, fntype);
  return function_args_iter_cond (&iter);
}

/* Return the class of the `this' parameter of FNTYPE.  */

inline tree
class_of_this_parm (const_tree fntype)
{
  return TREE_TYPE (type_of_this_parm (fntype));
}

/* A parameter list indicating for a function with no parameters,
   e.g  "int f(void)".  */
extern cp_parameter_declarator *no_parameters;

/* Various dump ids.  */
extern int class_dump_id;
extern int module_dump_id;
extern int raw_dump_id;

/* in call.c */
extern bool check_dtor_name			(tree, tree);
int magic_varargs_p				(tree);

extern tree build_conditional_expr		(const op_location_t &,
						 tree, tree, tree,
                                                 tsubst_flags_t);
extern tree build_addr_func			(tree, tsubst_flags_t);
extern void set_flags_from_callee		(tree);
extern tree build_call_a			(tree, int, tree*);
extern tree build_call_n			(tree, int, ...);
extern bool null_ptr_cst_p			(tree);
extern bool null_member_pointer_value_p		(tree);
extern bool sufficient_parms_p			(const_tree);
extern tree type_decays_to			(tree);
extern tree extract_call_expr			(tree);
extern tree build_trivial_dtor_call		(tree, bool = false);
extern bool ref_conv_binds_directly_p		(tree, tree);
extern tree build_user_type_conversion		(tree, tree, int,
						 tsubst_flags_t);
extern tree build_new_function_call		(tree, vec<tree, va_gc> **,
						 tsubst_flags_t);
extern tree build_operator_new_call		(tree, vec<tree, va_gc> **,
						 tree *, tree *, tree, tree,
						 tree *, tsubst_flags_t);
extern tree build_new_method_call		(tree, tree,
						 vec<tree, va_gc> **, tree,
						 int, tree *, tsubst_flags_t);
extern tree build_special_member_call		(tree, tree,
						 vec<tree, va_gc> **,
						 tree, int, tsubst_flags_t);
extern tree build_new_op			(const op_location_t &,
						 enum tree_code,
						 int, tree, tree, tree, tree *,
						 tsubst_flags_t);
/* Wrapper that leaves out the usually-null op3 and overload parms.  */
inline tree build_new_op (const op_location_t &loc, enum tree_code code,
			  int flags, tree arg1, tree arg2,
			  tsubst_flags_t complain)
{
  return build_new_op (loc, code, flags, arg1, arg2, NULL_TREE, NULL, complain);
}
extern tree build_op_call			(tree, vec<tree, va_gc> **,
						 tsubst_flags_t);
extern bool aligned_allocation_fn_p		(tree);
extern tree destroying_delete_p			(tree);
extern bool usual_deallocation_fn_p		(tree);
extern tree build_op_delete_call		(enum tree_code, tree, tree,
						 bool, tree, tree,
						 tsubst_flags_t);
extern bool can_convert				(tree, tree, tsubst_flags_t);
extern bool can_convert_standard		(tree, tree, tsubst_flags_t);
extern bool can_convert_arg			(tree, tree, tree, int,
						 tsubst_flags_t);
extern bool can_convert_arg_bad			(tree, tree, tree, int,
						 tsubst_flags_t);
extern int conv_flags				(int, int, tree, tree, int);
extern struct conversion * good_conversion	(tree, tree, tree, int, tsubst_flags_t);
extern location_t get_fndecl_argument_location  (tree, int);
extern void complain_about_bad_argument	(location_t arg_loc,
						 tree from_type, tree to_type,
						 tree fndecl, int parmnum);
extern void maybe_inform_about_fndecl_for_bogus_argument_init (tree, int);


/* A class for recording information about access failures (e.g. private
   fields), so that we can potentially supply a fix-it hint about
   an accessor (from a context in which the constness of the object
   is known).  */

class access_failure_info
{
 public:
  access_failure_info () : m_was_inaccessible (false),
    m_basetype_path (NULL_TREE),
    m_decl (NULL_TREE), m_diag_decl (NULL_TREE) {}

  void record_access_failure (tree basetype_path, tree decl, tree diag_decl);

  bool was_inaccessible_p () const { return m_was_inaccessible; }
  tree get_decl () const { return m_decl; }
  tree get_diag_decl () const { return m_diag_decl; }
  tree get_any_accessor (bool const_p) const;
  void maybe_suggest_accessor (bool const_p) const;
  static void add_fixit_hint (rich_location *richloc, tree accessor);

 private:
  bool m_was_inaccessible;
  tree m_basetype_path;
  tree m_decl;
  tree m_diag_decl;
};

extern void complain_about_access		(tree, tree, tree, bool,
						 access_kind);
extern void push_defarg_context			(tree);
extern void pop_defarg_context			(void);
extern tree convert_default_arg			(tree, tree, tree, int,
						 tsubst_flags_t);
extern tree convert_arg_to_ellipsis		(tree, tsubst_flags_t);
extern tree build_x_va_arg			(location_t, tree, tree);
extern tree cxx_type_promotes_to		(tree);
extern tree type_passed_as			(tree);
extern tree convert_for_arg_passing		(tree, tree, tsubst_flags_t);
extern bool is_properly_derived_from		(tree, tree);
extern tree initialize_reference		(tree, tree, int,
						 tsubst_flags_t);
extern tree extend_ref_init_temps		(tree, tree,
						 vec<tree, va_gc>**,
						 tree * = NULL);
extern tree make_temporary_var_for_ref_to_temp	(tree, tree);
extern bool type_has_extended_temps		(tree);
extern tree strip_top_quals			(tree);
extern bool reference_related_p			(tree, tree);
extern bool reference_compatible_p		(tree, tree);
extern int remaining_arguments			(tree);
extern tree perform_implicit_conversion		(tree, tree, tsubst_flags_t);
extern tree perform_implicit_conversion_flags	(tree, tree, tsubst_flags_t, int);
extern tree build_converted_constant_expr	(tree, tree, tsubst_flags_t);
extern tree build_converted_constant_bool_expr	(tree, tsubst_flags_t);
extern tree perform_direct_initialization_if_possible (tree, tree, bool,
                                                       tsubst_flags_t);
extern vec<tree,va_gc> *resolve_args (vec<tree,va_gc>*, tsubst_flags_t);
extern tree in_charge_arg_for_name		(tree);
extern tree build_cxx_call			(tree, int, tree *,
						 tsubst_flags_t,
						 tree = NULL_TREE);
extern bool is_std_init_list			(tree);
extern bool is_list_ctor			(tree);
extern void validate_conversion_obstack		(void);
extern void mark_versions_used			(tree);
extern int unsafe_return_slot_p			(tree);
extern bool make_safe_copy_elision		(tree, tree);
extern bool cp_warn_deprecated_use		(tree, tsubst_flags_t = tf_warning_or_error);
extern void cp_warn_deprecated_use_scopes	(tree);
extern tree get_function_version_dispatcher	(tree);

/* in class.c */
extern tree build_vfield_ref			(tree, tree);
extern tree build_if_in_charge			(tree true_stmt, tree false_stmt = void_node);
extern tree build_base_path			(enum tree_code, tree,
						 tree, int, tsubst_flags_t);
extern tree convert_to_base			(tree, tree, bool, bool,
						 tsubst_flags_t);
extern tree convert_to_base_statically		(tree, tree);
extern bool is_empty_base_ref			(tree);
extern tree build_vtbl_ref			(tree, tree);
extern tree build_vfn_ref			(tree, tree);
extern tree get_vtable_decl			(tree, int);
extern bool add_method				(tree, tree, bool);
extern tree declared_access			(tree);
extern tree currently_open_class		(tree);
extern tree currently_open_derived_class	(tree);
extern tree outermost_open_class		(void);
extern tree current_nonlambda_class_type	(void);
extern tree finish_struct			(tree, tree);
extern void finish_struct_1			(tree);
extern int resolves_to_fixed_type_p		(tree, int * = NULL);
extern void init_class_processing		(void);
extern int is_empty_class			(tree);
extern bool is_really_empty_class		(tree, bool);
extern void pushclass				(tree);
extern void popclass				(void);
extern void push_nested_class			(tree);
extern void pop_nested_class			(void);
extern int current_lang_depth			(void);
extern void push_lang_context			(tree);
extern void pop_lang_context			(void);
extern tree instantiate_type			(tree, tree, tsubst_flags_t);
extern void build_self_reference		(void);
extern int same_signature_p			(const_tree, const_tree);
extern tree lookup_vfn_in_binfo			(tree, tree);
extern void maybe_add_class_template_decl_list	(tree, tree, int);
extern void unreverse_member_declarations	(tree);
extern bool is_empty_field			(tree);
extern void invalidate_class_lookup_cache	(void);
extern void maybe_note_name_used_in_class	(tree, tree);
extern void note_name_declared_in_class		(tree, tree);
extern tree get_vtbl_decl_for_binfo		(tree);
extern bool vptr_via_virtual_p			(tree);
extern void debug_class				(tree);
extern void debug_thunks			(tree);
extern void set_linkage_according_to_type	(tree, tree);
extern void determine_key_method		(tree);
extern void check_for_override			(tree, tree);
extern void push_class_stack			(void);
extern void pop_class_stack			(void);
extern bool default_ctor_p			(const_tree);
extern bool type_has_user_nondefault_constructor (tree);
extern tree in_class_defaulted_default_constructor (tree);
extern bool user_provided_p			(tree);
extern bool type_has_user_provided_constructor  (tree);
extern bool type_has_non_user_provided_default_constructor (tree);
extern bool vbase_has_user_provided_move_assign (tree);
extern tree default_init_uninitialized_part (tree);
extern bool trivial_default_constructor_is_constexpr (tree);
extern bool type_has_constexpr_default_constructor (tree);
extern bool type_has_constexpr_destructor	(tree);
extern bool type_has_virtual_destructor		(tree);
extern bool classtype_has_move_assign_or_move_ctor_p (tree, bool user_declared);
extern bool classtype_has_non_deleted_move_ctor (tree);
extern bool classtype_has_non_deleted_copy_ctor (tree);
extern tree classtype_has_depr_implicit_copy	(tree);
extern bool classtype_has_op (tree, tree_code);
extern tree classtype_has_defaulted_op (tree, tree_code);
extern bool type_build_ctor_call		(tree);
extern bool type_build_dtor_call		(tree);
extern void explain_non_literal_class		(tree);
extern void inherit_targ_abi_tags		(tree);
extern void defaulted_late_check		(tree);
extern bool defaultable_fn_check		(tree);
extern void check_abi_tags			(tree);
extern tree missing_abi_tags			(tree);
extern void fixup_type_variants			(tree);
extern void fixup_attribute_variants		(tree);
extern void build_cdtor_clones 			(tree, bool, bool, bool);
extern void clone_cdtor				(tree, bool);
extern tree copy_operator_fn			(tree, tree_code code);
extern void adjust_clone_args			(tree);
extern void deduce_noexcept_on_destructor       (tree);
extern bool uniquely_derived_from_p             (tree, tree);
extern bool publicly_uniquely_derived_p         (tree, tree);
extern tree common_enclosing_class		(tree, tree);

/* in cvt.c */
extern tree convert_to_reference		(tree, tree, int, int, tree,
						 tsubst_flags_t);
extern tree convert_from_reference		(tree);
extern tree force_rvalue			(tree, tsubst_flags_t);
extern tree ocp_convert				(tree, tree, int, int,
						 tsubst_flags_t);
extern tree cp_convert				(tree, tree, tsubst_flags_t);
extern tree cp_convert_and_check                (tree, tree, tsubst_flags_t);
extern tree cp_fold_convert			(tree, tree);
extern tree cp_get_callee			(tree);
extern tree cp_get_callee_fndecl		(tree);
extern tree cp_get_callee_fndecl_nofold		(tree);
extern tree cp_get_fndecl_from_callee		(tree, bool fold = true);
extern tree convert_to_void			(tree, impl_conv_void,
                                 		 tsubst_flags_t);
extern tree convert_force			(tree, tree, int,
						 tsubst_flags_t);
extern tree build_expr_type_conversion		(int, tree, bool);
extern tree type_promotes_to			(tree);
extern bool can_convert_qual			(tree, tree);
extern tree perform_qualification_conversions	(tree, tree);
extern bool tx_safe_fn_type_p			(tree);
extern tree tx_unsafe_fn_variant		(tree);
extern bool fnptr_conv_p			(tree, tree);
extern tree strip_fnptr_conv			(tree);

/* in name-lookup.c */
extern void maybe_push_cleanup_level		(tree);
extern tree maybe_push_decl			(tree);
extern tree current_decl_namespace		(void);

/* decl.c */
extern tree poplevel				(int, int, int);
extern void cxx_init_decl_processing		(void);
enum cp_tree_node_structure_enum cp_tree_node_structure
						(union lang_tree_node *);
extern void finish_scope			(void);
extern void push_switch				(tree);
extern void pop_switch				(void);
extern void note_break_stmt			(void);
extern bool note_iteration_stmt_body_start	(void);
extern void note_iteration_stmt_body_end	(bool);
extern void determine_local_discriminator	(tree);
extern int decls_match				(tree, tree, bool = true);
extern bool maybe_version_functions		(tree, tree, bool);
extern tree duplicate_decls			(tree, tree,
						 bool hiding = false,
						 bool was_hidden = false);
extern tree declare_local_label			(tree);
extern tree define_label			(location_t, tree);
extern void check_goto				(tree);
extern bool check_omp_return			(void);
extern tree make_typename_type			(tree, tree, enum tag_types, tsubst_flags_t);
extern tree build_typename_type			(tree, tree, tree, tag_types);
extern tree make_unbound_class_template		(tree, tree, tree, tsubst_flags_t);
extern tree make_unbound_class_template_raw	(tree, tree, tree);
extern unsigned push_abi_namespace		(tree node = abi_node);
extern void pop_abi_namespace			(unsigned flags,
						 tree node = abi_node);
extern tree build_library_fn_ptr		(const char *, tree, int);
extern tree build_cp_library_fn_ptr		(const char *, tree, int);
extern tree push_library_fn			(tree, tree, tree, int);
extern tree push_void_library_fn		(tree, tree, int);
extern tree push_throw_library_fn		(tree, tree);
extern void warn_misplaced_attr_for_class_type  (location_t location,
						 tree class_type);
extern bool diagnose_misapplied_contracts	(tree);
extern tree check_tag_decl			(cp_decl_specifier_seq *, bool);
extern tree shadow_tag				(cp_decl_specifier_seq *);
extern tree groktypename			(cp_decl_specifier_seq *, const cp_declarator *, bool);
extern tree start_decl				(const cp_declarator *, cp_decl_specifier_seq *, int, tree, tree, tree *);
extern void start_decl_1			(tree, bool);
extern bool check_array_initializer		(tree, tree, tree);
extern void omp_declare_variant_finalize	(tree, tree);
extern void cp_finish_decl			(tree, tree, bool, tree, int);
extern tree lookup_decomp_type			(tree);
extern void cp_maybe_mangle_decomp		(tree, tree, unsigned int);
extern void cp_finish_decomp			(tree, tree, unsigned int);
extern int cp_complete_array_type		(tree *, tree, bool);
extern int cp_complete_array_type_or_error	(tree *, tree, bool, tsubst_flags_t);
extern tree build_ptrmemfunc_type		(tree);
extern tree build_ptrmem_type			(tree, tree);
/* the grokdeclarator prototype is in decl.h */
extern tree build_this_parm			(tree, tree, cp_cv_quals);
extern tree grokparms				(tree, tree *);
extern int copy_fn_p				(const_tree);
extern bool move_fn_p                           (const_tree);
extern bool move_signature_fn_p                 (const_tree);
extern tree get_scope_of_declarator		(const cp_declarator *);
extern void grok_special_member_properties	(tree);
extern bool grok_ctor_properties		(const_tree, const_tree);
extern bool grok_op_properties			(tree, bool);
extern tree xref_tag				(tag_types, tree,
						 TAG_how = TAG_how::CURRENT_ONLY,
						 bool tpl_header_p = false);
extern void xref_basetypes			(tree, tree);
extern tree start_enum				(tree, tree, tree, tree, bool, bool *);
extern void finish_enum_value_list		(tree);
extern void finish_enum				(tree);
extern void build_enumerator			(tree, tree, tree, tree, location_t);
extern tree lookup_enumerator			(tree, tree);
extern bool start_preparsed_function		(tree, tree, int);
extern bool start_function			(cp_decl_specifier_seq *,
						 const cp_declarator *, tree);
extern tree begin_function_body			(void);
extern void finish_function_body		(tree);
extern tree outer_curly_brace_block		(tree);
extern tree finish_function			(bool);
extern tree grokmethod				(cp_decl_specifier_seq *, const cp_declarator *, tree);
extern void maybe_register_incomplete_var	(tree);
extern void maybe_commonize_var			(tree);
extern void complete_vars			(tree);
extern tree static_fn_type			(tree);
extern void revert_static_member_fn		(tree);
extern void fixup_anonymous_aggr		(tree);
extern tree compute_array_index_type		(tree, tree, tsubst_flags_t);
extern tree check_default_argument		(tree, tree, tsubst_flags_t);
extern int wrapup_namespace_globals		();
extern tree create_implicit_typedef		(tree, tree);
extern int local_variable_p			(const_tree);
extern tree register_dtor_fn			(tree);
extern tmpl_spec_kind current_tmpl_spec_kind	(int);
extern tree cxx_builtin_function		(tree decl);
extern tree cxx_builtin_function_ext_scope	(tree decl);
extern tree cxx_simulate_builtin_function_decl	(tree);
extern tree check_elaborated_type_specifier	(enum tag_types, tree, bool);
extern void warn_extern_redeclared_static	(tree, tree);
extern tree cxx_comdat_group			(tree);
extern bool cp_missing_noreturn_ok_p		(tree);
extern bool is_direct_enum_init			(tree, tree);
extern void initialize_artificial_var		(tree, vec<constructor_elt, va_gc> *);
extern tree check_var_type			(tree, tree, location_t);
extern tree reshape_init                        (tree, tree, tsubst_flags_t);
extern tree next_initializable_field (tree);
extern tree first_field				(const_tree);
extern tree fndecl_declared_return_type		(tree);
extern bool undeduced_auto_decl			(tree);
extern bool require_deduced_type		(tree, tsubst_flags_t = tf_warning_or_error);

extern tree finish_case_label			(location_t, tree, tree);
extern tree cxx_maybe_build_cleanup		(tree, tsubst_flags_t);
extern bool check_array_designated_initializer  (constructor_elt *,
						 unsigned HOST_WIDE_INT);
extern bool check_for_uninitialized_const_var   (tree, bool, tsubst_flags_t);
extern tree build_explicit_specifier		(tree, tsubst_flags_t);
extern void do_push_parm_decls			(tree, tree, tree *);
extern tree do_aggregate_paren_init		(tree, tree);

enum contract_matching_context
{
  cmc_declaration,
  cmc_override
};

extern void merge_contracts			(tree, const cp_declarator *);
extern void match_deferred_contracts		(tree);

/* in decl2.c */
extern void record_mangling			(tree, bool);
extern void overwrite_mangling			(tree, tree);
extern void note_mangling_alias			(tree, tree);
extern void generate_mangling_aliases		(void);
extern tree build_memfn_type			(tree, tree, cp_cv_quals, cp_ref_qualifier);
extern tree build_pointer_ptrmemfn_type	(tree);
extern tree change_return_type			(tree, tree);
extern void maybe_retrofit_in_chrg		(tree);
extern void maybe_make_one_only			(tree);
extern bool vague_linkage_p			(tree);
extern void grokclassfn				(tree, tree,
						 enum overload_flags);
extern tree grok_array_decl			(location_t, tree, tree, bool);
extern tree delete_sanity			(location_t, tree, tree, bool,
						 int, tsubst_flags_t);
extern tree check_classfn			(tree, tree, tree);
extern void check_member_template		(tree);
extern tree grokfield (const cp_declarator *, cp_decl_specifier_seq *,
		       tree, bool, tree, tree);
extern tree grokbitfield (const cp_declarator *, cp_decl_specifier_seq *,
			  tree, tree, tree);
extern tree splice_template_attributes		(tree *, tree);
extern bool any_dependent_type_attributes_p	(tree);
extern tree cp_reconstruct_complex_type		(tree, tree);
extern bool attributes_naming_typedef_ok	(tree);
extern void cplus_decl_attributes		(tree *, tree, int);
extern void finish_anon_union			(tree);
extern void cxx_post_compilation_parsing_cleanups (void);
extern tree coerce_new_type			(tree, location_t);
extern void coerce_delete_type			(tree, location_t);
extern void comdat_linkage			(tree);
extern void determine_visibility		(tree);
extern void constrain_class_visibility		(tree);
extern void reset_type_linkage			(tree);
extern void tentative_decl_linkage		(tree);
extern void import_export_decl			(tree);
extern tree build_cleanup			(tree);
extern tree build_offset_ref_call_from_tree	(tree, vec<tree, va_gc> **,
						 tsubst_flags_t);
extern bool cp_tree_defined_p			(tree);
extern bool decl_defined_p			(tree);
extern bool decl_constant_var_p			(tree);
extern bool decl_maybe_constant_var_p		(tree);
extern void no_linkage_error			(tree);
extern void check_default_args			(tree);
extern bool mark_used				(tree);
extern bool mark_used			        (tree, tsubst_flags_t);
extern void finish_static_data_member_decl	(tree, tree, bool, tree, int);
extern tree cp_build_parm_decl			(tree, tree, tree);
extern void copy_linkage			(tree, tree);
extern tree get_guard				(tree);
extern tree get_guard_cond			(tree, bool);
extern tree set_guard				(tree);
extern tree maybe_get_tls_wrapper_call		(tree);
extern void mark_needed				(tree);
extern bool decl_needed_p			(tree);
extern void note_vague_linkage_fn		(tree);
extern void note_variable_template_instantiation (tree);
extern tree build_artificial_parm		(tree, tree, tree);
extern bool possibly_inlined_p			(tree);
extern int parm_index                           (tree);
extern tree vtv_start_verification_constructor_init_function (void);
extern tree vtv_finish_verification_constructor_init_function (tree);
extern bool cp_omp_mappable_type		(tree);
extern bool cp_omp_emit_unmappable_type_notes	(tree);
extern void cp_check_const_attributes (tree);

/* in error.c */
extern const char *type_as_string		(tree, int);
extern const char *type_as_string_translate	(tree, int);
extern const char *decl_as_string		(tree, int);
extern const char *decl_as_string_translate	(tree, int);
extern const char *decl_as_dwarf_string		(tree, int);
extern const char *expr_as_string		(tree, int);
extern const char *expr_to_string		(tree);
extern const char *lang_decl_name		(tree, int, bool);
extern const char *lang_decl_dwarf_name		(tree, int, bool);
extern const char *language_to_string		(enum languages);
extern const char *class_key_or_enum_as_string	(tree);
extern void maybe_warn_variadic_templates       (void);
extern void maybe_warn_cpp0x			(cpp0x_warn_str str);
extern bool pedwarn_cxx98                       (location_t, int, const char *, ...) ATTRIBUTE_GCC_DIAG(3,4);
extern location_t location_of                   (tree);
extern void qualified_name_lookup_error		(tree, tree, tree,
						 location_t);

/* in except.c */
extern void init_exception_processing		(void);
extern tree expand_start_catch_block		(tree);
extern void expand_end_catch_block		(void);
extern tree build_exc_ptr			(void);
extern tree build_throw				(location_t, tree);
extern int nothrow_libfn_p			(const_tree);
extern void check_handlers			(tree);
extern tree finish_noexcept_expr		(tree, tsubst_flags_t);
extern bool expr_noexcept_p			(tree, tsubst_flags_t);
extern void perform_deferred_noexcept_checks	(void);
extern bool nothrow_spec_p			(const_tree);
extern bool type_noexcept_p			(const_tree);
extern bool type_throw_all_p			(const_tree);
extern tree build_noexcept_spec			(tree, tsubst_flags_t);
extern void choose_personality_routine		(enum languages);
extern tree build_must_not_throw_expr		(tree,tree);
extern tree eh_type_info			(tree);
extern tree begin_eh_spec_block			(void);
extern void finish_eh_spec_block		(tree, tree);
extern tree build_eh_type_type			(tree);
extern tree cp_protect_cleanup_actions		(void);
extern void maybe_splice_retval_cleanup		(tree);
extern tree maybe_set_retval_sentinel		(void);

extern tree template_parms_to_args		(tree);
extern tree template_parms_level_to_args	(tree);
extern tree generic_targs_for			(tree);

/* in expr.c */
extern tree cplus_expand_constant		(tree);
extern tree mark_use (tree expr, bool rvalue_p, bool read_p,
		      location_t = UNKNOWN_LOCATION,
		      bool reject_builtin = true);
extern tree mark_rvalue_use			(tree,
                                                 location_t = UNKNOWN_LOCATION,
                                                 bool reject_builtin = true);
extern tree mark_lvalue_use			(tree);
extern tree mark_lvalue_use_nonread		(tree);
extern tree mark_type_use			(tree);
extern tree mark_discarded_use			(tree);
extern void mark_exp_read			(tree);

/* friend.c */
extern int is_friend				(tree, tree);
extern void make_friend_class			(tree, tree, bool);
extern void add_friend				(tree, tree, bool);
extern tree do_friend				(tree, tree, tree, tree,
						 enum overload_flags, bool);

extern void set_global_friend			(tree);
extern bool is_global_friend			(tree);

/* in init.c */
extern tree expand_member_init			(tree);
extern void emit_mem_initializers		(tree);
extern tree build_aggr_init			(tree, tree, int,
                                                 tsubst_flags_t);
extern int is_class_type			(tree, int);
extern tree build_zero_init			(tree, tree, bool);
extern tree build_value_init			(tree, tsubst_flags_t);
extern tree build_value_init_noctor		(tree, tsubst_flags_t);
extern tree get_nsdmi				(tree, bool, tsubst_flags_t);
extern tree build_offset_ref			(tree, tree, bool,
						 tsubst_flags_t);
extern tree throw_bad_array_new_length		(void);
extern bool type_has_new_extended_alignment	(tree);
extern unsigned malloc_alignment		(void);
extern tree build_new_constexpr_heap_type	(tree, tree, tree);
extern tree build_new				(location_t,
						 vec<tree, va_gc> **, tree,
						 tree, vec<tree, va_gc> **,
						 int, tsubst_flags_t);
extern tree get_temp_regvar			(tree, tree);
extern tree build_vec_init			(tree, tree, tree, bool, int,
                                                 tsubst_flags_t);
extern tree build_delete			(location_t, tree, tree,
						 special_function_kind,
						 int, int, tsubst_flags_t);
extern void push_base_cleanups			(void);
extern tree build_vec_delete			(location_t, tree, tree,
						 special_function_kind, int,
						 tsubst_flags_t);
extern tree create_temporary_var		(tree);
extern void initialize_vtbl_ptrs		(tree);
extern tree scalar_constant_value		(tree);
extern tree decl_constant_value			(tree, bool);
extern tree decl_really_constant_value		(tree, bool = true);
extern int diagnose_uninitialized_cst_or_ref_member (tree, bool, bool);
extern tree build_vtbl_address                  (tree);
extern bool maybe_reject_flexarray_init		(tree, tree);

/* in lex.c */
extern void cxx_dup_lang_specific_decl		(tree);
extern tree unqualified_name_lookup_error	(tree,
						 location_t = UNKNOWN_LOCATION);
extern tree unqualified_fn_lookup_error		(cp_expr);
extern tree make_conv_op_name			(tree);
extern tree build_lang_decl			(enum tree_code, tree, tree);
extern tree build_lang_decl_loc			(location_t, enum tree_code, tree, tree);
extern bool maybe_add_lang_decl_raw		(tree, bool decomp_p);
extern bool maybe_add_lang_type_raw		(tree);
extern void retrofit_lang_decl			(tree);
extern void fit_decomposition_lang_decl		(tree, tree);
extern tree copy_decl				(tree CXX_MEM_STAT_INFO);
extern tree copy_type				(tree CXX_MEM_STAT_INFO);
extern tree cxx_make_type			(enum tree_code CXX_MEM_STAT_INFO);
extern tree make_class_type			(enum tree_code CXX_MEM_STAT_INFO);
extern const char *get_identifier_kind_name	(tree);
extern void set_identifier_kind			(tree, cp_identifier_kind);
extern bool cxx_init				(void);
extern void cxx_finish				(void);
extern bool in_main_input_context		(void);
extern uintptr_t module_token_pre (cpp_reader *, const cpp_token *, uintptr_t);
extern uintptr_t module_token_cdtor (cpp_reader *, uintptr_t);
extern uintptr_t module_token_lang (int type, int keyword, tree value,
				    location_t, uintptr_t);

/* in method.c */
extern void init_method				(void);
extern tree make_thunk				(tree, bool, tree, tree);
extern void finish_thunk			(tree);
extern void use_thunk				(tree, bool);
extern bool trivial_fn_p			(tree);
extern tree forward_parm			(tree);
extern bool is_trivially_xible			(enum tree_code, tree, tree);
extern bool is_nothrow_xible			(enum tree_code, tree, tree);
extern bool is_xible				(enum tree_code, tree, tree);
extern tree get_defaulted_eh_spec		(tree, tsubst_flags_t = tf_warning_or_error);
extern bool maybe_explain_implicit_delete	(tree);
extern void explain_implicit_non_constexpr	(tree);
extern bool deduce_inheriting_ctor		(tree);
extern bool decl_remember_implicit_trigger_p	(tree);
extern void synthesize_method			(tree);
extern tree lazily_declare_fn			(special_function_kind,
						 tree);
extern tree skip_artificial_parms_for		(const_tree, tree);
extern int num_artificial_parms_for		(const_tree);
extern tree make_alias_for			(tree, tree);
extern tree get_copy_ctor			(tree, tsubst_flags_t);
extern tree get_copy_assign			(tree);
extern tree get_default_ctor			(tree);
extern tree get_dtor				(tree, tsubst_flags_t);
extern tree strip_inheriting_ctors		(tree);
extern tree inherited_ctor_binfo		(tree);
extern bool base_ctor_omit_inherited_parms	(tree);
extern bool ctor_omit_inherited_parms		(tree);
extern tree locate_ctor				(tree);
extern tree implicitly_declare_fn               (special_function_kind, tree,
						 bool, tree, tree);
/* In module.cc  */
class module_state; /* Forward declare.  */
inline bool modules_p () { return flag_modules != 0; }

/* The kind of module or part thereof that we're in.  */
enum module_kind_bits
{
  MK_MODULE = 1 << 0,     /* This TU is a module.  */
  MK_GLOBAL = 1 << 1,     /* Entities are in the global module.  */
  MK_INTERFACE = 1 << 2,  /* This TU is an interface.  */
  MK_PARTITION = 1 << 3,  /* This TU is a partition.  */
  MK_EXPORTING = 1 << 4,  /* We are in an export region.  */
};

/* We do lots of bit-manipulation, so an unsigned is easier.  */
extern unsigned module_kind;

/*  MK_MODULE & MK_GLOBAL have the following combined meanings:
 MODULE GLOBAL
   0	  0	not a module
   0	  1	GMF of named module (we've not yet seen module-decl)
   1	  0	purview of named module
   1	  1	header unit.   */

inline bool module_purview_p ()
{ return module_kind & MK_MODULE; }
inline bool global_purview_p ()
{ return module_kind & MK_GLOBAL; }

inline bool not_module_p ()
{ return (module_kind & (MK_MODULE | MK_GLOBAL)) == 0; }
inline bool named_module_p ()
{ /* This is a named module if exactly one of MODULE and GLOBAL is
     set.  */
  /* The divides are constant shifts!  */
  return ((module_kind / MK_MODULE) ^ (module_kind / MK_GLOBAL)) & 1;
}
inline bool header_module_p ()
{ return (module_kind & (MK_MODULE | MK_GLOBAL)) == (MK_MODULE | MK_GLOBAL); }
inline bool named_module_purview_p ()
{ return (module_kind & (MK_MODULE | MK_GLOBAL)) == MK_MODULE; }
inline bool module_interface_p ()
{ return module_kind & MK_INTERFACE; }
inline bool module_partition_p ()
{ return module_kind & MK_PARTITION; }
inline bool module_has_cmi_p ()
{ return module_kind & (MK_INTERFACE | MK_PARTITION); }

/* We're currently exporting declarations.  */
inline bool module_exporting_p ()
{ return module_kind & MK_EXPORTING; }

extern module_state *get_module (tree name, module_state *parent = NULL,
				 bool partition = false);
extern bool module_may_redeclare (tree decl);

extern int module_initializer_kind ();
extern void module_add_import_initializers ();

/* Where the namespace-scope decl was originally declared.  */
extern void set_originating_module (tree, bool friend_p = false);
extern tree get_originating_module_decl (tree) ATTRIBUTE_PURE;
extern int get_originating_module (tree, bool for_mangle = false) ATTRIBUTE_PURE;
extern unsigned get_importing_module (tree, bool = false) ATTRIBUTE_PURE;

/* Where current instance of the decl got declared/defined/instantiated.  */
extern void set_instantiating_module (tree);
extern void set_defining_module (tree);
extern void maybe_attach_decl (tree ctx, tree decl);

extern void mangle_module (int m, bool include_partition);
extern void mangle_module_fini ();
extern void lazy_load_binding (unsigned mod, tree ns, tree id,
			       binding_slot *bslot);
extern void lazy_load_pendings (tree decl);
extern module_state *preprocess_module (module_state *, location_t,
					bool in_purview, 
					bool is_import, bool export_p,
					cpp_reader *reader);
extern void preprocessed_module (cpp_reader *reader);
extern void import_module (module_state *, location_t, bool export_p,
			   tree attr, cpp_reader *);
extern void declare_module (module_state *, location_t, bool export_p,
			    tree attr, cpp_reader *);
extern void init_modules (cpp_reader *);
extern void fini_modules ();
extern void maybe_check_all_macros (cpp_reader *);
extern void finish_module_processing (cpp_reader *);
extern char const *module_name (unsigned, bool header_ok);
extern bitmap get_import_bitmap ();
extern bitmap visible_instantiation_path (bitmap *);
extern void module_begin_main_file (cpp_reader *, line_maps *,
				    const line_map_ordinary *);
extern void module_preprocess_options (cpp_reader *);
extern bool handle_module_option (unsigned opt, const char *arg, int value);

/* In optimize.c */
extern bool maybe_clone_body			(tree);

/* In parser.c */
extern tree cp_convert_range_for (tree, tree, tree, tree, unsigned int, bool,
				  unsigned short);
extern void cp_convert_omp_range_for (tree &, vec<tree, va_gc> *, tree &,
				      tree &, tree &, tree &, tree &, tree &);
extern void cp_finish_omp_range_for (tree, tree);
extern bool parsing_nsdmi (void);
extern bool parsing_default_capturing_generic_lambda_in_template (void);
extern void inject_this_parameter (tree, cp_cv_quals);
extern location_t defparse_location (tree);
extern void maybe_show_extern_c_location (void);
extern bool literal_integer_zerop (const_tree);
extern bool function_declarator_p (const cp_declarator *);
extern const cp_declarator *find_innermost_function_declarator (const cp_declarator *);

/* in pt.c */
extern tree canonical_type_parameter		(tree);
extern void push_access_scope			(tree);
extern void pop_access_scope			(tree);
extern bool check_template_shadow		(tree);
extern bool check_auto_in_tmpl_args             (tree, tree);
extern tree get_innermost_template_args		(tree, int);
extern void maybe_begin_member_template_processing (tree);
extern void maybe_end_member_template_processing (void);
extern tree finish_member_template_decl		(tree);
extern void begin_template_parm_list		(void);
extern bool begin_specialization		(void);
extern void reset_specialization		(void);
extern void end_specialization			(void);
extern void begin_explicit_instantiation	(void);
extern void end_explicit_instantiation		(void);
extern void check_unqualified_spec_or_inst	(tree, location_t);
extern tree check_explicit_specialization	(tree, tree, int, int,
						 tree = NULL_TREE);
extern int num_template_headers_for_class	(tree);
extern void check_template_variable		(tree);
extern tree make_auto				(void);
extern tree make_decltype_auto			(void);
extern tree make_constrained_auto		(tree, tree);
extern tree make_constrained_decltype_auto	(tree, tree);
extern tree make_template_placeholder		(tree);
extern bool template_placeholder_p		(tree);
extern bool ctad_template_p			(tree);
extern tree do_auto_deduction                   (tree, tree, tree,
                                                 tsubst_flags_t
						 = tf_warning_or_error,
                                                 auto_deduction_context
						 = adc_unspecified,
						 tree = NULL_TREE,
						 int = LOOKUP_NORMAL);
extern tree type_uses_auto			(tree);
extern tree type_uses_auto_or_concept		(tree);
extern void append_type_to_template_for_access_check (tree, tree, tree,
						      location_t);
extern tree convert_generic_types_to_packs	(tree, int, int);
extern tree splice_late_return_type		(tree, tree);
extern bool is_auto				(const_tree);
extern tree process_template_parm		(tree, location_t, tree,
						 bool, bool);
extern tree end_template_parm_list		(tree);
extern void end_template_parm_list		(void);
extern void end_template_decl			(void);
extern tree maybe_update_decl_type		(tree, tree);
extern bool check_default_tmpl_args             (tree, tree, bool, bool, int);
extern tree push_template_decl			(tree, bool is_friend = false);
extern tree add_inherited_template_parms	(tree, tree);
extern void template_parm_level_and_index	(tree, int*, int*);
extern bool redeclare_class_template		(tree, tree, tree);
extern tree lookup_template_class		(tree, tree, tree, tree,
						 int, tsubst_flags_t);
extern tree lookup_template_function		(tree, tree);
extern tree lookup_template_variable		(tree, tree);
extern int uses_template_parms			(tree);
extern bool uses_template_parms_level		(tree, int);
extern bool in_template_function		(void);
extern bool need_generic_capture		(void);
extern tree instantiate_class_template		(tree);
extern tree instantiate_template		(tree, tree, tsubst_flags_t);
extern tree fn_type_unification			(tree, tree, tree,
						 const tree *, unsigned int,
						 tree, unification_kind_t, int,
						 struct conversion **,
						 bool, bool);
extern void mark_decl_instantiated		(tree, int);
extern int more_specialized_fn			(tree, tree, int);
extern void do_decl_instantiation		(tree, tree);
extern void do_type_instantiation		(tree, tree, tsubst_flags_t);
extern bool always_instantiate_p		(tree);
extern bool maybe_instantiate_noexcept		(tree, tsubst_flags_t = tf_warning_or_error);
extern tree instantiate_decl			(tree, bool, bool);
extern void maybe_instantiate_decl		(tree);
extern int comp_template_parms			(const_tree, const_tree);
extern bool template_heads_equivalent_p		(const_tree, const_tree);
extern bool builtin_pack_fn_p			(tree);
extern tree uses_parameter_packs                (tree);
extern bool template_parameter_pack_p           (const_tree);
extern bool function_parameter_pack_p		(const_tree);
extern bool function_parameter_expanded_from_pack_p (tree, tree);
extern tree make_pack_expansion                 (tree, tsubst_flags_t = tf_warning_or_error);
extern bool check_for_bare_parameter_packs      (tree, location_t = UNKNOWN_LOCATION);
extern tree build_template_info			(tree, tree);
extern tree get_template_info			(const_tree);
extern int template_class_depth			(tree);
extern int is_specialization_of			(tree, tree);
extern bool is_specialization_of_friend		(tree, tree);
extern tree get_pattern_parm			(tree, tree);
extern int comp_template_args			(tree, tree, tree * = NULL,
						 tree * = NULL, bool = false);
extern int template_args_equal                  (tree, tree, bool = false);
extern tree maybe_process_partial_specialization (tree);
extern tree most_specialized_instantiation	(tree);
extern tree most_specialized_partial_spec       (tree, tsubst_flags_t);
extern void print_candidates			(tree);
extern void instantiate_pending_templates	(int);
extern tree tsubst_default_argument		(tree, int, tree, tree,
						 tsubst_flags_t);
extern tree tsubst (tree, tree, tsubst_flags_t, tree);
extern tree tsubst_copy_and_build		(tree, tree, tsubst_flags_t,
						 tree, bool = false, bool = false);
extern tree tsubst_expr                         (tree, tree, tsubst_flags_t,
                                                 tree, bool);
extern tree tsubst_pack_expansion		(tree, tree, tsubst_flags_t, tree);
extern tree tsubst_argument_pack		(tree, tree, tsubst_flags_t, tree);
extern tree tsubst_template_args		(tree, tree, tsubst_flags_t, tree);
extern tree tsubst_template_arg			(tree, tree, tsubst_flags_t, tree);
extern tree tsubst_function_parms		(tree, tree, tsubst_flags_t, tree);
extern tree most_general_template		(tree);
extern tree get_mostly_instantiated_function_type (tree);
extern bool problematic_instantiation_changed	(void);
extern void record_last_problematic_instantiation (void);
extern struct tinst_level *current_instantiation(void);
extern bool instantiating_current_function_p    (void);
extern tree maybe_get_template_decl_from_type_decl (tree);
extern int processing_template_parmlist;
extern bool dependent_type_p			(tree);
extern bool dependent_scope_p			(tree);
extern bool any_dependent_template_arguments_p  (const_tree);
extern bool any_erroneous_template_args_p       (const_tree);
extern bool dependent_template_p		(tree);
extern bool dependent_template_id_p		(tree, tree);
extern bool type_dependent_expression_p		(tree);
extern bool type_dependent_object_expression_p	(tree);
extern bool any_type_dependent_arguments_p      (const vec<tree, va_gc> *);
extern bool any_type_dependent_elements_p       (const_tree);
extern bool type_dependent_expression_p_push	(tree);
extern bool value_dependent_expression_p	(tree);
extern bool instantiation_dependent_expression_p (tree);
extern bool instantiation_dependent_uneval_expression_p (tree);
extern bool any_value_dependent_elements_p      (const_tree);
extern bool dependent_omp_for_p			(tree, tree, tree, tree);
extern tree resolve_typename_type		(tree, bool);
extern tree template_for_substitution		(tree);
extern tree build_non_dependent_expr		(tree);
extern void make_args_non_dependent		(vec<tree, va_gc> *);
extern bool reregister_specialization		(tree, tree, tree);
extern tree instantiate_non_dependent_expr	(tree);
extern tree instantiate_non_dependent_expr_sfinae (tree, tsubst_flags_t);
extern tree instantiate_non_dependent_expr_internal (tree, tsubst_flags_t);
extern tree instantiate_non_dependent_or_null   (tree);
extern bool variable_template_specialization_p  (tree);
extern bool alias_type_or_template_p            (tree);
enum { nt_opaque = false, nt_transparent = true };
extern tree alias_template_specialization_p     (const_tree, bool);
extern tree dependent_alias_template_spec_p     (const_tree, bool);
extern bool template_parm_object_p		(const_tree);
extern tree tparm_object_argument		(tree);
extern bool explicit_class_specialization_p     (tree);
extern bool push_tinst_level                    (tree);
extern bool push_tinst_level                    (tree, tree);
extern bool push_tinst_level_loc                (tree, location_t);
extern bool push_tinst_level_loc                (tree, tree, location_t);
extern void pop_tinst_level                     (void);
extern struct tinst_level *outermost_tinst_level(void);
extern void init_template_processing		(void);
extern void print_template_statistics		(void);
bool template_template_parameter_p		(const_tree);
bool template_type_parameter_p                  (const_tree);
extern bool primary_template_specialization_p   (const_tree);
extern tree get_primary_template_innermost_parameters	(const_tree);
extern tree get_template_parms_at_level		(tree, int);
extern tree get_template_innermost_arguments	(const_tree);
extern tree get_template_argument_pack_elems	(const_tree);
extern tree get_function_template_decl		(const_tree);
extern tree resolve_nondeduced_context		(tree, tsubst_flags_t);
extern tree resolve_nondeduced_context_or_error	(tree, tsubst_flags_t);
extern hashval_t iterative_hash_template_arg	(tree arg, hashval_t val);
extern tree coerce_template_parms               (tree, tree, tree);
extern tree coerce_template_parms               (tree, tree, tree, tsubst_flags_t);
extern tree canonicalize_type_argument		(tree, tsubst_flags_t);
extern void register_local_specialization       (tree, tree);
extern tree retrieve_local_specialization       (tree);
extern tree extract_fnparm_pack                 (tree, tree *);
extern tree template_parm_to_arg                (tree);
extern tree dguide_name				(tree);
extern bool dguide_name_p			(tree);
extern bool deduction_guide_p			(const_tree);
extern bool copy_guide_p			(const_tree);
extern bool template_guide_p			(const_tree);
extern bool builtin_guide_p			(const_tree);
extern void store_explicit_specifier		(tree, tree);
extern void unshare_template			(tree);
extern void walk_specializations		(bool,
						 void (*)(bool, spec_entry *,
							  void *),
						 void *);
extern tree match_mergeable_specialization	(bool is_decl, spec_entry *);
extern unsigned get_mergeable_specialization_flags (tree tmpl, tree spec);
extern void add_mergeable_specialization        (bool is_decl, bool is_alias,
						 spec_entry *,
						 tree outer, unsigned);
extern tree add_to_template_args		(tree, tree);
extern tree add_outermost_template_args		(tree, tree);
extern tree add_extra_args			(tree, tree);
extern tree build_extra_args			(tree, tree, tsubst_flags_t);

/* in rtti.c */
/* A vector of all tinfo decls that haven't been emitted yet.  */
extern GTY(()) vec<tree, va_gc> *unemitted_tinfo_decls;

extern void init_rtti_processing		(void);
extern tree build_typeid			(tree, tsubst_flags_t);
extern tree get_tinfo_decl_direct	        (tree, tree, int);
extern tree get_tinfo_decl			(tree);
extern tree get_typeid				(tree, tsubst_flags_t);
extern tree build_headof			(tree);
extern tree build_dynamic_cast			(location_t, tree, tree,
						 tsubst_flags_t);
extern void emit_support_tinfos			(void);
extern bool emit_tinfo_decl			(tree);
extern unsigned get_pseudo_tinfo_index		(tree);
extern tree get_pseudo_tinfo_type		(unsigned);
extern tree build_if_nonnull			(tree, tree, tsubst_flags_t);

/* in search.c */
extern tree get_parent_with_private_access 	(tree decl, tree binfo);
extern bool accessible_base_p			(tree, tree, bool);
extern tree lookup_base                         (tree, tree, base_access,
						 base_kind *, tsubst_flags_t);
extern tree dcast_base_hint			(tree, tree);
extern int accessible_p				(tree, tree, bool);
extern int accessible_in_template_p		(tree, tree);
extern tree lookup_field			(tree, tree, int, bool);
extern tree lookup_fnfields			(tree, tree, int, tsubst_flags_t);
extern tree lookup_member			(tree, tree, int, bool,
						 tsubst_flags_t,
						 access_failure_info *afi = NULL);
extern tree lookup_member_fuzzy			(tree, tree, bool);
extern tree locate_field_accessor		(tree, tree, bool);
extern int look_for_overrides			(tree, tree);
extern void get_pure_virtuals			(tree);
extern void maybe_suppress_debug_info		(tree);
extern void note_debug_info_needed		(tree);
extern tree current_scope			(void);
extern int at_function_scope_p			(void);
extern bool at_class_scope_p			(void);
extern bool at_namespace_scope_p		(void);
extern tree context_for_name_lookup		(tree);
extern tree lookup_conversions			(tree);
extern tree binfo_from_vbase			(tree);
extern tree binfo_for_vbase			(tree, tree);
extern tree look_for_overrides_here		(tree, tree);
#define dfs_skip_bases ((tree)1)
extern tree dfs_walk_all (tree, tree (*) (tree, void *),
			  tree (*) (tree, void *), void *);
extern tree dfs_walk_once (tree, tree (*) (tree, void *),
			   tree (*) (tree, void *), void *);
extern tree binfo_via_virtual			(tree, tree);
extern bool binfo_direct_p			(tree);
extern tree build_baselink			(tree, tree, tree, tree);
extern tree adjust_result_of_qualified_name_lookup
						(tree, tree, tree);
extern tree copied_binfo			(tree, tree);
extern tree original_binfo			(tree, tree);
extern bool shared_member_p			(tree);
extern bool any_dependent_bases_p (tree = current_nonlambda_class_type ());
extern bool maybe_check_overriding_exception_spec (tree, tree);

/* in semantics.c */
extern void push_deferring_access_checks	(deferring_kind);
extern void resume_deferring_access_checks	(void);
extern void stop_deferring_access_checks	(void);
extern void pop_deferring_access_checks		(void);
extern vec<deferred_access_check, va_gc> *get_deferred_access_checks (void);
extern void reopen_deferring_access_checks (vec<deferred_access_check, va_gc> *);
extern void pop_to_parent_deferring_access_checks (void);
extern bool perform_access_checks (vec<deferred_access_check, va_gc> *,
				   tsubst_flags_t);
extern bool perform_deferred_access_checks	(tsubst_flags_t);
extern bool perform_or_defer_access_check	(tree, tree, tree,
						 tsubst_flags_t,
						 access_failure_info *afi = NULL);

extern void remove_contract_attributes		(tree);
extern bool contract_active_p			(tree);
extern bool contract_any_active_p		(tree);
extern bool contract_any_deferred_p		(tree);
extern void build_contract_function_decls	(tree);
extern void set_contract_functions		(tree, tree, tree);
extern void set_contracts_original_fn		(tree, tree);
extern tree start_postcondition_statement	();
extern void finish_postcondition_statement	(tree);
extern tree start_contract			(location_t, tree, tree, tree);
extern tree finish_contract			(tree, tree, tree);
extern tree build_contract_check		(tree);
extern vec<tree, va_gc> *build_arg_list		(tree);
extern tree get_unchecked_result		(tree);
extern tree get_pre_fn				(tree);
extern tree get_post_fn				(tree);
extern tree get_contracts_original_fn		(tree);

extern void emit_assertion			(tree);
extern void emit_preconditions			(tree);
extern void emit_postconditions			(tree);

inline void
set_decl_contracts (tree decl, tree contract_attrs)
{
  remove_contract_attributes (decl);
  DECL_ATTRIBUTES (decl) = chainon (DECL_ATTRIBUTES (decl), contract_attrs);
}

/* in decl.c */
extern hash_map<tree_decl_hash, tree> pending_guarded_decls;
extern void defer_guarded_contract_match	(tree, tree, tree);

/* RAII sentinel to ensures that deferred access checks are popped before
  a function returns.  */

class deferring_access_check_sentinel
{
public:
  deferring_access_check_sentinel (enum deferring_kind kind = dk_deferred)
  {
    push_deferring_access_checks (kind);
  }
  ~deferring_access_check_sentinel ()
  {
    pop_deferring_access_checks ();
  }
};

extern int stmts_are_full_exprs_p		(void);
extern void init_cp_semantics			(void);
extern tree do_poplevel				(tree);
extern void break_maybe_infinite_loop		(void);
extern void add_decl_expr			(tree);
extern tree maybe_cleanup_point_expr_void	(tree);
extern tree finish_expr_stmt			(tree);
extern tree begin_if_stmt			(void);
extern tree finish_if_stmt_cond			(tree, tree);
extern tree finish_then_clause			(tree);
extern void begin_else_clause			(tree);
extern void finish_else_clause			(tree);
extern void finish_if_stmt			(tree);
extern tree begin_while_stmt			(void);
extern void finish_while_stmt_cond	(tree, tree, bool, unsigned short);
extern void finish_while_stmt			(tree);
extern tree begin_do_stmt			(void);
extern void finish_do_body			(tree);
extern void finish_do_stmt		(tree, tree, bool, unsigned short);
extern tree finish_return_stmt			(tree);
extern tree begin_for_scope			(tree *);
extern tree begin_for_stmt			(tree, tree);
extern void finish_init_stmt			(tree);
extern void finish_for_cond		(tree, tree, bool, unsigned short);
extern void finish_for_expr			(tree, tree);
extern void finish_for_stmt			(tree);
extern tree begin_range_for_stmt		(tree, tree);
extern void finish_range_for_decl		(tree, tree, tree);
extern void finish_range_for_stmt		(tree);
extern tree finish_break_stmt			(void);
extern tree finish_continue_stmt		(void);
extern tree begin_switch_stmt			(void);
extern void finish_switch_cond			(tree, tree);
extern void finish_switch_stmt			(tree);
extern tree finish_goto_stmt			(tree);
extern tree begin_try_block			(void);
extern void finish_try_block			(tree);
extern void finish_handler_sequence		(tree);
extern tree begin_function_try_block		(tree *);
extern void finish_function_try_block		(tree);
extern void finish_function_handler_sequence    (tree, tree);
extern void finish_cleanup_try_block		(tree);
extern tree begin_handler			(void);
extern void finish_handler_parms		(tree, tree);
extern void finish_handler			(tree);
extern void finish_cleanup			(tree, tree);
extern bool is_this_parameter                   (tree);

enum {
  BCS_NORMAL = 0,
  BCS_NO_SCOPE = 1,
  BCS_TRY_BLOCK = 2,
  BCS_FN_BODY = 4,
  BCS_TRANSACTION = 8
};
extern tree begin_compound_stmt			(unsigned int);

extern void finish_compound_stmt		(tree);
extern tree finish_asm_stmt			(location_t, int, tree, tree,
						 tree, tree, tree, bool);
extern tree finish_label_stmt			(tree);
extern void finish_label_decl			(tree);
extern cp_expr finish_parenthesized_expr	(cp_expr);
extern tree force_paren_expr			(tree, bool = false);
inline tree force_paren_expr_uneval 		(tree t)
{ return force_paren_expr (t, true); }
extern tree maybe_undo_parenthesized_ref	(tree);
extern tree maybe_strip_ref_conversion		(tree);
extern tree finish_non_static_data_member       (tree, tree, tree);
extern tree begin_stmt_expr			(void);
extern tree finish_stmt_expr_expr		(tree, tree);
extern tree finish_stmt_expr			(tree, bool);
extern tree stmt_expr_value_expr		(tree);
bool empty_expr_stmt_p				(tree);
extern cp_expr perform_koenig_lookup		(cp_expr, vec<tree, va_gc> *,
						 tsubst_flags_t);
extern tree finish_call_expr			(tree, vec<tree, va_gc> **, bool,
						 bool, tsubst_flags_t);
extern tree lookup_and_finish_template_variable (tree, tree, tsubst_flags_t = tf_warning_or_error);
extern tree finish_template_variable		(tree, tsubst_flags_t = tf_warning_or_error);
extern cp_expr finish_increment_expr		(cp_expr, enum tree_code);
extern tree finish_this_expr			(void);
extern tree finish_pseudo_destructor_expr       (tree, tree, tree, location_t);
extern cp_expr finish_unary_op_expr		(location_t, enum tree_code, cp_expr,
						 tsubst_flags_t);
/* Whether this call to finish_compound_literal represents a C++11 functional
   cast or a C99 compound literal.  */
enum fcl_t { fcl_functional, fcl_c99 };
extern tree finish_compound_literal		(tree, tree, tsubst_flags_t, fcl_t = fcl_functional);
extern tree finish_fname			(tree);
extern void finish_translation_unit		(void);
extern tree finish_template_type_parm		(tree, tree);
extern tree finish_template_template_parm       (tree, tree);
extern tree begin_class_definition		(tree);
extern void finish_template_decl		(tree);
extern tree finish_template_type		(tree, tree, int);
extern tree finish_base_specifier		(tree, tree, bool);
extern void finish_member_declaration		(tree);
extern bool outer_automatic_var_p		(tree);
extern tree process_outer_var_ref		(tree, tsubst_flags_t, bool force_use = false);
extern cp_expr finish_id_expression		(tree, tree, tree,
						 cp_id_kind *,
						 bool, bool, bool *,
						 bool, bool, bool, bool,
						 const char **,
                                                 location_t);
extern tree finish_typeof			(tree);
extern tree finish_underlying_type	        (tree);
extern tree calculate_bases                     (tree, tsubst_flags_t);
extern tree finish_bases                        (tree, bool);
extern tree calculate_direct_bases              (tree, tsubst_flags_t);
extern tree finish_offsetof			(tree, tree, location_t);
extern void finish_decl_cleanup			(tree, tree);
extern void finish_eh_cleanup			(tree);
extern void emit_associated_thunks		(tree);
extern void finish_mem_initializers		(tree);
extern tree check_template_template_default_arg (tree);
extern bool expand_or_defer_fn_1		(tree);
extern void expand_or_defer_fn			(tree);
extern bool check_accessibility_of_qualified_id (tree, tree, tree, tsubst_flags_t);
extern tree finish_qualified_id_expr		(tree, tree, bool, bool,
						 bool, bool, tsubst_flags_t);
extern void simplify_aggr_init_expr		(tree *);
extern void finalize_nrv			(tree *, tree, tree);
extern tree omp_reduction_id			(enum tree_code, tree, tree);
extern tree cp_remove_omp_priv_cleanup_stmt	(tree *, int *, void *);
extern bool cp_check_omp_declare_reduction	(tree);
extern void finish_omp_declare_simd_methods	(tree);
extern tree finish_omp_clauses			(tree, enum c_omp_region_type);
extern tree push_omp_privatization_clauses	(bool);
extern void pop_omp_privatization_clauses	(tree);
extern void save_omp_privatization_clauses	(vec<tree> &);
extern void restore_omp_privatization_clauses	(vec<tree> &);
extern void finish_omp_threadprivate		(tree);
extern tree begin_omp_structured_block		(void);
extern tree finish_omp_structured_block		(tree);
extern tree finish_oacc_data			(tree, tree);
extern tree finish_oacc_host_data		(tree, tree);
extern tree finish_omp_construct		(enum tree_code, tree, tree);
extern tree begin_omp_parallel			(void);
extern tree finish_omp_parallel			(tree, tree);
extern tree begin_omp_task			(void);
extern tree finish_omp_task			(tree, tree);
extern tree finish_omp_for			(location_t, enum tree_code,
						 tree, tree, tree, tree, tree,
						 tree, tree, vec<tree> *, tree);
extern tree finish_omp_for_block		(tree, tree);
extern void finish_omp_atomic			(location_t, enum tree_code,
						 enum tree_code, tree, tree,
						 tree, tree, tree, tree,
						 enum omp_memory_order);
extern void finish_omp_barrier			(void);
extern void finish_omp_depobj			(location_t, tree,
						 enum omp_clause_depend_kind,
						 tree);
extern void finish_omp_flush			(int);
extern void finish_omp_taskwait			(void);
extern void finish_omp_taskyield		(void);
extern void finish_omp_cancel			(tree);
extern void finish_omp_cancellation_point	(tree);
extern tree omp_privatize_field			(tree, bool);
extern tree begin_transaction_stmt		(location_t, tree *, int);
extern void finish_transaction_stmt		(tree, tree, int, tree);
extern tree build_transaction_expr		(location_t, tree, int, tree);
extern bool cxx_omp_create_clause_info		(tree, tree, bool, bool,
						 bool, bool);
extern tree baselink_for_fns                    (tree);
extern void finish_static_assert                (tree, tree, location_t,
						 bool, bool);
extern tree finish_decltype_type                (tree, bool, tsubst_flags_t);
extern tree finish_trait_expr			(location_t, enum cp_trait_kind, tree, tree);
extern tree build_lambda_expr                   (void);
extern tree build_lambda_object			(tree);
extern tree begin_lambda_type                   (tree);
extern tree lambda_capture_field_type		(tree, bool, bool);
extern tree lambda_return_type			(tree);
extern tree lambda_proxy_type			(tree);
extern tree lambda_function			(tree);
extern void apply_deduced_return_type           (tree, tree);
extern tree add_capture                         (tree, tree, tree, bool, bool);
extern tree add_default_capture                 (tree, tree, tree);
extern void insert_capture_proxy		(tree);
extern void insert_pending_capture_proxies	(void);
extern bool is_capture_proxy			(tree);
extern bool is_normal_capture_proxy             (tree);
extern bool is_constant_capture_proxy           (tree);
extern void register_capture_members		(tree);
extern tree lambda_expr_this_capture            (tree, int);
extern void maybe_generic_this_capture		(tree, tree);
extern tree maybe_resolve_dummy			(tree, bool);
extern tree current_nonlambda_function		(void);
extern tree nonlambda_method_basetype		(void);
extern tree current_nonlambda_scope		(void);
extern tree current_lambda_expr			(void);
extern bool generic_lambda_fn_p			(tree);
extern tree do_dependent_capture		(tree, bool = false);
extern bool lambda_fn_in_template_p		(tree);
extern void maybe_add_lambda_conv_op            (tree);
extern bool is_lambda_ignored_entity            (tree);
extern bool lambda_static_thunk_p		(tree);
extern bool call_from_lambda_thunk_p		(tree);
extern tree finish_builtin_launder		(location_t, tree,
						 tsubst_flags_t);
extern tree cp_build_vec_convert		(tree, location_t, tree,
						 tsubst_flags_t);
extern tree cp_build_bit_cast			(location_t, tree, tree,
						 tsubst_flags_t);
extern void start_lambda_scope			(tree);
extern void record_lambda_scope			(tree);
extern void record_null_lambda_scope		(tree);
extern void finish_lambda_scope			(void);
extern tree start_lambda_function		(tree fn, tree lambda_expr);
extern void finish_lambda_function		(tree body);
extern bool regenerated_lambda_fn_p		(tree);
extern tree most_general_lambda			(tree);

/* in tree.c */
extern int cp_tree_operand_length		(const_tree);
extern int cp_tree_code_length			(enum tree_code);
extern void cp_free_lang_data 			(tree t);
extern tree force_target_expr			(tree, tree, tsubst_flags_t);
extern tree build_target_expr_with_type		(tree, tree, tsubst_flags_t);
extern void lang_check_failed			(const char *, int,
						 const char *) ATTRIBUTE_NORETURN
						 ATTRIBUTE_COLD;
extern tree stabilize_expr			(tree, tree *);
extern void stabilize_call			(tree, tree *);
extern bool stabilize_init			(tree, tree *);
extern tree add_stmt_to_compound		(tree, tree);
extern void init_tree				(void);
extern bool pod_type_p				(const_tree);
extern bool layout_pod_type_p			(const_tree);
extern bool std_layout_type_p			(const_tree);
extern bool trivial_type_p			(const_tree);
extern bool trivially_copyable_p		(const_tree);
extern bool type_has_unique_obj_representations (const_tree);
extern bool scalarish_type_p			(const_tree);
extern bool structural_type_p			(tree, bool = false);
extern bool type_has_nontrivial_default_init	(const_tree);
extern bool type_has_nontrivial_copy_init	(const_tree);
extern void maybe_warn_parm_abi			(tree, location_t);
extern bool class_tmpl_impl_spec_p		(const_tree);
extern int zero_init_p				(const_tree);
extern bool zero_init_expr_p			(tree);
extern bool check_abi_tag_redeclaration		(const_tree, const_tree,
						 const_tree);
extern bool check_abi_tag_args			(tree, tree);
extern tree strip_typedefs			(tree, bool * = NULL,
						 unsigned int = 0);
extern tree strip_typedefs_expr			(tree, bool * = NULL,
						 unsigned int = 0);
extern tree copy_binfo				(tree, tree, tree,
						 tree *, int);
extern int member_p				(const_tree);
extern cp_lvalue_kind real_lvalue_p		(const_tree);
extern cp_lvalue_kind lvalue_kind		(const_tree);
extern bool glvalue_p				(const_tree);
extern bool obvalue_p				(const_tree);
extern bool xvalue_p	                        (const_tree);
extern bool bitfield_p				(const_tree);
extern tree cp_stabilize_reference		(tree);
extern bool builtin_valid_in_constant_expr_p    (const_tree);
extern tree build_min				(enum tree_code, tree, ...);
extern tree build_min_nt_loc			(location_t, enum tree_code,
						 ...);
extern tree build_min_non_dep			(enum tree_code, tree, ...);
extern tree build_min_non_dep_op_overload	(enum tree_code, tree, tree, ...);
extern tree build_min_nt_call_vec (tree, vec<tree, va_gc> *);
extern tree build_min_non_dep_call_vec		(tree, tree, vec<tree, va_gc> *);
extern vec<tree, va_gc>* vec_copy_and_insert    (vec<tree, va_gc>*, tree, unsigned);
extern tree build_cplus_new			(tree, tree, tsubst_flags_t);
extern tree build_local_temp			(tree);
extern bool is_local_temp			(tree);
extern tree build_aggr_init_expr		(tree, tree);
extern tree get_target_expr			(tree);
extern tree get_target_expr_sfinae		(tree, tsubst_flags_t);
extern tree build_cplus_array_type		(tree, tree, int is_dep = -1);
extern tree build_array_of_n_type		(tree, int);
extern bool array_of_runtime_bound_p		(tree);
extern bool vla_type_p				(tree);
extern tree build_array_copy			(tree);
extern tree build_vec_init_expr			(tree, tree, tsubst_flags_t);
extern void diagnose_non_constexpr_vec_init	(tree);
extern tree hash_tree_cons			(tree, tree, tree);
extern tree hash_tree_chain			(tree, tree);
extern tree build_qualified_name		(tree, tree, tree, bool);
extern tree build_ref_qualified_type		(tree, cp_ref_qualifier);
extern tree make_binding_vec			(tree, unsigned clusters CXX_MEM_STAT_INFO);
inline tree ovl_first				(tree) ATTRIBUTE_PURE;
extern tree ovl_make				(tree fn,
						 tree next = NULL_TREE);
extern tree ovl_insert				(tree fn, tree maybe_ovl,
						 int using_or_hidden = 0);
extern tree ovl_skip_hidden			(tree) ATTRIBUTE_PURE;
extern void lookup_mark				(tree lookup, bool val);
extern tree lookup_add				(tree fns, tree lookup);
extern tree lookup_maybe_add			(tree fns, tree lookup,
						 bool deduping);
extern int is_overloaded_fn			(tree) ATTRIBUTE_PURE;
extern bool really_overloaded_fn		(tree) ATTRIBUTE_PURE;
extern tree dependent_name			(tree);
extern tree maybe_get_fns			(tree) ATTRIBUTE_PURE;
extern tree get_fns				(tree) ATTRIBUTE_PURE;
extern tree get_first_fn			(tree) ATTRIBUTE_PURE;
extern tree ovl_scope				(tree);
extern const char *cxx_printable_name		(tree, int);
extern const char *cxx_printable_name_translate	(tree, int);
extern tree canonical_eh_spec			(tree);
extern tree build_cp_fntype_variant		(tree, cp_ref_qualifier, tree, bool);
extern tree build_exception_variant		(tree, tree);
extern void fixup_deferred_exception_variants   (tree, tree);
extern tree bind_template_template_parm		(tree, tree);
extern tree array_type_nelts_total		(tree);
extern tree array_type_nelts_top		(tree);
extern bool array_of_unknown_bound_p		(const_tree);
extern bool source_location_current_p		(tree);
extern tree break_out_target_exprs		(tree, bool = false);
extern tree build_ctor_subob_ref		(tree, tree, tree);
extern tree replace_placeholders		(tree, tree, bool * = NULL);
extern bool find_placeholders			(tree);
extern tree get_type_decl			(tree);
extern tree decl_namespace_context		(tree);
extern bool decl_anon_ns_mem_p			(const_tree);
extern tree lvalue_type				(tree);
extern tree error_type				(tree);
extern int varargs_function_p			(const_tree);
extern bool cp_tree_equal			(tree, tree);
extern tree no_linkage_check			(tree, bool);
extern void debug_binfo				(tree);
extern tree build_dummy_object			(tree);
extern tree maybe_dummy_object			(tree, tree *);
extern bool is_dummy_object			(const_tree);
extern bool is_byte_access_type			(tree);
extern const struct attribute_spec cxx_attribute_table[];
extern tree make_ptrmem_cst			(tree, tree);
extern tree cp_build_type_attribute_variant     (tree, tree);
extern tree cp_build_reference_type		(tree, bool);
extern tree move				(tree);
extern tree cp_build_qualified_type_real	(tree, int, tsubst_flags_t);
#define cp_build_qualified_type(TYPE, QUALS) \
  cp_build_qualified_type_real ((TYPE), (QUALS), tf_warning_or_error)
extern bool cv_qualified_p			(const_tree);
extern tree cv_unqualified			(tree);
extern special_function_kind special_function_p (const_tree);
extern special_function_kind special_memfn_p	(const_tree);
extern int count_trees				(tree);
extern int char_type_p				(tree);
extern void verify_stmt_tree			(tree);
extern linkage_kind decl_linkage		(tree);
extern duration_kind decl_storage_duration	(tree);
extern tree cp_walk_subtrees (tree*, int*, walk_tree_fn,
			      void*, hash_set<tree> *);
#define cp_walk_tree(tp,func,data,pset) \
	walk_tree_1 (tp, func, data, pset, cp_walk_subtrees)
#define cp_walk_tree_without_duplicates(tp,func,data) \
	walk_tree_without_duplicates_1 (tp, func, data, cp_walk_subtrees)
extern tree rvalue				(tree);
extern tree convert_bitfield_to_declared_type   (tree);
extern tree cp_save_expr			(tree);
extern bool cast_valid_in_integral_constant_expression_p (tree);
extern bool cxx_type_hash_eq			(const_tree, const_tree);
extern tree cxx_copy_lang_qualifiers		(const_tree, const_tree);

extern void cxx_print_statistics		(void);
extern bool maybe_warn_zero_as_null_pointer_constant (tree, location_t);

/* in ptree.c */
extern void cxx_print_xnode			(FILE *, tree, int);
extern void cxx_print_decl			(FILE *, tree, int);
extern void cxx_print_type			(FILE *, tree, int);
extern void cxx_print_identifier		(FILE *, tree, int);
extern void cxx_print_error_function		(diagnostic_context *,
						 const char *,
						 struct diagnostic_info *);

/* in typeck.c */
/* Says how we should behave when comparing two arrays one of which
   has unknown bounds.  */
enum compare_bounds_t { bounds_none, bounds_either, bounds_first };

extern bool cxx_mark_addressable		(tree, bool = false);
extern int string_conv_p			(const_tree, const_tree, int);
extern tree cp_truthvalue_conversion		(tree, tsubst_flags_t);
extern tree contextual_conv_bool		(tree, tsubst_flags_t);
extern tree condition_conversion		(tree);
extern tree require_complete_type		(tree);
extern tree require_complete_type_sfinae	(tree, tsubst_flags_t);
extern tree complete_type			(tree);
extern tree complete_type_or_else		(tree, tree);
extern tree complete_type_or_maybe_complain	(tree, tree, tsubst_flags_t);
inline bool type_unknown_p			(const_tree);
enum { ce_derived, ce_type, ce_normal, ce_exact };
extern bool comp_except_specs			(const_tree, const_tree, int);
extern bool comptypes				(tree, tree, int);
extern bool same_type_ignoring_top_level_qualifiers_p (tree, tree);
extern bool similar_type_p			(tree, tree);
extern bool compparms				(const_tree, const_tree);
extern int comp_cv_qualification		(const_tree, const_tree);
extern int comp_cv_qualification		(int, int);
extern int comp_cv_qual_signature		(tree, tree);
extern tree cxx_sizeof_or_alignof_expr		(location_t, tree,
						 enum tree_code, bool, bool);
extern tree cxx_sizeof_or_alignof_type		(location_t, tree,
						 enum tree_code, bool, bool);
extern tree cxx_alignas_expr                    (tree);
extern tree cxx_sizeof_nowarn                   (tree);
extern tree is_bitfield_expr_with_lowered_type  (const_tree);
extern tree unlowered_expr_type                 (const_tree);
extern tree decay_conversion			(tree,
                                                 tsubst_flags_t,
                                                 bool = true);
extern tree build_class_member_access_expr      (cp_expr, tree, tree, bool,
						 tsubst_flags_t);
extern tree finish_class_member_access_expr     (cp_expr, tree, bool,
						 tsubst_flags_t);
extern tree lookup_destructor			(tree, tree, tree, tsubst_flags_t);
extern tree build_x_indirect_ref		(location_t, tree,
						 ref_operator,
						 tsubst_flags_t);
extern tree cp_build_indirect_ref		(location_t, tree,
						 ref_operator,
						 tsubst_flags_t);
extern tree cp_build_fold_indirect_ref		(tree);
extern tree build_array_ref			(location_t, tree, tree);
extern tree cp_build_array_ref			(location_t, tree, tree,
						 tsubst_flags_t);
extern tree get_member_function_from_ptrfunc	(tree *, tree, tsubst_flags_t);
extern tree cp_build_function_call_nary         (tree, tsubst_flags_t, ...)
						ATTRIBUTE_SENTINEL;
extern tree cp_build_function_call_vec		(tree, vec<tree, va_gc> **,
						 tsubst_flags_t,
						 tree = NULL_TREE);
extern tree build_x_binary_op			(const op_location_t &,
						 enum tree_code, tree,
						 enum tree_code, tree,
						 enum tree_code, tree *,
						 tsubst_flags_t);
inline tree build_x_binary_op (const op_location_t &loc,
			       enum tree_code code, tree arg1, tree arg2,
			       tsubst_flags_t complain)
{
  return build_x_binary_op (loc, code, arg1, TREE_CODE (arg1), arg2,
			    TREE_CODE (arg2), NULL, complain);
}
extern tree build_x_array_ref			(location_t, tree, tree,
						 tsubst_flags_t);
extern tree build_x_unary_op			(location_t,
						 enum tree_code, cp_expr,
                                                 tsubst_flags_t);
extern tree cp_build_addressof			(location_t, tree,
						 tsubst_flags_t);
extern tree cp_build_addr_expr			(tree, tsubst_flags_t);
extern tree cp_build_unary_op                   (enum tree_code, tree, bool,
                                                 tsubst_flags_t);
extern tree genericize_compound_lvalue		(tree);
extern tree unary_complex_lvalue		(enum tree_code, tree);
extern tree build_x_conditional_expr		(location_t, tree, tree, tree,
                                                 tsubst_flags_t);
extern tree build_x_compound_expr_from_list	(tree, expr_list_kind,
						 tsubst_flags_t);
extern tree build_x_compound_expr_from_vec	(vec<tree, va_gc> *,
						 const char *, tsubst_flags_t);
extern tree build_x_compound_expr		(location_t, tree, tree,
						 tsubst_flags_t);
extern tree build_compound_expr                 (location_t, tree, tree);
extern tree cp_build_compound_expr		(tree, tree, tsubst_flags_t);
extern tree build_static_cast			(location_t, tree, tree,
						 tsubst_flags_t);
extern tree build_reinterpret_cast		(location_t, tree, tree,
						 tsubst_flags_t);
extern tree build_const_cast			(location_t, tree, tree,
						 tsubst_flags_t);
extern tree build_c_cast			(location_t, tree, tree);
extern cp_expr build_c_cast			(location_t loc, tree type,
						 cp_expr expr);
extern tree cp_build_c_cast			(location_t, tree, tree,
						 tsubst_flags_t);
extern cp_expr build_x_modify_expr		(location_t, tree,
						 enum tree_code, tree,
						 tsubst_flags_t);
extern tree cp_build_modify_expr		(location_t, tree,
						 enum tree_code, tree,
						 tsubst_flags_t);
extern tree convert_for_initialization		(tree, tree, tree, int,
						 impl_conv_rhs, tree, int,
                                                 tsubst_flags_t);
extern int comp_ptr_ttypes			(tree, tree);
extern bool comp_ptr_ttypes_const		(tree, tree, compare_bounds_t);
extern bool error_type_p			(const_tree);
extern bool ptr_reasonably_similar		(const_tree, const_tree);
extern tree build_ptrmemfunc			(tree, tree, int, bool,
						 tsubst_flags_t);
extern int cp_type_quals			(const_tree);
extern int type_memfn_quals			(const_tree);
extern cp_ref_qualifier type_memfn_rqual	(const_tree);
extern tree apply_memfn_quals			(tree, cp_cv_quals,
						 cp_ref_qualifier = REF_QUAL_NONE);
extern bool cp_has_mutable_p			(const_tree);
extern bool at_least_as_qualified_p		(const_tree, const_tree);
extern void cp_apply_type_quals_to_decl		(int, tree);
extern tree build_ptrmemfunc1			(tree, tree, tree);
extern void expand_ptrmemfunc_cst		(tree, tree *, tree *);
extern tree type_after_usual_arithmetic_conversions (tree, tree);
extern tree common_pointer_type                 (tree, tree);
extern tree composite_pointer_type		(const op_location_t &,
						 tree, tree, tree, tree,
						 composite_pointer_operation,
						 tsubst_flags_t);
extern tree merge_types				(tree, tree);
extern tree strip_array_domain			(tree);
extern tree check_return_expr			(tree, bool *);
extern tree spaceship_type			(tree, tsubst_flags_t = tf_warning_or_error);
extern tree genericize_spaceship		(location_t, tree, tree, tree);
extern tree cp_build_binary_op                  (const op_location_t &,
						 enum tree_code, tree, tree,
						 tsubst_flags_t);
extern tree build_x_vec_perm_expr               (location_t,
						 tree, tree, tree,
						 tsubst_flags_t);
#define cxx_sizeof(T)  cxx_sizeof_or_alignof_type (input_location, T, SIZEOF_EXPR, false, true)
extern tree build_simple_component_ref		(tree, tree);
extern tree build_ptrmemfunc_access_expr	(tree, tree);
extern tree build_address			(tree);
extern tree build_nop				(tree, tree);
extern tree non_reference			(tree);
extern tree lookup_anon_field			(tree, tree);
extern bool invalid_nonstatic_memfn_p		(location_t, tree,
						 tsubst_flags_t);
extern tree convert_member_func_to_ptr		(tree, tree, tsubst_flags_t);
extern tree convert_ptrmem			(tree, tree, bool, bool,
						 tsubst_flags_t);
extern int lvalue_or_else			(tree, enum lvalue_use,
                                                 tsubst_flags_t);
extern void check_template_keyword		(tree);
extern bool check_raw_literal_operator		(const_tree decl);
extern bool check_literal_operator_args		(const_tree, bool *, bool *);
extern void maybe_warn_about_useless_cast       (location_t, tree, tree,
						 tsubst_flags_t);
extern tree cp_perform_integral_promotions      (tree, tsubst_flags_t);

extern tree finish_left_unary_fold_expr      (tree, int);
extern tree finish_right_unary_fold_expr     (tree, int);
extern tree finish_binary_fold_expr          (tree, tree, int);
extern tree treat_lvalue_as_rvalue_p	     (tree, bool);
extern bool decl_in_std_namespace_p	     (tree);

/* in typeck2.c */
extern void require_complete_eh_spec_types	(tree, tree);
extern void cxx_incomplete_type_diagnostic	(location_t, const_tree,
						 const_tree, diagnostic_t);

inline location_t
cp_expr_loc_or_loc (const_tree t, location_t or_loc)
{
  location_t loc = cp_expr_location (t);
  if (loc == UNKNOWN_LOCATION)
    loc = or_loc;
  return loc;
}

inline location_t
cp_expr_loc_or_input_loc (const_tree t)
{
  return cp_expr_loc_or_loc (t, input_location);
}

inline void
cxx_incomplete_type_diagnostic (const_tree value, const_tree type,
				diagnostic_t diag_kind)
{
  cxx_incomplete_type_diagnostic (cp_expr_loc_or_input_loc (value),
				  value, type, diag_kind);
}

extern void cxx_incomplete_type_error		(location_t, const_tree,
						 const_tree);
inline void
cxx_incomplete_type_error (const_tree value, const_tree type)
{
  cxx_incomplete_type_diagnostic (value, type, DK_ERROR);
}

extern void cxx_incomplete_type_inform 	        (const_tree);
extern tree error_not_base_type			(tree, tree);
extern tree binfo_or_else			(tree, tree);
extern void cxx_readonly_error			(location_t, tree,
						 enum lvalue_use);
extern void complete_type_check_abstract	(tree);
extern int abstract_virtuals_error		(tree, tree);
extern int abstract_virtuals_error		(abstract_class_use, tree);
extern int abstract_virtuals_error_sfinae	(tree, tree, tsubst_flags_t);
extern int abstract_virtuals_error_sfinae	(abstract_class_use, tree, tsubst_flags_t);

extern tree store_init_value			(tree, tree, vec<tree, va_gc>**, int);
extern tree split_nonconstant_init		(tree, tree);
extern bool check_narrowing			(tree, tree, tsubst_flags_t,
						 bool = false);
extern bool ordinary_char_type_p		(tree);
extern bool array_string_literal_compatible_p	(tree, tree);
extern tree digest_init				(tree, tree, tsubst_flags_t);
extern tree digest_init_flags			(tree, tree, int, tsubst_flags_t);
extern tree digest_nsdmi_init		        (tree, tree, tsubst_flags_t);
extern tree build_scoped_ref			(tree, tree, tree *);
extern tree build_x_arrow			(location_t, tree,
						 tsubst_flags_t);
extern tree build_m_component_ref		(tree, tree, tsubst_flags_t);
extern tree build_functional_cast		(location_t, tree, tree,
						 tsubst_flags_t);
extern tree add_exception_specifier		(tree, tree, tsubst_flags_t);
extern tree merge_exception_specifiers		(tree, tree);

/* in mangle.c */
extern void init_mangle				(void);
extern void mangle_decl				(tree);
extern const char *mangle_type_string		(tree);
extern tree mangle_typeinfo_for_type		(tree);
extern tree mangle_typeinfo_string_for_type	(tree);
extern tree mangle_vtbl_for_type		(tree);
extern tree mangle_vtt_for_type			(tree);
extern tree mangle_ctor_vtbl_for_type		(tree, tree);
extern tree mangle_thunk			(tree, int, tree, tree, tree);
extern tree mangle_guard_variable		(tree);
extern tree mangle_tls_init_fn			(tree);
extern tree mangle_tls_wrapper_fn		(tree);
extern bool decl_tls_wrapper_p			(tree);
extern tree mangle_ref_init_variable		(tree);
extern tree mangle_template_parm_object		(tree);
extern char *get_mangled_vtable_map_var_name    (tree);
extern bool mangle_return_type_p		(tree);
extern tree mangle_decomp			(tree, vec<tree> &);
extern void mangle_module_substitution		(int);
extern void mangle_identifier			(char, tree);
extern tree mangle_module_global_init		(int);

/* in dump.c */
extern bool cp_dump_tree			(void *, tree);

/* In cp/cp-objcp-common.c.  */

extern alias_set_type cxx_get_alias_set		(tree);
extern bool cxx_warn_unused_global_decl		(const_tree);
extern size_t cp_tree_size			(enum tree_code);
extern bool cp_var_mod_type_p			(tree, tree);
extern void cxx_initialize_diagnostics		(diagnostic_context *);
extern int cxx_types_compatible_p		(tree, tree);
extern bool cxx_block_may_fallthru		(const_tree);

/* in cp-gimplify.c */
extern int cp_gimplify_expr			(tree *, gimple_seq *,
						 gimple_seq *);
extern void cp_genericize			(tree);
extern bool cxx_omp_const_qual_no_mutable	(tree);
extern enum omp_clause_default_kind cxx_omp_predetermined_sharing_1 (tree);
extern enum omp_clause_default_kind cxx_omp_predetermined_sharing (tree);
extern enum omp_clause_defaultmap_kind cxx_omp_predetermined_mapping (tree);
extern tree cxx_omp_clause_default_ctor		(tree, tree, tree);
extern tree cxx_omp_clause_copy_ctor		(tree, tree, tree);
extern tree cxx_omp_clause_assign_op		(tree, tree, tree);
extern tree cxx_omp_clause_dtor			(tree, tree);
extern void cxx_omp_finish_clause		(tree, gimple_seq *, bool);
extern bool cxx_omp_privatize_by_reference	(const_tree);
extern bool cxx_omp_disregard_value_expr	(tree, bool);
extern void cp_fold_function			(tree);
extern tree cp_fold_maybe_rvalue		(tree, bool);
extern tree cp_fold_rvalue			(tree);
extern tree cp_fully_fold			(tree);
extern tree cp_fully_fold_init			(tree);
extern tree predeclare_vla			(tree);
extern void clear_fold_cache			(void);
extern tree lookup_hotness_attribute		(tree);
extern tree process_stmt_hotness_attribute	(tree, location_t);
extern bool simple_empty_class_p		(tree, tree, tree_code);
extern tree fold_builtin_source_location	(location_t);

/* in name-lookup.c */
extern tree strip_using_decl                    (tree);

/* Tell the binding oracle what kind of binding we are looking for.  */

enum cp_oracle_request
{
  CP_ORACLE_IDENTIFIER
};

/* If this is non-NULL, then it is a "binding oracle" which can lazily
   create bindings when needed by the C compiler.  The oracle is told
   the name and type of the binding to create.  It can call pushdecl
   or the like to ensure the binding is visible; or do nothing,
   leaving the binding untouched.  c-decl.c takes note of when the
   oracle has been called and will not call it again if it fails to
   create a given binding.  */

typedef void cp_binding_oracle_function (enum cp_oracle_request, tree identifier);

extern cp_binding_oracle_function *cp_binding_oracle;

/* Set during diagnostics to record the failed constraint. This is a
   TREE_LIST whose VALUE is the constraint and whose PURPOSE are the
   instantiation arguments Defined in pt.c.  */

extern tree current_failed_constraint;

/* An RAII class to manage the failed constraint.  */

struct diagnosing_failed_constraint
{
  diagnosing_failed_constraint (tree, tree, bool);
  ~diagnosing_failed_constraint ();
  static bool replay_errors_p ();

  bool diagnosing_error;
};

/* in constraint.cc */

extern cp_expr finish_constraint_or_expr	(location_t, cp_expr, cp_expr);
extern cp_expr finish_constraint_and_expr	(location_t, cp_expr, cp_expr);
extern cp_expr finish_constraint_primary_expr	(cp_expr);
extern tree finish_concept_definition		(cp_expr, tree);
extern tree combine_constraint_expressions      (tree, tree);
extern tree append_constraint			(tree, tree);
extern tree get_constraints                     (const_tree);
extern void set_constraints                     (tree, tree);
extern void remove_constraints                  (tree);
extern tree current_template_constraints	(void);
extern tree associate_classtype_constraints     (tree);
extern tree build_constraints                   (tree, tree);
extern tree maybe_substitute_reqs_for		(tree, const_tree);
extern tree get_template_head_requirements	(tree);
extern tree get_trailing_function_requirements	(tree);
extern tree get_shorthand_constraints           (tree);

extern tree build_concept_id			(tree);
extern tree build_type_constraint		(tree, tree, tsubst_flags_t);
extern tree build_concept_check                 (tree, tree, tsubst_flags_t);
extern tree build_concept_check                 (tree, tree, tree, tsubst_flags_t);

extern tree_pair finish_type_constraints	(tree, tree, tsubst_flags_t);
extern tree build_constrained_parameter         (tree, tree, tree = NULL_TREE);
extern void placeholder_extract_concept_and_args (tree, tree&, tree&);
extern bool equivalent_placeholder_constraints  (tree, tree);
extern hashval_t hash_placeholder_constraint	(tree);
extern bool deduce_constrained_parameter        (tree, tree&, tree&);
extern tree resolve_constraint_check            (tree);
extern tree check_function_concept              (tree);
extern tree finish_template_introduction        (tree, tree, location_t loc);
extern bool valid_requirements_p                (tree);
extern tree finish_concept_name                 (tree);
extern tree finish_shorthand_constraint         (tree, tree);
extern tree finish_requires_expr                (location_t, tree, tree);
extern tree finish_simple_requirement           (location_t, tree);
extern tree finish_type_requirement             (location_t, tree);
extern tree finish_compound_requirement         (location_t, tree, tree, bool);
extern tree finish_nested_requirement           (location_t, tree);
extern void check_constrained_friend            (tree, tree);
extern tree tsubst_requires_expr                (tree, tree, tsubst_flags_t, tree);
extern tree evaluate_requires_expr		(tree);
extern tree tsubst_constraint                   (tree, tree, tsubst_flags_t, tree);
extern tree tsubst_constraint_info              (tree, tree, tsubst_flags_t, tree);
extern tree tsubst_parameter_mapping		(tree, tree, tsubst_flags_t, tree);
extern tree get_mapped_args			(tree);

struct processing_constraint_expression_sentinel
{
  processing_constraint_expression_sentinel ();
  ~processing_constraint_expression_sentinel ();
};

extern bool processing_constraint_expression_p	();

extern tree unpack_concept_check		(tree);
extern tree evaluate_concept_check              (tree);
extern bool constraints_satisfied_p		(tree, tree = NULL_TREE);
extern bool* lookup_subsumption_result          (tree, tree);
extern bool save_subsumption_result             (tree, tree, bool);
extern tree find_template_parameters		(tree, tree);
extern bool equivalent_constraints              (tree, tree);
extern bool equivalently_constrained            (tree, tree);
extern bool subsumes_constraints                (tree, tree);
extern bool strictly_subsumes			(tree, tree);
extern bool weakly_subsumes			(tree, tree);
extern int more_constrained                     (tree, tree);
extern bool at_least_as_constrained             (tree, tree);
extern bool constraints_equivalent_p            (tree, tree);
extern bool atomic_constraints_identical_p	(tree, tree);
extern hashval_t iterative_hash_constraint      (tree, hashval_t);
extern hashval_t hash_atomic_constraint         (tree);
extern void diagnose_constraints                (location_t, tree, tree);

extern void note_failed_type_completion_for_satisfaction (tree);

/* A structural hasher for ATOMIC_CONSTRs.  */

struct atom_hasher : default_hash_traits<tree>
{
  static hashval_t hash (tree t)
  {
    return hash_atomic_constraint (t);
  }

  static bool equal (tree t1, tree t2)
  {
    return atomic_constraints_identical_p (t1, t2);
  }
};

/* in logic.cc */
extern bool subsumes                            (tree, tree);

/* In class.c */
extern void cp_finish_injected_record_type (tree);

/* in vtable-class-hierarchy.c */
extern void vtv_compute_class_hierarchy_transitive_closure (void);
extern void vtv_generate_init_routine           (void);
extern void vtv_save_class_info                 (tree);
extern void vtv_recover_class_info              (void);
extern void vtv_build_vtable_verify_fndecl      (void);

/* In constexpr.c */
/* Representation of entries in the constexpr function definition table.  */

struct GTY((for_user)) constexpr_fundef {
  tree decl;
  tree body;
  tree parms;
  tree result;
};

extern void fini_constexpr			(void);
extern bool literal_type_p                      (tree);
extern void maybe_save_constexpr_fundef		(tree);
extern void register_constexpr_fundef		(const constexpr_fundef &);
extern constexpr_fundef *retrieve_constexpr_fundef	(tree);
extern bool is_valid_constexpr_fn		(tree, bool);
extern bool check_constexpr_ctor_body           (tree, tree, bool);
extern tree constexpr_fn_retval		(tree);
extern tree ensure_literal_type_for_constexpr_object (tree);
extern bool potential_constant_expression       (tree);
extern bool is_constant_expression (tree);
extern bool is_rvalue_constant_expression (tree);
extern bool is_nondependent_constant_expression (tree);
extern bool is_nondependent_static_init_expression (tree);
extern bool is_static_init_expression    (tree);
extern bool potential_rvalue_constant_expression (tree);
extern bool require_potential_constant_expression (tree);
extern bool require_constant_expression (tree);
extern bool require_rvalue_constant_expression (tree);
extern bool require_potential_rvalue_constant_expression (tree);
extern tree cxx_constant_value			(tree, tree = NULL_TREE);
extern void cxx_constant_dtor			(tree, tree);
extern tree cxx_constant_init			(tree, tree = NULL_TREE);
extern tree maybe_constant_value		(tree, tree = NULL_TREE, bool = false);
extern tree maybe_constant_init			(tree, tree = NULL_TREE, bool = false);
extern tree fold_non_dependent_expr		(tree,
						 tsubst_flags_t = tf_warning_or_error,
						 bool = false, tree = NULL_TREE);
extern tree maybe_fold_non_dependent_expr	(tree,
						 tsubst_flags_t = tf_warning_or_error);
extern tree fold_non_dependent_init		(tree,
						 tsubst_flags_t = tf_warning_or_error,
						 bool = false, tree = NULL_TREE);
extern tree fold_simple				(tree);
extern bool reduced_constant_expression_p       (tree);
extern bool is_instantiation_of_constexpr       (tree);
extern bool var_in_constexpr_fn                 (tree);
extern bool var_in_maybe_constexpr_fn           (tree);
extern void explain_invalid_constexpr_fn        (tree);
extern vec<tree> cx_error_context               (void);
extern tree fold_sizeof_expr			(tree);
extern void clear_cv_and_fold_caches		(void);
extern tree unshare_constructor			(tree CXX_MEM_STAT_INFO);

/* An RAII sentinel used to restrict constexpr evaluation so that it
   doesn't do anything that causes extra DECL_UID generation.  */

struct uid_sensitive_constexpr_evaluation_sentinel
{
  temp_override<bool> ovr;
  uid_sensitive_constexpr_evaluation_sentinel ();
};

/* Used to determine whether uid_sensitive_constexpr_evaluation_p was
   called and returned true, indicating that we've restricted constexpr
   evaluation in order to avoid UID generation.  We use this to control
   updates to the fold_cache and cv_cache.  */

struct uid_sensitive_constexpr_evaluation_checker
{
  const unsigned saved_counter;
  uid_sensitive_constexpr_evaluation_checker ();
  bool evaluation_restricted_p () const;
};

void cp_tree_c_finish_parsing ();

/* In cp-ubsan.c */
extern void cp_ubsan_maybe_instrument_member_call (tree);
extern void cp_ubsan_instrument_member_accesses (tree *);
extern tree cp_ubsan_maybe_instrument_downcast	(location_t, tree, tree, tree);
extern tree cp_ubsan_maybe_instrument_cast_to_vbase (location_t, tree, tree);
extern void cp_ubsan_maybe_initialize_vtbl_ptrs (tree);

/* In coroutines.cc */
extern tree finish_co_return_stmt		(location_t, tree);
extern tree finish_co_await_expr		(location_t, tree);
extern tree finish_co_yield_expr		(location_t, tree);
extern tree coro_validate_builtin_call		(tree,
						 tsubst_flags_t = tf_warning_or_error);
extern bool morph_fn_to_coro			(tree, tree *, tree *);

/* Inline bodies.  */
  
inline tree
ovl_first (tree node)
{
  while (TREE_CODE (node) == OVERLOAD)
    node = OVL_FUNCTION (node);
  return node;
}

inline bool
type_unknown_p (const_tree expr)
{
  return TREE_TYPE (expr) == unknown_type_node;
}

inline hashval_t
named_decl_hash::hash (const value_type decl)
{
  tree name = (TREE_CODE (decl) == BINDING_VECTOR
	       ? BINDING_VECTOR_NAME (decl) : OVL_NAME (decl));
  return name ? IDENTIFIER_HASH_VALUE (name) : 0;
}

inline bool
named_decl_hash::equal (const value_type existing, compare_type candidate)
{
  tree name = (TREE_CODE (existing) == BINDING_VECTOR
	       ? BINDING_VECTOR_NAME (existing) : OVL_NAME (existing));
  return candidate == name;
}

inline bool
null_node_p (const_tree expr)
{
  STRIP_ANY_LOCATION_WRAPPER (expr);
  return expr == null_node;
}

/* True iff T is a variable template declaration. */
inline bool
variable_template_p (tree t)
{
  if (TREE_CODE (t) != TEMPLATE_DECL)
    return false;
  if (!PRIMARY_TEMPLATE_P (t))
    return false;
  if (tree r = DECL_TEMPLATE_RESULT (t))
    return VAR_P (r);
  return false;
}

/* True iff T is a standard concept definition. This will return
   true for both the template and underlying declaration.  */

inline bool
standard_concept_p (tree t)
{
  if (TREE_CODE (t) == TEMPLATE_DECL)
    t = DECL_TEMPLATE_RESULT (t);
  return TREE_CODE (t) == CONCEPT_DECL;
}

/* True iff T is a variable concept definition. This will return
   true for both the template and the underlying declaration.  */

inline bool
variable_concept_p (tree t)
{
  if (TREE_CODE (t) == TEMPLATE_DECL)
    t = DECL_TEMPLATE_RESULT (t);
  return VAR_P (t) && DECL_DECLARED_CONCEPT_P (t);
}

/* True iff T is a function concept definition or an overload set
   containing multiple function concepts. This will return true for
   both the template and the underlying declaration.  */

inline bool
function_concept_p (tree t)
{
  if (TREE_CODE (t) == OVERLOAD)
    t = OVL_FIRST (t);
  if (TREE_CODE (t) == TEMPLATE_DECL)
    t = DECL_TEMPLATE_RESULT (t);
  return TREE_CODE (t) == FUNCTION_DECL && DECL_DECLARED_CONCEPT_P (t);
}

/* True iff T is a standard, variable, or function concept.  */

inline bool
concept_definition_p (tree t)
{
  if (t == error_mark_node)
    return false;

  /* Adjust for function concept overloads.  */
  if (TREE_CODE (t) == OVERLOAD)
    t = OVL_FIRST (t);

  /* See through templates. */
  if (TREE_CODE (t) == TEMPLATE_DECL)
    t = DECL_TEMPLATE_RESULT (t);

  /* The obvious and easy case.  */
  if (TREE_CODE (t) == CONCEPT_DECL)
    return true;

  /* Definitely not a concept.  */
  if (!VAR_OR_FUNCTION_DECL_P (t))
    return false;
  if (!DECL_LANG_SPECIFIC (t))
    return false;

  return DECL_DECLARED_CONCEPT_P (t);
}

/* Same as above, but for const trees.  */

inline bool
concept_definition_p (const_tree t)
{
  return concept_definition_p (const_cast<tree> (t));
}

/* True if t is an expression that checks a concept.  */

inline bool
concept_check_p (const_tree t)
{
  if (TREE_CODE (t) == CALL_EXPR)
    t = CALL_EXPR_FN (t);
  if (t && TREE_CODE (t) == TEMPLATE_ID_EXPR)
    return concept_definition_p (TREE_OPERAND (t, 0));
  return false;
}

/* Helpers for IMPLICIT_RVALUE_P to look through automatic dereference.  */

inline bool
implicit_rvalue_p (const_tree t)
{
  if (REFERENCE_REF_P (t))
    t = TREE_OPERAND (t, 0);
  return ((TREE_CODE (t) == NON_LVALUE_EXPR
	   || TREE_CODE (t) == STATIC_CAST_EXPR)
	  && IMPLICIT_RVALUE_P (t));
}
inline tree
set_implicit_rvalue_p (tree ot)
{
  tree t = ot;
  if (REFERENCE_REF_P (t))
    t = TREE_OPERAND (t, 0);
  IMPLICIT_RVALUE_P (t) = 1;
  return ot;
}

/* True if t is a "constrained auto" type-specifier.  */

inline bool
is_constrained_auto (const_tree t)
{
  return is_auto (t) && PLACEHOLDER_TYPE_CONSTRAINTS_INFO (t);
}

/* RAII class to push/pop class scope T; if T is not a class, do nothing.  */

struct push_nested_class_guard
{
  bool push;
  push_nested_class_guard (tree t)
    : push (t && CLASS_TYPE_P (t))
  {
    if (push)
      push_nested_class (t);
  }
  ~push_nested_class_guard ()
  {
    if (push)
      pop_nested_class ();
  }
};

#if CHECKING_P
namespace selftest {
  extern void run_cp_tests (void);

  /* Declarations for specific families of tests within cp,
     by source file, in alphabetical order.  */
  extern void cp_pt_c_tests ();
  extern void cp_tree_c_tests (void);
} // namespace selftest
#endif /* #if CHECKING_P */

/* -- end of C++ */

#endif /* ! GCC_CP_TREE_H */<|MERGE_RESOLUTION|>--- conflicted
+++ resolved
@@ -491,11 +491,8 @@
       SWITCH_STMT_NO_BREAK_P (in SWITCH_STMT)
       LAMBDA_EXPR_CAPTURE_OPTIMIZED (in LAMBDA_EXPR)
       IMPLICIT_CONV_EXPR_BRACED_INIT (in IMPLICIT_CONV_EXPR)
-<<<<<<< HEAD
+      PACK_EXPANSION_AUTO_P (in *_PACK_EXPANSION)
       contract_semantic (in ASSERTION_, PRECONDITION_, POSTCONDITION_STMT)
-=======
-      PACK_EXPANSION_AUTO_P (in *_PACK_EXPANSION)
->>>>>>> 6ff66d1e
    3: IMPLICIT_RVALUE_P (in NON_LVALUE_EXPR or STATIC_CAST_EXPR)
       ICS_BAD_FLAG (in _CONV)
       FN_TRY_BLOCK_P (in TRY_BLOCK)
