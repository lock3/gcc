--- conflicted
+++ resolved
@@ -515,13 +515,9 @@
       FUNCTION_RVALUE_QUALIFIED (in FUNCTION_TYPE, METHOD_TYPE)
       CALL_EXPR_REVERSE_ARGS (in CALL_EXPR, AGGR_INIT_EXPR)
       CONSTRUCTOR_PLACEHOLDER_BOUNDARY (in CONSTRUCTOR)
-<<<<<<< HEAD
-      OVL_EXPORT_P (in OVL_USING_P OVERLOAD)
+      OVL_EXPORT_P (in OVERLOAD)
       DECL_MODULE_ACCESS (in FIELD_DECL)
       contract_versioned (in ASSERTION_, PRECONDITION_, POSTCONDITION_STMT)
-=======
-      OVL_EXPORT_P (in OVERLOAD)
->>>>>>> e968f107
    6: TYPE_MARKED_P (in _TYPE)
       DECL_NONTRIVIALLY_INITIALIZED_P (in VAR_DECL)
       RANGE_FOR_IVDEP (in RANGE_FOR_STMT)
@@ -1804,16 +1800,9 @@
    it for unscoped enums.  */
 #define DECL_MODULE_EXPORT_P(NODE) TREE_LANG_FLAG_3 (NODE)
 
-<<<<<<< HEAD
-/* DECL that has attached decls for ODR-relatedness.  */
-#define DECL_ATTACHED_DECLS_P(NODE)			\
-  (DECL_LANG_SPECIFIC (NODE)->u.base.attached_decls_p)
-
 /* Whether this field _DECL has module restricted access.  */
 #define DECL_MODULE_ACCESS(NODE) TREE_LANG_FLAG_5 (NODE)
 
-=======
->>>>>>> e968f107
  
 /* The list of local parameters introduced by this requires-expression,
