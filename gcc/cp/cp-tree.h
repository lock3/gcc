--- conflicted
+++ resolved
@@ -131,10 +131,6 @@
     CPTI_VTBL_TYPE,
     CPTI_VTBL_PTR_TYPE,
     CPTI_GLOBAL,
-<<<<<<< HEAD
-    CPTI_GLOBAL_TYPE,
-=======
->>>>>>> d579e2e7
     CPTI_ABORT_FNDECL,
     CPTI_AGGR_TAG,
     CPTI_CONV_OP_MARKER,
@@ -198,13 +194,9 @@
 
     CPTI_MODULE_HWM,
     /* Nodes after here change during compilation, or should not be in
-<<<<<<< HEAD
-       the module's global tree table.  */
-=======
        the module's global tree table.  Such nodes must be locatable
        via name lookup or type-construction, as those are the only
        cross-TU matching capabilities remaining.  */
->>>>>>> d579e2e7
 
     /* We must find these via the global namespace.  */
     CPTI_STD,
@@ -231,12 +223,9 @@
     CPTI_DSO_HANDLE,
     CPTI_DCAST,
 
-<<<<<<< HEAD
     CPTI_ON_CONTRACT_VIOLATION,
     CPTI_ON_CONTRACT_VIOLATION_NEVER,
 
-=======
->>>>>>> d579e2e7
     CPTI_SOURCE_LOCATION_IMPL,
 
     CPTI_FALLBACK_DFLOAT32_TYPE,
@@ -467,11 +456,8 @@
       REINTERPRET_CAST_P (in NOP_EXPR)
       ALIGNOF_EXPR_STD_P (in ALIGNOF_EXPR)
       OVL_DEDUP_P (in OVERLOAD)
-<<<<<<< HEAD
+      ATOMIC_CONSTR_MAP_INSTANTIATED_P (in ATOMIC_CONSTR)
       contract_semantic (in ASSERTION_, PRECONDITION_, POSTCONDITION_STMT)
-=======
-      ATOMIC_CONSTR_MAP_INSTANTIATED_P (in ATOMIC_CONSTR)
->>>>>>> d579e2e7
    1: IDENTIFIER_KIND_BIT_1 (in IDENTIFIER_NODE)
       TI_PENDING_TEMPLATE_FLAG.
       TEMPLATE_PARMS_FOR_INLINE.
@@ -514,7 +500,6 @@
       CALL_EXPR_ORDERED_ARGS (in CALL_EXPR, AGGR_INIT_EXPR)
       DECLTYPE_FOR_REF_CAPTURE (in DECLTYPE_TYPE)
       CONSTRUCTOR_C99_COMPOUND_LITERAL (in CONSTRUCTOR)
-      DECL_MODULE_EXPORT_P (in _DECL)
       OVL_NESTED_P (in OVERLOAD)
       LAMBDA_EXPR_INSTANTIATED (in LAMBDA_EXPR)
       DECL_MODULE_EXPORT_P (in _DECL)
@@ -525,21 +510,14 @@
       FUNCTION_REF_QUALIFIED (in FUNCTION_TYPE, METHOD_TYPE)
       OVL_LOOKUP_P (in OVERLOAD)
       LOOKUP_FOUND_P (in RECORD_TYPE, UNION_TYPE, ENUMERAL_TYPE, NAMESPACE_DECL)
-<<<<<<< HEAD
       contract_semantic (in ASSERTION_, PRECONDITION_, POSTCONDITION_STMT)
-=======
->>>>>>> d579e2e7
    5: IDENTIFIER_VIRTUAL_P (in IDENTIFIER_NODE)
       FUNCTION_RVALUE_QUALIFIED (in FUNCTION_TYPE, METHOD_TYPE)
       CALL_EXPR_REVERSE_ARGS (in CALL_EXPR, AGGR_INIT_EXPR)
       CONSTRUCTOR_PLACEHOLDER_BOUNDARY (in CONSTRUCTOR)
-<<<<<<< HEAD
-      OVL_EXPORT_P (in OVL_USING_P OVERLOAD)
+      OVL_EXPORT_P (in OVERLOAD)
       DECL_MODULE_ACCESS (in FIELD_DECL)
       contract_versioned (in ASSERTION_, PRECONDITION_, POSTCONDITION_STMT)
-=======
-      OVL_EXPORT_P (in OVERLOAD)
->>>>>>> d579e2e7
    6: TYPE_MARKED_P (in _TYPE)
       DECL_NONTRIVIALLY_INITIALIZED_P (in VAR_DECL)
       RANGE_FOR_IVDEP (in RANGE_FOR_STMT)
@@ -798,13 +776,8 @@
 /* Lookup walker marking.  */
 #define LOOKUP_SEEN_P(NODE) TREE_VISITED (NODE)
 #define LOOKUP_FOUND_P(NODE) \
-<<<<<<< HEAD
-  TREE_LANG_FLAG_4 (TREE_CHECK4(NODE,RECORD_TYPE,UNION_TYPE,ENUMERAL_TYPE, \
-				NAMESPACE_DECL))
-=======
   TREE_LANG_FLAG_4 (TREE_CHECK4 (NODE,RECORD_TYPE,UNION_TYPE,ENUMERAL_TYPE,\
 				 NAMESPACE_DECL))
->>>>>>> d579e2e7
 
 /* These two accessors should only be used by OVL manipulators.
    Other users should use iterators and convenience functions.  */
@@ -907,11 +880,6 @@
   {
     return TREE_CODE (ovl) == OVERLOAD && OVL_HIDDEN_P (ovl);
   }
-  void set_dedup ()
-  {
-    if (TREE_CODE (ovl) == OVERLOAD)
-      OVL_DEDUP_P (ovl) = true;
-  }
 
  public:
   tree remove_node (tree head)
@@ -1001,84 +969,6 @@
   static bool is_deleted (value_type) { return false; }
   static void mark_deleted (value_type) { gcc_unreachable (); }
 };
-
-/* Bindings for modules are held in a sparse array.  There is always a
-   current TU slot, others are allocated as needed.  By construction
-   of the importing mechanism we only ever need to append to the
-   array.  Rather than have straight index/slot tuples, we bunch them
-   up for greater packing.
-
-   The cluster representation packs well on a 64-bit system.  */
-
-#define MODULE_VECTOR_SLOTS_PER_CLUSTER 2
-struct mc_index {
-  unsigned short base;
-  unsigned short span;
-};
-
-struct GTY(()) module_cluster
-{
-  mc_index GTY((skip)) indices[MODULE_VECTOR_SLOTS_PER_CLUSTER];
-  mc_slot slots[MODULE_VECTOR_SLOTS_PER_CLUSTER];
-};
-
-/* These two fields overlay lang flags.  So don't use those.  */
-#define MODULE_VECTOR_ALLOC_CLUSTERS(NODE) \
-  (MODULE_VECTOR_CHECK (NODE)->base.u.dependence_info.clique)
-#define MODULE_VECTOR_NUM_CLUSTERS(NODE) \
-  (MODULE_VECTOR_CHECK (NODE)->base.u.dependence_info.base)
-#define MODULE_VECTOR_CLUSTER_BASE(NODE) \
-  (((tree_module_vec *)MODULE_VECTOR_CHECK (NODE))->vec)
-#define MODULE_VECTOR_CLUSTER_LAST(NODE) \
-  (&MODULE_VECTOR_CLUSTER (NODE, MODULE_VECTOR_NUM_CLUSTERS (NODE) - 1))
-#define MODULE_VECTOR_CLUSTER(NODE,IX) \
-  (((tree_module_vec *)MODULE_VECTOR_CHECK (NODE))->vec[IX])
-
-struct GTY(()) tree_module_vec {
-  struct tree_base base;
-  tree name;
-  module_cluster GTY((length ("%h.base.u.dependence_info.base"))) vec[1];
-};
-
-/* The name of a module vector.  */
-#define MODULE_VECTOR_NAME(NODE) \
-  (((tree_module_vec *)MODULE_VECTOR_CHECK (NODE))->name)
-
-/* tree_module_vec does uses  base.u.dependence_info.base field for
-   length.  It does not have lang_flag etc available!  */
-
-/* These two flags note if a module-vector contains deduplicated
-   bindings (i.e. multiple declarations in different imports).  */
-/* This binding contains duplicate references to a global module
-   entity.  */
-#define MODULE_VECTOR_GLOBAL_DUPS_P(NODE) \
-  (MODULE_VECTOR_CHECK (NODE)->base.static_flag)
-/* This binding contains duplicate references to a partioned module
-   entity.  */
-#define MODULE_VECTOR_PARTITION_DUPS_P(NODE) \
-  (MODULE_VECTOR_CHECK (NODE)->base.volatile_flag)
-
-/* These two flags indicate the provenence of the bindings on this
-   particular vector slot.  We can of course determine this from slot
-   number, but that's a relatively expensive lookup.  This avoids
-   that when iterating.  */
-/* This slot is part of the global module (a header unit).  */
-#define MODULE_BINDING_GLOBAL_P(NODE) \
-  (OVERLOAD_CHECK (NODE)->base.static_flag)
-/* This slot is part of the current module (a partition or primary).  */
-#define MODULE_BINDING_PARTITION_P(NODE)		\
-  (OVERLOAD_CHECK (NODE)->base.volatile_flag)
-
-/* There are specializations of a template keyed to this binding.  */
-#define MODULE_VECTOR_PENDING_SPECIALIZATIONS_P(NODE) \
-  (MODULE_VECTOR_CHECK (NODE)->base.public_flag)
-/* The key is in a header unit (not a named module partition or
-   primary).  */
-#define MODULE_VECTOR_PENDING_IS_HEADER_P(NODE) \
-  (MODULE_VECTOR_CHECK (NODE)->base.protected_flag)
-/* The key is in a named module (primary or partition).  */
-#define MODULE_VECTOR_PENDING_IS_PARTITION_P(NODE) \
-  (MODULE_VECTOR_CHECK (NODE)->base.private_flag)
 
 /* Simplified unique_ptr clone to release a tree vec on exit.  */
 
@@ -1871,17 +1761,11 @@
 #define CONSTRAINED_PARM_PROTOTYPE(NODE) \
   DECL_INITIAL (TYPE_DECL_CHECK (NODE))
 
-<<<<<<< HEAD
-/* Module defines.  */
-// Too many _DECLS: FUNCTION,VAR,TYPE,TEMPLATE,CONCEPT or NAMESPACE
-#define DECL_MODULE_CHECK(NODE) (NODE)
-=======
 /* Module flags on FUNCTION,VAR,TYPE,CONCEPT or NAMESPACE
    A TEMPLATE_DECL holds them on the DECL_TEMPLATE_RESULT object --
    it's just not practical to keep them consistent.  */
 #define DECL_MODULE_CHECK(NODE)						\
   TREE_NOT_CHECK (NODE, TEMPLATE_DECL)
->>>>>>> d579e2e7
 
 /* In the purview of a module (including header unit).  */
 #define DECL_MODULE_PURVIEW_P(N) \
@@ -1896,26 +1780,10 @@
 #define DECL_MODULE_ENTITY_P(NODE) \
   (DECL_LANG_SPECIFIC (DECL_MODULE_CHECK (NODE))->u.base.module_entity_p)
 
-<<<<<<< HEAD
-/* True if there are unloaded specializations keyed to this template.  */
-#define DECL_MODULE_PENDING_SPECIALIZATIONS_P(NODE)	\
-  (DECL_LANG_SPECIFIC (TEMPLATE_DECL_CHECK (NODE))	\
-   ->u.base.module_pending_specializations_p)
-
-/* True if this class has unloaded members.  These should be loaded
-   before we do member lookups.  While this may be better on the
-   classtype, I think we can get this behaviour for enums too.  But
-   perhaps those need to be immediately loaded?  (Particularly if
-   unscoped).  */
-#define DECL_MODULE_PENDING_MEMBERS_P(NODE)		\
-  (DECL_LANG_SPECIFIC (TYPE_DECL_CHECK (NODE))		\
-   ->u.base.module_pending_members_p)
-=======
 /* DECL that has attached decls for ODR-relatedness.  */
 #define DECL_MODULE_ATTACHMENTS_P(NODE)			\
   (DECL_LANG_SPECIFIC (TREE_CHECK2(NODE,FUNCTION_DECL,VAR_DECL))\
    ->u.base.module_attached_p)
->>>>>>> d579e2e7
 
 /* Whether this is an exported DECL.  Held on any decl that can appear
    at namespace scope (function, var, type, template, const or
@@ -1923,16 +1791,9 @@
    it for unscoped enums.  */
 #define DECL_MODULE_EXPORT_P(NODE) TREE_LANG_FLAG_3 (NODE)
 
-<<<<<<< HEAD
-/* DECL that has attached decls for ODR-relatedness.  */
-#define DECL_ATTACHED_DECLS_P(NODE)			\
-  (DECL_LANG_SPECIFIC (NODE)->u.base.attached_decls_p)
-
 /* Whether this field _DECL has module restricted access.  */
 #define DECL_MODULE_ACCESS(NODE) TREE_LANG_FLAG_5 (NODE)
 
-=======
->>>>>>> d579e2e7
  
 /* The list of local parameters introduced by this requires-expression,
@@ -1956,11 +1817,7 @@
   TS_CP_TPI,
   TS_CP_PTRMEM,
   TS_CP_OVERLOAD,
-<<<<<<< HEAD
-  TS_CP_MODULE_VECTOR,
-=======
   TS_CP_BINDING_VECTOR,
->>>>>>> d579e2e7
   TS_CP_BASELINK,
   TS_CP_TEMPLATE_DECL,
   TS_CP_DEFERRED_PARSE,
@@ -1982,11 +1839,7 @@
   struct template_parm_index GTY ((tag ("TS_CP_TPI"))) tpi;
   struct ptrmem_cst GTY ((tag ("TS_CP_PTRMEM"))) ptrmem;
   struct tree_overload GTY ((tag ("TS_CP_OVERLOAD"))) overload;
-<<<<<<< HEAD
-  struct tree_module_vec GTY ((tag ("TS_CP_MODULE_VECTOR"))) module_vec;
-=======
   struct tree_binding_vec GTY ((tag ("TS_CP_BINDING_VECTOR"))) binding_vec;
->>>>>>> d579e2e7
   struct tree_baselink GTY ((tag ("TS_CP_BASELINK"))) baselink;
   struct tree_template_decl GTY ((tag ("TS_CP_TEMPLATE_DECL"))) template_decl;
   struct tree_deferred_parse GTY ((tag ("TS_CP_DEFERRED_PARSE"))) deferred_parse;
@@ -2222,23 +2075,6 @@
 
 #define cp_noexcept_operand scope_chain->noexcept_operand
 
-<<<<<<< HEAD
-/* Map a _DECL to a tree.  Use DECL_UID for hash.  Both trees must be
-   reachable for GC via some other path.  */
-
-struct GTY((for_user)) cxx_decl_tree_map {
-  tree decl;
-  tree to;
-};
-
-struct cxx_decl_tree_map_hasher : ggc_ptr_hash<cxx_decl_tree_map>
-{
-  static hashval_t hash (cxx_decl_tree_map *);
-  static bool equal (cxx_decl_tree_map *, cxx_decl_tree_map *);
-};
-
-=======
->>>>>>> d579e2e7
 struct named_label_entry; /* Defined in decl.c.  */
 
 struct named_label_hash : ggc_remove <named_label_entry *>
@@ -3029,30 +2865,16 @@
   unsigned var_declared_inline_p : 1;	   /* var */
   unsigned dependent_init_p : 1;	   /* var */
 
-<<<<<<< HEAD
-=======
   /* The following apply to VAR, FUNCTION, TYPE, CONCEPT, TEMPLATE,
      NAMESPACE decls.  */
->>>>>>> d579e2e7
   unsigned module_purview_p : 1;	   /* in module purview (not GMF) */
   unsigned module_import_p : 1;     	   /* from an import */
   unsigned module_entity_p : 1;		   /* is in the entitity ary &
 					      hash.  */
-<<<<<<< HEAD
-  /* Has specializations or members yet to load.  */
-  unsigned module_pending_specializations_p : 1;
-  unsigned module_pending_members_p : 1;
-
-  /* Is in the decl-attached hash table, (with attached decls).  */
-  unsigned attached_decls_p : 1;
-  
-  /* 10 spare bits.  */
-=======
   /* VAR_DECL or FUNCTION_DECL has attached decls.     */
   unsigned module_attached_p : 1;
 
   /* 12 spare bits.  */
->>>>>>> d579e2e7
 };
 
 /* True for DECL codes which have template info and access.  */
@@ -3741,11 +3563,7 @@
 
 /* 1 iff VAR_DECL node NODE is a type-info decl.  This flag is set for
    both the primary typeinfo object and the associated NTBS name.  */
-<<<<<<< HEAD
-#define DECL_TINFO_P(NODE) \
-=======
 #define DECL_TINFO_P(NODE)			\
->>>>>>> d579e2e7
   TREE_LANG_FLAG_4 (TREE_CHECK2 (NODE,VAR_DECL,TYPE_DECL))
 
 /* 1 iff VAR_DECL node NODE is virtual table or VTT.  We forward to
@@ -5792,15 +5610,9 @@
    comparison of PARM_DECLs in cp_tree_equal.  */
 extern int comparing_specializations;
 
-<<<<<<< HEAD
-/* Nonzero if we are inside eq_specializations, which affects
-   resolving of typenames in structural_comptypes.  */
-extern int comparing_typenames;
-=======
 /* Nonzero if we want different dependent aliases to compare as unequal.
    FIXME we should always do this except during deduction/ordering.  */
 extern int comparing_dependent_aliases;
->>>>>>> d579e2e7
 
 /* In parser.c.  */
 
@@ -6980,12 +6792,9 @@
 extern tree build_typename_type			(tree, tree, tree, tag_types);
 extern tree make_unbound_class_template		(tree, tree, tree, tsubst_flags_t);
 extern tree make_unbound_class_template_raw	(tree, tree, tree);
-<<<<<<< HEAD
-=======
 extern unsigned push_abi_namespace		(tree node = abi_node);
 extern void pop_abi_namespace			(unsigned flags,
 						 tree node = abi_node);
->>>>>>> d579e2e7
 extern tree build_library_fn_ptr		(const char *, tree, int);
 extern tree build_cp_library_fn_ptr		(const char *, tree, int);
 extern tree push_library_fn			(tree, tree, tree, int);
@@ -7274,7 +7083,6 @@
 extern bool maybe_add_lang_type_raw		(tree);
 extern void retrofit_lang_decl			(tree);
 extern void fit_decomposition_lang_decl		(tree, tree);
-extern void fit_ptrmem_type_decl		(tree, tree);
 extern tree copy_decl				(tree CXX_MEM_STAT_INFO);
 extern tree copy_type				(tree CXX_MEM_STAT_INFO);
 extern tree cxx_make_type			(enum tree_code CXX_MEM_STAT_INFO);
@@ -7325,13 +7133,6 @@
 class module_state; /* Forward declare.  */
 inline bool modules_p () { return flag_modules != 0; }
 
-<<<<<<< HEAD
-#define MK_MODULE (1 << 0)     /* This TU is a module.  */
-#define MK_GLOBAL (1 << 1)     /* Entities are in the global module.  */
-#define MK_INTERFACE (1 << 2)  /* This TU is an interface.  */
-#define MK_PARTITION (1 << 3)  /* This TU is a partition.  */
-#define MK_EXPORTING (1 << 4)  /* We are in an export region.  */
-=======
 /* The kind of module or part thereof that we're in.  */
 enum module_kind_bits
 {
@@ -7343,22 +7144,14 @@
 };
 
 /* We do lots of bit-manipulation, so an unsigned is easier.  */
->>>>>>> d579e2e7
 extern unsigned module_kind;
 
 /*  MK_MODULE & MK_GLOBAL have the following combined meanings:
  MODULE GLOBAL
-<<<<<<< HEAD
-   0	  0    not a module
-   0      1    GMF of named module (we've not yet seen module-decl)
-   1      0    purview of named module
-   1      1    header unit.   */
-=======
    0	  0	not a module
    0	  1	GMF of named module (we've not yet seen module-decl)
    1	  0	purview of named module
    1	  1	header unit.   */
->>>>>>> d579e2e7
 
 inline bool module_purview_p ()
 { return module_kind & MK_MODULE; }
@@ -7391,10 +7184,7 @@
 extern module_state *get_module (tree name, module_state *parent = NULL,
 				 bool partition = false);
 extern bool module_may_redeclare (tree decl);
-<<<<<<< HEAD
 extern bool module_friendship_compatible (tree decl1, tree decl2);
-=======
->>>>>>> d579e2e7
 
 extern int module_initializer_kind ();
 extern void module_add_import_initializers ();
@@ -7412,16 +7202,9 @@
 
 extern void mangle_module (int m, bool include_partition);
 extern void mangle_module_fini ();
-<<<<<<< HEAD
-extern void lazy_load_binding (unsigned mod, tree ns, tree id, mc_slot *mslot);
-extern void lazy_load_specializations (tree tmpl);
-extern void lazy_load_members (tree decl);
-extern bool lazy_specializations_p (unsigned, bool, bool);
-=======
 extern void lazy_load_binding (unsigned mod, tree ns, tree id,
 			       binding_slot *bslot);
 extern void lazy_load_pendings (tree decl);
->>>>>>> d579e2e7
 extern module_state *preprocess_module (module_state *, location_t,
 					bool in_purview, 
 					bool is_import, bool export_p,
@@ -7431,31 +7214,18 @@
 			   tree attr, cpp_reader *);
 extern void declare_module (module_state *, location_t, bool export_p,
 			    tree attr, cpp_reader *);
-<<<<<<< HEAD
-
-extern void module_cpp_undef (cpp_reader *, location_t, cpp_hashnode *);
-extern cpp_macro *module_cpp_deferred_macro (cpp_reader *,
-					     location_t, cpp_hashnode *);
-=======
->>>>>>> d579e2e7
 extern void init_modules (cpp_reader *);
 extern void fini_modules ();
 extern void maybe_check_all_macros (cpp_reader *);
 extern void finish_module_processing (cpp_reader *);
 extern char const *module_name (unsigned, bool header_ok);
-<<<<<<< HEAD
 extern char const *primary_module_name(unsigned);
 extern bitmap get_import_bitmap ();
-extern bitmap module_visible_instantiation_path (bitmap *);
-=======
-extern bitmap get_import_bitmap ();
 extern bitmap visible_instantiation_path (bitmap *);
->>>>>>> d579e2e7
 extern void module_begin_main_file (cpp_reader *, line_maps *,
 				    const line_map_ordinary *);
 extern void module_preprocess_options (cpp_reader *);
 extern bool handle_module_option (unsigned opt, const char *arg, int value);
-<<<<<<< HEAD
 
 /* Map from DECL to set of IDENTIFIER_NODEs representing restriction sets.  */
 typedef hash_map<tree_hash, location_t> restriction_set;
@@ -7469,8 +7239,6 @@
 extern bool view_member_restricted (tree, tree);
 extern location_t *view_member_restriction (tree, tree);
 extern void record_partial_specialization_instantiation (tree, tree);
-=======
->>>>>>> d579e2e7
 
 /* In optimize.c */
 extern bool maybe_clone_body			(tree);
@@ -7674,28 +7442,16 @@
 extern bool template_guide_p			(const_tree);
 extern bool builtin_guide_p			(const_tree);
 extern void store_explicit_specifier		(tree, tree);
-<<<<<<< HEAD
 extern void unshare_template			(tree);
-=======
->>>>>>> d579e2e7
 extern void walk_specializations		(bool,
 						 void (*)(bool, spec_entry *,
 							  void *),
 						 void *);
-<<<<<<< HEAD
-extern tree check_mergeable_specialization	(bool, spec_entry *);
-extern tree match_mergeable_specialization	(bool is_decl, tree tmpl,
-						 tree args, tree spec);
-extern unsigned get_mergeable_specialization_flags (tree tmpl, tree spec);
-extern void add_mergeable_specialization        (tree tmpl, tree args,
-						 tree spec, unsigned);
-=======
 extern tree match_mergeable_specialization	(bool is_decl, spec_entry *);
 extern unsigned get_mergeable_specialization_flags (tree tmpl, tree spec);
 extern void add_mergeable_specialization        (bool is_decl, bool is_alias,
 						 spec_entry *,
 						 tree outer, unsigned);
->>>>>>> d579e2e7
 extern tree add_outermost_template_args		(tree, tree);
 extern tree add_extra_args			(tree, tree);
 extern tree build_extra_args			(tree, tree, tsubst_flags_t);
@@ -7716,10 +7472,7 @@
 extern bool emit_tinfo_decl			(tree);
 extern unsigned get_pseudo_tinfo_index		(tree);
 extern tree get_pseudo_tinfo_type		(unsigned);
-<<<<<<< HEAD
-=======
 extern tree build_if_nonnull			(tree, tree, tsubst_flags_t);
->>>>>>> d579e2e7
 
 /* in search.c */
 extern tree get_parent_with_private_access 	(tree decl, tree binfo);
@@ -8121,11 +7874,7 @@
 extern tree hash_tree_chain			(tree, tree);
 extern tree build_qualified_name		(tree, tree, tree, bool);
 extern tree build_ref_qualified_type		(tree, cp_ref_qualifier);
-<<<<<<< HEAD
-extern tree make_module_vec			(tree, unsigned clusters);
-=======
 extern tree make_binding_vec			(tree, unsigned clusters CXX_MEM_STAT_INFO);
->>>>>>> d579e2e7
 inline tree ovl_first				(tree) ATTRIBUTE_PURE;
 extern tree ovl_make				(tree fn,
 						 tree next = NULL_TREE);
@@ -8629,7 +8378,23 @@
 extern hashval_t hash_atomic_constraint         (tree);
 extern void diagnose_constraints                (location_t, tree, tree);
 
-<<<<<<< HEAD
+extern void note_failed_type_completion_for_satisfaction (tree);
+
+/* A structural hasher for ATOMIC_CONSTRs.  */
+
+struct atom_hasher : default_hash_traits<tree>
+{
+  static hashval_t hash (tree t)
+  {
+    return hash_atomic_constraint (t);
+  }
+
+  static bool equal (tree t1, tree t2)
+  {
+    return atomic_constraints_identical_p (t1, t2);
+  }
+};
+
 extern void walk_satisfaction_cache               (bool, 
                                                  bool (*) (bool, 
                                                            tree, 
@@ -8638,24 +8403,6 @@
                                                            void *), 
                                                  void *);
 extern void save_satisfaction (bool, tree, tree, tree);
-=======
-extern void note_failed_type_completion_for_satisfaction (tree);
-
-/* A structural hasher for ATOMIC_CONSTRs.  */
-
-struct atom_hasher : default_hash_traits<tree>
-{
-  static hashval_t hash (tree t)
-  {
-    return hash_atomic_constraint (t);
-  }
-
-  static bool equal (tree t1, tree t2)
-  {
-    return atomic_constraints_identical_p (t1, t2);
-  }
-};
->>>>>>> d579e2e7
 
 /* in logic.cc */
 extern bool subsumes                            (tree, tree);
@@ -8685,17 +8432,11 @@
 
 extern void fini_constexpr			(void);
 extern bool literal_type_p                      (tree);
-<<<<<<< HEAD
-extern tree check_constexpr_fundef           	(tree, tree);
-extern tree register_constexpr_fundef           (const constexpr_fundef &);
-extern constexpr_fundef *retrieve_constexpr_fundef		(tree);
-extern tree register_constexpr_fundef           (tree, tree);
-extern tree register_contracts_constexpr_fundef (tree, tree);
-=======
 extern void maybe_save_constexpr_fundef		(tree);
 extern void register_constexpr_fundef		(const constexpr_fundef &);
 extern constexpr_fundef *retrieve_constexpr_fundef	(tree);
->>>>>>> d579e2e7
+extern tree register_constexpr_fundef           (tree, tree);
+extern tree register_contracts_constexpr_fundef (tree, tree);
 extern bool is_valid_constexpr_fn		(tree, bool);
 extern bool check_constexpr_ctor_body           (tree, tree, bool);
 extern tree constexpr_fn_retval		(tree);
@@ -8794,26 +8535,16 @@
 inline hashval_t
 named_decl_hash::hash (const value_type decl)
 {
-<<<<<<< HEAD
-  tree name = (TREE_CODE (decl) == MODULE_VECTOR
-	       ? MODULE_VECTOR_NAME (decl) : OVL_NAME (decl));
-=======
   tree name = (TREE_CODE (decl) == BINDING_VECTOR
 	       ? BINDING_VECTOR_NAME (decl) : OVL_NAME (decl));
->>>>>>> d579e2e7
   return name ? IDENTIFIER_HASH_VALUE (name) : 0;
 }
 
 inline bool
 named_decl_hash::equal (const value_type existing, compare_type candidate)
 {
-<<<<<<< HEAD
-  tree name = (TREE_CODE (existing) == MODULE_VECTOR
-	       ? MODULE_VECTOR_NAME (existing) : OVL_NAME (existing));
-=======
   tree name = (TREE_CODE (existing) == BINDING_VECTOR
 	       ? BINDING_VECTOR_NAME (existing) : OVL_NAME (existing));
->>>>>>> d579e2e7
   return candidate == name;
 }
 
