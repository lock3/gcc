/* Definitions for -*- C++ -*- parsing and type checking.
   Copyright (C) 1987-2020 Free Software Foundation, Inc.
   Contributed by Michael Tiemann (tiemann@cygnus.com)

This file is part of GCC.

GCC is free software; you can redistribute it and/or modify
it under the terms of the GNU General Public License as published by
the Free Software Foundation; either version 3, or (at your option)
any later version.

GCC is distributed in the hope that it will be useful,
but WITHOUT ANY WARRANTY; without even the implied warranty of
MERCHANTABILITY or FITNESS FOR A PARTICULAR PURPOSE.  See the
GNU General Public License for more details.

You should have received a copy of the GNU General Public License
along with GCC; see the file COPYING3.  If not see
<http://www.gnu.org/licenses/>.  */

#ifndef GCC_CP_TREE_H
#define GCC_CP_TREE_H

#include "tm.h"
#include "hard-reg-set.h"
#include "function.h"
#include "c-family/cxx-contracts.h"

/* In order for the format checking to accept the C++ front end
   diagnostic framework extensions, you must include this file before
   diagnostic-core.h, not after.  We override the definition of GCC_DIAG_STYLE
   in c-common.h.  */
#undef GCC_DIAG_STYLE
#define GCC_DIAG_STYLE __gcc_cxxdiag__
#if defined(GCC_DIAGNOSTIC_CORE_H) || defined (GCC_C_COMMON_H)
#error \
In order for the format checking to accept the C++ front end diagnostic \
framework extensions, you must include this file before diagnostic-core.h and \
c-common.h, not after.
#endif
#include "c-family/c-common.h"
#include "diagnostic.h"

/* A tree node, together with a location, so that we can track locations
   (and ranges) during parsing.

   The location is redundant for node kinds that have locations,
   but not all node kinds do (e.g. constants, and references to
   params, locals, etc), so we stash a copy here.  */

extern location_t cp_expr_location		(const_tree);

class cp_expr
{
public:
  cp_expr () :
    m_value (NULL), m_loc (UNKNOWN_LOCATION) {}

  cp_expr (tree value) :
    m_value (value), m_loc (cp_expr_location (m_value)) {}

  cp_expr (tree value, location_t loc):
    m_value (value), m_loc (loc)
  {
    protected_set_expr_location (value, loc);
  }

  /* Implicit conversions to tree.  */
  operator tree () const { return m_value; }
  tree & operator* () { return m_value; }
  tree operator* () const { return m_value; }
  tree & operator-> () { return m_value; }
  tree operator-> () const { return m_value; }

  tree get_value () const { return m_value; }
  location_t get_location () const { return m_loc; }
  location_t get_start () const
  {
    source_range src_range = get_range_from_loc (line_table, m_loc);
    return src_range.m_start;
  }
  location_t get_finish () const
  {
    source_range src_range = get_range_from_loc (line_table, m_loc);
    return src_range.m_finish;
  }

  void set_location (location_t loc)
  {
    protected_set_expr_location (m_value, loc);
    m_loc = loc;
  }

  void set_range (location_t start, location_t finish)
  {
    set_location (make_location (m_loc, start, finish));
  }

  cp_expr& maybe_add_location_wrapper ()
  {
    m_value = maybe_wrap_with_location (m_value, m_loc);
    return *this;
  }

 private:
  tree m_value;
  location_t m_loc;
};

inline bool
operator == (const cp_expr &lhs, tree rhs)
{
  return lhs.get_value () == rhs;
}


enum cp_tree_index
{
    CPTI_WCHAR_DECL,
    CPTI_VTABLE_ENTRY_TYPE,
    CPTI_DELTA_TYPE,
    CPTI_VTABLE_INDEX_TYPE,
    CPTI_CLEANUP_TYPE,
    CPTI_VTT_PARM_TYPE,

    CPTI_CLASS_TYPE,
    CPTI_UNKNOWN_TYPE,
    CPTI_INIT_LIST_TYPE,
    CPTI_VTBL_TYPE,
    CPTI_VTBL_PTR_TYPE,
    CPTI_GLOBAL,
    CPTI_GLOBAL_TYPE,
    CPTI_ABORT_FNDECL,
    CPTI_AGGR_TAG,
    CPTI_CONV_OP_MARKER,

    CPTI_CTOR_IDENTIFIER,
    CPTI_COMPLETE_CTOR_IDENTIFIER,
    CPTI_BASE_CTOR_IDENTIFIER,
    CPTI_DTOR_IDENTIFIER,
    CPTI_COMPLETE_DTOR_IDENTIFIER,
    CPTI_BASE_DTOR_IDENTIFIER,
    CPTI_DELETING_DTOR_IDENTIFIER,
    CPTI_CONV_OP_IDENTIFIER,
    CPTI_DELTA_IDENTIFIER,
    CPTI_IN_CHARGE_IDENTIFIER,
    CPTI_VTT_PARM_IDENTIFIER,
    CPTI_AS_BASE_IDENTIFIER,
    CPTI_THIS_IDENTIFIER,
    CPTI_PFN_IDENTIFIER,
    CPTI_VPTR_IDENTIFIER,
    CPTI_GLOBAL_IDENTIFIER,
    CPTI_ANON_IDENTIFIER,
    CPTI_AUTO_IDENTIFIER,
    CPTI_DECLTYPE_AUTO_IDENTIFIER,
    CPTI_INIT_LIST_IDENTIFIER,
    CPTI_FOR_RANGE__IDENTIFIER,
    CPTI_FOR_BEGIN__IDENTIFIER,
    CPTI_FOR_END__IDENTIFIER,
    CPTI_FOR_RANGE_IDENTIFIER,
    CPTI_FOR_BEGIN_IDENTIFIER,
    CPTI_FOR_END_IDENTIFIER,
    CPTI_ABI_TAG_IDENTIFIER,
    CPTI_ALIGNED_IDENTIFIER,
    CPTI_BEGIN_IDENTIFIER,
    CPTI_END_IDENTIFIER,
    CPTI_GET_IDENTIFIER,
    CPTI_GNU_IDENTIFIER,
    CPTI_TUPLE_ELEMENT_IDENTIFIER,
    CPTI_TUPLE_SIZE_IDENTIFIER,
    CPTI_TYPE_IDENTIFIER,
    CPTI_VALUE_IDENTIFIER,
    CPTI_FUN_IDENTIFIER,
    CPTI_CLOSURE_IDENTIFIER,
    CPTI_HEAP_UNINIT_IDENTIFIER,
    CPTI_HEAP_IDENTIFIER,
    CPTI_HEAP_DELETED_IDENTIFIER,

    CPTI_LANG_NAME_C,
    CPTI_LANG_NAME_CPLUSPLUS,

    CPTI_EMPTY_EXCEPT_SPEC,
    CPTI_NOEXCEPT_TRUE_SPEC,
    CPTI_NOEXCEPT_FALSE_SPEC,
    CPTI_NOEXCEPT_DEFERRED_SPEC,

    CPTI_NULLPTR,
    CPTI_NULLPTR_TYPE,

    CPTI_ANY_TARG,

    CPTI_MODULE_HWM,
    /* Nodes after here change during compilation, or should not be in
       the module's global tree table.  */

    /* We must find these via the global namespace.  */
    CPTI_STD,
    CPTI_ABI,

    /* These are created at init time, but the library/headers provide
       definitions.  */
    CPTI_ALIGN_TYPE,
    CPTI_CONST_TYPE_INFO_TYPE,
    CPTI_TYPE_INFO_PTR_TYPE,
    CPTI_TERMINATE_FN,
    CPTI_CALL_UNEXPECTED_FN,

    /* These are lazily inited.  */
    CPTI_GET_EXCEPTION_PTR_FN,
    CPTI_BEGIN_CATCH_FN,
    CPTI_END_CATCH_FN,
    CPTI_ALLOCATE_EXCEPTION_FN,
    CPTI_FREE_EXCEPTION_FN,
    CPTI_THROW_FN,
    CPTI_RETHROW_FN,
    CPTI_ATEXIT_FN_PTR_TYPE,
    CPTI_ATEXIT,
    CPTI_DSO_HANDLE,
    CPTI_DCAST,

    CPTI_ON_CONTRACT_VIOLATION,
    CPTI_ON_CONTRACT_VIOLATION_NEVER,

    CPTI_SOURCE_LOCATION_IMPL,

    CPTI_FALLBACK_DFLOAT32_TYPE,
    CPTI_FALLBACK_DFLOAT64_TYPE,
    CPTI_FALLBACK_DFLOAT128_TYPE,

    CPTI_MAX
};

extern GTY(()) tree cp_global_trees[CPTI_MAX];

#define wchar_decl_node			cp_global_trees[CPTI_WCHAR_DECL]
#define vtable_entry_type		cp_global_trees[CPTI_VTABLE_ENTRY_TYPE]
/* The type used to represent an offset by which to adjust the `this'
   pointer in pointer-to-member types.  */
#define delta_type_node			cp_global_trees[CPTI_DELTA_TYPE]
/* The type used to represent an index into the vtable.  */
#define vtable_index_type		cp_global_trees[CPTI_VTABLE_INDEX_TYPE]

#define class_type_node			cp_global_trees[CPTI_CLASS_TYPE]
#define unknown_type_node		cp_global_trees[CPTI_UNKNOWN_TYPE]
#define init_list_type_node		cp_global_trees[CPTI_INIT_LIST_TYPE]
#define vtbl_type_node			cp_global_trees[CPTI_VTBL_TYPE]
#define vtbl_ptr_type_node		cp_global_trees[CPTI_VTBL_PTR_TYPE]
#define std_node			cp_global_trees[CPTI_STD]
#define abi_node			cp_global_trees[CPTI_ABI]
#define global_namespace		cp_global_trees[CPTI_GLOBAL]
#define global_type_node		cp_global_trees[CPTI_GLOBAL_TYPE]
#define const_type_info_type_node	cp_global_trees[CPTI_CONST_TYPE_INFO_TYPE]
#define type_info_ptr_type		cp_global_trees[CPTI_TYPE_INFO_PTR_TYPE]
#define conv_op_marker			cp_global_trees[CPTI_CONV_OP_MARKER]
#define abort_fndecl			cp_global_trees[CPTI_ABORT_FNDECL]
#define current_aggr			cp_global_trees[CPTI_AGGR_TAG]
#define nullptr_node			cp_global_trees[CPTI_NULLPTR]
#define nullptr_type_node		cp_global_trees[CPTI_NULLPTR_TYPE]
/* std::align_val_t */
#define align_type_node			cp_global_trees[CPTI_ALIGN_TYPE]

/* We cache these tree nodes so as to call get_identifier less frequently.
   For identifiers for functions, including special member functions such
   as ctors and assignment operators, the nodes can be used (among other
   things) to iterate over their overloads defined by/for a type.  For
   example:

     tree ovlid = assign_op_identifier;
     tree overloads = get_class_binding (type, ovlid);
     for (ovl_iterator it (overloads); it; ++it) { ... }

   iterates over the set of implicitly and explicitly defined overloads
   of the assignment operator for type (including the copy and move
   assignment operators, whether deleted or not).  */

/* The name of a constructor that takes an in-charge parameter to
   decide whether or not to construct virtual base classes.  */
#define ctor_identifier			cp_global_trees[CPTI_CTOR_IDENTIFIER]
/* The name of a constructor that constructs virtual base classes.  */
#define complete_ctor_identifier	cp_global_trees[CPTI_COMPLETE_CTOR_IDENTIFIER]
/* The name of a constructor that does not construct virtual base classes.  */
#define base_ctor_identifier		cp_global_trees[CPTI_BASE_CTOR_IDENTIFIER]
/* The name of a destructor that takes an in-charge parameter to
   decide whether or not to destroy virtual base classes and whether
   or not to delete the object.  */
#define dtor_identifier			cp_global_trees[CPTI_DTOR_IDENTIFIER]
/* The name of a destructor that destroys virtual base classes.  */
#define complete_dtor_identifier	cp_global_trees[CPTI_COMPLETE_DTOR_IDENTIFIER]
/* The name of a destructor that does not destroy virtual base
   classes.  */
#define base_dtor_identifier		cp_global_trees[CPTI_BASE_DTOR_IDENTIFIER]
/* The name of a destructor that destroys virtual base classes, and
   then deletes the entire object.  */
#define deleting_dtor_identifier	cp_global_trees[CPTI_DELETING_DTOR_IDENTIFIER]

/* The name used for conversion operators -- but note that actual
   conversion functions use special identifiers outside the identifier
   table.  */
#define conv_op_identifier		cp_global_trees[CPTI_CONV_OP_IDENTIFIER]

#define delta_identifier		cp_global_trees[CPTI_DELTA_IDENTIFIER]
#define in_charge_identifier		cp_global_trees[CPTI_IN_CHARGE_IDENTIFIER]
/* The name of the parameter that contains a pointer to the VTT to use
   for this subobject constructor or destructor.  */
#define vtt_parm_identifier		cp_global_trees[CPTI_VTT_PARM_IDENTIFIER]
#define as_base_identifier		cp_global_trees[CPTI_AS_BASE_IDENTIFIER]
#define this_identifier			cp_global_trees[CPTI_THIS_IDENTIFIER]
#define pfn_identifier			cp_global_trees[CPTI_PFN_IDENTIFIER]
#define vptr_identifier			cp_global_trees[CPTI_VPTR_IDENTIFIER]
/* The name of the ::, std & anon namespaces.  */
#define global_identifier		cp_global_trees[CPTI_GLOBAL_IDENTIFIER]
#define anon_identifier			cp_global_trees[CPTI_ANON_IDENTIFIER]
/* auto and declspec(auto) identifiers.  */
#define auto_identifier			cp_global_trees[CPTI_AUTO_IDENTIFIER]
#define decltype_auto_identifier	cp_global_trees[CPTI_DECLTYPE_AUTO_IDENTIFIER]
#define init_list_identifier		cp_global_trees[CPTI_INIT_LIST_IDENTIFIER]
#define for_range__identifier		cp_global_trees[CPTI_FOR_RANGE__IDENTIFIER]
#define for_begin__identifier		cp_global_trees[CPTI_FOR_BEGIN__IDENTIFIER]
#define for_end__identifier		cp_global_trees[CPTI_FOR_END__IDENTIFIER]
#define for_range_identifier		cp_global_trees[CPTI_FOR_RANGE_IDENTIFIER]
#define for_begin_identifier		cp_global_trees[CPTI_FOR_BEGIN_IDENTIFIER]
#define for_end_identifier		cp_global_trees[CPTI_FOR_END_IDENTIFIER]
#define abi_tag_identifier		cp_global_trees[CPTI_ABI_TAG_IDENTIFIER]
#define aligned_identifier		cp_global_trees[CPTI_ALIGNED_IDENTIFIER]
#define begin_identifier		cp_global_trees[CPTI_BEGIN_IDENTIFIER]
#define end_identifier			cp_global_trees[CPTI_END_IDENTIFIER]
#define get__identifier			cp_global_trees[CPTI_GET_IDENTIFIER]
#define gnu_identifier			cp_global_trees[CPTI_GNU_IDENTIFIER]
#define tuple_element_identifier	cp_global_trees[CPTI_TUPLE_ELEMENT_IDENTIFIER]
#define tuple_size_identifier		cp_global_trees[CPTI_TUPLE_SIZE_IDENTIFIER]
#define type_identifier			cp_global_trees[CPTI_TYPE_IDENTIFIER]
#define value_identifier		cp_global_trees[CPTI_VALUE_IDENTIFIER]
#define fun_identifier			cp_global_trees[CPTI_FUN_IDENTIFIER]
#define closure_identifier		cp_global_trees[CPTI_CLOSURE_IDENTIFIER]
#define heap_uninit_identifier		cp_global_trees[CPTI_HEAP_UNINIT_IDENTIFIER]
#define heap_identifier			cp_global_trees[CPTI_HEAP_IDENTIFIER]
#define heap_deleted_identifier		cp_global_trees[CPTI_HEAP_DELETED_IDENTIFIER]
#define lang_name_c			cp_global_trees[CPTI_LANG_NAME_C]
#define lang_name_cplusplus		cp_global_trees[CPTI_LANG_NAME_CPLUSPLUS]

/* Exception specifiers used for throw(), noexcept(true),
   noexcept(false) and deferred noexcept.  We rely on these being
   uncloned.  */
#define empty_except_spec		cp_global_trees[CPTI_EMPTY_EXCEPT_SPEC]
#define noexcept_true_spec		cp_global_trees[CPTI_NOEXCEPT_TRUE_SPEC]
#define noexcept_false_spec		cp_global_trees[CPTI_NOEXCEPT_FALSE_SPEC]
#define noexcept_deferred_spec		cp_global_trees[CPTI_NOEXCEPT_DEFERRED_SPEC]

/* Exception handling function declarations.  */
#define terminate_fn			cp_global_trees[CPTI_TERMINATE_FN]
#define call_unexpected_fn		cp_global_trees[CPTI_CALL_UNEXPECTED_FN]
#define get_exception_ptr_fn		cp_global_trees[CPTI_GET_EXCEPTION_PTR_FN]
#define begin_catch_fn			cp_global_trees[CPTI_BEGIN_CATCH_FN]
#define end_catch_fn			cp_global_trees[CPTI_END_CATCH_FN]
#define allocate_exception_fn		cp_global_trees[CPTI_ALLOCATE_EXCEPTION_FN]
#define free_exception_fn		cp_global_trees[CPTI_FREE_EXCEPTION_FN]
#define throw_fn			cp_global_trees[CPTI_THROW_FN]
#define rethrow_fn			cp_global_trees[CPTI_RETHROW_FN]

#define on_contract_violation_fn        cp_global_trees[CPTI_ON_CONTRACT_VIOLATION]
#define on_contract_violation_never_fn  cp_global_trees[CPTI_ON_CONTRACT_VIOLATION_NEVER]

/* The type of the function-pointer argument to "__cxa_atexit" (or
   "std::atexit", if "__cxa_atexit" is not being used).  */
#define atexit_fn_ptr_type_node         cp_global_trees[CPTI_ATEXIT_FN_PTR_TYPE]

/* A pointer to `std::atexit'.  */
#define atexit_node			cp_global_trees[CPTI_ATEXIT]

/* A pointer to `__dso_handle'.  */
#define dso_handle_node			cp_global_trees[CPTI_DSO_HANDLE]

/* The declaration of the dynamic_cast runtime.  */
#define dynamic_cast_node		cp_global_trees[CPTI_DCAST]

/* The type of a destructor.  */
#define cleanup_type			cp_global_trees[CPTI_CLEANUP_TYPE]

/* The type of the vtt parameter passed to subobject constructors and
   destructors.  */
#define vtt_parm_type			cp_global_trees[CPTI_VTT_PARM_TYPE]

/* A node which matches any template argument.  */
#define any_targ_node			cp_global_trees[CPTI_ANY_TARG]

/* std::source_location::__impl class.  */
#define source_location_impl		cp_global_trees[CPTI_SOURCE_LOCATION_IMPL]

/* Node to indicate default access. This must be distinct from the
   access nodes in tree.h.  */

#define access_default_node		null_node

/* Variant of dfloat{32,64,128}_type_node only used for fundamental
   rtti purposes if DFP is disabled.  */
#define fallback_dfloat32_type		cp_global_trees[CPTI_FALLBACK_DFLOAT32_TYPE]
#define fallback_dfloat64_type		cp_global_trees[CPTI_FALLBACK_DFLOAT64_TYPE]
#define fallback_dfloat128_type		cp_global_trees[CPTI_FALLBACK_DFLOAT128_TYPE]


#include "name-lookup.h"

/* Usage of TREE_LANG_FLAG_?:
   0: IDENTIFIER_KIND_BIT_0 (in IDENTIFIER_NODE)
      NEW_EXPR_USE_GLOBAL (in NEW_EXPR).
      COND_EXPR_IS_VEC_DELETE (in COND_EXPR).
      DELETE_EXPR_USE_GLOBAL (in DELETE_EXPR).
      COMPOUND_EXPR_OVERLOADED (in COMPOUND_EXPR).
      CLEANUP_P (in TRY_BLOCK)
      AGGR_INIT_VIA_CTOR_P (in AGGR_INIT_EXPR)
      PTRMEM_OK_P (in ADDR_EXPR, OFFSET_REF, SCOPE_REF)
      PAREN_STRING_LITERAL_P (in STRING_CST)
      CP_DECL_THREAD_LOCAL_P (in VAR_DECL)
      KOENIG_LOOKUP_P (in CALL_EXPR)
      STATEMENT_LIST_NO_SCOPE (in STATEMENT_LIST).
      EXPR_STMT_STMT_EXPR_RESULT (in EXPR_STMT)
      STMT_EXPR_NO_SCOPE (in STMT_EXPR)
      BIND_EXPR_TRY_BLOCK (in BIND_EXPR)
      TYPENAME_IS_ENUM_P (in TYPENAME_TYPE)
      OMP_FOR_GIMPLIFYING_P (in OMP_FOR, OMP_SIMD, OMP_DISTRIBUTE,
			     and OMP_TASKLOOP)
      BASELINK_QUALIFIED_P (in BASELINK)
      TARGET_EXPR_IMPLICIT_P (in TARGET_EXPR)
      TEMPLATE_PARM_PARAMETER_PACK (in TEMPLATE_PARM_INDEX)
      ATTR_IS_DEPENDENT (in the TREE_LIST for an attribute)
      ABI_TAG_IMPLICIT (in the TREE_LIST for the argument of abi_tag)
      LAMBDA_CAPTURE_EXPLICIT_P (in a TREE_LIST in LAMBDA_EXPR_CAPTURE_LIST)
      CONSTRUCTOR_IS_DIRECT_INIT (in CONSTRUCTOR)
      LAMBDA_EXPR_CAPTURES_THIS_P (in LAMBDA_EXPR)
      DECLTYPE_FOR_LAMBDA_CAPTURE (in DECLTYPE_TYPE)
      VEC_INIT_EXPR_IS_CONSTEXPR (in VEC_INIT_EXPR)
      DECL_OVERRIDE_P (in FUNCTION_DECL)
      IMPLICIT_CONV_EXPR_DIRECT_INIT (in IMPLICIT_CONV_EXPR)
      TRANSACTION_EXPR_IS_STMT (in TRANSACTION_EXPR)
      CONVERT_EXPR_VBASE_PATH (in CONVERT_EXPR)
      PACK_EXPANSION_LOCAL_P (in *_PACK_EXPANSION)
      TINFO_HAS_ACCESS_ERRORS (in TEMPLATE_INFO)
      SIZEOF_EXPR_TYPE_P (in SIZEOF_EXPR)
      COMPOUND_REQ_NOEXCEPT_P (in COMPOUND_REQ)
      WILDCARD_PACK_P (in WILDCARD_DECL)
      BLOCK_OUTER_CURLY_BRACE_P (in BLOCK)
      FOLD_EXPR_MODOP_P (*_FOLD_EXPR)
      IF_STMT_CONSTEXPR_P (IF_STMT)
      TEMPLATE_TYPE_PARM_FOR_CLASS (TEMPLATE_TYPE_PARM)
      DECL_NAMESPACE_INLINE_P (in NAMESPACE_DECL)
      SWITCH_STMT_ALL_CASES_P (in SWITCH_STMT)
      REINTERPRET_CAST_P (in NOP_EXPR)
      ALIGNOF_EXPR_STD_P (in ALIGNOF_EXPR)
      OVL_DEDUP_P (in OVERLOAD)
      contract_semantic (in ASSERTION_, PRECONDITION_, POSTCONDITION_STMT)
   1: IDENTIFIER_KIND_BIT_1 (in IDENTIFIER_NODE)
      TI_PENDING_TEMPLATE_FLAG.
      TEMPLATE_PARMS_FOR_INLINE.
      DELETE_EXPR_USE_VEC (in DELETE_EXPR).
      (TREE_CALLS_NEW) (in _EXPR or _REF) (commented-out).
      ICS_ELLIPSIS_FLAG (in _CONV)
      DECL_INITIALIZED_P (in VAR_DECL)
      TYPENAME_IS_CLASS_P (in TYPENAME_TYPE)
      STMT_IS_FULL_EXPR_P (in _STMT)
      TARGET_EXPR_LIST_INIT_P (in TARGET_EXPR)
      LAMBDA_EXPR_MUTABLE_P (in LAMBDA_EXPR)
      DECL_FINAL_P (in FUNCTION_DECL)
      QUALIFIED_NAME_IS_TEMPLATE (in SCOPE_REF)
      CONSTRUCTOR_IS_DEPENDENT (in CONSTRUCTOR)
      TINFO_USED_TEMPLATE_ID (in TEMPLATE_INFO)
      PACK_EXPANSION_SIZEOF_P (in *_PACK_EXPANSION)
      OVL_USING_P (in OVERLOAD)
      IMPLICIT_CONV_EXPR_NONTYPE_ARG (in IMPLICIT_CONV_EXPR)
   2: IDENTIFIER_KIND_BIT_2 (in IDENTIFIER_NODE)
      ICS_THIS_FLAG (in _CONV)
      DECL_INITIALIZED_BY_CONSTANT_EXPRESSION_P (in VAR_DECL)
      STATEMENT_LIST_TRY_BLOCK (in STATEMENT_LIST)
      TYPENAME_IS_RESOLVING_P (in TYPE_NAME_TYPE)
      TARGET_EXPR_DIRECT_INIT_P (in TARGET_EXPR)
      FNDECL_USED_AUTO (in FUNCTION_DECL)
      DECLTYPE_FOR_LAMBDA_PROXY (in DECLTYPE_TYPE)
      REF_PARENTHESIZED_P (in COMPONENT_REF, INDIRECT_REF, SCOPE_REF, VIEW_CONVERT_EXPR)
      AGGR_INIT_ZERO_FIRST (in AGGR_INIT_EXPR)
      CONSTRUCTOR_MUTABLE_POISON (in CONSTRUCTOR)
      OVL_HIDDEN_P (in OVERLOAD)
      SWITCH_STMT_NO_BREAK_P (in SWITCH_STMT)
      LAMBDA_EXPR_CAPTURE_OPTIMIZED (in LAMBDA_EXPR)
      IMPLICIT_CONV_EXPR_BRACED_INIT (in IMPLICIT_CONV_EXPR)
      CALL_FROM_NEW_OR_DELETE_P (in CALL_EXPR)
      contract_semantic (in ASSERTION_, PRECONDITION_, POSTCONDITION_STMT)
   3: IMPLICIT_RVALUE_P (in NON_LVALUE_EXPR or STATIC_CAST_EXPR)
      ICS_BAD_FLAG (in _CONV)
      FN_TRY_BLOCK_P (in TRY_BLOCK)
      BIND_EXPR_BODY_BLOCK (in BIND_EXPR)
      CALL_EXPR_ORDERED_ARGS (in CALL_EXPR, AGGR_INIT_EXPR)
      DECLTYPE_FOR_REF_CAPTURE (in DECLTYPE_TYPE)
      CONSTRUCTOR_C99_COMPOUND_LITERAL (in CONSTRUCTOR)
      DECL_MODULE_EXPORT_P (in _DECL)
      OVL_NESTED_P (in OVERLOAD)
      LAMBDA_EXPR_INSTANTIATED (in LAMBDA_EXPR)
      Reserved for DECL_MODULE_EXPORT (in DECL_)
   4: IDENTIFIER_MARKED (IDENTIFIER_NODEs)
      TREE_HAS_CONSTRUCTOR (in INDIRECT_REF, SAVE_EXPR, CONSTRUCTOR,
	  CALL_EXPR, or FIELD_DECL).
      DECL_TINFO_P (in VAR_DECL, TYPE_DECL)
      FUNCTION_REF_QUALIFIED (in FUNCTION_TYPE, METHOD_TYPE)
      OVL_LOOKUP_P (in OVERLOAD)
      LOOKUP_FOUND_P (in RECORD_TYPE, UNION_TYPE, ENUMERAL_TYPE, NAMESPACE_DECL)
      contract_semantic (in ASSERTION_, PRECONDITION_, POSTCONDITION_STMT)
   5: IDENTIFIER_VIRTUAL_P (in IDENTIFIER_NODE)
      FUNCTION_RVALUE_QUALIFIED (in FUNCTION_TYPE, METHOD_TYPE)
      CALL_EXPR_REVERSE_ARGS (in CALL_EXPR, AGGR_INIT_EXPR)
      CONSTRUCTOR_PLACEHOLDER_BOUNDARY (in CONSTRUCTOR)
      OVL_EXPORT_P (in OVL_USING_P OVERLOAD)
      DECL_MODULE_ACCESS (in FIELD_DECL)
      contract_versioned (in ASSERTION_, PRECONDITION_, POSTCONDITION_STMT)
   6: TYPE_MARKED_P (in _TYPE)
      DECL_NONTRIVIALLY_INITIALIZED_P (in VAR_DECL)
      RANGE_FOR_IVDEP (in RANGE_FOR_STMT)
      CALL_EXPR_OPERATOR_SYNTAX (in CALL_EXPR, AGGR_INIT_EXPR)
      CONSTRUCTOR_IS_DESIGNATED_INIT (in CONSTRUCTOR)

   Usage of TYPE_LANG_FLAG_?:
   0: TYPE_DEPENDENT_P
   1: TYPE_HAS_USER_CONSTRUCTOR.
   2: TYPE_HAS_LATE_RETURN_TYPE (in FUNCTION_TYPE, METHOD_TYPE)
      TYPE_PTRMEMFUNC_FLAG (in RECORD_TYPE)
   4: TYPE_HAS_NONTRIVIAL_DESTRUCTOR
   5: CLASS_TYPE_P (in RECORD_TYPE and UNION_TYPE)
      ENUM_FIXED_UNDERLYING_TYPE_P (in ENUMERAL_TYPE)
      AUTO_IS_DECLTYPE (in TEMPLATE_TYPE_PARM)
   6: TYPE_DEPENDENT_P_VALID

   Usage of DECL_LANG_FLAG_?:
   0: DECL_TEMPLATE_PARM_P (in PARM_DECL, CONST_DECL, TYPE_DECL, or TEMPLATE_DECL)
      DECL_LOCAL_DECL_P (in FUNCTION_DECL, VAR_DECL)
      DECL_MUTABLE_P (in FIELD_DECL)
      DECL_DEPENDENT_P (in USING_DECL)
      LABEL_DECL_BREAK (in LABEL_DECL)
   1: C_TYPEDEF_EXPLICITLY_SIGNED (in TYPE_DECL).
      DECL_TEMPLATE_INSTANTIATED (in a VAR_DECL or a FUNCTION_DECL)
      DECL_MEMBER_TEMPLATE_P (in TEMPLATE_DECL)
      USING_DECL_TYPENAME_P (in USING_DECL)
      DECL_VLA_CAPTURE_P (in FIELD_DECL)
      DECL_ARRAY_PARAMETER_P (in PARM_DECL)
      LABEL_DECL_CONTINUE (in LABEL_DECL)
   2: DECL_THIS_EXTERN (in VAR_DECL, FUNCTION_DECL or PARM_DECL)
      DECL_IMPLICIT_TYPEDEF_P (in a TYPE_DECL)
      DECL_CONSTRAINT_VAR_P (in a PARM_DECL)
      TEMPLATE_DECL_COMPLEX_ALIAS_P (in TEMPLATE_DECL)
      DECL_INSTANTIATING_NSDMI_P (in a FIELD_DECL)
      LABEL_DECL_CDTOR (in LABEL_DECL)
   3: DECL_IN_AGGR_P.
   4: DECL_C_BIT_FIELD (in a FIELD_DECL)
      DECL_ANON_UNION_VAR_P (in a VAR_DECL)
      DECL_SELF_REFERENCE_P (in a TYPE_DECL)
      DECL_INVALID_OVERRIDER_P (in a FUNCTION_DECL)
      DECL_UNINSTANIATED_TEMPLATE_FRIEND_P (in TEMPLATE_DECL)
   5: DECL_INTERFACE_KNOWN.
   6: DECL_THIS_STATIC (in VAR_DECL, FUNCTION_DECL or PARM_DECL)
      DECL_FIELD_IS_BASE (in FIELD_DECL)
      TYPE_DECL_ALIAS_P (in TYPE_DECL)
   7: DECL_THUNK_P (in a member FUNCTION_DECL)
      DECL_NORMAL_CAPTURE_P (in FIELD_DECL)
      DECL_DECLARED_CONSTINIT_P (in VAR_DECL)
   8: DECL_DECLARED_CONSTEXPR_P (in VAR_DECL, FUNCTION_DECL)

   Usage of language-independent fields in a language-dependent manner:

   TYPE_ALIAS_SET
     This field is used by TYPENAME_TYPEs, TEMPLATE_TYPE_PARMs, and so
     forth as a substitute for the mark bits provided in `lang_type'.
     At present, only the six low-order bits are used.

   TYPE_LANG_SLOT_1
     For a FUNCTION_TYPE or METHOD_TYPE, this is TYPE_RAISES_EXCEPTIONS.
     For a POINTER_TYPE (to a METHOD_TYPE), this is TYPE_PTRMEMFUNC_TYPE.
     For an ENUMERAL_TYPE, BOUND_TEMPLATE_TEMPLATE_PARM_TYPE,
     RECORD_TYPE or UNION_TYPE this is TYPE_TEMPLATE_INFO,

  BINFO_VIRTUALS
     For a binfo, this is a TREE_LIST.  There is an entry for each
     virtual function declared either in BINFO or its direct and
     indirect primary bases.

     The BV_DELTA of each node gives the amount by which to adjust the
     `this' pointer when calling the function.  If the method is an
     overridden version of a base class method, then it is assumed
     that, prior to adjustment, the this pointer points to an object
     of the base class.

     The BV_VCALL_INDEX of each node, if non-NULL, gives the vtable
     index of the vcall offset for this entry.

     The BV_FN is the declaration for the virtual function itself.

     If BV_LOST_PRIMARY is set, it means that this entry is for a lost
     primary virtual base and can be left null in the vtable.

   BINFO_VTABLE
     This is an expression with POINTER_TYPE that gives the value
     to which the vptr should be initialized.  Use get_vtbl_decl_for_binfo
     to extract the VAR_DECL for the complete vtable.

   DECL_VINDEX
     This field is NULL for a non-virtual function.  For a virtual
     function, it is eventually set to an INTEGER_CST indicating the
     index in the vtable at which this function can be found.  When
     a virtual function is declared, but before it is known what
     function is overridden, this field is the error_mark_node.

     Temporarily, it may be set to a TREE_LIST whose TREE_VALUE is
     the virtual function this one overrides, and whose TREE_CHAIN is
     the old DECL_VINDEX.  */

/* Language-specific tree checkers.  */

#define VAR_OR_FUNCTION_DECL_CHECK(NODE) \
  TREE_CHECK2(NODE,VAR_DECL,FUNCTION_DECL)

#define TYPE_FUNCTION_OR_TEMPLATE_DECL_CHECK(NODE) \
  TREE_CHECK3(NODE,TYPE_DECL,TEMPLATE_DECL,FUNCTION_DECL)

#define TYPE_FUNCTION_OR_TEMPLATE_DECL_P(NODE) \
  (TREE_CODE (NODE) == TYPE_DECL || TREE_CODE (NODE) == TEMPLATE_DECL \
   || TREE_CODE (NODE) == FUNCTION_DECL)

#define VAR_FUNCTION_OR_PARM_DECL_CHECK(NODE) \
  TREE_CHECK3(NODE,VAR_DECL,FUNCTION_DECL,PARM_DECL)

#define VAR_TEMPL_TYPE_OR_FUNCTION_DECL_CHECK(NODE) \
  TREE_CHECK4(NODE,VAR_DECL,FUNCTION_DECL,TYPE_DECL,TEMPLATE_DECL)

#define VAR_TEMPL_TYPE_FIELD_OR_FUNCTION_DECL_CHECK(NODE) \
  TREE_CHECK5(NODE,VAR_DECL,FIELD_DECL,FUNCTION_DECL,TYPE_DECL,TEMPLATE_DECL)

#define BOUND_TEMPLATE_TEMPLATE_PARM_TYPE_CHECK(NODE) \
  TREE_CHECK(NODE,BOUND_TEMPLATE_TEMPLATE_PARM)

#if defined ENABLE_TREE_CHECKING && (GCC_VERSION >= 2007)

/* Returns t iff the node can have a TEMPLATE_INFO field.  */

inline tree
template_info_decl_check (const_tree t, const char* f, int l, const char* fn)
{
  switch (TREE_CODE (t))
    {
    case VAR_DECL:
    case FUNCTION_DECL:
    case FIELD_DECL:
    case TYPE_DECL:
    case CONCEPT_DECL:
    case TEMPLATE_DECL:
      return const_cast<tree>(t);
    default:
      break;
    }
  tree_check_failed (t, f, l, fn,
		     VAR_DECL, FUNCTION_DECL, FIELD_DECL, TYPE_DECL,
		     CONCEPT_DECL, TEMPLATE_DECL, 0);
  gcc_unreachable ();
}

#define TEMPLATE_INFO_DECL_CHECK(NODE) \
  template_info_decl_check ((NODE), __FILE__, __LINE__, __FUNCTION__)

#define THUNK_FUNCTION_CHECK(NODE) __extension__			\
({  __typeof (NODE) const __t = (NODE);					\
    if (TREE_CODE (__t) != FUNCTION_DECL || !__t->decl_common.lang_specific \
	|| !__t->decl_common.lang_specific->u.fn.thunk_p)		\
      tree_check_failed (__t, __FILE__, __LINE__, __FUNCTION__, 0);	\
     __t; })

#else /* ENABLE_TREE_CHECKING */

#define TEMPLATE_INFO_DECL_CHECK(NODE) (NODE)
#define THUNK_FUNCTION_CHECK(NODE) (NODE)

#endif /* ENABLE_TREE_CHECKING */

/* Language-dependent contents of an identifier.  */

struct GTY(()) lang_identifier {
  struct c_common_identifier c_common;
  cxx_binding *bindings;
};

/* Return a typed pointer version of T if it designates a
   C++ front-end identifier.  */
inline lang_identifier*
identifier_p (tree t)
{
  if (TREE_CODE (t) == IDENTIFIER_NODE)
    return (lang_identifier*) t;
  return NULL;
}

#define LANG_IDENTIFIER_CAST(NODE) \
	((struct lang_identifier*)IDENTIFIER_NODE_CHECK (NODE))

struct GTY(()) template_parm_index {
  struct tree_common common;
  int index;
  int level;
  int orig_level;
  tree decl;
};

struct GTY(()) ptrmem_cst {
  struct tree_common common;
  tree member;
};
typedef struct ptrmem_cst * ptrmem_cst_t;

#define CLEANUP_P(NODE)		TREE_LANG_FLAG_0 (TRY_BLOCK_CHECK (NODE))

#define BIND_EXPR_TRY_BLOCK(NODE) \
  TREE_LANG_FLAG_0 (BIND_EXPR_CHECK (NODE))

/* Used to mark the block around the member initializers and cleanups.  */
#define BIND_EXPR_BODY_BLOCK(NODE) \
  TREE_LANG_FLAG_3 (BIND_EXPR_CHECK (NODE))
#define FUNCTION_NEEDS_BODY_BLOCK(NODE) \
  (DECL_CONSTRUCTOR_P (NODE) || DECL_DESTRUCTOR_P (NODE) \
   || LAMBDA_FUNCTION_P (NODE))

#define STATEMENT_LIST_NO_SCOPE(NODE) \
  TREE_LANG_FLAG_0 (STATEMENT_LIST_CHECK (NODE))
#define STATEMENT_LIST_TRY_BLOCK(NODE) \
  TREE_LANG_FLAG_2 (STATEMENT_LIST_CHECK (NODE))

/* Mark the outer curly brace BLOCK.  */
#define BLOCK_OUTER_CURLY_BRACE_P(NODE)	TREE_LANG_FLAG_0 (BLOCK_CHECK (NODE))

/* Nonzero if this statement should be considered a full-expression,
   i.e., if temporaries created during this statement should have
   their destructors run at the end of this statement.  */
#define STMT_IS_FULL_EXPR_P(NODE) TREE_LANG_FLAG_1 ((NODE))

/* Marks the result of a statement expression.  */
#define EXPR_STMT_STMT_EXPR_RESULT(NODE) \
  TREE_LANG_FLAG_0 (EXPR_STMT_CHECK (NODE))

/* Nonzero if this statement-expression does not have an associated scope.  */
#define STMT_EXPR_NO_SCOPE(NODE) \
   TREE_LANG_FLAG_0 (STMT_EXPR_CHECK (NODE))

#define COND_EXPR_IS_VEC_DELETE(NODE) \
  TREE_LANG_FLAG_0 (COND_EXPR_CHECK (NODE))

/* Nonzero if this NOP_EXPR is a reinterpret_cast.  Such conversions
   are not constexprs.  Other NOP_EXPRs are.  */
#define REINTERPRET_CAST_P(NODE)		\
  TREE_LANG_FLAG_0 (NOP_EXPR_CHECK (NODE))

/* Returns nonzero iff TYPE1 and TYPE2 are the same type, in the usual
   sense of `same'.  */
#define same_type_p(TYPE1, TYPE2) \
  comptypes ((TYPE1), (TYPE2), COMPARE_STRICT)

/* Returns nonzero iff NODE is a declaration for the global function
   `main'.  */
#define DECL_MAIN_P(NODE)				\
   (DECL_EXTERN_C_FUNCTION_P (NODE)			\
    && DECL_NAME (NODE) != NULL_TREE			\
    && MAIN_NAME_P (DECL_NAME (NODE))			\
    && flag_hosted)

/* Lookup walker marking.  */
#define LOOKUP_SEEN_P(NODE) TREE_VISITED(NODE)
#define LOOKUP_FOUND_P(NODE) \
  TREE_LANG_FLAG_4 (TREE_CHECK4(NODE,RECORD_TYPE,UNION_TYPE,ENUMERAL_TYPE, \
				NAMESPACE_DECL))

/* These two accessors should only be used by OVL manipulators.
   Other users should use iterators and convenience functions.  */
#define OVL_FUNCTION(NODE) \
  (((struct tree_overload*)OVERLOAD_CHECK (NODE))->function)
#define OVL_CHAIN(NODE) \
  (((struct tree_overload*)OVERLOAD_CHECK (NODE))->common.chain)

/* If set, this or a subsequent overload contains decls that need deduping.  */
#define OVL_DEDUP_P(NODE)	TREE_LANG_FLAG_0 (OVERLOAD_CHECK (NODE))
/* If set, this was imported in a using declaration.   */
#define OVL_USING_P(NODE)	TREE_LANG_FLAG_1 (OVERLOAD_CHECK (NODE))
/* If set, this overload is a hidden decl.  */
#define OVL_HIDDEN_P(NODE)	TREE_LANG_FLAG_2 (OVERLOAD_CHECK (NODE))
/* If set, this overload contains a nested overload.  */
#define OVL_NESTED_P(NODE)	TREE_LANG_FLAG_3 (OVERLOAD_CHECK (NODE))
/* If set, this overload was constructed during lookup.  */
#define OVL_LOOKUP_P(NODE)	TREE_LANG_FLAG_4 (OVERLOAD_CHECK (NODE))
/* If set, this OVL_USING_P overload is exported.  */
#define OVL_EXPORT_P(NODE)	TREE_LANG_FLAG_5 (OVERLOAD_CHECK (NODE))

/* The first decl of an overload.  */
#define OVL_FIRST(NODE)	ovl_first (NODE)
/* The name of the overload set.  */
#define OVL_NAME(NODE) DECL_NAME (OVL_FIRST (NODE))

/* Whether this is a set of overloaded functions.  TEMPLATE_DECLS are
   always wrapped in an OVERLOAD, so we don't need to check them
   here.  */
#define OVL_P(NODE) \
  (TREE_CODE (NODE) == FUNCTION_DECL || TREE_CODE (NODE) == OVERLOAD)
/* Whether this is a single member overload.  */
#define OVL_SINGLE_P(NODE) \
  (TREE_CODE (NODE) != OVERLOAD || !OVL_CHAIN (NODE))

/* OVL_HIDDEN_P nodes come before other nodes.  */

struct GTY(()) tree_overload {
  struct tree_common common;
  tree function;
};

/* Iterator for a 1 dimensional overload.  Permits iterating over the
   outer level of a 2-d overload when explicitly enabled.  */

class ovl_iterator {
  tree ovl;
  const bool allow_inner; /* Only used when checking.  */

 public:
  explicit ovl_iterator (tree o, bool allow = false)
    : ovl (o), allow_inner (allow)
  {
  }

 private:
  /* Do not duplicate.  */
  ovl_iterator &operator= (const ovl_iterator &);
  ovl_iterator (const ovl_iterator &);

 public:
  operator bool () const
  {
    return ovl;
  }
  ovl_iterator &operator++ ()
  {
    ovl = TREE_CODE (ovl) != OVERLOAD ? NULL_TREE : OVL_CHAIN (ovl);
    return *this;
  }
  tree operator* () const
  {
    tree fn = TREE_CODE (ovl) != OVERLOAD ? ovl : OVL_FUNCTION (ovl);

    /* Check this is not an unexpected 2-dimensional overload.  */
    gcc_checking_assert (allow_inner || TREE_CODE (fn) != OVERLOAD);

    return fn;
  }
  tree get_using () const
  {
    gcc_checking_assert (using_p ());
    return ovl;
  }

 public:
  /* Whether this overload was introduced by a using decl.  */
  bool using_p () const
  {
    return (TREE_CODE (ovl) == USING_DECL
	    || (TREE_CODE (ovl) == OVERLOAD && OVL_USING_P (ovl)));
  }
  /* Whether this using is being exported.  */
  bool exporting_p () const
  {
    return OVL_EXPORT_P (get_using ());
  }
  
  bool hidden_p () const
  {
    return TREE_CODE (ovl) == OVERLOAD && OVL_HIDDEN_P (ovl);
  }
  void set_dedup ()
  {
    if (TREE_CODE (ovl) == OVERLOAD)
      OVL_DEDUP_P (ovl) = true;
  }

 public:
  tree remove_node (tree head)
  {
    return remove_node (head, ovl);
  }
  tree reveal_node (tree head)
  {
    return reveal_node (head, ovl);
  }

 protected:
  /* If we have a nested overload, point at the inner overload and
     return the next link on the outer one.  */
  tree maybe_push ()
  {
    tree r = NULL_TREE;

    if (ovl && TREE_CODE (ovl) == OVERLOAD && OVL_NESTED_P (ovl))
      {
	r = OVL_CHAIN (ovl);
	ovl = OVL_FUNCTION (ovl);
      }
    return r;
  }
  /* Restore an outer nested overload.  */
  void pop (tree outer)
  {
    gcc_checking_assert (!ovl);
    ovl = outer;
  }

 private:
  /* We make these static functions to avoid the address of the
     iterator escaping the local context.  */
  static tree remove_node (tree head, tree node);
  static tree reveal_node (tree ovl, tree node);
};

/* Iterator over a (potentially) 2 dimensional overload, which is
   produced by name lookup.  */

class lkp_iterator : public ovl_iterator {
  typedef ovl_iterator parent;

  tree outer;

 public:
  explicit lkp_iterator (tree o)
    : parent (o, true), outer (maybe_push ())
  {
  }

 public:
  lkp_iterator &operator++ ()
  {
    bool repush = !outer;

    if (!parent::operator++ () && !repush)
      {
	pop (outer);
	repush = true;
      }

    if (repush)
      outer = maybe_push ();

    return *this;
  }
};

/* hash traits for declarations.  Hashes potential overload sets via
   DECL_NAME.  */

struct named_decl_hash : ggc_remove <tree> {
  typedef tree value_type; /* A DECL or OVERLOAD  */
  typedef tree compare_type; /* An identifier.  */

  inline static hashval_t hash (const value_type decl);
  inline static bool equal (const value_type existing, compare_type candidate);

  static const bool empty_zero_p = true;
  static inline void mark_empty (value_type &p) {p = NULL_TREE;}
  static inline bool is_empty (value_type p) {return !p;}

  /* Nothing is deletable.  Everything is insertable.  */
  static bool is_deleted (value_type) { return false; }
  static void mark_deleted (value_type) { gcc_unreachable (); }
};

/* Bindings for modules are held in a sparse array.  There is always a
   current TU slot, others are allocated as needed.  By construction
   of the importing mechanism we only ever need to append to the
   array.  Rather than have straight index/slot tuples, we bunch them
   up for greater packing.

   The cluster representation packs well on a 64-bit system.  */

#define MODULE_VECTOR_SLOTS_PER_CLUSTER 2
struct mc_index {
  unsigned short base;
  unsigned short span;
};

struct GTY(()) module_cluster
{
  mc_index GTY((skip)) indices[MODULE_VECTOR_SLOTS_PER_CLUSTER];
  mc_slot slots[MODULE_VECTOR_SLOTS_PER_CLUSTER];
};

/* These two fields overlay lang flags.  So don't use those.  */
#define MODULE_VECTOR_ALLOC_CLUSTERS(NODE) \
  (MODULE_VECTOR_CHECK (NODE)->base.u.dependence_info.clique)
#define MODULE_VECTOR_NUM_CLUSTERS(NODE) \
  (MODULE_VECTOR_CHECK (NODE)->base.u.dependence_info.base)
#define MODULE_VECTOR_CLUSTER_BASE(NODE) \
  (((tree_module_vec *)MODULE_VECTOR_CHECK (NODE))->vec)
#define MODULE_VECTOR_CLUSTER_LAST(NODE) \
  (&MODULE_VECTOR_CLUSTER (NODE, MODULE_VECTOR_NUM_CLUSTERS (NODE) - 1))
#define MODULE_VECTOR_CLUSTER(NODE,IX) \
  (((tree_module_vec *)MODULE_VECTOR_CHECK (NODE))->vec[IX])

struct GTY(()) tree_module_vec {
  struct tree_base base;
  tree name;
  module_cluster GTY((length ("%h.base.u.dependence_info.base"))) vec[1];
};

/* The name of a module vector.  */
#define MODULE_VECTOR_NAME(NODE) \
  (((tree_module_vec *)MODULE_VECTOR_CHECK (NODE))->name)

/* tree_module_vec does uses  base.u.dependence_info.base field for
   length.  It does not have lang_flag etc available!  */

/* These two flags note if a module-vector contains deduplicated
   bindings (i.e. multiple declarations in different imports).  */
/* This binding contains duplicate references to a global module
   entity.  */
#define MODULE_VECTOR_GLOBAL_DUPS_P(NODE) \
  (MODULE_VECTOR_CHECK (NODE)->base.static_flag)
/* This binding contains duplicate references to a partioned module
   entity.  */
#define MODULE_VECTOR_PARTITION_DUPS_P(NODE) \
  (MODULE_VECTOR_CHECK (NODE)->base.volatile_flag)

/* These two flags indicate the provenence of the bindings on this
   particular vector slot.  We can of course determine this from slot
   number, but that's a relatively expensive lookup.  This avoids
   that when iterating.  */
/* This slot is part of the global module (a header unit).  */
#define MODULE_BINDING_GLOBAL_P(NODE) \
  (OVERLOAD_CHECK (NODE)->base.static_flag)
/* This slot is part of the current module (a partition or primary).  */
#define MODULE_BINDING_PARTITION_P(NODE)		\
  (OVERLOAD_CHECK (NODE)->base.volatile_flag)

/* There are specializations of a template keyed to this binding.  */
#define MODULE_VECTOR_PENDING_SPECIALIZATIONS_P(NODE) \
  (MODULE_VECTOR_CHECK (NODE)->base.public_flag)
/* The key is in a header unit (not a named module partition or
   primary).  */
#define MODULE_VECTOR_PENDING_IS_HEADER_P(NODE) \
  (MODULE_VECTOR_CHECK (NODE)->base.protected_flag)
/* The key is in a named module (primary or partition).  */
#define MODULE_VECTOR_PENDING_IS_PARTITION_P(NODE) \
  (MODULE_VECTOR_CHECK (NODE)->base.private_flag)

/* Simplified unique_ptr clone to release a tree vec on exit.  */

class releasing_vec
{
public:
  typedef vec<tree, va_gc> vec_t;

  releasing_vec (vec_t *v): v(v) { }
  releasing_vec (): v(make_tree_vector ()) { }

  /* Copy ops are deliberately declared but not defined,
     copies must always be elided.  */
  releasing_vec (const releasing_vec &);
  releasing_vec &operator= (const releasing_vec &);

  vec_t &operator* () const { return *v; }
  vec_t *operator-> () const { return v; }
  vec_t *get() const { return v; }
  operator vec_t *() const { return v; }
  vec_t ** operator& () { return &v; }

  /* Breaks pointer/value consistency for convenience.  */
  tree& operator[] (unsigned i) const { return (*v)[i]; }

  ~releasing_vec() { release_tree_vector (v); }
private:
  vec_t *v;
};
/* Forwarding functions for vec_safe_* that might reallocate.  */
inline tree* vec_safe_push (releasing_vec& r, const tree &t CXX_MEM_STAT_INFO)
{ return vec_safe_push (*&r, t PASS_MEM_STAT); }
inline bool vec_safe_reserve (releasing_vec& r, unsigned n, bool e = false CXX_MEM_STAT_INFO)
{ return vec_safe_reserve (*&r, n, e PASS_MEM_STAT); }
inline unsigned vec_safe_length (releasing_vec &r)
{ return r->length(); }
inline void vec_safe_splice (releasing_vec &r, vec<tree, va_gc> *p CXX_MEM_STAT_INFO)
{ vec_safe_splice (*&r, p PASS_MEM_STAT); }
void release_tree_vector (releasing_vec &); // cause link error

struct GTY(()) tree_template_decl {
  struct tree_decl_common common;
  tree arguments;
  tree result;
};

/* Returns true iff NODE is a BASELINK.  */
#define BASELINK_P(NODE) \
  (TREE_CODE (NODE) == BASELINK)
/* The BINFO indicating the base in which lookup found the
   BASELINK_FUNCTIONS.  */
#define BASELINK_BINFO(NODE) \
  (((struct tree_baselink*) BASELINK_CHECK (NODE))->binfo)
/* The functions referred to by the BASELINK; either a FUNCTION_DECL,
   a TEMPLATE_DECL, an OVERLOAD, or a TEMPLATE_ID_EXPR.  */
#define BASELINK_FUNCTIONS(NODE) \
  (((struct tree_baselink*) BASELINK_CHECK (NODE))->functions)
/* If T is a BASELINK, grab the functions, otherwise just T, which is
   expected to already be a (list of) functions.  */
#define MAYBE_BASELINK_FUNCTIONS(T) \
  (BASELINK_P (T) ? BASELINK_FUNCTIONS (T) : T)
/* The BINFO in which the search for the functions indicated by this baselink
   began.  This base is used to determine the accessibility of functions
   selected by overload resolution.  */
#define BASELINK_ACCESS_BINFO(NODE) \
  (((struct tree_baselink*) BASELINK_CHECK (NODE))->access_binfo)
/* For a type-conversion operator, the BASELINK_OPTYPE indicates the type
   to which the conversion should occur.  This value is important if
   the BASELINK_FUNCTIONS include a template conversion operator --
   the BASELINK_OPTYPE can be used to determine what type the user
   requested.  */
#define BASELINK_OPTYPE(NODE) \
  (TREE_CHAIN (BASELINK_CHECK (NODE)))
/* Nonzero if this baselink was from a qualified lookup.  */
#define BASELINK_QUALIFIED_P(NODE) \
  TREE_LANG_FLAG_0 (BASELINK_CHECK (NODE))

struct GTY(()) tree_baselink {
  struct tree_common common;
  tree binfo;
  tree functions;
  tree access_binfo;
};

/* The different kinds of ids that we encounter.  */

enum cp_id_kind
{
  /* Not an id at all.  */
  CP_ID_KIND_NONE,
  /* An unqualified-id that is not a template-id.  */
  CP_ID_KIND_UNQUALIFIED,
  /* An unqualified-id that is a dependent name.  */
  CP_ID_KIND_UNQUALIFIED_DEPENDENT,
  /* An unqualified template-id.  */
  CP_ID_KIND_TEMPLATE_ID,
  /* A qualified-id.  */
  CP_ID_KIND_QUALIFIED
};


/* The various kinds of C++0x warnings we encounter. */

enum cpp0x_warn_str
{
  /* extended initializer lists */
  CPP0X_INITIALIZER_LISTS,
  /* explicit conversion operators */
  CPP0X_EXPLICIT_CONVERSION,
  /* variadic templates */
  CPP0X_VARIADIC_TEMPLATES,
  /* lambda expressions */
  CPP0X_LAMBDA_EXPR,
  /* C++0x auto */
  CPP0X_AUTO,
  /* scoped enums */
  CPP0X_SCOPED_ENUMS,
  /* defaulted and deleted functions */
  CPP0X_DEFAULTED_DELETED,
  /* inline namespaces */
  CPP0X_INLINE_NAMESPACES,
  /* override controls, override/final */
  CPP0X_OVERRIDE_CONTROLS,
  /* non-static data member initializers */
  CPP0X_NSDMI,
  /* user defined literals */
  CPP0X_USER_DEFINED_LITERALS,
  /* delegating constructors */
  CPP0X_DELEGATING_CTORS,
  /* inheriting constructors */
  CPP0X_INHERITING_CTORS,
  /* C++11 attributes */
  CPP0X_ATTRIBUTES,
  /* ref-qualified member functions */
  CPP0X_REF_QUALIFIER
};

/* The various kinds of operation used by composite_pointer_type. */

enum composite_pointer_operation
{
  /* comparison */
  CPO_COMPARISON,
  /* conversion */
  CPO_CONVERSION,
  /* conditional expression */
  CPO_CONDITIONAL_EXPR
};

/* Possible cases of expression list used by build_x_compound_expr_from_list. */
enum expr_list_kind {
  ELK_INIT,		/* initializer */
  ELK_MEM_INIT,		/* member initializer */
  ELK_FUNC_CAST		/* functional cast */
};

/* Possible cases of implicit bad rhs conversions. */
enum impl_conv_rhs {
  ICR_DEFAULT_ARGUMENT, /* default argument */
  ICR_CONVERTING,       /* converting */
  ICR_INIT,             /* initialization */
  ICR_ARGPASS,          /* argument passing */
  ICR_RETURN,           /* return */
  ICR_ASSIGN            /* assignment */
};

/* Possible cases of implicit or explicit bad conversions to void. */
enum impl_conv_void {
  ICV_CAST,            /* (explicit) conversion to void */
  ICV_SECOND_OF_COND,  /* second operand of conditional expression */
  ICV_THIRD_OF_COND,   /* third operand of conditional expression */
  ICV_RIGHT_OF_COMMA,  /* right operand of comma operator */
  ICV_LEFT_OF_COMMA,   /* left operand of comma operator */
  ICV_STATEMENT,       /* statement */
  ICV_THIRD_IN_FOR     /* for increment expression */
};

/* Possible invalid uses of an abstract class that might not have a
   specific associated declaration.  */
enum GTY(()) abstract_class_use {
  ACU_UNKNOWN,			/* unknown or decl provided */
  ACU_CAST,			/* cast to abstract class */
  ACU_NEW,			/* new-expression of abstract class */
  ACU_THROW,			/* throw-expression of abstract class */
  ACU_CATCH,			/* catch-parameter of abstract class */
  ACU_ARRAY,			/* array of abstract class */
  ACU_RETURN,			/* return type of abstract class */
  ACU_PARM			/* parameter type of abstract class */
};

/* Macros for access to language-specific slots in an identifier.  */

/* The IDENTIFIER_BINDING is the innermost cxx_binding for the
    identifier.  Its PREVIOUS is the next outermost binding.  Each
    VALUE field is a DECL for the associated declaration.  Thus,
    name lookup consists simply of pulling off the node at the front
    of the list (modulo oddities for looking up the names of types,
    and such.)  You can use SCOPE field to determine the scope
    that bound the name.  */
#define IDENTIFIER_BINDING(NODE) \
  (LANG_IDENTIFIER_CAST (NODE)->bindings)

/* TREE_TYPE only indicates on local and class scope the current
   type. For namespace scope, the presence of a type in any namespace
   is indicated with global_type_node, and the real type behind must
   be found through lookup.  */
#define IDENTIFIER_TYPE_VALUE(NODE) identifier_type_value (NODE)
#define REAL_IDENTIFIER_TYPE_VALUE(NODE) TREE_TYPE (NODE)
#define SET_IDENTIFIER_TYPE_VALUE(NODE,TYPE) (TREE_TYPE (NODE) = (TYPE))
#define IDENTIFIER_HAS_TYPE_VALUE(NODE) (IDENTIFIER_TYPE_VALUE (NODE) ? 1 : 0)

/* Kinds of identifiers.  Values are carefully chosen.  */
enum cp_identifier_kind {
  cik_normal = 0,	/* Not a special identifier.  */
  cik_keyword = 1,	/* A keyword.  */
  cik_ctor = 2,		/* Constructor (in-chg, complete or base).  */
  cik_dtor = 3,		/* Destructor (in-chg, deleting, complete or
			   base).  */
  cik_simple_op = 4,	/* Non-assignment operator name.  */
  cik_assign_op = 5,	/* An assignment operator name.  */
  cik_conv_op = 6,	/* Conversion operator name.  */
  cik_reserved_for_udlit = 7,	/* Not yet in use  */
  cik_max
};

/* Kind bits.  */
#define IDENTIFIER_KIND_BIT_0(NODE) \
  TREE_LANG_FLAG_0 (IDENTIFIER_NODE_CHECK (NODE))
#define IDENTIFIER_KIND_BIT_1(NODE) \
  TREE_LANG_FLAG_1 (IDENTIFIER_NODE_CHECK (NODE))
#define IDENTIFIER_KIND_BIT_2(NODE) \
  TREE_LANG_FLAG_2 (IDENTIFIER_NODE_CHECK (NODE))

/* Used by various search routines.  */
#define IDENTIFIER_MARKED(NODE) \
  TREE_LANG_FLAG_4 (IDENTIFIER_NODE_CHECK (NODE))

/* Nonzero if this identifier is used as a virtual function name somewhere
   (optimizes searches).  */
#define IDENTIFIER_VIRTUAL_P(NODE) \
  TREE_LANG_FLAG_5 (IDENTIFIER_NODE_CHECK (NODE))

/* True if this identifier is a reserved word.  C_RID_CODE (node) is
   then the RID_* value of the keyword.  Value 1.  */
#define IDENTIFIER_KEYWORD_P(NODE)		\
  ((!IDENTIFIER_KIND_BIT_2 (NODE))		\
   & (!IDENTIFIER_KIND_BIT_1 (NODE))		\
   & IDENTIFIER_KIND_BIT_0 (NODE))

/* True if this identifier is the name of a constructor or
   destructor.  Value 2 or 3.  */
#define IDENTIFIER_CDTOR_P(NODE)		\
  ((!IDENTIFIER_KIND_BIT_2 (NODE))		\
   & IDENTIFIER_KIND_BIT_1 (NODE))

/* True if this identifier is the name of a constructor.  Value 2.  */
#define IDENTIFIER_CTOR_P(NODE)			\
  (IDENTIFIER_CDTOR_P(NODE)			\
    & (!IDENTIFIER_KIND_BIT_0 (NODE)))

/* True if this identifier is the name of a destructor.  Value 3.  */
#define IDENTIFIER_DTOR_P(NODE)			\
  (IDENTIFIER_CDTOR_P(NODE)			\
    & IDENTIFIER_KIND_BIT_0 (NODE))

/* True if this identifier is for any operator name (including
   conversions).  Value 4, 5, 6 or 7.  */
#define IDENTIFIER_ANY_OP_P(NODE)		\
  (IDENTIFIER_KIND_BIT_2 (NODE))

/* True if this identifier is for an overloaded operator. Values 4, 5.  */
#define IDENTIFIER_OVL_OP_P(NODE)		\
  (IDENTIFIER_ANY_OP_P (NODE)			\
   & (!IDENTIFIER_KIND_BIT_1 (NODE)))

/* True if this identifier is for any assignment. Values 5.  */
#define IDENTIFIER_ASSIGN_OP_P(NODE)		\
  (IDENTIFIER_OVL_OP_P (NODE)			\
   & IDENTIFIER_KIND_BIT_0 (NODE))

/* True if this identifier is the name of a type-conversion
   operator.  Value 7.  */
#define IDENTIFIER_CONV_OP_P(NODE)		\
  (IDENTIFIER_ANY_OP_P (NODE)			\
   & IDENTIFIER_KIND_BIT_1 (NODE)		\
   & (!IDENTIFIER_KIND_BIT_0 (NODE)))

/* True if this identifier is a new or delete operator.  */
#define IDENTIFIER_NEWDEL_OP_P(NODE)		\
  (IDENTIFIER_OVL_OP_P (NODE)			\
   && IDENTIFIER_OVL_OP_FLAGS (NODE) & OVL_OP_FLAG_ALLOC)

/* True if this identifier is a new operator.  */
#define IDENTIFIER_NEW_OP_P(NODE)					\
  (IDENTIFIER_OVL_OP_P (NODE)						\
   && (IDENTIFIER_OVL_OP_FLAGS (NODE)					\
       & (OVL_OP_FLAG_ALLOC | OVL_OP_FLAG_DELETE)) == OVL_OP_FLAG_ALLOC)

/* Access a C++-specific index for identifier NODE.
   Used to optimize operator mappings etc.  */
#define IDENTIFIER_CP_INDEX(NODE)		\
  (IDENTIFIER_NODE_CHECK(NODE)->base.u.bits.address_space)

/* In a RECORD_TYPE or UNION_TYPE, nonzero if any component is read-only.  */
#define C_TYPE_FIELDS_READONLY(TYPE) \
  (LANG_TYPE_CLASS_CHECK (TYPE)->fields_readonly)

/* The tokens stored in the unparsed operand.  */

#define DEFPARSE_TOKENS(NODE) \
  (((struct tree_deferred_parse *)DEFERRED_PARSE_CHECK (NODE))->tokens)
#define DEFPARSE_INSTANTIATIONS(NODE) \
  (((struct tree_deferred_parse *)DEFERRED_PARSE_CHECK (NODE))->instantiations)

struct GTY (()) tree_deferred_parse {
  struct tree_base base;
  struct cp_token_cache *tokens;
  vec<tree, va_gc> *instantiations;
};


#define DEFERRED_NOEXCEPT_PATTERN(NODE) \
  (((struct tree_deferred_noexcept *)DEFERRED_NOEXCEPT_CHECK (NODE))->pattern)
#define DEFERRED_NOEXCEPT_ARGS(NODE) \
  (((struct tree_deferred_noexcept *)DEFERRED_NOEXCEPT_CHECK (NODE))->args)
#define DEFERRED_NOEXCEPT_SPEC_P(NODE)				\
  ((NODE) && (TREE_PURPOSE (NODE))				\
   && (TREE_CODE (TREE_PURPOSE (NODE)) == DEFERRED_NOEXCEPT))
#define UNEVALUATED_NOEXCEPT_SPEC_P(NODE)				\
  (DEFERRED_NOEXCEPT_SPEC_P (NODE)					\
   && DEFERRED_NOEXCEPT_PATTERN (TREE_PURPOSE (NODE)) == NULL_TREE)
#define UNPARSED_NOEXCEPT_SPEC_P(NODE) \
  ((NODE) && (TREE_PURPOSE (NODE)) \
   && (TREE_CODE (TREE_PURPOSE (NODE)) == DEFERRED_PARSE))

struct GTY (()) tree_deferred_noexcept {
  struct tree_base base;
  tree pattern;
  tree args;
};


/* The condition associated with the static assertion.  This must be
   an integral constant expression.  */
#define STATIC_ASSERT_CONDITION(NODE) \
  (((struct tree_static_assert *)STATIC_ASSERT_CHECK (NODE))->condition)

/* The message associated with the static assertion.  This must be a
   string constant, which will be emitted as an error message when the
   static assert condition is false.  */
#define STATIC_ASSERT_MESSAGE(NODE) \
  (((struct tree_static_assert *)STATIC_ASSERT_CHECK (NODE))->message)

/* Source location information for a static assertion.  */
#define STATIC_ASSERT_SOURCE_LOCATION(NODE) \
  (((struct tree_static_assert *)STATIC_ASSERT_CHECK (NODE))->location)

struct GTY (()) tree_static_assert {
  struct tree_common common;
  tree condition;
  tree message;
  location_t location;
};

/* True if NODE is any kind of contract.  */
#define CONTRACT_P(NODE)			\
  (TREE_CODE (NODE) == ASSERTION_STMT		\
   || TREE_CODE (NODE) == PRECONDITION_STMT	\
   || TREE_CODE (NODE) == POSTCONDITION_STMT)

/* True if NODE is a contract condition.  */
#define CONTRACT_CONDITION_P(NODE)		\
  (TREE_CODE (NODE) == PRECONDITION_STMT	\
   || TREE_CODE (NODE) == POSTCONDITION_STMT)

#define CONTRACT_CHECK(NODE) \
  (TREE_CHECK3 (NODE, ASSERTION_STMT, PRECONDITION_STMT, POSTCONDITION_STMT))

/* Returns the computed semantic of the node.  */

inline contract_semantic
get_contract_semantic (const_tree t)
{
  return (contract_semantic) (TREE_LANG_FLAG_4 (CONTRACT_CHECK (t))
      | (TREE_LANG_FLAG_2 (t) << 1)
      | (TREE_LANG_FLAG_0 ((t)) << 2));
}

/* Returns whether this contract is allowed to be versioned in importers.  */

inline bool
get_contract_versioned (const_tree t)
{
  return (bool) TREE_LANG_FLAG_5 (t);
}

/* Sets the computed semantic of the node.  */

inline void
set_contract_semantic (tree t, contract_semantic semantic)
{
  TREE_LANG_FLAG_4 (CONTRACT_CHECK (t)) = semantic & 0x01;
  TREE_LANG_FLAG_2 (t) = (semantic & 0x02) >> 1;
  TREE_LANG_FLAG_0 (t) = (semantic & 0x04) >> 2;
  TREE_LANG_FLAG_5 (t) = flag_contract_versioning;
}

/* True if the contract semantic was specified literally. If true, the
   contract mode is an identifier containing the semantic. Otherwise,
   it is a TREE_LIST whose TREE_VALUE is the level and whose TREE_PURPOSE
   is the role.  */
#define CONTRACT_LITERAL_MODE_P(NODE) \
  (CONTRACT_MODE (NODE) != NULL_TREE \
   && TREE_CODE (CONTRACT_MODE (NODE)) == IDENTIFIER_NODE)

/* The identifier denoting the literal semantic of the contract.  */
#define CONTRACT_LITERAL_SEMANTIC(NODE) \
  (TREE_OPERAND (NODE, 0))

/* The written "mode" of the contract. Either an IDENTIFIER with the
   literal semantic or a TREE_LIST containing the level and role.  */
#define CONTRACT_MODE(NODE) \
  (TREE_OPERAND (CONTRACT_CHECK (NODE), 0))

/* The identifier denoting the build level of the contract. */
#define CONTRACT_LEVEL(NODE)		\
  (TREE_VALUE (CONTRACT_MODE (NODE)))

/* The identifier denoting the role of the contract */
#define CONTRACT_ROLE(NODE)		\
  (TREE_PURPOSE (CONTRACT_MODE (NODE)))

/* The parsed condition of the contract.  */
#define CONTRACT_CONDITION(NODE) \
  (TREE_OPERAND (CONTRACT_CHECK (NODE), 1))

/* True iff the condition of the contract NODE is not yet parsed.  */
#define CONTRACT_CONDITION_DEFERRED_P(NODE) \
  (TREE_CODE (CONTRACT_CONDITION (NODE)) == DEFERRED_PARSE)

/* The raw comment of the contract.  */
#define CONTRACT_COMMENT(NODE) \
  (TREE_OPERAND (CONTRACT_CHECK (NODE), 2))

/* The optional identifier declared for a postcondition with a loc wrapper.  */
#define POSTCONDITION_IDENTIFIER(NODE) \
  (TREE_OPERAND (POSTCONDITION_STMT_CHECK (NODE), 3))

struct GTY (()) tree_argument_pack_select {
  struct tree_common common;
  tree argument_pack;
  int index;
};

/* The different kinds of traits that we encounter.  */

enum cp_trait_kind
{
  CPTK_BASES,
  CPTK_DIRECT_BASES,
  CPTK_HAS_NOTHROW_ASSIGN,
  CPTK_HAS_NOTHROW_CONSTRUCTOR,
  CPTK_HAS_NOTHROW_COPY,
  CPTK_HAS_TRIVIAL_ASSIGN,
  CPTK_HAS_TRIVIAL_CONSTRUCTOR,
  CPTK_HAS_TRIVIAL_COPY,
  CPTK_HAS_TRIVIAL_DESTRUCTOR,
  CPTK_HAS_UNIQUE_OBJ_REPRESENTATIONS,
  CPTK_HAS_VIRTUAL_DESTRUCTOR,
  CPTK_IS_ABSTRACT,
  CPTK_IS_AGGREGATE,
  CPTK_IS_BASE_OF,
  CPTK_IS_CLASS,
  CPTK_IS_EMPTY,
  CPTK_IS_ENUM,
  CPTK_IS_FINAL,
  CPTK_IS_LITERAL_TYPE,
  CPTK_IS_POD,
  CPTK_IS_POLYMORPHIC,
  CPTK_IS_SAME_AS,
  CPTK_IS_STD_LAYOUT,
  CPTK_IS_TRIVIAL,
  CPTK_IS_TRIVIALLY_ASSIGNABLE,
  CPTK_IS_TRIVIALLY_CONSTRUCTIBLE,
  CPTK_IS_TRIVIALLY_COPYABLE,
  CPTK_IS_UNION,
  CPTK_UNDERLYING_TYPE,
  CPTK_IS_ASSIGNABLE,
  CPTK_IS_CONSTRUCTIBLE
};

/* The types that we are processing.  */
#define TRAIT_EXPR_TYPE1(NODE) \
  (((struct tree_trait_expr *)TRAIT_EXPR_CHECK (NODE))->type1)

#define TRAIT_EXPR_TYPE2(NODE) \
  (((struct tree_trait_expr *)TRAIT_EXPR_CHECK (NODE))->type2)

/* The specific trait that we are processing.  */
#define TRAIT_EXPR_KIND(NODE) \
  (((struct tree_trait_expr *)TRAIT_EXPR_CHECK (NODE))->kind)

#define TRAIT_EXPR_LOCATION(NODE) \
  (((struct tree_trait_expr *)TRAIT_EXPR_CHECK (NODE))->locus)

struct GTY (()) tree_trait_expr {
  struct tree_common common;
  tree type1;
  tree type2;
  location_t locus;
  enum cp_trait_kind kind;
};

/* Identifiers used for lambda types are almost anonymous.  Use this
   spare flag to distinguish them (they also have the anonymous flag).  */
#define IDENTIFIER_LAMBDA_P(NODE) \
  (IDENTIFIER_NODE_CHECK(NODE)->base.protected_flag)

/* Based off of TYPE_UNNAMED_P.  */
#define LAMBDA_TYPE_P(NODE)					\
  (TREE_CODE (NODE) == RECORD_TYPE				\
   && TYPE_LINKAGE_IDENTIFIER (NODE)				\
   && IDENTIFIER_LAMBDA_P (TYPE_LINKAGE_IDENTIFIER (NODE)))

/* Test if FUNCTION_DECL is a lambda function.  */
#define LAMBDA_FUNCTION_P(FNDECL)				\
  (DECL_DECLARES_FUNCTION_P (FNDECL)				\
   && DECL_OVERLOADED_OPERATOR_P (FNDECL)			\
   && DECL_OVERLOADED_OPERATOR_IS (FNDECL, CALL_EXPR)		\
   && LAMBDA_TYPE_P (CP_DECL_CONTEXT (FNDECL)))

enum cp_lambda_default_capture_mode_type {
  CPLD_NONE,
  CPLD_COPY,
  CPLD_REFERENCE
};

/* The method of default capture, if any.  */
#define LAMBDA_EXPR_DEFAULT_CAPTURE_MODE(NODE) \
  (((struct tree_lambda_expr *)LAMBDA_EXPR_CHECK (NODE))->default_capture_mode)

/* The capture-list, including `this'.  Each capture is stored as a FIELD_DECL
 * so that the name, type, and field are all together, whether or not it has
 * been added to the lambda's class type.
   TREE_LIST:
     TREE_PURPOSE: The FIELD_DECL for this capture.
     TREE_VALUE: The initializer. This is part of a GNU extension.  */
#define LAMBDA_EXPR_CAPTURE_LIST(NODE) \
  (((struct tree_lambda_expr *)LAMBDA_EXPR_CHECK (NODE))->capture_list)

/* During parsing of the lambda-introducer, the node in the capture-list
   that holds the 'this' capture.  During parsing of the body, the
   capture proxy for that node.  */
#define LAMBDA_EXPR_THIS_CAPTURE(NODE) \
  (((struct tree_lambda_expr *)LAMBDA_EXPR_CHECK (NODE))->this_capture)

/* Predicate tracking whether `this' is in the effective capture set.  */
#define LAMBDA_EXPR_CAPTURES_THIS_P(NODE) \
  LAMBDA_EXPR_THIS_CAPTURE(NODE)

/* Predicate tracking whether the lambda was declared 'mutable'.  */
#define LAMBDA_EXPR_MUTABLE_P(NODE) \
  TREE_LANG_FLAG_1 (LAMBDA_EXPR_CHECK (NODE))

/* True iff uses of a const variable capture were optimized away.  */
#define LAMBDA_EXPR_CAPTURE_OPTIMIZED(NODE) \
  TREE_LANG_FLAG_2 (LAMBDA_EXPR_CHECK (NODE))

/* True iff this LAMBDA_EXPR was generated in tsubst_lambda_expr.  */
#define LAMBDA_EXPR_INSTANTIATED(NODE) \
  TREE_LANG_FLAG_3 (LAMBDA_EXPR_CHECK (NODE))

/* True if this TREE_LIST in LAMBDA_EXPR_CAPTURE_LIST is for an explicit
   capture.  */
#define LAMBDA_CAPTURE_EXPLICIT_P(NODE) \
  TREE_LANG_FLAG_0 (TREE_LIST_CHECK (NODE))

/* The source location of the lambda.  */
#define LAMBDA_EXPR_LOCATION(NODE) \
  (((struct tree_lambda_expr *)LAMBDA_EXPR_CHECK (NODE))->locus)

/* The mangling scope for the lambda: FUNCTION_DECL, PARM_DECL, VAR_DECL,
   FIELD_DECL or NULL_TREE.  If this is NULL_TREE, we have no linkage.  */
#define LAMBDA_EXPR_EXTRA_SCOPE(NODE) \
  (((struct tree_lambda_expr *)LAMBDA_EXPR_CHECK (NODE))->extra_scope)

/* If EXTRA_SCOPE, this is the number of the lambda within that scope.  */
#define LAMBDA_EXPR_DISCRIMINATOR(NODE) \
  (((struct tree_lambda_expr *)LAMBDA_EXPR_CHECK (NODE))->discriminator)

/* During parsing of the lambda, a vector of capture proxies which need
   to be pushed once we're done processing a nested lambda.  */
#define LAMBDA_EXPR_PENDING_PROXIES(NODE) \
  (((struct tree_lambda_expr *)LAMBDA_EXPR_CHECK (NODE))->pending_proxies)

/* The closure type of the lambda, which is also the type of the
   LAMBDA_EXPR.  */
#define LAMBDA_EXPR_CLOSURE(NODE) \
  (TREE_TYPE (LAMBDA_EXPR_CHECK (NODE)))

struct GTY (()) tree_lambda_expr
{
  struct tree_typed typed;
  tree capture_list;
  tree this_capture;
  tree extra_scope;
  vec<tree, va_gc> *pending_proxies;
  location_t locus;
  enum cp_lambda_default_capture_mode_type default_capture_mode : 8;
  short int discriminator;
};

/* Non-zero if this template specialization has access violations that
   should be rechecked when the function is instantiated outside argument
   deduction.  */
#define TINFO_HAS_ACCESS_ERRORS(NODE) \
  (TREE_LANG_FLAG_0 (TEMPLATE_INFO_CHECK (NODE)))
#define FNDECL_HAS_ACCESS_ERRORS(NODE) \
  (TINFO_HAS_ACCESS_ERRORS (DECL_TEMPLATE_INFO (NODE)))

/* Non-zero if this variable template specialization was specified using a
   template-id, so it's a partial or full specialization and not a definition
   of the member template of a particular class specialization.  */
#define TINFO_USED_TEMPLATE_ID(NODE) \
  (TREE_LANG_FLAG_1 (TEMPLATE_INFO_CHECK (NODE)))

/* The representation of a deferred access check.  */

struct GTY(()) deferred_access_check {
  /* The base class in which the declaration is referenced. */
  tree binfo;
  /* The declaration whose access must be checked.  */
  tree decl;
  /* The declaration that should be used in the error message.  */
  tree diag_decl;
  /* The location of this access.  */
  location_t loc;
};

struct GTY(()) tree_template_info {
  struct tree_base base;
  tree tmpl;
  tree args;
  vec<deferred_access_check, va_gc> *deferred_access_checks;
};

// Constraint information for a C++ declaration. Constraint information is
// comprised of:
//
// - a constraint expression introduced by the template header
// - a constraint expression introduced by a function declarator
// - the associated constraints, which are the conjunction of those,
//   and used for declaration matching
//
// The template and declarator requirements are kept to support pretty
// printing constrained declarations.
struct GTY(()) tree_constraint_info {
  struct tree_base base;
  tree template_reqs;
  tree declarator_reqs;
  tree associated_constr;
};

// Require that pointer P is non-null before returning.
template<typename T>
inline T*
check_nonnull (T* p)
{
  gcc_assert (p);
  return p;
}

/* Returns true iff T is non-null and represents constraint info.  */
inline tree_constraint_info *
check_constraint_info (tree t)
{
  if (t && TREE_CODE (t) == CONSTRAINT_INFO)
    return (tree_constraint_info *)t;
  return NULL;
}

/* Access the expression describing the template constraints. This may be
   null if no constraints were introduced in the template parameter list,
   a requirements clause after the template parameter list, or constraints
   through a constrained-type-specifier.  */
#define CI_TEMPLATE_REQS(NODE) \
  check_constraint_info (check_nonnull (NODE))->template_reqs

/* Access the expression describing the trailing constraints. This is non-null
   for any implicit instantiation of a constrained declaration. For a
   templated declaration it is non-null only when a trailing requires-clause
   was specified.  */
#define CI_DECLARATOR_REQS(NODE) \
  check_constraint_info (check_nonnull (NODE))->declarator_reqs

/* The computed associated constraint expression for a declaration.  */
#define CI_ASSOCIATED_CONSTRAINTS(NODE) \
  check_constraint_info (check_nonnull (NODE))->associated_constr

/* Access the constraint-expression introduced by the requires-clause
   associate the template parameter list NODE.  */
#define TEMPLATE_PARMS_CONSTRAINTS(NODE) \
  TREE_TYPE (TREE_LIST_CHECK (NODE))

/* Access the logical constraints on the template parameter declaration
   indicated by NODE.  */
#define TEMPLATE_PARM_CONSTRAINTS(NODE) \
  TREE_TYPE (TREE_LIST_CHECK (NODE))

/* Non-zero if the noexcept is present in a compound requirement.  */
#define COMPOUND_REQ_NOEXCEPT_P(NODE) \
  TREE_LANG_FLAG_0 (TREE_CHECK (NODE, COMPOUND_REQ))

/* The constraints on an 'auto' placeholder type, used in an argument deduction
   constraint.  */
#define PLACEHOLDER_TYPE_CONSTRAINTS(NODE) \
  DECL_SIZE_UNIT (TYPE_NAME (NODE))

/* True if NODE is a constraint.  */
#define CONSTR_P(NODE)                  \
  (TREE_CODE (NODE) == ATOMIC_CONSTR    \
   || TREE_CODE (NODE) == CONJ_CONSTR   \
   || TREE_CODE (NODE) == DISJ_CONSTR)

/* Valid for any normalized constraint.  */
#define CONSTR_CHECK(NODE) \
  TREE_CHECK3 (NODE, ATOMIC_CONSTR, CONJ_CONSTR, DISJ_CONSTR)

/* The CONSTR_INFO stores normalization data for a constraint. It refers to
   the original expression and the expression or declaration
   from which the constraint was normalized.

   This is TREE_LIST whose TREE_PURPOSE is the original expression and whose
   TREE_VALUE is a list of contexts.  */
#define CONSTR_INFO(NODE) \
  TREE_TYPE (CONSTR_CHECK (NODE))

/* The expression evaluated by the constraint.  */
#define CONSTR_EXPR(NODE) \
  TREE_PURPOSE (CONSTR_INFO (NODE))

/* The expression or declaration from which this constraint was normalized.
   This is a TREE_LIST whose TREE_VALUE is either a template-id expression
   denoting a concept check or the declaration introducing the constraint.
   These are chained to other context objects.  */
#define CONSTR_CONTEXT(NODE) \
  TREE_VALUE (CONSTR_INFO (NODE))

/* The parameter mapping for an atomic constraint. */
#define ATOMIC_CONSTR_MAP(NODE) \
  TREE_OPERAND (TREE_CHECK (NODE, ATOMIC_CONSTR), 0)

/* The expression of an atomic constraint. */
#define ATOMIC_CONSTR_EXPR(NODE) \
  CONSTR_EXPR (ATOMIC_CONSTR_CHECK (NODE))

/* The concept of a concept check. */
#define CHECK_CONSTR_CONCEPT(NODE) \
  TREE_OPERAND (TREE_CHECK (NODE, CHECK_CONSTR), 0)

/* The template arguments of a concept check. */
#define CHECK_CONSTR_ARGS(NODE) \
  TREE_OPERAND (TREE_CHECK (NODE, CHECK_CONSTR), 1)

/* Whether a PARM_DECL represents a local parameter in a
   requires-expression.  */
#define CONSTRAINT_VAR_P(NODE) \
  DECL_LANG_FLAG_2 (TREE_CHECK (NODE, PARM_DECL))

/* The concept constraining this constrained template-parameter.  */
#define CONSTRAINED_PARM_CONCEPT(NODE) \
  DECL_SIZE_UNIT (TYPE_DECL_CHECK (NODE))
/* Any extra template arguments specified for a constrained
   template-parameter.  */
#define CONSTRAINED_PARM_EXTRA_ARGS(NODE) \
  DECL_SIZE (TYPE_DECL_CHECK (NODE))
/* The first template parameter of CONSTRAINED_PARM_CONCEPT to be used as a
   prototype for the constrained parameter in finish_shorthand_constraint,
   attached for convenience.  */
#define CONSTRAINED_PARM_PROTOTYPE(NODE) \
  DECL_INITIAL (TYPE_DECL_CHECK (NODE))

/* Module defines.  */
// Too many _DECLS: FUNCTION,VAR,TYPE,TEMPLATE,CONCEPT or NAMESPACE
#define DECL_MODULE_CHECK(NODE) (NODE)

/* In the purview of a module (including header unit).  */
#define DECL_MODULE_PURVIEW_P(N) \
  (DECL_LANG_SPECIFIC (DECL_MODULE_CHECK (N))->u.base.module_purview_p)

/* True if the live version of the decl was imported.  */
#define DECL_MODULE_IMPORT_P(NODE) \
  (DECL_LANG_SPECIFIC (DECL_MODULE_CHECK (NODE))->u.base.module_import_p)

/* True if this decl is in the entity hash & array.  This means that
   some variant was imported, even if DECL_MODULE_IMPORT_P is false.  */
#define DECL_MODULE_ENTITY_P(NODE) \
  (DECL_LANG_SPECIFIC (DECL_MODULE_CHECK (NODE))->u.base.module_entity_p)

/* True if there are unloaded specializations keyed to this template.  */
#define DECL_MODULE_PENDING_SPECIALIZATIONS_P(NODE)	\
  (DECL_LANG_SPECIFIC (TEMPLATE_DECL_CHECK (NODE))	\
   ->u.base.module_pending_specializations_p)

/* True if this class has unloaded members.  These should be loaded
   before we do member lookups.  While this may be better on the
   classtype, I think we can get this behaviour for enums too.  But
   perhaps those need to be immediately loaded?  (Particularly if
   unscoped).  */
#define DECL_MODULE_PENDING_MEMBERS_P(NODE)		\
  (DECL_LANG_SPECIFIC (TYPE_DECL_CHECK (NODE))		\
   ->u.base.module_pending_members_p)

/* Whether this is an exported DECL.  Held on any decl that can appear
   at namespace scope (function, var, type, template, const or
   namespace).  templates copy from their template_result, consts have
   it for unscoped enums.  */
#define DECL_MODULE_EXPORT_P(NODE) TREE_LANG_FLAG_3 (NODE)

/* DECL that has attached decls for ODR-relatedness.  */
#define DECL_ATTACHED_DECLS_P(NODE)			\
  (DECL_LANG_SPECIFIC (NODE)->u.base.attached_decls_p)

/* Whether this field _DECL has module restricted access.  */
#define DECL_MODULE_ACCESS(NODE) TREE_LANG_FLAG_5 (NODE)


/* The list of local parameters introduced by this requires-expression,
   in the form of a chain of PARM_DECLs.  */
#define REQUIRES_EXPR_PARMS(NODE) \
  TREE_OPERAND (TREE_CHECK (NODE, REQUIRES_EXPR), 0)

/* A TREE_LIST of the requirements for this requires-expression.
   The requirements are stored in lexical order within the TREE_VALUE
   of each TREE_LIST node.  The TREE_PURPOSE of each node is unused.  */
#define REQUIRES_EXPR_REQS(NODE) \
  TREE_OPERAND (TREE_CHECK (NODE, REQUIRES_EXPR), 1)

/* Like PACK_EXPANSION_EXTRA_ARGS, for requires-expressions.  */
#define REQUIRES_EXPR_EXTRA_ARGS(NODE) \
  TREE_OPERAND (TREE_CHECK (NODE, REQUIRES_EXPR), 2)

enum cp_tree_node_structure_enum {
  TS_CP_GENERIC,
  TS_CP_IDENTIFIER,
  TS_CP_TPI,
  TS_CP_PTRMEM,
  TS_CP_OVERLOAD,
  TS_CP_MODULE_VECTOR,
  TS_CP_BASELINK,
  TS_CP_TEMPLATE_DECL,
  TS_CP_DEFERRED_PARSE,
  TS_CP_DEFERRED_NOEXCEPT,
  TS_CP_STATIC_ASSERT,
  TS_CP_ARGUMENT_PACK_SELECT,
  TS_CP_TRAIT_EXPR,
  TS_CP_LAMBDA_EXPR,
  TS_CP_TEMPLATE_INFO,
  TS_CP_CONSTRAINT_INFO,
  TS_CP_USERDEF_LITERAL
};

/* The resulting tree type.  */
union GTY((desc ("cp_tree_node_structure (&%h)"),
       chain_next ("(union lang_tree_node *) c_tree_chain_next (&%h.generic)"))) lang_tree_node {
  union tree_node GTY ((tag ("TS_CP_GENERIC"),
			desc ("tree_node_structure (&%h)"))) generic;
  struct template_parm_index GTY ((tag ("TS_CP_TPI"))) tpi;
  struct ptrmem_cst GTY ((tag ("TS_CP_PTRMEM"))) ptrmem;
  struct tree_overload GTY ((tag ("TS_CP_OVERLOAD"))) overload;
  struct tree_module_vec GTY ((tag ("TS_CP_MODULE_VECTOR"))) module_vec;
  struct tree_baselink GTY ((tag ("TS_CP_BASELINK"))) baselink;
  struct tree_template_decl GTY ((tag ("TS_CP_TEMPLATE_DECL"))) template_decl;
  struct tree_deferred_parse GTY ((tag ("TS_CP_DEFERRED_PARSE"))) deferred_parse;
  struct tree_deferred_noexcept GTY ((tag ("TS_CP_DEFERRED_NOEXCEPT"))) deferred_noexcept;
  struct lang_identifier GTY ((tag ("TS_CP_IDENTIFIER"))) identifier;
  struct tree_static_assert GTY ((tag ("TS_CP_STATIC_ASSERT")))
    static_assertion;
  struct tree_argument_pack_select GTY ((tag ("TS_CP_ARGUMENT_PACK_SELECT")))
    argument_pack_select;
  struct tree_trait_expr GTY ((tag ("TS_CP_TRAIT_EXPR")))
    trait_expression;
  struct tree_lambda_expr GTY ((tag ("TS_CP_LAMBDA_EXPR")))
    lambda_expression;
  struct tree_template_info GTY ((tag ("TS_CP_TEMPLATE_INFO")))
    template_info;
  struct tree_constraint_info GTY ((tag ("TS_CP_CONSTRAINT_INFO")))
    constraint_info;
  struct tree_userdef_literal GTY ((tag ("TS_CP_USERDEF_LITERAL")))
    userdef_literal;
};


/* Global state.  */

struct GTY(()) saved_scope {
  vec<cxx_saved_binding, va_gc> *old_bindings;
  tree old_namespace;
  vec<tree, va_gc> *decl_ns_list;
  tree class_name;
  tree class_type;
  tree access_specifier;
  tree function_decl;
  vec<tree, va_gc> *lang_base;
  tree lang_name;
  tree template_parms;
  cp_binding_level *x_previous_class_level;
  tree x_saved_tree;

  /* Only used for uses of this in trailing return type.  */
  tree x_current_class_ptr;
  tree x_current_class_ref;

  int x_processing_template_decl;
  int x_processing_specialization;
  int x_processing_constraint;
  int suppress_location_wrappers;
  BOOL_BITFIELD x_processing_explicit_instantiation : 1;
  BOOL_BITFIELD need_pop_function_context : 1;

/* Nonzero if we are parsing the discarded statement of a constexpr
   if-statement.  */
  BOOL_BITFIELD discarded_stmt : 1;

  int unevaluated_operand;
  int inhibit_evaluation_warnings;
  int noexcept_operand;
  /* If non-zero, implicit "omp declare target" attribute is added into the
     attribute lists.  */
  int omp_declare_target_attribute;
  int ref_temp_count;

  struct stmt_tree_s x_stmt_tree;

  cp_binding_level *class_bindings;
  cp_binding_level *bindings;

  hash_map<tree, tree> *GTY((skip)) x_local_specializations;

  struct saved_scope *prev;
};

extern GTY(()) struct saved_scope *scope_chain;

/* The current open namespace.  */

#define current_namespace scope_chain->old_namespace

/* The stack for namespaces of current declarations.  */

#define decl_namespace_list scope_chain->decl_ns_list

/* IDENTIFIER_NODE: name of current class */

#define current_class_name scope_chain->class_name

/* _TYPE: the type of the current class */

#define current_class_type scope_chain->class_type

/* When parsing a class definition, the access specifier most recently
   given by the user, or, if no access specifier was given, the
   default value appropriate for the kind of class (i.e., struct,
   class, or union).  */

#define current_access_specifier scope_chain->access_specifier

/* Pointer to the top of the language name stack.  */

#define current_lang_base scope_chain->lang_base
#define current_lang_name scope_chain->lang_name

/* When parsing a template declaration, a TREE_LIST represents the
   active template parameters.  Each node in the list represents one
   level of template parameters.  The innermost level is first in the
   list.  The depth of each level is stored as an INTEGER_CST in the
   TREE_PURPOSE of each node.  The parameters for that level are
   stored in the TREE_VALUE.  */

#define current_template_parms scope_chain->template_parms

#define processing_template_decl scope_chain->x_processing_template_decl
#define processing_specialization scope_chain->x_processing_specialization
#define processing_explicit_instantiation scope_chain->x_processing_explicit_instantiation

#define in_discarded_stmt scope_chain->discarded_stmt

#define current_ref_temp_count scope_chain->ref_temp_count

/* RAII sentinel to handle clearing processing_template_decl and restoring
   it when done.  */

class processing_template_decl_sentinel
{
public:
  int saved;
  processing_template_decl_sentinel (bool reset = true)
    : saved (processing_template_decl)
  {
    if (reset)
      processing_template_decl = 0;
  }
  ~processing_template_decl_sentinel()
  {
    processing_template_decl = saved;
  }
};

/* RAII sentinel to disable certain warnings during template substitution
   and elsewhere.  */

class warning_sentinel
{
public:
  int &flag;
  int val;
  warning_sentinel(int& flag, bool suppress=true)
    : flag(flag), val(flag) { if (suppress) flag = 0; }
  ~warning_sentinel() { flag = val; }
};

/* RAII sentinel to temporarily override input_location.  This will not set
   input_location to UNKNOWN_LOCATION or BUILTINS_LOCATION.  */

class iloc_sentinel
{
  location_t saved_loc;
public:
  iloc_sentinel (location_t loc): saved_loc (input_location)
  {
    if (loc >= RESERVED_LOCATION_COUNT)
      input_location = loc;
  }
  ~iloc_sentinel ()
  {
    input_location = saved_loc;
  }
};

/* RAII sentinel that saves the value of a variable, optionally
   overrides it right away, and restores its value when the sentinel
   id destructed.  */

template <typename T>
class temp_override
{
  T& overridden_variable;
  T saved_value;
public:
  temp_override(T& var) : overridden_variable (var), saved_value (var) {}
  temp_override(T& var, T overrider)
    : overridden_variable (var), saved_value (var)
  {
    overridden_variable = overrider;
  }
  ~temp_override() { overridden_variable = saved_value; }
};

/* The cached class binding level, from the most recently exited
   class, or NULL if none.  */

#define previous_class_level scope_chain->x_previous_class_level

/* A map from local variable declarations in the body of the template
   presently being instantiated to the corresponding instantiated
   local variables.  */

#define local_specializations scope_chain->x_local_specializations

/* Nonzero if we are parsing the operand of a noexcept operator.  */

#define cp_noexcept_operand scope_chain->noexcept_operand

/* Map a _DECL to a tree.  Use DECL_UID for hash.  Both trees must be
   reachable for GC via some other path.  */

struct GTY((for_user)) cxx_decl_tree_map {
  tree decl;
  tree to;
};

struct cxx_decl_tree_map_hasher : ggc_ptr_hash<cxx_decl_tree_map>
{
  static hashval_t hash (cxx_decl_tree_map *);
  static bool equal (cxx_decl_tree_map *, cxx_decl_tree_map *);
};

struct named_label_entry; /* Defined in decl.c.  */

struct named_label_hash : ggc_remove <named_label_entry *>
{
  typedef named_label_entry *value_type;
  typedef tree compare_type; /* An identifier.  */

  inline static hashval_t hash (value_type);
  inline static bool equal (const value_type, compare_type);

  static const bool empty_zero_p = true;
  inline static void mark_empty (value_type &p) {p = NULL;}
  inline static bool is_empty (value_type p) {return !p;}

  /* Nothing is deletable.  Everything is insertable.  */
  inline static bool is_deleted (value_type) { return false; }
  inline static void mark_deleted (value_type) { gcc_unreachable (); }
};

/* Global state pertinent to the current function.  */

struct GTY(()) language_function {
  struct c_language_function base;

  tree x_cdtor_label;
  tree x_current_class_ptr;
  tree x_current_class_ref;
  tree x_eh_spec_block;
  tree x_in_charge_parm;
  tree x_vtt_parm;
  tree x_return_value;

  BOOL_BITFIELD returns_value : 1;
  BOOL_BITFIELD returns_null : 1;
  BOOL_BITFIELD returns_abnormally : 1;
  BOOL_BITFIELD infinite_loop: 1;
  BOOL_BITFIELD x_in_function_try_handler : 1;
  BOOL_BITFIELD x_in_base_initializer : 1;

  /* True if this function can throw an exception.  */
  BOOL_BITFIELD can_throw : 1;

  BOOL_BITFIELD invalid_constexpr : 1;
  BOOL_BITFIELD throwing_cleanup : 1;

  hash_table<named_label_hash> *x_named_labels;

  cp_binding_level *bindings;

  /* Tracking possibly infinite loops.  This is a vec<tree> only because
     vec<bool> doesn't work with gtype.  */
  vec<tree, va_gc> *infinite_loops;

  /* Map of block-scope extern decls to the namespace-scope decl they
     match.  Usually empty.  */
  hash_table<cxx_decl_tree_map_hasher> *extern_decl_map;
};

/* The current C++-specific per-function global variables.  */

#define cp_function_chain (cfun->language)

/* In a constructor destructor, the point at which all derived class
   destroying/construction has been done.  I.e., just before a
   constructor returns, or before any base class destroying will be done
   in a destructor.  */

#define cdtor_label cp_function_chain->x_cdtor_label

/* When we're processing a member function, current_class_ptr is the
   PARM_DECL for the `this' pointer.  The current_class_ref is an
   expression for `*this'.  */

#define current_class_ptr			\
  (*(cfun && cp_function_chain			\
     ? &cp_function_chain->x_current_class_ptr	\
     : &scope_chain->x_current_class_ptr))
#define current_class_ref			\
  (*(cfun && cp_function_chain			\
     ? &cp_function_chain->x_current_class_ref	\
     : &scope_chain->x_current_class_ref))

/* The EH_SPEC_BLOCK for the exception-specifiers for the current
   function, if any.  */

#define current_eh_spec_block cp_function_chain->x_eh_spec_block

/* The `__in_chrg' parameter for the current function.  Only used for
   constructors and destructors.  */

#define current_in_charge_parm cp_function_chain->x_in_charge_parm

/* The `__vtt_parm' parameter for the current function.  Only used for
   constructors and destructors.  */

#define current_vtt_parm cp_function_chain->x_vtt_parm

/* A boolean flag to control whether we need to clean up the return value if a
   local destructor throws.  Only used in functions that return by value a
   class with a destructor.  Which 'tors don't, so we can use the same
   field as current_vtt_parm.  */

#define current_retval_sentinel current_vtt_parm

/* Set to 0 at beginning of a function definition, set to 1 if
   a return statement that specifies a return value is seen.  */

#define current_function_returns_value cp_function_chain->returns_value

/* Set to 0 at beginning of a function definition, set to 1 if
   a return statement with no argument is seen.  */

#define current_function_returns_null cp_function_chain->returns_null

/* Set to 0 at beginning of a function definition, set to 1 if
   a call to a noreturn function is seen.  */

#define current_function_returns_abnormally \
  cp_function_chain->returns_abnormally

/* Set to 0 at beginning of a function definition, set to 1 if we see an
   obvious infinite loop.  This can have false positives and false
   negatives, so it should only be used as a heuristic.  */

#define current_function_infinite_loop cp_function_chain->infinite_loop

/* Nonzero if we are processing a base initializer.  Zero elsewhere.  */
#define in_base_initializer cp_function_chain->x_in_base_initializer

#define in_function_try_handler cp_function_chain->x_in_function_try_handler

/* Expression always returned from function, or error_mark_node
   otherwise, for use by the automatic named return value optimization.  */

#define current_function_return_value \
  (cp_function_chain->x_return_value)

/* In parser.c.  */
extern tree cp_literal_operator_id (const char *);

#define NON_ERROR(NODE) ((NODE) == error_mark_node ? NULL_TREE : (NODE))

/* TRUE if a tree code represents a statement.  */
extern bool statement_code_p[MAX_TREE_CODES];

#define STATEMENT_CODE_P(CODE) statement_code_p[(int) (CODE)]

enum languages { lang_c, lang_cplusplus };

/* Macros to make error reporting functions' lives easier.  */
#define TYPE_LINKAGE_IDENTIFIER(NODE) \
  (TYPE_IDENTIFIER (TYPE_MAIN_VARIANT (NODE)))
#define TYPE_NAME_STRING(NODE) (IDENTIFIER_POINTER (TYPE_IDENTIFIER (NODE)))
#define TYPE_NAME_LENGTH(NODE) (IDENTIFIER_LENGTH (TYPE_IDENTIFIER (NODE)))

/* Any kind of anonymous type.  */
#define TYPE_ANON_P(NODE)					\
  (TYPE_LINKAGE_IDENTIFIER (NODE)				\
   && IDENTIFIER_ANON_P (TYPE_LINKAGE_IDENTIFIER (NODE)))

/* Nonzero if NODE, a TYPE, has no name for linkage purposes.  */
#define TYPE_UNNAMED_P(NODE)					\
  (TYPE_ANON_P (NODE)						\
   && !IDENTIFIER_LAMBDA_P (TYPE_LINKAGE_IDENTIFIER (NODE)))

/* The _DECL for this _TYPE.  */
#define TYPE_MAIN_DECL(NODE) (TYPE_STUB_DECL (TYPE_MAIN_VARIANT (NODE)))

/* Nonzero if T is a type that could resolve to any kind of concrete type
   at instantiation time.  */
#define WILDCARD_TYPE_P(T)				\
  (TREE_CODE (T) == TEMPLATE_TYPE_PARM			\
   || TREE_CODE (T) == TYPENAME_TYPE			\
   || TREE_CODE (T) == TYPEOF_TYPE			\
   || TREE_CODE (T) == BOUND_TEMPLATE_TEMPLATE_PARM	\
   || TREE_CODE (T) == DECLTYPE_TYPE)

/* Nonzero if T is a class (or struct or union) type.  Also nonzero
   for template type parameters, typename types, and instantiated
   template template parameters.  Keep these checks in ascending code
   order.  */
#define MAYBE_CLASS_TYPE_P(T) (WILDCARD_TYPE_P (T) || CLASS_TYPE_P (T))

/* Set CLASS_TYPE_P for T to VAL.  T must be a class, struct, or
   union type.  */
#define SET_CLASS_TYPE_P(T, VAL) \
  (TYPE_LANG_FLAG_5 (RECORD_OR_UNION_CHECK (T)) = (VAL))

/* Nonzero if T is a class type.  Zero for template type parameters,
   typename types, and so forth.  */
#define CLASS_TYPE_P(T) \
  (RECORD_OR_UNION_CODE_P (TREE_CODE (T)) && TYPE_LANG_FLAG_5 (T))

/* Nonzero if T is a class type but not an union.  */
#define NON_UNION_CLASS_TYPE_P(T) \
  (TREE_CODE (T) == RECORD_TYPE && TYPE_LANG_FLAG_5 (T))

/* Keep these checks in ascending code order.  */
#define RECORD_OR_UNION_CODE_P(T)	\
  ((T) == RECORD_TYPE || (T) == UNION_TYPE)
#define OVERLOAD_TYPE_P(T) \
  (CLASS_TYPE_P (T) || TREE_CODE (T) == ENUMERAL_TYPE)

/* True if this type is dependent.  This predicate is only valid if
   TYPE_DEPENDENT_P_VALID is true.  */
#define TYPE_DEPENDENT_P(NODE) TYPE_LANG_FLAG_0 (NODE)

/* True if dependent_type_p has been called for this type, with the
   result that TYPE_DEPENDENT_P is valid.  */
#define TYPE_DEPENDENT_P_VALID(NODE) TYPE_LANG_FLAG_6(NODE)

/* Nonzero if this type is const-qualified.  */
#define CP_TYPE_CONST_P(NODE)				\
  ((cp_type_quals (NODE) & TYPE_QUAL_CONST) != 0)

/* Nonzero if this type is volatile-qualified.  */
#define CP_TYPE_VOLATILE_P(NODE)			\
  ((cp_type_quals (NODE) & TYPE_QUAL_VOLATILE) != 0)

/* Nonzero if this type is restrict-qualified.  */
#define CP_TYPE_RESTRICT_P(NODE)			\
  ((cp_type_quals (NODE) & TYPE_QUAL_RESTRICT) != 0)

/* Nonzero if this type is const-qualified, but not
   volatile-qualified.  Other qualifiers are ignored.  This macro is
   used to test whether or not it is OK to bind an rvalue to a
   reference.  */
#define CP_TYPE_CONST_NON_VOLATILE_P(NODE)				\
  ((cp_type_quals (NODE) & (TYPE_QUAL_CONST | TYPE_QUAL_VOLATILE))	\
   == TYPE_QUAL_CONST)

#define FUNCTION_ARG_CHAIN(NODE) \
  TREE_CHAIN (TYPE_ARG_TYPES (TREE_TYPE (NODE)))

/* Given a FUNCTION_DECL, returns the first TREE_LIST out of TYPE_ARG_TYPES
   which refers to a user-written parameter.  */
#define FUNCTION_FIRST_USER_PARMTYPE(NODE) \
  skip_artificial_parms_for ((NODE), TYPE_ARG_TYPES (TREE_TYPE (NODE)))

/* Similarly, but for DECL_ARGUMENTS.  */
#define FUNCTION_FIRST_USER_PARM(NODE) \
  skip_artificial_parms_for ((NODE), DECL_ARGUMENTS (NODE))

/* Nonzero iff TYPE is derived from PARENT. Ignores accessibility and
   ambiguity issues.  */
#define DERIVED_FROM_P(PARENT, TYPE) \
  (lookup_base ((TYPE), (PARENT), ba_any, NULL, tf_none) != NULL_TREE)

/* Gives the visibility specification for a class type.  */
#define CLASSTYPE_VISIBILITY(TYPE)		\
	DECL_VISIBILITY (TYPE_MAIN_DECL (TYPE))
#define CLASSTYPE_VISIBILITY_SPECIFIED(TYPE)	\
	DECL_VISIBILITY_SPECIFIED (TYPE_MAIN_DECL (TYPE))

struct GTY (()) tree_pair_s {
  tree purpose;
  tree value;
};
typedef tree_pair_s *tree_pair_p;

/* This structure provides additional information above and beyond
   what is provide in the ordinary tree_type.  In the past, we used it
   for the types of class types, template parameters types, typename
   types, and so forth.  However, there can be many (tens to hundreds
   of thousands) of template parameter types in a compilation, and
   there's no need for this additional information in that case.
   Therefore, we now use this data structure only for class types.

   In the past, it was thought that there would be relatively few
   class types.  However, in the presence of heavy use of templates,
   many (i.e., thousands) of classes can easily be generated.
   Therefore, we should endeavor to keep the size of this structure to
   a minimum.  */
struct GTY(()) lang_type {
  unsigned char align;

  unsigned has_type_conversion : 1;
  unsigned has_copy_ctor : 1;
  unsigned has_default_ctor : 1;
  unsigned const_needs_init : 1;
  unsigned ref_needs_init : 1;
  unsigned has_const_copy_assign : 1;
  unsigned use_template : 2;

  unsigned has_mutable : 1;
  unsigned com_interface : 1;
  unsigned non_pod_class : 1;
  unsigned nearly_empty_p : 1;
  unsigned user_align : 1;
  unsigned has_copy_assign : 1;
  unsigned has_new : 1;
  unsigned has_array_new : 1;

  unsigned gets_delete : 2;
  unsigned interface_only : 1;
  unsigned interface_unknown : 1;
  unsigned contains_empty_class_p : 1;
  unsigned anon_aggr : 1;
  unsigned non_zero_init : 1;
  unsigned empty_p : 1;
  /* 32 bits allocated.  */

  unsigned vec_new_uses_cookie : 1;
  unsigned declared_class : 1;
  unsigned diamond_shaped : 1;
  unsigned repeated_base : 1;
  unsigned being_defined : 1;
  unsigned debug_requested : 1;
  unsigned fields_readonly : 1;
  unsigned ptrmemfunc_flag : 1;

  unsigned lazy_default_ctor : 1;
  unsigned lazy_copy_ctor : 1;
  unsigned lazy_copy_assign : 1;
  unsigned lazy_destructor : 1;
  unsigned has_const_copy_ctor : 1;
  unsigned has_complex_copy_ctor : 1;
  unsigned has_complex_copy_assign : 1;
  unsigned non_aggregate : 1;

  unsigned has_complex_dflt : 1;
  unsigned has_list_ctor : 1;
  unsigned non_std_layout : 1;
  unsigned is_literal : 1;
  unsigned lazy_move_ctor : 1;
  unsigned lazy_move_assign : 1;
  unsigned has_complex_move_ctor : 1;
  unsigned has_complex_move_assign : 1;

  unsigned has_constexpr_ctor : 1;
  unsigned unique_obj_representations : 1;
  unsigned unique_obj_representations_set : 1;

  /* When adding a flag here, consider whether or not it ought to
     apply to a template instance if it applies to the template.  If
     so, make sure to copy it in instantiate_class_template!  */

  /* There are some bits left to fill out a 32-bit word.  Keep track
     of this by updating the size of this bitfield whenever you add or
     remove a flag.  */
  unsigned dummy : 5;

  tree primary_base;
  vec<tree_pair_s, va_gc> *vcall_indices;
  tree vtables;
  tree typeinfo_var;
  vec<tree, va_gc> *vbases;
  binding_table nested_udts;
  tree as_base;
  vec<tree, va_gc> *pure_virtuals;
  tree friend_classes;
  vec<tree, va_gc> * GTY((reorder ("resort_type_member_vec"))) members;
  tree key_method;
  tree decl_list;
  tree befriending_classes;
  /* In a RECORD_TYPE, information specific to Objective-C++, such
     as a list of adopted protocols or a pointer to a corresponding
     @interface.  See objc/objc-act.h for details.  */
  tree objc_info;
  /* FIXME reuse another field?  */
  tree lambda_expr;
};

/* We used to have a variant type for lang_type.  Keep the name of the
   checking accessor for the sole survivor.  */
#define LANG_TYPE_CLASS_CHECK(NODE) (TYPE_LANG_SPECIFIC (NODE))

/* Nonzero for _CLASSTYPE means that operator delete is defined.  */
#define TYPE_GETS_DELETE(NODE) (LANG_TYPE_CLASS_CHECK (NODE)->gets_delete)
#define TYPE_GETS_REG_DELETE(NODE) (TYPE_GETS_DELETE (NODE) & 1)

/* Nonzero if `new NODE[x]' should cause the allocation of extra
   storage to indicate how many array elements are in use.  */
#define TYPE_VEC_NEW_USES_COOKIE(NODE)			\
  (CLASS_TYPE_P (NODE)					\
   && LANG_TYPE_CLASS_CHECK (NODE)->vec_new_uses_cookie)

/* Nonzero means that this _CLASSTYPE node defines ways of converting
   itself to other types.  */
#define TYPE_HAS_CONVERSION(NODE) \
  (LANG_TYPE_CLASS_CHECK (NODE)->has_type_conversion)

/* Nonzero means that NODE (a class type) has a default constructor --
   but that it has not yet been declared.  */
#define CLASSTYPE_LAZY_DEFAULT_CTOR(NODE) \
  (LANG_TYPE_CLASS_CHECK (NODE)->lazy_default_ctor)

/* Nonzero means that NODE (a class type) has a copy constructor --
   but that it has not yet been declared.  */
#define CLASSTYPE_LAZY_COPY_CTOR(NODE) \
  (LANG_TYPE_CLASS_CHECK (NODE)->lazy_copy_ctor)

/* Nonzero means that NODE (a class type) has a move constructor --
   but that it has not yet been declared.  */
#define CLASSTYPE_LAZY_MOVE_CTOR(NODE) \
  (LANG_TYPE_CLASS_CHECK (NODE)->lazy_move_ctor)

/* Nonzero means that NODE (a class type) has an assignment operator
   -- but that it has not yet been declared.  */
#define CLASSTYPE_LAZY_COPY_ASSIGN(NODE) \
  (LANG_TYPE_CLASS_CHECK (NODE)->lazy_copy_assign)

/* Nonzero means that NODE (a class type) has an assignment operator
   -- but that it has not yet been declared.  */
#define CLASSTYPE_LAZY_MOVE_ASSIGN(NODE) \
  (LANG_TYPE_CLASS_CHECK (NODE)->lazy_move_assign)

/* Nonzero means that NODE (a class type) has a destructor -- but that
   it has not yet been declared.  */
#define CLASSTYPE_LAZY_DESTRUCTOR(NODE) \
  (LANG_TYPE_CLASS_CHECK (NODE)->lazy_destructor)

/* Nonzero means that NODE (a class type) is final */
#define CLASSTYPE_FINAL(NODE) \
  TYPE_FINAL_P (NODE)


/* Nonzero means that this _CLASSTYPE node overloads operator=(X&).  */
#define TYPE_HAS_COPY_ASSIGN(NODE) (LANG_TYPE_CLASS_CHECK (NODE)->has_copy_assign)

/* True iff the class type NODE has an "operator =" whose parameter
   has a parameter of type "const X&".  */
#define TYPE_HAS_CONST_COPY_ASSIGN(NODE) \
  (LANG_TYPE_CLASS_CHECK (NODE)->has_const_copy_assign)

/* Nonzero means that this _CLASSTYPE node has an X(X&) constructor.  */
#define TYPE_HAS_COPY_CTOR(NODE) (LANG_TYPE_CLASS_CHECK (NODE)->has_copy_ctor)
#define TYPE_HAS_CONST_COPY_CTOR(NODE) \
  (LANG_TYPE_CLASS_CHECK (NODE)->has_const_copy_ctor)

/* Nonzero if this class has an X(initializer_list<T>) constructor.  */
#define TYPE_HAS_LIST_CTOR(NODE) \
  (LANG_TYPE_CLASS_CHECK (NODE)->has_list_ctor)

/* Nonzero if this class has a constexpr constructor other than a copy/move
   constructor.  Note that a class can have constexpr constructors for
   static initialization even if it isn't a literal class.  */
#define TYPE_HAS_CONSTEXPR_CTOR(NODE) \
  (LANG_TYPE_CLASS_CHECK (NODE)->has_constexpr_ctor)

/* Nonzero if this class defines an overloaded operator new.  (An
   operator new [] doesn't count.)  */
#define TYPE_HAS_NEW_OPERATOR(NODE) \
  (LANG_TYPE_CLASS_CHECK (NODE)->has_new)

/* Nonzero if this class defines an overloaded operator new[].  */
#define TYPE_HAS_ARRAY_NEW_OPERATOR(NODE) \
  (LANG_TYPE_CLASS_CHECK (NODE)->has_array_new)

/* Nonzero means that this type is being defined.  I.e., the left brace
   starting the definition of this type has been seen.  */
#define TYPE_BEING_DEFINED(NODE) (LANG_TYPE_CLASS_CHECK (NODE)->being_defined)

/* Nonzero means that this type is either complete or being defined, so we
   can do lookup in it.  */
#define COMPLETE_OR_OPEN_TYPE_P(NODE) \
  (COMPLETE_TYPE_P (NODE) || (CLASS_TYPE_P (NODE) && TYPE_BEING_DEFINED (NODE)))

/* Mark bits for repeated base checks.  */
#define TYPE_MARKED_P(NODE) TREE_LANG_FLAG_6 (TYPE_CHECK (NODE))

/* Nonzero if the class NODE has multiple paths to the same (virtual)
   base object.  */
#define CLASSTYPE_DIAMOND_SHAPED_P(NODE) \
  (LANG_TYPE_CLASS_CHECK(NODE)->diamond_shaped)

/* Nonzero if the class NODE has multiple instances of the same base
   type.  */
#define CLASSTYPE_REPEATED_BASE_P(NODE) \
  (LANG_TYPE_CLASS_CHECK(NODE)->repeated_base)

/* The member function with which the vtable will be emitted:
   the first noninline non-pure-virtual member function.  NULL_TREE
   if there is no key function or if this is a class template */
#define CLASSTYPE_KEY_METHOD(NODE) (LANG_TYPE_CLASS_CHECK (NODE)->key_method)

/* Vector of members.  During definition, it is unordered and only
   member functions are present.  After completion it is sorted and
   contains both member functions and non-functions.  STAT_HACK is
   involved to preserve oneslot per name invariant.  */
#define CLASSTYPE_MEMBER_VEC(NODE) (LANG_TYPE_CLASS_CHECK (NODE)->members)

/* For class templates, this is a TREE_LIST of all member data,
   functions, types, and friends in the order of declaration.
   The TREE_PURPOSE of each TREE_LIST is NULL_TREE for a friend,
   and the RECORD_TYPE for the class template otherwise.  */
#define CLASSTYPE_DECL_LIST(NODE) (LANG_TYPE_CLASS_CHECK (NODE)->decl_list)

/* A FUNCTION_DECL or OVERLOAD for the constructors for NODE.  These
   are the constructors that take an in-charge parameter.  */
#define CLASSTYPE_CONSTRUCTORS(NODE) \
  (get_class_binding_direct (NODE, ctor_identifier))

/* A FUNCTION_DECL for the destructor for NODE.  This is the
   destructors that take an in-charge parameter.  If
   CLASSTYPE_LAZY_DESTRUCTOR is true, then this entry will be NULL
   until the destructor is created with lazily_declare_fn.  */
#define CLASSTYPE_DESTRUCTOR(NODE) \
  (get_class_binding_direct (NODE, dtor_identifier))

/* A dictionary of the nested user-defined-types (class-types, or enums)
   found within this class.  This table includes nested member class
   templates.  */
#define CLASSTYPE_NESTED_UTDS(NODE) \
   (LANG_TYPE_CLASS_CHECK (NODE)->nested_udts)

/* Nonzero if NODE has a primary base class, i.e., a base class with
   which it shares the virtual function table pointer.  */
#define CLASSTYPE_HAS_PRIMARY_BASE_P(NODE) \
  (CLASSTYPE_PRIMARY_BINFO (NODE) != NULL_TREE)

/* If non-NULL, this is the binfo for the primary base class, i.e.,
   the base class which contains the virtual function table pointer
   for this class.  */
#define CLASSTYPE_PRIMARY_BINFO(NODE) \
  (LANG_TYPE_CLASS_CHECK (NODE)->primary_base)

/* A vector of BINFOs for the direct and indirect virtual base classes
   that this type uses in a post-order depth-first left-to-right
   order.  (In other words, these bases appear in the order that they
   should be initialized.)  */
#define CLASSTYPE_VBASECLASSES(NODE) (LANG_TYPE_CLASS_CHECK (NODE)->vbases)

/* The type corresponding to NODE when NODE is used as a base class,
   i.e., NODE without virtual base classes or tail padding.  */
#define CLASSTYPE_AS_BASE(NODE) (LANG_TYPE_CLASS_CHECK (NODE)->as_base)

/* True iff NODE is the CLASSTYPE_AS_BASE version of some type.  */
#define IS_FAKE_BASE_TYPE(NODE)					\
  (TREE_CODE (NODE) == RECORD_TYPE				\
   && TYPE_CONTEXT (NODE) && CLASS_TYPE_P (TYPE_CONTEXT (NODE))	\
   && CLASSTYPE_AS_BASE (TYPE_CONTEXT (NODE)) == (NODE))

/* These are the size and alignment of the type without its virtual
   base classes, for when we use this type as a base itself.  */
#define CLASSTYPE_SIZE(NODE) TYPE_SIZE (CLASSTYPE_AS_BASE (NODE))
#define CLASSTYPE_SIZE_UNIT(NODE) TYPE_SIZE_UNIT (CLASSTYPE_AS_BASE (NODE))
#define CLASSTYPE_ALIGN(NODE) TYPE_ALIGN (CLASSTYPE_AS_BASE (NODE))
#define CLASSTYPE_USER_ALIGN(NODE) TYPE_USER_ALIGN (CLASSTYPE_AS_BASE (NODE))

/* The alignment of NODE, without its virtual bases, in bytes.  */
#define CLASSTYPE_ALIGN_UNIT(NODE) \
  (CLASSTYPE_ALIGN (NODE) / BITS_PER_UNIT)

/* A vec<tree> of virtual functions which cannot be inherited by
   derived classes.  When deriving from this type, the derived
   class must provide its own definition for each of these functions.  */
#define CLASSTYPE_PURE_VIRTUALS(NODE) \
  (LANG_TYPE_CLASS_CHECK (NODE)->pure_virtuals)

/* Nonzero means that this type is an abstract class type.  */
#define ABSTRACT_CLASS_TYPE_P(NODE) \
  (CLASS_TYPE_P (NODE) && CLASSTYPE_PURE_VIRTUALS(NODE))

/* Nonzero means that this type has an X() constructor.  */
#define TYPE_HAS_DEFAULT_CONSTRUCTOR(NODE) \
  (LANG_TYPE_CLASS_CHECK (NODE)->has_default_ctor)

/* Nonzero means that this type contains a mutable member.  */
#define CLASSTYPE_HAS_MUTABLE(NODE) (LANG_TYPE_CLASS_CHECK (NODE)->has_mutable)
#define TYPE_HAS_MUTABLE_P(NODE) (cp_has_mutable_p (NODE))

/* Nonzero means that this class type is not POD for the purpose of layout
   (as defined in the ABI).  This is different from the language's POD.  */
#define CLASSTYPE_NON_LAYOUT_POD_P(NODE) \
  (LANG_TYPE_CLASS_CHECK (NODE)->non_pod_class)

/* Nonzero means that this class type is a non-standard-layout class.  */
#define CLASSTYPE_NON_STD_LAYOUT(NODE) \
  (LANG_TYPE_CLASS_CHECK (NODE)->non_std_layout)

/* Nonzero means that this class type does have unique object
   representations.  */
#define CLASSTYPE_UNIQUE_OBJ_REPRESENTATIONS(NODE) \
  (LANG_TYPE_CLASS_CHECK (NODE)->unique_obj_representations)

/* Nonzero means that this class type has
   CLASSTYPE_UNIQUE_OBJ_REPRESENTATIONS computed.  */
#define CLASSTYPE_UNIQUE_OBJ_REPRESENTATIONS_SET(NODE) \
  (LANG_TYPE_CLASS_CHECK (NODE)->unique_obj_representations_set)

/* Nonzero means that this class contains pod types whose default
   initialization is not a zero initialization (namely, pointers to
   data members).  */
#define CLASSTYPE_NON_ZERO_INIT_P(NODE) \
  (LANG_TYPE_CLASS_CHECK (NODE)->non_zero_init)

/* Nonzero if this class is "empty" in the sense of the C++ ABI.  */
#define CLASSTYPE_EMPTY_P(NODE) \
  (LANG_TYPE_CLASS_CHECK (NODE)->empty_p)

/* Nonzero if this class is "nearly empty", i.e., contains only a
   virtual function table pointer.  */
#define CLASSTYPE_NEARLY_EMPTY_P(NODE) \
  (LANG_TYPE_CLASS_CHECK (NODE)->nearly_empty_p)

/* Nonzero if this class contains an empty subobject.  */
#define CLASSTYPE_CONTAINS_EMPTY_CLASS_P(NODE) \
  (LANG_TYPE_CLASS_CHECK (NODE)->contains_empty_class_p)

/* A list of class types of which this type is a friend.  The
   TREE_VALUE is normally a TYPE, but will be a TEMPLATE_DECL in the
   case of a template friend.  */
#define CLASSTYPE_FRIEND_CLASSES(NODE) \
  (LANG_TYPE_CLASS_CHECK (NODE)->friend_classes)

/* A list of the classes which grant friendship to this class.  */
#define CLASSTYPE_BEFRIENDING_CLASSES(NODE) \
  (LANG_TYPE_CLASS_CHECK (NODE)->befriending_classes)

/* The associated LAMBDA_EXPR that made this class.  */
#define CLASSTYPE_LAMBDA_EXPR(NODE) \
  (LANG_TYPE_CLASS_CHECK (NODE)->lambda_expr)
/* The extra mangling scope for this closure type.  */
#define LAMBDA_TYPE_EXTRA_SCOPE(NODE) \
  (LAMBDA_EXPR_EXTRA_SCOPE (CLASSTYPE_LAMBDA_EXPR (NODE)))

/* Say whether this node was declared as a "class" or a "struct".  */
#define CLASSTYPE_DECLARED_CLASS(NODE) \
  (LANG_TYPE_CLASS_CHECK (NODE)->declared_class)

/* Nonzero if this class has const members
   which have no specified initialization.  */
#define CLASSTYPE_READONLY_FIELDS_NEED_INIT(NODE)	\
  (TYPE_LANG_SPECIFIC (NODE)				\
   ? LANG_TYPE_CLASS_CHECK (NODE)->const_needs_init : 0)
#define SET_CLASSTYPE_READONLY_FIELDS_NEED_INIT(NODE, VALUE) \
  (LANG_TYPE_CLASS_CHECK (NODE)->const_needs_init = (VALUE))

/* Nonzero if this class has ref members
   which have no specified initialization.  */
#define CLASSTYPE_REF_FIELDS_NEED_INIT(NODE)		\
  (TYPE_LANG_SPECIFIC (NODE)				\
   ? LANG_TYPE_CLASS_CHECK (NODE)->ref_needs_init : 0)
#define SET_CLASSTYPE_REF_FIELDS_NEED_INIT(NODE, VALUE) \
  (LANG_TYPE_CLASS_CHECK (NODE)->ref_needs_init = (VALUE))

/* Nonzero if this class is included from a header file which employs
   `#pragma interface', and it is not included in its implementation file.  */
#define CLASSTYPE_INTERFACE_ONLY(NODE) \
  (LANG_TYPE_CLASS_CHECK (NODE)->interface_only)

/* True if we have already determined whether or not vtables, VTTs,
   typeinfo, and other similar per-class data should be emitted in
   this translation unit.  This flag does not indicate whether or not
   these items should be emitted; it only indicates that we know one
   way or the other.  */
#define CLASSTYPE_INTERFACE_KNOWN(NODE) \
  (LANG_TYPE_CLASS_CHECK (NODE)->interface_unknown == 0)
/* The opposite of CLASSTYPE_INTERFACE_KNOWN.  */
#define CLASSTYPE_INTERFACE_UNKNOWN(NODE) \
  (LANG_TYPE_CLASS_CHECK (NODE)->interface_unknown)

#define SET_CLASSTYPE_INTERFACE_UNKNOWN_X(NODE,X) \
  (LANG_TYPE_CLASS_CHECK (NODE)->interface_unknown = !!(X))
#define SET_CLASSTYPE_INTERFACE_UNKNOWN(NODE) \
  (LANG_TYPE_CLASS_CHECK (NODE)->interface_unknown = 1)
#define SET_CLASSTYPE_INTERFACE_KNOWN(NODE) \
  (LANG_TYPE_CLASS_CHECK (NODE)->interface_unknown = 0)

/* Nonzero if a _DECL node requires us to output debug info for this class.  */
#define CLASSTYPE_DEBUG_REQUESTED(NODE) \
  (LANG_TYPE_CLASS_CHECK (NODE)->debug_requested)

/* Additional macros for inheritance information.  */

/* Nonzero means that this class is on a path leading to a new vtable.  */
#define BINFO_VTABLE_PATH_MARKED(NODE) BINFO_FLAG_1 (NODE)

/* Nonzero means B (a BINFO) has its own vtable.  Any copies will not
   have this flag set.  */
#define BINFO_NEW_VTABLE_MARKED(B) (BINFO_FLAG_2 (B))

/* Compare a BINFO_TYPE with another type for equality.  For a binfo,
   this is functionally equivalent to using same_type_p, but
   measurably faster.  At least one of the arguments must be a
   BINFO_TYPE.  The other can be a BINFO_TYPE or a regular type.  If
   BINFO_TYPE(T) ever stops being the main variant of the class the
   binfo is for, this macro must change.  */
#define SAME_BINFO_TYPE_P(A, B) ((A) == (B))

/* Any subobject that needs a new vtable must have a vptr and must not
   be a non-virtual primary base (since it would then use the vtable from a
   derived class and never become non-primary.)  */
#define SET_BINFO_NEW_VTABLE_MARKED(B)					 \
  (BINFO_NEW_VTABLE_MARKED (B) = 1,					 \
   gcc_assert (!BINFO_PRIMARY_P (B) || BINFO_VIRTUAL_P (B)),		 \
   gcc_assert (TYPE_VFIELD (BINFO_TYPE (B))))

/* Nonzero if this binfo is for a dependent base - one that should not
   be searched.  */
#define BINFO_DEPENDENT_BASE_P(NODE) BINFO_FLAG_3 (NODE)

/* Nonzero if this binfo has lost its primary base binfo (because that
   is a nearly-empty virtual base that has been taken by some other
   base in the complete hierarchy.  */
#define BINFO_LOST_PRIMARY_P(NODE) BINFO_FLAG_4 (NODE)

/* Nonzero if this BINFO is a primary base class.  */
#define BINFO_PRIMARY_P(NODE) BINFO_FLAG_5(NODE)

/* A vec<tree_pair_s> of the vcall indices associated with the class
   NODE.  The PURPOSE of each element is a FUNCTION_DECL for a virtual
   function.  The VALUE is the index into the virtual table where the
   vcall offset for that function is stored, when NODE is a virtual
   base.  */
#define CLASSTYPE_VCALL_INDICES(NODE) \
  (LANG_TYPE_CLASS_CHECK (NODE)->vcall_indices)

/* The various vtables for the class NODE.  The primary vtable will be
   first, followed by the construction vtables and VTT, if any.  */
#define CLASSTYPE_VTABLES(NODE) \
  (LANG_TYPE_CLASS_CHECK (NODE)->vtables)

/* The std::type_info variable representing this class, or NULL if no
   such variable has been created.  This field is only set for the
   TYPE_MAIN_VARIANT of the class.  */
#define CLASSTYPE_TYPEINFO_VAR(NODE) \
  (LANG_TYPE_CLASS_CHECK (NODE)->typeinfo_var)

/* Accessor macros for the BINFO_VIRTUALS list.  */

/* The number of bytes by which to adjust the `this' pointer when
   calling this virtual function.  Subtract this value from the this
   pointer. Always non-NULL, might be constant zero though.  */
#define BV_DELTA(NODE) (TREE_PURPOSE (NODE))

/* If non-NULL, the vtable index at which to find the vcall offset
   when calling this virtual function.  Add the value at that vtable
   index to the this pointer.  */
#define BV_VCALL_INDEX(NODE) (TREE_TYPE (NODE))

/* The function to call.  */
#define BV_FN(NODE) (TREE_VALUE (NODE))

/* Whether or not this entry is for a lost primary virtual base.  */
#define BV_LOST_PRIMARY(NODE) (TREE_LANG_FLAG_0 (NODE))

/* For FUNCTION_TYPE or METHOD_TYPE, a list of the exceptions that
   this type can raise.  Each TREE_VALUE is a _TYPE.  The TREE_VALUE
   will be NULL_TREE to indicate a throw specification of `()', or
   no exceptions allowed.  For a noexcept specification, TREE_VALUE
   is NULL_TREE and TREE_PURPOSE is the constant-expression.  For
   a deferred noexcept-specification, TREE_PURPOSE is a DEFERRED_NOEXCEPT
   (for templates) or an OVERLOAD list of functions (for implicitly
   declared functions).  */
#define TYPE_RAISES_EXCEPTIONS(NODE) \
  TYPE_LANG_SLOT_1 (FUNC_OR_METHOD_CHECK (NODE))

/* For FUNCTION_TYPE or METHOD_TYPE, return 1 iff it is declared `throw()'
   or noexcept(true).  */
#define TYPE_NOTHROW_P(NODE) nothrow_spec_p (TYPE_RAISES_EXCEPTIONS (NODE))

/* For FUNCTION_TYPE or METHOD_TYPE, true if NODE is noexcept.  This is the
   case for things declared noexcept(true) and, with -fnothrow-opt, for
   throw() functions.  */
#define TYPE_NOEXCEPT_P(NODE) type_noexcept_p (NODE)

/* The binding level associated with the namespace.  */
#define NAMESPACE_LEVEL(NODE) \
  (LANG_DECL_NS_CHECK (NODE)->level)

/* Discriminator values for lang_decl.  */

enum lang_decl_selector
{
  lds_min,
  lds_fn,
  lds_ns,
  lds_parm,
  lds_decomp
};

/* Flags shared by all forms of DECL_LANG_SPECIFIC.

   Some of the flags live here only to make lang_decl_min/fn smaller.  Do
   not make this struct larger than 32 bits.  */

struct GTY(()) lang_decl_base {
  ENUM_BITFIELD(lang_decl_selector) selector : 3;
  ENUM_BITFIELD(languages) language : 1;
  unsigned use_template : 2;
  unsigned not_really_extern : 1;	   /* var or fn */
  unsigned initialized_in_class : 1;	   /* var or fn */

  unsigned threadprivate_or_deleted_p : 1; /* var or fn */
  unsigned anticipated_p : 1;		   /* fn, type or template */
  /* anticipated_p reused as DECL_OMP_PRIVATIZED_MEMBER in var */
  unsigned friend_or_tls : 1;		   /* var, fn, type or template */
  unsigned unknown_bound_p : 1;		   /* var */
  unsigned odr_used : 1;		   /* var or fn */
  unsigned concept_p : 1;                  /* applies to vars and functions */
  unsigned var_declared_inline_p : 1;	   /* var */
  unsigned dependent_init_p : 1;	   /* var */

  unsigned module_purview_p : 1;	   /* in module purview (not GMF) */
  unsigned module_import_p : 1;     	   /* from an import */
  unsigned module_entity_p : 1;		   /* is in the entitity ary &
					      hash.  */
  /* Has specializations or members yet to load.  */
  unsigned module_pending_specializations_p : 1;
  unsigned module_pending_members_p : 1;

  /* Is in the decl-attached hash table, (with attached decls).  */
  unsigned attached_decls_p : 1;
  
  /* 10 spare bits.  */
};

/* True for DECL codes which have template info and access.  */
#define LANG_DECL_HAS_MIN(NODE)			\
  (VAR_OR_FUNCTION_DECL_P (NODE)		\
   || TREE_CODE (NODE) == FIELD_DECL		\
   || TREE_CODE (NODE) == CONST_DECL		\
   || TREE_CODE (NODE) == TYPE_DECL		\
   || TREE_CODE (NODE) == TEMPLATE_DECL		\
   || TREE_CODE (NODE) == USING_DECL            \
   || TREE_CODE (NODE) == CONCEPT_DECL)

/* DECL_LANG_SPECIFIC for the above codes.  */

struct GTY(()) lang_decl_min {
  struct lang_decl_base base; /* 32-bits.  */

  /* In a FUNCTION_DECL for which DECL_THUNK_P holds, this is
     THUNK_ALIAS.
     In a FUNCTION_DECL for which DECL_THUNK_P does not hold,
     VAR_DECL, TYPE_DECL, or TEMPLATE_DECL, this is
     DECL_TEMPLATE_INFO.  */
  tree template_info;

  /* In a DECL_THUNK_P FUNCTION_DECL, this is THUNK_VIRTUAL_OFFSET.
     In a lambda-capture proxy VAR_DECL, this is DECL_CAPTURED_VARIABLE.
     In a function-scope TREE_STATIC VAR_DECL or IMPLICIT_TYPEDEF_P TYPE_DECL,
     this is DECL_DISCRIMINATOR.
     Otherwise, in a class-scope DECL, this is DECL_ACCESS.   */
  tree access;
};

/* Additional DECL_LANG_SPECIFIC information for functions.  */

struct GTY(()) lang_decl_fn {
  struct lang_decl_min min;

  /* In a overloaded operator, this is the compressed operator code.  */
  unsigned ovl_op_code : 6;
  unsigned global_ctor_p : 1;
  unsigned global_dtor_p : 1;

  unsigned static_function : 1;
  unsigned pure_virtual : 1;
  unsigned defaulted_p : 1;
  unsigned has_in_charge_parm_p : 1;
  unsigned has_vtt_parm_p : 1;
  unsigned pending_inline_p : 1;
  unsigned nonconverting : 1;
  unsigned thunk_p : 1;

  unsigned this_thunk_p : 1;
  unsigned hidden_friend_p : 1;
  unsigned omp_declare_reduction_p : 1;
  unsigned has_dependent_explicit_spec_p : 1;
  unsigned immediate_fn_p : 1;
  unsigned maybe_deleted : 1;
  unsigned coroutine_p : 1;
  unsigned seen_without_contracts_p : 1;

  unsigned spare : 8;

  /* 32-bits padding on 64-bit host.  */

  /* For a non-thunk function decl, this is a tree list of
     friendly classes. For a thunk function decl, it is the
     thunked to function decl.  */
  tree befriending_classes;

  /* For a non-virtual FUNCTION_DECL, this is
     DECL_FRIEND_CONTEXT.  For a virtual FUNCTION_DECL for which
     DECL_THIS_THUNK_P does not hold, this is DECL_THUNKS. Both
     this pointer and result pointer adjusting thunks are
     chained here.  This pointer thunks to return pointer thunks
     will be chained on the return pointer thunk.  */
  tree context;

  union lang_decl_u5
  {
    /* In a non-thunk FUNCTION_DECL, this is DECL_CLONED_FUNCTION.  */
    tree GTY ((tag ("0"))) cloned_function;

    /* In a FUNCTION_DECL for which THUNK_P holds this is the
       THUNK_FIXED_OFFSET.  */
    HOST_WIDE_INT GTY ((tag ("1"))) fixed_offset;
  } GTY ((desc ("%1.thunk_p"))) u5;

  union lang_decl_u3
  {
    struct cp_token_cache * GTY ((tag ("1"))) pending_inline_info;
    tree GTY ((tag ("0"))) saved_auto_return_type;
  } GTY ((desc ("%1.pending_inline_p"))) u;
};

/* DECL_LANG_SPECIFIC for namespaces.  */

struct GTY(()) lang_decl_ns {
  struct lang_decl_base base; /* 32 bits.  */
  cp_binding_level *level;

  /* Inline children.  Needs to be va_gc, because of PCH.  */
  vec<tree, va_gc> *inlinees;

  /* Hash table of bound decls. It'd be nice to have this inline, but
     as the hash_map has a dtor, we can't then put this struct into a
     union (until moving to c++11).  */
  hash_table<named_decl_hash> *bindings;
};

/* DECL_LANG_SPECIFIC for parameters.  */

struct GTY(()) lang_decl_parm {
  struct lang_decl_base base; /* 32 bits.  */
  int level;
  int index;
};

/* Additional DECL_LANG_SPECIFIC information for structured bindings.  */

struct GTY(()) lang_decl_decomp {
  struct lang_decl_min min;
  /* The artificial underlying "e" variable of the structured binding
     variable.  */
  tree base;
};

/* DECL_LANG_SPECIFIC for all types.  It would be nice to just make this a
   union rather than a struct containing a union as its only field, but
   tree.h declares it as a struct.  */

struct GTY(()) lang_decl {
  union GTY((desc ("%h.base.selector"))) lang_decl_u {
     /* Nothing of only the base type exists.  */
    struct lang_decl_base GTY ((default)) base;
    struct lang_decl_min GTY((tag ("lds_min"))) min;
    struct lang_decl_fn GTY ((tag ("lds_fn"))) fn;
    struct lang_decl_ns GTY((tag ("lds_ns"))) ns;
    struct lang_decl_parm GTY((tag ("lds_parm"))) parm;
    struct lang_decl_decomp GTY((tag ("lds_decomp"))) decomp;
  } u;
};

/* Looks through a template (if present) to find what it declares.  */
#define STRIP_TEMPLATE(NODE) \
  (TREE_CODE (NODE) == TEMPLATE_DECL ? DECL_TEMPLATE_RESULT (NODE) : NODE)

#if defined ENABLE_TREE_CHECKING && (GCC_VERSION >= 2007)

#define LANG_DECL_MIN_CHECK(NODE) __extension__			\
({ struct lang_decl *lt = DECL_LANG_SPECIFIC (NODE);		\
   if (!LANG_DECL_HAS_MIN (NODE))				\
     lang_check_failed (__FILE__, __LINE__, __FUNCTION__);	\
   &lt->u.min; })

/* We want to be able to check DECL_CONSTRUCTOR_P and such on a function
   template, not just on a FUNCTION_DECL.  So when looking for things in
   lang_decl_fn, look down through a TEMPLATE_DECL into its result.  */
#define LANG_DECL_FN_CHECK(NODE) __extension__				\
({ struct lang_decl *lt = DECL_LANG_SPECIFIC (STRIP_TEMPLATE (NODE));	\
   if (!DECL_DECLARES_FUNCTION_P (NODE)					\
       || lt->u.base.selector != lds_fn)				\
     lang_check_failed (__FILE__, __LINE__, __FUNCTION__);		\
   &lt->u.fn; })

#define LANG_DECL_NS_CHECK(NODE) __extension__				\
({ struct lang_decl *lt = DECL_LANG_SPECIFIC (NODE);			\
   if (TREE_CODE (NODE) != NAMESPACE_DECL				\
       || lt->u.base.selector != lds_ns)				\
     lang_check_failed (__FILE__, __LINE__, __FUNCTION__);		\
   &lt->u.ns; })

#define LANG_DECL_PARM_CHECK(NODE) __extension__		\
({ struct lang_decl *lt = DECL_LANG_SPECIFIC (NODE);		\
  if (TREE_CODE (NODE) != PARM_DECL				\
      || lt->u.base.selector != lds_parm)			\
    lang_check_failed (__FILE__, __LINE__, __FUNCTION__);	\
  &lt->u.parm; })

#define LANG_DECL_DECOMP_CHECK(NODE) __extension__		\
({ struct lang_decl *lt = DECL_LANG_SPECIFIC (NODE);		\
  if (!VAR_P (NODE)						\
      || lt->u.base.selector != lds_decomp)			\
    lang_check_failed (__FILE__, __LINE__, __FUNCTION__);	\
  &lt->u.decomp; })

#else

#define LANG_DECL_MIN_CHECK(NODE) \
  (&DECL_LANG_SPECIFIC (NODE)->u.min)

#define LANG_DECL_FN_CHECK(NODE) \
  (&DECL_LANG_SPECIFIC (STRIP_TEMPLATE (NODE))->u.fn)

#define LANG_DECL_NS_CHECK(NODE) \
  (&DECL_LANG_SPECIFIC (NODE)->u.ns)

#define LANG_DECL_PARM_CHECK(NODE) \
  (&DECL_LANG_SPECIFIC (NODE)->u.parm)

#define LANG_DECL_DECOMP_CHECK(NODE) \
  (&DECL_LANG_SPECIFIC (NODE)->u.decomp)

#endif /* ENABLE_TREE_CHECKING */

/* For a FUNCTION_DECL or a VAR_DECL, the language linkage for the
   declaration.  Some entities (like a member function in a local
   class, or a local variable) do not have linkage at all, and this
   macro should not be used in those cases.

   Implementation note: A FUNCTION_DECL without DECL_LANG_SPECIFIC was
   created by language-independent code, and has C linkage.  Most
   VAR_DECLs have C++ linkage, and do not have DECL_LANG_SPECIFIC, but
   we do create DECL_LANG_SPECIFIC for variables with non-C++ linkage.  */
#define DECL_LANGUAGE(NODE)				\
  (DECL_LANG_SPECIFIC (NODE)				\
   ? DECL_LANG_SPECIFIC (NODE)->u.base.language		\
   : (TREE_CODE (NODE) == FUNCTION_DECL			\
      ? lang_c : lang_cplusplus))

/* Set the language linkage for NODE to LANGUAGE.  */
#define SET_DECL_LANGUAGE(NODE, LANGUAGE) \
  (DECL_LANG_SPECIFIC (NODE)->u.base.language = (LANGUAGE))

/* For FUNCTION_DECLs and TEMPLATE_DECLs: nonzero means that this function
   is a constructor.  */
#define DECL_CONSTRUCTOR_P(NODE) \
  DECL_CXX_CONSTRUCTOR_P (STRIP_TEMPLATE (NODE))

/* Nonzero if NODE (a FUNCTION_DECL) is a constructor for a complete
   object.  */
#define DECL_COMPLETE_CONSTRUCTOR_P(NODE)		\
  (DECL_NAME (NODE) == complete_ctor_identifier)

/* Nonzero if NODE (a FUNCTION_DECL) is a constructor for a base
   object.  */
#define DECL_BASE_CONSTRUCTOR_P(NODE)		\
  (DECL_NAME (NODE) == base_ctor_identifier)

/* Nonzero if NODE (a FUNCTION_DECL) is a constructor, but not either the
   specialized in-charge constructor or the specialized not-in-charge
   constructor.  */
#define DECL_MAYBE_IN_CHARGE_CONSTRUCTOR_P(NODE)		\
  (DECL_NAME (NODE) == ctor_identifier)

/* Nonzero if NODE (a FUNCTION_DECL) is a copy constructor.  */
#define DECL_COPY_CONSTRUCTOR_P(NODE) \
  (DECL_CONSTRUCTOR_P (NODE) && copy_fn_p (NODE) > 0)

/* Nonzero if NODE (a FUNCTION_DECL) is a move constructor.  */
#define DECL_MOVE_CONSTRUCTOR_P(NODE) \
  (DECL_CONSTRUCTOR_P (NODE) && move_fn_p (NODE))

/* Nonzero if NODE (a FUNCTION_DECL or TEMPLATE_DECL)
   is a destructor.  */
#define DECL_DESTRUCTOR_P(NODE)				\
  DECL_CXX_DESTRUCTOR_P (STRIP_TEMPLATE (NODE))

/* Nonzero if NODE (a FUNCTION_DECL) is a destructor, but not the
   specialized in-charge constructor, in-charge deleting constructor,
   or the base destructor.  */
#define DECL_MAYBE_IN_CHARGE_DESTRUCTOR_P(NODE)			\
  (DECL_NAME (NODE) == dtor_identifier)

/* Nonzero if NODE (a FUNCTION_DECL) is a destructor for a complete
   object.  */
#define DECL_COMPLETE_DESTRUCTOR_P(NODE)		\
  (DECL_NAME (NODE) == complete_dtor_identifier)

/* Nonzero if NODE (a FUNCTION_DECL) is a destructor for a base
   object.  */
#define DECL_BASE_DESTRUCTOR_P(NODE)		\
  (DECL_NAME (NODE) == base_dtor_identifier)

/* Nonzero if NODE (a FUNCTION_DECL) is a destructor for a complete
   object that deletes the object after it has been destroyed.  */
#define DECL_DELETING_DESTRUCTOR_P(NODE)		\
  (DECL_NAME (NODE) == deleting_dtor_identifier)

/* Nonzero if either DECL_MAYBE_IN_CHARGE_CONSTRUCTOR_P or
   DECL_MAYBE_IN_CHARGE_DESTRUCTOR_P is true of NODE.  */
#define DECL_MAYBE_IN_CHARGE_CDTOR_P(NODE)              \
  (DECL_MAYBE_IN_CHARGE_CONSTRUCTOR_P (NODE)            \
   || DECL_MAYBE_IN_CHARGE_DESTRUCTOR_P (NODE))

/* Nonzero if NODE (a FUNCTION_DECL) is a ctor or dtor that needs the cdtor
   label and associated goto built.  */
#define DECL_CDTOR_NEEDS_LABLED_EXIT_P(NODE)            \
  (DECL_DESTRUCTOR_P (NODE)                             \
   || (DECL_CONSTRUCTOR_P (NODE)       \
       && (targetm.cxx.cdtor_returns_this ()            \
	   || contract_any_active_p (NODE))))

/* Nonzero if NODE (a _DECL) is a cloned constructor or
   destructor.  */
#define DECL_CLONED_FUNCTION_P(NODE)		\
  (DECL_NAME (NODE)				\
   && IDENTIFIER_CDTOR_P (DECL_NAME (NODE))	\
   && !DECL_MAYBE_IN_CHARGE_CDTOR_P (NODE))

/* If DECL_CLONED_FUNCTION_P holds, this is the function that was
   cloned.  */
#define DECL_CLONED_FUNCTION(NODE)		\
  (DECL_LANG_SPECIFIC (FUNCTION_DECL_CHECK (NODE))->u.fn.u5.cloned_function)

/* Perform an action for each clone of FN, if FN is a function with
   clones.  This macro should be used like:

      FOR_EACH_CLONE (clone, fn)
	{ ... }

  */
#define FOR_EACH_CLONE(CLONE, FN)			\
  if (!(TREE_CODE (FN) == FUNCTION_DECL			\
	&& DECL_MAYBE_IN_CHARGE_CDTOR_P (FN)))          \
    ;							\
  else							\
    for (CLONE = DECL_CHAIN (FN);			\
	 CLONE && DECL_CLONED_FUNCTION_P (CLONE);	\
	 CLONE = DECL_CHAIN (CLONE))

/* Nonzero if NODE has DECL_DISCRIMINATOR and not DECL_ACCESS.  */
#define DECL_DISCRIMINATOR_P(NODE)				\
  (((TREE_CODE (NODE) == VAR_DECL && TREE_STATIC (NODE))	\
    || DECL_IMPLICIT_TYPEDEF_P (NODE))				\
   && DECL_FUNCTION_SCOPE_P (NODE))

/* Discriminator for name mangling.  */
#define DECL_DISCRIMINATOR(NODE) (LANG_DECL_MIN_CHECK (NODE)->access)

/* The index of a user-declared parameter in its function, starting at 1.
   All artificial parameters will have index 0.  */
#define DECL_PARM_INDEX(NODE) \
  (LANG_DECL_PARM_CHECK (NODE)->index)

/* The level of a user-declared parameter in its function, starting at 1.
   A parameter of the function will have level 1; a parameter of the first
   nested function declarator (i.e. t in void f (void (*p)(T t))) will have
   level 2.  */
#define DECL_PARM_LEVEL(NODE) \
  (LANG_DECL_PARM_CHECK (NODE)->level)

/* Nonzero if the VTT parm has been added to NODE.  */
#define DECL_HAS_VTT_PARM_P(NODE) \
  (LANG_DECL_FN_CHECK (NODE)->has_vtt_parm_p)

/* Nonzero if NODE is a user-defined conversion operator.  */
#define DECL_CONV_FN_P(NODE) IDENTIFIER_CONV_OP_P (DECL_NAME (NODE))

/* The type to which conversion operator FN converts to.   */
#define DECL_CONV_FN_TYPE(FN) \
  TREE_TYPE ((gcc_checking_assert (DECL_CONV_FN_P (FN)), DECL_NAME (FN)))

/* Nonzero if NODE, a static data member, was declared in its class as an
   array of unknown bound.  */
#define VAR_HAD_UNKNOWN_BOUND(NODE)			\
  (DECL_LANG_SPECIFIC (VAR_DECL_CHECK (NODE))		\
   ? DECL_LANG_SPECIFIC (NODE)->u.base.unknown_bound_p	\
   : false)
#define SET_VAR_HAD_UNKNOWN_BOUND(NODE) \
  (DECL_LANG_SPECIFIC (VAR_DECL_CHECK (NODE))->u.base.unknown_bound_p = true)

/* True iff decl NODE is for an overloaded operator.  */
#define DECL_OVERLOADED_OPERATOR_P(NODE)		\
  IDENTIFIER_ANY_OP_P (DECL_NAME (NODE))

/* Nonzero if NODE is an assignment operator (including += and such).  */
#define DECL_ASSIGNMENT_OPERATOR_P(NODE)		 \
  IDENTIFIER_ASSIGN_OP_P (DECL_NAME (NODE))

/* NODE is a function_decl for an overloaded operator.  Return its
   compressed (raw) operator code.  Note that this is not a TREE_CODE.  */
#define DECL_OVERLOADED_OPERATOR_CODE_RAW(NODE)		\
  (LANG_DECL_FN_CHECK (NODE)->ovl_op_code)

/* DECL is an overloaded operator.  Test whether it is for TREE_CODE
   (a literal constant).  */
#define DECL_OVERLOADED_OPERATOR_IS(DECL, CODE)			\
  (DECL_OVERLOADED_OPERATOR_CODE_RAW (DECL) == OVL_OP_##CODE)

/* For FUNCTION_DECLs: nonzero means that this function is a
   constructor or a destructor with an extra in-charge parameter to
   control whether or not virtual bases are constructed.  */
#define DECL_HAS_IN_CHARGE_PARM_P(NODE) \
  (LANG_DECL_FN_CHECK (NODE)->has_in_charge_parm_p)

/* Nonzero if DECL is a declaration of __builtin_constant_p.  */
#define DECL_IS_BUILTIN_CONSTANT_P(NODE)		\
 (TREE_CODE (NODE) == FUNCTION_DECL			\
  && DECL_BUILT_IN_CLASS (NODE) == BUILT_IN_NORMAL	\
  && DECL_FUNCTION_CODE (NODE) == BUILT_IN_CONSTANT_P)

/* Nonzero for _DECL means that this decl appears in (or will appear
   in) as a member in a RECORD_TYPE or UNION_TYPE node.  It is also for
   detecting circularity in case members are multiply defined.  In the
   case of a VAR_DECL, it means that no definition has been seen, even
   if an initializer has been.  */
#define DECL_IN_AGGR_P(NODE) (DECL_LANG_FLAG_3 (NODE))

/* Nonzero for a VAR_DECL means that the variable's initialization (if
   any) has been processed.  (In general, DECL_INITIALIZED_P is
   !DECL_EXTERNAL, but static data members may be initialized even if
   not defined.)  */
#define DECL_INITIALIZED_P(NODE) \
   (TREE_LANG_FLAG_1 (VAR_DECL_CHECK (NODE)))

/* Nonzero for a VAR_DECL iff an explicit initializer was provided
   or a non-trivial constructor is called.  */
#define DECL_NONTRIVIALLY_INITIALIZED_P(NODE)	\
   (TREE_LANG_FLAG_6 (VAR_DECL_CHECK (NODE)))

/* Nonzero for a VAR_DECL that was initialized with a
   constant-expression.  */
#define DECL_INITIALIZED_BY_CONSTANT_EXPRESSION_P(NODE) \
  (TREE_LANG_FLAG_2 (VAR_DECL_CHECK (NODE)))

/* Nonzero if the DECL was initialized in the class definition itself,
   rather than outside the class.  This is used for both static member
   VAR_DECLS, and FUNCTION_DECLS that are defined in the class.  */
#define DECL_INITIALIZED_IN_CLASS_P(DECL) \
  (DECL_LANG_SPECIFIC (VAR_OR_FUNCTION_DECL_CHECK (DECL)) \
   ->u.base.initialized_in_class)

/* Nonzero if the DECL is used in the sense of 3.2 [basic.def.odr].
   Only available for decls with DECL_LANG_SPECIFIC.  */
#define DECL_ODR_USED(DECL) \
  (DECL_LANG_SPECIFIC (VAR_OR_FUNCTION_DECL_CHECK (DECL)) \
   ->u.base.odr_used)

/* Nonzero for DECL means that this decl is just a friend declaration,
   and should not be added to the list of members for this class.  */
#define DECL_FRIEND_P(NODE) \
  (DECL_LANG_SPECIFIC (TYPE_FUNCTION_OR_TEMPLATE_DECL_CHECK (NODE)) \
   ->u.base.friend_or_tls)

/* True of a TEMPLATE_DECL that is a template class friend.  Such
   decls are not pushed until instantiated (as they may depend on
   parameters of the befriending class).  DECL_CHAIN is the
   befriending class.  */
#define DECL_UNINSTANTIATED_TEMPLATE_FRIEND_P(NODE) \
  (DECL_LANG_FLAG_4 (TEMPLATE_DECL_CHECK (NODE)))

/* Nonzero if the thread-local variable was declared with __thread as
   opposed to thread_local.  */
#define DECL_GNU_TLS_P(NODE)				\
  (DECL_LANG_SPECIFIC (VAR_DECL_CHECK (NODE))		\
   && DECL_LANG_SPECIFIC (NODE)->u.base.friend_or_tls)
#define SET_DECL_GNU_TLS_P(NODE)				\
  (retrofit_lang_decl (VAR_DECL_CHECK (NODE)),			\
   DECL_LANG_SPECIFIC (NODE)->u.base.friend_or_tls = true)

/* A TREE_LIST of the types which have befriended this FUNCTION_DECL.  */
#define DECL_BEFRIENDING_CLASSES(NODE) \
  (LANG_DECL_FN_CHECK (NODE)->befriending_classes)

/* Nonzero for FUNCTION_DECL means that this decl is a static
   member function.  */
#define DECL_STATIC_FUNCTION_P(NODE) \
  (LANG_DECL_FN_CHECK (NODE)->static_function)

/* Nonzero for FUNCTION_DECL means that this decl is a non-static
   member function.  */
#define DECL_NONSTATIC_MEMBER_FUNCTION_P(NODE) \
  (TREE_CODE (TREE_TYPE (NODE)) == METHOD_TYPE)

/* Nonzero for FUNCTION_DECL means that this decl is a member function
   (static or non-static).  */
#define DECL_FUNCTION_MEMBER_P(NODE) \
  (DECL_NONSTATIC_MEMBER_FUNCTION_P (NODE) || DECL_STATIC_FUNCTION_P (NODE))

/* Nonzero for FUNCTION_DECL means that this member function
   has `this' as const X *const.  */
#define DECL_CONST_MEMFUNC_P(NODE)					 \
  (DECL_NONSTATIC_MEMBER_FUNCTION_P (NODE)				 \
   && CP_TYPE_CONST_P (TREE_TYPE (TREE_VALUE				 \
				  (TYPE_ARG_TYPES (TREE_TYPE (NODE))))))

/* Nonzero for FUNCTION_DECL means that this member function
   has `this' as volatile X *const.  */
#define DECL_VOLATILE_MEMFUNC_P(NODE)					 \
  (DECL_NONSTATIC_MEMBER_FUNCTION_P (NODE)				 \
   && CP_TYPE_VOLATILE_P (TREE_TYPE (TREE_VALUE				 \
				  (TYPE_ARG_TYPES (TREE_TYPE (NODE))))))

/* Nonzero for a DECL means that this member is a non-static member.  */
#define DECL_NONSTATIC_MEMBER_P(NODE)		\
  (DECL_NONSTATIC_MEMBER_FUNCTION_P (NODE)	\
   || TREE_CODE (NODE) == FIELD_DECL)

/* Nonzero for a FIELD_DECL means that this member object type
   is mutable.  */
#define DECL_MUTABLE_P(NODE) (DECL_LANG_FLAG_0 (FIELD_DECL_CHECK (NODE)))

/* Nonzero for _DECL means that this constructor or conversion function is
   non-converting.  */
#define DECL_NONCONVERTING_P(NODE) \
  (LANG_DECL_FN_CHECK (NODE)->nonconverting)

/* Nonzero for FUNCTION_DECL means that this member function is a pure
   virtual function.  */
#define DECL_PURE_VIRTUAL_P(NODE) \
  (LANG_DECL_FN_CHECK (NODE)->pure_virtual)

/* Nonzero for FUNCTION_DECL means that this member function (either
   a constructor or a conversion function) has an explicit specifier
   with a value-dependent expression.  */
#define DECL_HAS_DEPENDENT_EXPLICIT_SPEC_P(NODE) \
  (LANG_DECL_FN_CHECK (NODE)->has_dependent_explicit_spec_p)

/* Nonzero for a defaulted FUNCTION_DECL for which we haven't decided yet if
   it's deleted; we will decide in synthesize_method.  */
#define DECL_MAYBE_DELETED(NODE) \
  (LANG_DECL_FN_CHECK (NODE)->maybe_deleted)

/* True (in a FUNCTION_DECL) if NODE is a virtual function that is an
   invalid overrider for a function from a base class.  Once we have
   complained about an invalid overrider we avoid complaining about it
   again.  */
#define DECL_INVALID_OVERRIDER_P(NODE) \
  (DECL_LANG_FLAG_4 (NODE))

/* True (in a FUNCTION_DECL) if NODE is a function declared with
   an override virt-specifier */
#define DECL_OVERRIDE_P(NODE) (TREE_LANG_FLAG_0 (NODE))

/* The thunks associated with NODE, a FUNCTION_DECL.  */
#define DECL_THUNKS(NODE) \
  (DECL_VIRTUAL_P (NODE) ? LANG_DECL_FN_CHECK (NODE)->context : NULL_TREE)

/* Set DECL_THUNKS.  */
#define SET_DECL_THUNKS(NODE,THUNKS) \
  (LANG_DECL_FN_CHECK (NODE)->context = (THUNKS))

/* If NODE, a FUNCTION_DECL, is a C++11 inheriting constructor, then this
   is the constructor it inherits from.  */
#define DECL_INHERITED_CTOR(NODE) \
  (DECL_DECLARES_FUNCTION_P (NODE) && DECL_CONSTRUCTOR_P (NODE) \
   ? LANG_DECL_FN_CHECK (NODE)->context : NULL_TREE)

/* And this is the base that constructor comes from.  */
#define DECL_INHERITED_CTOR_BASE(NODE)			\
  (DECL_INHERITED_CTOR (NODE)				\
   ? DECL_CONTEXT (flag_new_inheriting_ctors		\
		   ? strip_inheriting_ctors (NODE)	\
		   : DECL_INHERITED_CTOR (NODE))	\
   : NULL_TREE)

/* Set the inherited base.  */
#define SET_DECL_INHERITED_CTOR(NODE,INH) \
  (LANG_DECL_FN_CHECK (NODE)->context = (INH))

/* Nonzero if NODE is a thunk, rather than an ordinary function.  */
#define DECL_THUNK_P(NODE)			\
  (TREE_CODE (NODE) == FUNCTION_DECL		\
   && DECL_LANG_SPECIFIC (NODE)			\
   && LANG_DECL_FN_CHECK (NODE)->thunk_p)

/* Set DECL_THUNK_P for node.  */
#define SET_DECL_THUNK_P(NODE, THIS_ADJUSTING)			\
  (LANG_DECL_FN_CHECK (NODE)->thunk_p = 1,			\
   LANG_DECL_FN_CHECK (NODE)->this_thunk_p = (THIS_ADJUSTING))

/* Nonzero if NODE is a this pointer adjusting thunk.  */
#define DECL_THIS_THUNK_P(NODE)			\
  (DECL_THUNK_P (NODE) && LANG_DECL_FN_CHECK (NODE)->this_thunk_p)

/* Nonzero if NODE is a result pointer adjusting thunk.  */
#define DECL_RESULT_THUNK_P(NODE)			\
  (DECL_THUNK_P (NODE) && !LANG_DECL_FN_CHECK (NODE)->this_thunk_p)

/* Nonzero if NODE is a FUNCTION_DECL, but not a thunk.  */
#define DECL_NON_THUNK_FUNCTION_P(NODE)				\
  (TREE_CODE (NODE) == FUNCTION_DECL && !DECL_THUNK_P (NODE))

/* Nonzero if NODE is `extern "C"'.  */
#define DECL_EXTERN_C_P(NODE) \
  (DECL_LANGUAGE (NODE) == lang_c)

/* Nonzero if NODE is an `extern "C"' function.  */
#define DECL_EXTERN_C_FUNCTION_P(NODE) \
  (DECL_NON_THUNK_FUNCTION_P (NODE) && DECL_EXTERN_C_P (NODE))

/* Non-zero if this variable is declared `constinit' specifier.  */
#define DECL_DECLARED_CONSTINIT_P(NODE)		\
  (DECL_LANG_FLAG_7 (VAR_DECL_CHECK (NODE)))

/* True if DECL is declared 'constexpr'.  */
#define DECL_DECLARED_CONSTEXPR_P(DECL) \
  DECL_LANG_FLAG_8 (VAR_OR_FUNCTION_DECL_CHECK (STRIP_TEMPLATE (DECL)))

/* True if FNDECL is an immediate function.  */
#define DECL_IMMEDIATE_FUNCTION_P(NODE) \
  (DECL_LANG_SPECIFIC (FUNCTION_DECL_CHECK (STRIP_TEMPLATE (NODE)))	\
   ? LANG_DECL_FN_CHECK (NODE)->immediate_fn_p				\
   : false)
#define SET_DECL_IMMEDIATE_FUNCTION_P(NODE) \
  (retrofit_lang_decl (FUNCTION_DECL_CHECK (NODE)),			\
   LANG_DECL_FN_CHECK (NODE)->immediate_fn_p = true)

// True if NODE was declared as 'concept'.  The flag implies that the
// declaration is constexpr, that the declaration cannot be specialized or
// refined, and that the result type must be convertible to bool.
#define DECL_DECLARED_CONCEPT_P(NODE) \
  (DECL_LANG_SPECIFIC (NODE)->u.base.concept_p)

/* Nonzero if this DECL is the __PRETTY_FUNCTION__ variable in a
   template function.  */
#define DECL_PRETTY_FUNCTION_P(NODE) \
  (DECL_NAME (NODE) \
   && id_equal (DECL_NAME (NODE), "__PRETTY_FUNCTION__"))

/* For a DECL, true if it is __func__ or similar.  */
#define DECL_FNAME_P(NODE)					\
  (VAR_P (NODE) && DECL_NAME (NODE) && DECL_ARTIFICIAL (NODE)	\
   && DECL_HAS_VALUE_EXPR_P (NODE)				\
   && (id_equal (DECL_NAME (NODE), "__PRETTY_FUNCTION__")	\
       || id_equal (DECL_NAME (NODE), "__FUNCTION__")		\
       || id_equal (DECL_NAME (NODE), "__func__")))

/* Nonzero if the variable was declared to be thread-local.
   We need a special C++ version of this test because the middle-end
   DECL_THREAD_LOCAL_P uses the symtab, so we can't use it for
   templates.  */
#define CP_DECL_THREAD_LOCAL_P(NODE) \
  (TREE_LANG_FLAG_0 (VAR_DECL_CHECK (NODE)))

/* The _TYPE context in which this _DECL appears.  This field holds the
   class where a virtual function instance is actually defined.  */
#define DECL_CLASS_CONTEXT(NODE) \
  (DECL_CLASS_SCOPE_P (NODE) ? DECL_CONTEXT (NODE) : NULL_TREE)

/* For a non-member friend function, the class (if any) in which this
   friend was defined.  For example, given:

     struct S { friend void f () { ... } };

   the DECL_FRIEND_CONTEXT for `f' will be `S'.  */
#define DECL_FRIEND_CONTEXT(NODE)				\
  ((DECL_DECLARES_FUNCTION_P (NODE)				\
    && DECL_FRIEND_P (NODE) && !DECL_FUNCTION_MEMBER_P (NODE))	\
   ? LANG_DECL_FN_CHECK (NODE)->context				\
   : NULL_TREE)

/* Set the DECL_FRIEND_CONTEXT for NODE to CONTEXT.  */
#define SET_DECL_FRIEND_CONTEXT(NODE, CONTEXT) \
  (LANG_DECL_FN_CHECK (NODE)->context = (CONTEXT))

#define CP_DECL_CONTEXT(NODE) \
  (!DECL_FILE_SCOPE_P (NODE) ? DECL_CONTEXT (NODE) : global_namespace)
#define CP_TYPE_CONTEXT(NODE) \
  (!TYPE_FILE_SCOPE_P (NODE) ? TYPE_CONTEXT (NODE) : global_namespace)
#define FROB_CONTEXT(NODE) \
  ((NODE) == global_namespace ? DECL_CONTEXT (NODE) : (NODE))

/* 1 iff NODE has namespace scope, including the global namespace.  */
#define DECL_NAMESPACE_SCOPE_P(NODE)				\
  (!DECL_TEMPLATE_PARM_P (NODE)					\
   && TREE_CODE (CP_DECL_CONTEXT (NODE)) == NAMESPACE_DECL)

#define TYPE_NAMESPACE_SCOPE_P(NODE) \
  (TREE_CODE (CP_TYPE_CONTEXT (NODE)) == NAMESPACE_DECL)

#define NAMESPACE_SCOPE_P(NODE) \
  ((DECL_P (NODE) && DECL_NAMESPACE_SCOPE_P (NODE)) \
   || (TYPE_P (NODE) && TYPE_NAMESPACE_SCOPE_P (NODE)))

/* 1 iff NODE is a class member.  */
#define DECL_CLASS_SCOPE_P(NODE) \
  (DECL_CONTEXT (NODE) && TYPE_P (DECL_CONTEXT (NODE)))

#define TYPE_CLASS_SCOPE_P(NODE) \
  (TYPE_CONTEXT (NODE) && TYPE_P (TYPE_CONTEXT (NODE)))

/* 1 iff NODE is function-local.  */
#define DECL_FUNCTION_SCOPE_P(NODE) \
  (DECL_CONTEXT (NODE) \
   && TREE_CODE (DECL_CONTEXT (NODE)) == FUNCTION_DECL)

#define TYPE_FUNCTION_SCOPE_P(NODE) \
  (TYPE_CONTEXT (NODE) && TREE_CODE (TYPE_CONTEXT (NODE)) == FUNCTION_DECL)

/* 1 iff VAR_DECL node NODE is a type-info decl.  This flag is set for
   both the primary typeinfo object and the associated NTBS name.  */
#define DECL_TINFO_P(NODE) \
  TREE_LANG_FLAG_4 (TREE_CHECK2 (NODE,VAR_DECL,TYPE_DECL))

/* 1 iff VAR_DECL node NODE is virtual table or VTT.  We forward to
   DECL_VIRTUAL_P from the common code, as that has the semantics we
   need.  But we want a more descriptive name.  */
#define DECL_VTABLE_OR_VTT_P(NODE) DECL_VIRTUAL_P (VAR_DECL_CHECK (NODE))

/* 1 iff FUNCTION_TYPE or METHOD_TYPE has a ref-qualifier (either & or &&). */
#define FUNCTION_REF_QUALIFIED(NODE) \
  TREE_LANG_FLAG_4 (FUNC_OR_METHOD_CHECK (NODE))

/* 1 iff FUNCTION_TYPE or METHOD_TYPE has &&-ref-qualifier.  */
#define FUNCTION_RVALUE_QUALIFIED(NODE) \
  TREE_LANG_FLAG_5 (FUNC_OR_METHOD_CHECK (NODE))

/* 1 iff NODE is function-local, but for types.  */
#define LOCAL_CLASS_P(NODE)				\
  (decl_function_context (TYPE_MAIN_DECL (NODE)) != NULL_TREE)

/* The nesting depth of namespace, class or function.  Makes is_ancestor much
   simpler.  Only 8 bits available.  */
#define SCOPE_DEPTH(NODE) \
  (NAMESPACE_DECL_CHECK (NODE)->base.u.bits.address_space)

/* Whether the namepace is an inline namespace.  */
#define DECL_NAMESPACE_INLINE_P(NODE) \
  TREE_LANG_FLAG_0 (NAMESPACE_DECL_CHECK (NODE))

/* In a NAMESPACE_DECL, a vector of inline namespaces.  */
#define DECL_NAMESPACE_INLINEES(NODE) \
   (LANG_DECL_NS_CHECK (NODE)->inlinees)

/* Pointer to hash_map from IDENTIFIERS to DECLS  */
#define DECL_NAMESPACE_BINDINGS(NODE) \
   (LANG_DECL_NS_CHECK (NODE)->bindings)

/* In a NAMESPACE_DECL, points to the original namespace if this is
   a namespace alias.  */
#define DECL_NAMESPACE_ALIAS(NODE) \
	DECL_ABSTRACT_ORIGIN (NAMESPACE_DECL_CHECK (NODE))
#define ORIGINAL_NAMESPACE(NODE)  \
  (DECL_NAMESPACE_ALIAS (NODE) ? DECL_NAMESPACE_ALIAS (NODE) : (NODE))

/* Nonzero if NODE is the std namespace.  */
#define DECL_NAMESPACE_STD_P(NODE)			\
  ((NODE) == std_node)

/* In a TREE_LIST in an attribute list, indicates that the attribute
   must be applied at instantiation time.  */
#define ATTR_IS_DEPENDENT(NODE) TREE_LANG_FLAG_0 (TREE_LIST_CHECK (NODE))

/* In a TREE_LIST in the argument of attribute abi_tag, indicates that the tag
   was inherited from a template parameter, not explicitly indicated.  */
#define ABI_TAG_IMPLICIT(NODE) TREE_LANG_FLAG_0 (TREE_LIST_CHECK (NODE))

/* Non zero if this is a using decl for a dependent scope. */
#define DECL_DEPENDENT_P(NODE) DECL_LANG_FLAG_0 (USING_DECL_CHECK (NODE))

/* The scope named in a using decl.  */
#define USING_DECL_SCOPE(NODE) DECL_RESULT_FLD (USING_DECL_CHECK (NODE))

/* The decls named by a using decl.  */
#define USING_DECL_DECLS(NODE) DECL_INITIAL (USING_DECL_CHECK (NODE))

/* Non zero if the using decl refers to a dependent type.  */
#define USING_DECL_TYPENAME_P(NODE) DECL_LANG_FLAG_1 (USING_DECL_CHECK (NODE))

/* In a FUNCTION_DECL, this is nonzero if this function was defined in
   the class definition.  We have saved away the text of the function,
   but have not yet processed it.  */
#define DECL_PENDING_INLINE_P(NODE) \
  (LANG_DECL_FN_CHECK (NODE)->pending_inline_p)

/* If DECL_PENDING_INLINE_P holds, this is the saved text of the
   function.  */
#define DECL_PENDING_INLINE_INFO(NODE) \
  (LANG_DECL_FN_CHECK (NODE)->u.pending_inline_info)

/* Return the first contract in ATTRS, or NULL_TREE if there are none.  */

inline tree
find_contract (tree attrs)
{
  while (attrs && !cxx23_contract_attribute_p (attrs))
    attrs = TREE_CHAIN (attrs);
  return attrs;
}

/* True iff the FUNCTION_DECL NODE currently has any contracts.  */
#define DECL_HAS_CONTRACTS_P(NODE) \
  (DECL_CONTRACTS (NODE) != NULL_TREE)

/* For a FUNCTION_DECL of a guarded function, this points to a list of the pre
   and post contracts of the first decl of NODE in original order. */
#define DECL_CONTRACTS(NODE) \
  (find_contract (DECL_ATTRIBUTES (NODE)))

/* The next contract (if any) after this one in an attribute list.  */
#define CONTRACT_CHAIN(NODE) \
  (find_contract (TREE_CHAIN (NODE)))

/* The wrapper of the original source location of a list of contracts.  */
#define CONTRACT_SOURCE_LOCATION_WRAPPER(NODE) \
  (TREE_PURPOSE (TREE_PURPOSE (NODE)))

/* The original source location of a list of contracts.  */
#define CONTRACT_SOURCE_LOCATION(NODE) \
  (EXPR_LOCATION (CONTRACT_SOURCE_LOCATION_WRAPPER (NODE)))

/* The original decl a list of contracts was declared on.  */
#define CONTRACT_ORIGINAL_DECL(NODE) \
  (tree_strip_any_location_wrapper (CONTRACT_SOURCE_LOCATION_WRAPPER (NODE)))

/* For a FUNCTION_DECL of a guarded function, true IFF an importer is free to
 * version the function based on contract configuration.  */
#define DECL_VERSION_CONTRACTS_P(NODE) \
  (DECL_CONTRACTS (NODE) \
   && get_contract_versioned (TREE_VALUE (DECL_CONTRACTS (NODE))))

/* For a FUNCTION_DECL of a guarded function, this holds the var decl
   capturing the result of the call to the unchecked function.  */
#define DECL_UNCHECKED_RESULT(NODE) \
  (get_unchecked_result (NODE))

/* True the FUNCTION_DECL NODE was initially declared without contracts.  */
#define DECL_SEEN_WITHOUT_CONTRACTS_P(NODE) \
  (LANG_DECL_FN_CHECK (DECL_COMMON_CHECK (NODE))->seen_without_contracts_p)

/* Nonzero for TYPE_DECL means that it was written 'using name = type'.  */
#define TYPE_DECL_ALIAS_P(NODE) \
  DECL_LANG_FLAG_6 (TYPE_DECL_CHECK (NODE))

/* Nonzero for TEMPLATE_DECL means that it is a 'complex' alias template.  */
#define TEMPLATE_DECL_COMPLEX_ALIAS_P(NODE) \
  DECL_LANG_FLAG_2 (TEMPLATE_DECL_CHECK (NODE))

/* Nonzero for a type which is an alias for another type; i.e, a type
   which declaration was written 'using name-of-type =
   another-type'.  */
#define TYPE_ALIAS_P(NODE)			\
  (TYPE_P (NODE)				\
   && TYPE_NAME (NODE)				\
   && TREE_CODE (TYPE_NAME (NODE)) == TYPE_DECL	\
   && TYPE_DECL_ALIAS_P (TYPE_NAME (NODE)))

/* If non-NULL for a VAR_DECL, FUNCTION_DECL, TYPE_DECL, TEMPLATE_DECL,
   or CONCEPT_DECL, the entity is either a template specialization (if
   DECL_USE_TEMPLATE is nonzero) or the abstract instance of the
   template itself.

   In either case, DECL_TEMPLATE_INFO is a TEMPLATE_INFO, whose
   TI_TEMPLATE is the TEMPLATE_DECL of which this entity is a
   specialization or abstract instance.  The TI_ARGS is the
   template arguments used to specialize the template.

   Consider:

      template <typename T> struct S { friend void f(T) {} };

   In this case, S<int>::f is, from the point of view of the compiler,
   an instantiation of a template -- but, from the point of view of
   the language, each instantiation of S results in a wholly unrelated
   global function f.  In this case, DECL_TEMPLATE_INFO for S<int>::f
   will be non-NULL, but DECL_USE_TEMPLATE will be zero.

   In a friend declaration, TI_TEMPLATE can be an overload set, or
   identifier.  */
#define DECL_TEMPLATE_INFO(NODE) \
  (DECL_LANG_SPECIFIC (TEMPLATE_INFO_DECL_CHECK (NODE)) \
   ->u.min.template_info)

/* For a lambda capture proxy, its captured variable.  */
#define DECL_CAPTURED_VARIABLE(NODE) \
  (LANG_DECL_MIN_CHECK (NODE)->access)

/* For a VAR_DECL, indicates that the variable is actually a
   non-static data member of anonymous union that has been promoted to
   variable status.  */
#define DECL_ANON_UNION_VAR_P(NODE) \
  (DECL_LANG_FLAG_4 (VAR_DECL_CHECK (NODE)))

/* Template information for a RECORD_TYPE or UNION_TYPE.  */
#define CLASSTYPE_TEMPLATE_INFO(NODE) \
  (TYPE_LANG_SLOT_1 (RECORD_OR_UNION_CHECK (NODE)))

/* Template information for a template template parameter.  */
#define TEMPLATE_TEMPLATE_PARM_TEMPLATE_INFO(NODE) \
  (TYPE_LANG_SLOT_1 (BOUND_TEMPLATE_TEMPLATE_PARM_TYPE_CHECK (NODE)))

/* Template information for an ENUMERAL_, RECORD_, UNION_TYPE, or
   BOUND_TEMPLATE_TEMPLATE_PARM type.  This ignores any alias
   templateness of NODE.  It'd be nice if this could unconditionally
   access the slot, rather than return NULL if given a
   non-templatable type.  */
#define TYPE_TEMPLATE_INFO(NODE)					\
  (TREE_CODE (NODE) == ENUMERAL_TYPE					\
   || TREE_CODE (NODE) == BOUND_TEMPLATE_TEMPLATE_PARM			\
   || RECORD_OR_UNION_TYPE_P (NODE)					\
   ? TYPE_LANG_SLOT_1 (NODE) : NULL_TREE)

/* Template information (if any) for an alias type.  */
#define TYPE_ALIAS_TEMPLATE_INFO(NODE)					\
  (DECL_LANG_SPECIFIC (TYPE_NAME (NODE))				\
   ? DECL_TEMPLATE_INFO (TYPE_NAME (NODE))				\
   : NULL_TREE)

/* If NODE is a type alias, this accessor returns the template info
   for the alias template (if any).  Otherwise behave as
   TYPE_TEMPLATE_INFO.  */
#define TYPE_TEMPLATE_INFO_MAYBE_ALIAS(NODE)				\
  (typedef_variant_p (NODE)						\
   ? TYPE_ALIAS_TEMPLATE_INFO (NODE)					\
   : TYPE_TEMPLATE_INFO (NODE))

/* Set the template information for a non-alias n ENUMERAL_, RECORD_,
   or UNION_TYPE to VAL.  ALIAS's are dealt with separately.  */
#define SET_TYPE_TEMPLATE_INFO(NODE, VAL)				\
  (gcc_checking_assert (TREE_CODE (NODE) == ENUMERAL_TYPE		\
			|| (CLASS_TYPE_P (NODE) && !TYPE_ALIAS_P (NODE))), \
   (TYPE_LANG_SLOT_1 (NODE) = (VAL)))					\

#define TI_TEMPLATE(NODE) \
  ((struct tree_template_info*)TEMPLATE_INFO_CHECK (NODE))->tmpl
#define TI_ARGS(NODE) \
  ((struct tree_template_info*)TEMPLATE_INFO_CHECK (NODE))->args
#define TI_PENDING_TEMPLATE_FLAG(NODE) \
  TREE_LANG_FLAG_1 (TEMPLATE_INFO_CHECK (NODE))
/* For a given TREE_VEC containing a template argument list,
   this property contains the number of arguments that are not
   defaulted.  */
#define NON_DEFAULT_TEMPLATE_ARGS_COUNT(NODE) \
  TREE_CHAIN (TREE_VEC_CHECK (NODE))

/* Below are the setter and getter of the NON_DEFAULT_TEMPLATE_ARGS_COUNT
   property.  */
#define SET_NON_DEFAULT_TEMPLATE_ARGS_COUNT(NODE, INT_VALUE) \
  NON_DEFAULT_TEMPLATE_ARGS_COUNT(NODE) = build_int_cst (NULL_TREE, INT_VALUE)
#if CHECKING_P
#define GET_NON_DEFAULT_TEMPLATE_ARGS_COUNT(NODE) \
    int_cst_value (NON_DEFAULT_TEMPLATE_ARGS_COUNT (NODE))
#else
#define GET_NON_DEFAULT_TEMPLATE_ARGS_COUNT(NODE) \
  NON_DEFAULT_TEMPLATE_ARGS_COUNT (NODE) \
  ? int_cst_value (NON_DEFAULT_TEMPLATE_ARGS_COUNT (NODE)) \
  : TREE_VEC_LENGTH (INNERMOST_TEMPLATE_ARGS (NODE))
#endif

/* The list of access checks that were deferred during parsing
   which need to be performed at template instantiation time.

   FIXME this should be associated with the TEMPLATE_DECL, not the
   TEMPLATE_INFO.  */
#define TI_DEFERRED_ACCESS_CHECKS(NODE) \
  ((struct tree_template_info*)TEMPLATE_INFO_CHECK \
     (NODE))->deferred_access_checks

/* We use TREE_VECs to hold template arguments.  If there is only one
   level of template arguments, then the TREE_VEC contains the
   arguments directly.  If there is more than one level of template
   arguments, then each entry in the TREE_VEC is itself a TREE_VEC,
   containing the template arguments for a single level.  The first
   entry in the outer TREE_VEC is the outermost level of template
   parameters; the last is the innermost.

   It is incorrect to ever form a template argument vector containing
   only one level of arguments, but which is a TREE_VEC containing as
   its only entry the TREE_VEC for that level.

   For each TREE_VEC containing the template arguments for a single
   level, it's possible to get or set the number of non defaulted
   template arguments by using the accessor macros
   GET_NON_DEFAULT_TEMPLATE_ARGS_COUNT or
   SET_NON_DEFAULT_TEMPLATE_ARGS_COUNT.  */

/* Nonzero if the template arguments is actually a vector of vectors,
   rather than just a vector.  */
#define TMPL_ARGS_HAVE_MULTIPLE_LEVELS(NODE)		     \
  (NODE && TREE_VEC_LENGTH (NODE) && TREE_VEC_ELT (NODE, 0)  \
   && TREE_CODE (TREE_VEC_ELT (NODE, 0)) == TREE_VEC)

/* The depth of a template argument vector.  When called directly by
   the parser, we use a TREE_LIST rather than a TREE_VEC to represent
   template arguments.  In fact, we may even see NULL_TREE if there
   are no template arguments.  In both of those cases, there is only
   one level of template arguments.  */
#define TMPL_ARGS_DEPTH(NODE)					\
  (TMPL_ARGS_HAVE_MULTIPLE_LEVELS (NODE) ? TREE_VEC_LENGTH (NODE) : 1)

/* The LEVELth level of the template ARGS.  The outermost level of
   args is level 1, not level 0.  */
#define TMPL_ARGS_LEVEL(ARGS, LEVEL)		\
  (TMPL_ARGS_HAVE_MULTIPLE_LEVELS (ARGS)	\
   ? TREE_VEC_ELT (ARGS, (LEVEL) - 1) : (ARGS))

/* Set the LEVELth level of the template ARGS to VAL.  This macro does
   not work with single-level argument vectors.  */
#define SET_TMPL_ARGS_LEVEL(ARGS, LEVEL, VAL)	\
  (TREE_VEC_ELT (ARGS, (LEVEL) - 1) = (VAL))

/* Accesses the IDXth parameter in the LEVELth level of the ARGS.  */
#define TMPL_ARG(ARGS, LEVEL, IDX)				\
  (TREE_VEC_ELT (TMPL_ARGS_LEVEL (ARGS, LEVEL), IDX))

/* Given a single level of template arguments in NODE, return the
   number of arguments.  */
#define NUM_TMPL_ARGS(NODE)				\
  (TREE_VEC_LENGTH (NODE))

/* Returns the innermost level of template arguments in ARGS.  */
#define INNERMOST_TEMPLATE_ARGS(NODE) \
  (get_innermost_template_args ((NODE), 1))

/* The number of levels of template parameters given by NODE.  */
#define TMPL_PARMS_DEPTH(NODE) \
  ((HOST_WIDE_INT) TREE_INT_CST_LOW (TREE_PURPOSE (NODE)))

/* The TEMPLATE_DECL instantiated or specialized by NODE.  This
   TEMPLATE_DECL will be the immediate parent, not the most general
   template.  For example, in:

      template <class T> struct S { template <class U> void f(U); }

   the FUNCTION_DECL for S<int>::f<double> will have, as its
   DECL_TI_TEMPLATE, `template <class U> S<int>::f<U>'.

   As a special case, for a member friend template of a template
   class, this value will not be a TEMPLATE_DECL, but rather an
   IDENTIFIER_NODE or OVERLOAD indicating the name of the template and
   any explicit template arguments provided.  For example, in:

     template <class T> struct S { friend void f<int>(int, double); }

   the DECL_TI_TEMPLATE will be an IDENTIFIER_NODE for `f' and the
   DECL_TI_ARGS will be {int}.

   For a FIELD_DECL with a non-static data member initializer, this value
   is the FIELD_DECL it was instantiated from.  */
#define DECL_TI_TEMPLATE(NODE)      TI_TEMPLATE (DECL_TEMPLATE_INFO (NODE))

/* The template arguments used to obtain this decl from the most
   general form of DECL_TI_TEMPLATE.  For the example given for
   DECL_TI_TEMPLATE, the DECL_TI_ARGS will be {int, double}.  These
   are always the full set of arguments required to instantiate this
   declaration from the most general template specialized here.  */
#define DECL_TI_ARGS(NODE)	    TI_ARGS (DECL_TEMPLATE_INFO (NODE))

/* The TEMPLATE_DECL associated with NODE, a class type.  Even if NODE
   will be generated from a partial specialization, the TEMPLATE_DECL
   referred to here will be the original template.  For example,
   given:

      template <typename T> struct S {};
      template <typename T> struct S<T*> {};
      
   the CLASSTPYE_TI_TEMPLATE for S<int*> will be S, not the S<T*>.

   For a member class template, CLASSTYPE_TI_TEMPLATE always refers to the
   partial instantiation rather than the primary template.  CLASSTYPE_TI_ARGS
   are for the primary template if the partial instantiation isn't
   specialized, or for the explicit specialization if it is, e.g.

      template <class T> class C { template <class U> class D; }
      template <> template <class U> class C<int>::D;  */
#define CLASSTYPE_TI_TEMPLATE(NODE) TI_TEMPLATE (CLASSTYPE_TEMPLATE_INFO (NODE))
#define CLASSTYPE_TI_ARGS(NODE)     TI_ARGS (CLASSTYPE_TEMPLATE_INFO (NODE))

/* For a template instantiation TYPE, returns the TYPE corresponding
   to the primary template.  Otherwise returns TYPE itself.  */
#define CLASSTYPE_PRIMARY_TEMPLATE_TYPE(TYPE)				\
  ((CLASSTYPE_USE_TEMPLATE ((TYPE))					\
    && !CLASSTYPE_TEMPLATE_SPECIALIZATION ((TYPE)))			\
   ? TREE_TYPE (DECL_TEMPLATE_RESULT (DECL_PRIMARY_TEMPLATE		\
				      (CLASSTYPE_TI_TEMPLATE ((TYPE))))) \
   : (TYPE))

/* Like CLASS_TI_TEMPLATE, but also works for ENUMERAL_TYPEs.  */
#define TYPE_TI_TEMPLATE(NODE)			\
  (TI_TEMPLATE (TYPE_TEMPLATE_INFO (NODE)))

/* Like DECL_TI_ARGS, but for an ENUMERAL_, RECORD_, or UNION_TYPE.  */
#define TYPE_TI_ARGS(NODE)			\
  (TI_ARGS (TYPE_TEMPLATE_INFO (NODE)))

#define INNERMOST_TEMPLATE_PARMS(NODE)  TREE_VALUE (NODE)

/* Nonzero if NODE (a TEMPLATE_DECL) is a member template, in the
   sense of [temp.mem].  */
#define DECL_MEMBER_TEMPLATE_P(NODE) \
  (DECL_LANG_FLAG_1 (TEMPLATE_DECL_CHECK (NODE)))

/* Nonzero if the NODE corresponds to the template parameters for a
   member template, whose inline definition is being processed after
   the class definition is complete.  */
#define TEMPLATE_PARMS_FOR_INLINE(NODE) TREE_LANG_FLAG_1 (NODE)

/* Determine if a declaration (PARM_DECL or FIELD_DECL) is a pack.  */
#define DECL_PACK_P(NODE) \
  (DECL_P (NODE) && PACK_EXPANSION_P (TREE_TYPE (NODE)))

/* Determines if NODE is an expansion of one or more parameter packs,
   e.g., a TYPE_PACK_EXPANSION or EXPR_PACK_EXPANSION.  */
#define PACK_EXPANSION_P(NODE)                 \
  (TREE_CODE (NODE) == TYPE_PACK_EXPANSION     \
   || TREE_CODE (NODE) == EXPR_PACK_EXPANSION)

/* Extracts the type or expression pattern from a TYPE_PACK_EXPANSION or
   EXPR_PACK_EXPANSION.  */
#define PACK_EXPANSION_PATTERN(NODE)                            \
  (TREE_CODE (NODE) == TYPE_PACK_EXPANSION ? TREE_TYPE (NODE)    \
   : TREE_OPERAND (NODE, 0))

/* Sets the type or expression pattern for a TYPE_PACK_EXPANSION or
   EXPR_PACK_EXPANSION.  */
#define SET_PACK_EXPANSION_PATTERN(NODE,VALUE)  \
  if (TREE_CODE (NODE) == TYPE_PACK_EXPANSION)  \
    TREE_TYPE (NODE) = VALUE;                   \
  else                                          \
    TREE_OPERAND (NODE, 0) = VALUE

/* The list of parameter packs used in the PACK_EXPANSION_* node. The
   TREE_VALUE of each TREE_LIST contains the parameter packs.  */
#define PACK_EXPANSION_PARAMETER_PACKS(NODE)		\
  *(TREE_CODE (NODE) == EXPR_PACK_EXPANSION		\
    ? &TREE_OPERAND (NODE, 1)				\
    : &TYPE_MIN_VALUE_RAW (TYPE_PACK_EXPANSION_CHECK (NODE)))

/* Any additional template args to be applied when substituting into
   the pattern, set by tsubst_pack_expansion for partial instantiations.
   If this is a TREE_LIST, the TREE_VALUE of the first element is the
   usual template argument TREE_VEC, and the TREE_PURPOSE of later elements
   are enclosing functions that provided function parameter packs we'll need
   to map appropriately.  */
#define PACK_EXPANSION_EXTRA_ARGS(NODE)		\
  *(TREE_CODE (NODE) == TYPE_PACK_EXPANSION	\
    ? &TYPE_MAX_VALUE_RAW (NODE)			\
    : &TREE_OPERAND ((NODE), 2))

/* True iff this pack expansion is within a function context.  */
#define PACK_EXPANSION_LOCAL_P(NODE) TREE_LANG_FLAG_0 (NODE)

/* True iff this pack expansion is for sizeof....  */
#define PACK_EXPANSION_SIZEOF_P(NODE) TREE_LANG_FLAG_1 (NODE)

/* True iff the wildcard can match a template parameter pack.  */
#define WILDCARD_PACK_P(NODE) TREE_LANG_FLAG_0 (NODE)

/* Determine if this is an argument pack.  */
#define ARGUMENT_PACK_P(NODE)                          \
  (TREE_CODE (NODE) == TYPE_ARGUMENT_PACK              \
   || TREE_CODE (NODE) == NONTYPE_ARGUMENT_PACK)

/* The arguments stored in an argument pack. Arguments are stored in a
   TREE_VEC, which may have length zero.  */
#define ARGUMENT_PACK_ARGS(NODE)                               \
  (TREE_CODE (NODE) == TYPE_ARGUMENT_PACK? TREE_TYPE (NODE)    \
   : TREE_OPERAND (NODE, 0))

/* Set the arguments stored in an argument pack. VALUE must be a
   TREE_VEC.  */
#define SET_ARGUMENT_PACK_ARGS(NODE,VALUE)     \
  if (TREE_CODE (NODE) == TYPE_ARGUMENT_PACK)  \
    TREE_TYPE (NODE) = VALUE;                           \
  else                                                  \
    TREE_OPERAND (NODE, 0) = VALUE

/* Whether the argument pack is "incomplete", meaning that more
   arguments can still be deduced. Incomplete argument packs are only
   used when the user has provided an explicit template argument list
   for a variadic function template. Some of the explicit template
   arguments will be placed into the beginning of the argument pack,
   but additional arguments might still be deduced.  */
#define ARGUMENT_PACK_INCOMPLETE_P(NODE)        \
  TREE_ADDRESSABLE (ARGUMENT_PACK_ARGS (NODE))

/* When ARGUMENT_PACK_INCOMPLETE_P, stores the explicit template
   arguments used to fill this pack.  */
#define ARGUMENT_PACK_EXPLICIT_ARGS(NODE)       \
  TREE_TYPE (ARGUMENT_PACK_ARGS (NODE))

/* In an ARGUMENT_PACK_SELECT, the argument pack from which an
   argument will be selected.  */
#define ARGUMENT_PACK_SELECT_FROM_PACK(NODE)				\
  (((struct tree_argument_pack_select *)ARGUMENT_PACK_SELECT_CHECK (NODE))->argument_pack)

/* In an ARGUMENT_PACK_SELECT, the index of the argument we want to
   select.  */
#define ARGUMENT_PACK_SELECT_INDEX(NODE)				\
  (((struct tree_argument_pack_select *)ARGUMENT_PACK_SELECT_CHECK (NODE))->index)

#define FOLD_EXPR_CHECK(NODE)						\
  TREE_CHECK4 (NODE, UNARY_LEFT_FOLD_EXPR, UNARY_RIGHT_FOLD_EXPR,	\
	       BINARY_LEFT_FOLD_EXPR, BINARY_RIGHT_FOLD_EXPR)

#define BINARY_FOLD_EXPR_CHECK(NODE) \
  TREE_CHECK2 (NODE, BINARY_LEFT_FOLD_EXPR, BINARY_RIGHT_FOLD_EXPR)

/* True if NODE is UNARY_FOLD_EXPR or a BINARY_FOLD_EXPR */
#define FOLD_EXPR_P(NODE)				\
  (TREE_CODE (NODE) == UNARY_LEFT_FOLD_EXPR		\
   || TREE_CODE (NODE) == UNARY_RIGHT_FOLD_EXPR		\
   || TREE_CODE (NODE) == BINARY_LEFT_FOLD_EXPR		\
   || TREE_CODE (NODE) == BINARY_RIGHT_FOLD_EXPR)

/* True when NODE is a fold over a compound assignment operator. */
#define FOLD_EXPR_MODIFY_P(NODE) \
  TREE_LANG_FLAG_0 (FOLD_EXPR_CHECK (NODE))

/* An INTEGER_CST containing the tree code of the folded operator. */
#define FOLD_EXPR_OP(NODE) \
  TREE_OPERAND (FOLD_EXPR_CHECK (NODE), 0)

/* The expression containing an unexpanded parameter pack. */
#define FOLD_EXPR_PACK(NODE) \
  TREE_OPERAND (FOLD_EXPR_CHECK (NODE), 1)

/* In a binary fold expression, the argument with no unexpanded
   parameter packs. */
#define FOLD_EXPR_INIT(NODE) \
  TREE_OPERAND (BINARY_FOLD_EXPR_CHECK (NODE), 2)

/* In a FUNCTION_DECL, the saved auto-return pattern.  */
#define DECL_SAVED_AUTO_RETURN_TYPE(NODE)		\
  (LANG_DECL_FN_CHECK (FUNCTION_DECL_CHECK (NODE))	\
   ->u.saved_auto_return_type)

/* True if NODE is an implicit INDIRECT_REF from convert_from_reference.  */
#define REFERENCE_REF_P(NODE)				\
  (INDIRECT_REF_P (NODE)				\
   && TREE_TYPE (TREE_OPERAND (NODE, 0))		\
   && TYPE_REF_P (TREE_TYPE (TREE_OPERAND ((NODE), 0))))

/* True iff this represents an lvalue being treated as an rvalue during return
   or throw as per [class.copy.elision].  */
#define IMPLICIT_RVALUE_P(NODE) \
  TREE_LANG_FLAG_3 (TREE_CHECK2 ((NODE), NON_LVALUE_EXPR, STATIC_CAST_EXPR))

#define NEW_EXPR_USE_GLOBAL(NODE) \
  TREE_LANG_FLAG_0 (NEW_EXPR_CHECK (NODE))
#define DELETE_EXPR_USE_GLOBAL(NODE) \
  TREE_LANG_FLAG_0 (DELETE_EXPR_CHECK (NODE))
#define DELETE_EXPR_USE_VEC(NODE) \
  TREE_LANG_FLAG_1 (DELETE_EXPR_CHECK (NODE))

#define CALL_OR_AGGR_INIT_CHECK(NODE) \
  TREE_CHECK2 ((NODE), CALL_EXPR, AGGR_INIT_EXPR)

/* Indicates that this is a non-dependent COMPOUND_EXPR which will
   resolve to a function call.  */
#define COMPOUND_EXPR_OVERLOADED(NODE) \
  TREE_LANG_FLAG_0 (COMPOUND_EXPR_CHECK (NODE))

/* In a CALL_EXPR appearing in a template, true if Koenig lookup
   should be performed at instantiation time.  */
#define KOENIG_LOOKUP_P(NODE) TREE_LANG_FLAG_0 (CALL_EXPR_CHECK (NODE))

/* In a CALL_EXPR, true for allocator calls from new or delete
   expressions.  */
#define CALL_FROM_NEW_OR_DELETE_P(NODE) \
  TREE_LANG_FLAG_2 (CALL_EXPR_CHECK (NODE))

/* True if the arguments to NODE should be evaluated in left-to-right
   order regardless of PUSH_ARGS_REVERSED.  */
#define CALL_EXPR_ORDERED_ARGS(NODE) \
  TREE_LANG_FLAG_3 (CALL_OR_AGGR_INIT_CHECK (NODE))

/* True if the arguments to NODE should be evaluated in right-to-left
   order regardless of PUSH_ARGS_REVERSED.  */
#define CALL_EXPR_REVERSE_ARGS(NODE) \
  TREE_LANG_FLAG_5 (CALL_OR_AGGR_INIT_CHECK (NODE))

/* True if CALL_EXPR was written as an operator expression, not a function
   call.  */
#define CALL_EXPR_OPERATOR_SYNTAX(NODE) \
  TREE_LANG_FLAG_6 (CALL_OR_AGGR_INIT_CHECK (NODE))

/* Indicates whether a string literal has been parenthesized. Such
   usages are disallowed in certain circumstances.  */

#define PAREN_STRING_LITERAL_P(NODE) \
  TREE_LANG_FLAG_0 (STRING_CST_CHECK (NODE))

/* Indicates whether a COMPONENT_REF or a SCOPE_REF has been parenthesized, or
   an INDIRECT_REF comes from parenthesizing a _DECL.  Currently only set some
   of the time in C++14 mode.  */

#define REF_PARENTHESIZED_P(NODE) \
  TREE_LANG_FLAG_2 (TREE_CHECK4 ((NODE), COMPONENT_REF, INDIRECT_REF, SCOPE_REF, VIEW_CONVERT_EXPR))

/* Nonzero if this AGGR_INIT_EXPR provides for initialization via a
   constructor call, rather than an ordinary function call.  */
#define AGGR_INIT_VIA_CTOR_P(NODE) \
  TREE_LANG_FLAG_0 (AGGR_INIT_EXPR_CHECK (NODE))

/* Nonzero if expanding this AGGR_INIT_EXPR should first zero-initialize
   the object.  */
#define AGGR_INIT_ZERO_FIRST(NODE) \
  TREE_LANG_FLAG_2 (AGGR_INIT_EXPR_CHECK (NODE))

/* Nonzero means that the call is the jump from a thunk to the
   thunked-to function.  */
#define AGGR_INIT_FROM_THUNK_P(NODE) \
  (AGGR_INIT_EXPR_CHECK (NODE)->base.protected_flag)

/* AGGR_INIT_EXPR accessors.  These are equivalent to the CALL_EXPR
   accessors, except for AGGR_INIT_EXPR_SLOT (which takes the place of
   CALL_EXPR_STATIC_CHAIN).  */

#define AGGR_INIT_EXPR_FN(NODE) TREE_OPERAND (AGGR_INIT_EXPR_CHECK (NODE), 1)
#define AGGR_INIT_EXPR_SLOT(NODE) \
  TREE_OPERAND (AGGR_INIT_EXPR_CHECK (NODE), 2)
#define AGGR_INIT_EXPR_ARG(NODE, I) \
  TREE_OPERAND (AGGR_INIT_EXPR_CHECK (NODE), (I) + 3)
#define aggr_init_expr_nargs(NODE) (VL_EXP_OPERAND_LENGTH(NODE) - 3)

/* AGGR_INIT_EXPR_ARGP returns a pointer to the argument vector for NODE.
   We can't use &AGGR_INIT_EXPR_ARG (NODE, 0) because that will complain if
   the argument count is zero when checking is enabled.  Instead, do
   the pointer arithmetic to advance past the 3 fixed operands in a
   AGGR_INIT_EXPR.  That produces a valid pointer to just past the end of
   the operand array, even if it's not valid to dereference it.  */
#define AGGR_INIT_EXPR_ARGP(NODE) \
  (&(TREE_OPERAND (AGGR_INIT_EXPR_CHECK (NODE), 0)) + 3)

/* Abstract iterators for AGGR_INIT_EXPRs.  */

/* Structure containing iterator state.  */
struct aggr_init_expr_arg_iterator {
  tree t;	/* the aggr_init_expr */
  int n;	/* argument count */
  int i;	/* next argument index */
};

/* Initialize the abstract argument list iterator object ITER with the
   arguments from AGGR_INIT_EXPR node EXP.  */
inline void
init_aggr_init_expr_arg_iterator (tree exp,
				       aggr_init_expr_arg_iterator *iter)
{
  iter->t = exp;
  iter->n = aggr_init_expr_nargs (exp);
  iter->i = 0;
}

/* Return the next argument from abstract argument list iterator object ITER,
   and advance its state.  Return NULL_TREE if there are no more arguments.  */
inline tree
next_aggr_init_expr_arg (aggr_init_expr_arg_iterator *iter)
{
  tree result;
  if (iter->i >= iter->n)
    return NULL_TREE;
  result = AGGR_INIT_EXPR_ARG (iter->t, iter->i);
  iter->i++;
  return result;
}

/* Initialize the abstract argument list iterator object ITER, then advance
   past and return the first argument.  Useful in for expressions, e.g.
     for (arg = first_aggr_init_expr_arg (exp, &iter); arg;
          arg = next_aggr_init_expr_arg (&iter))   */
inline tree
first_aggr_init_expr_arg (tree exp, aggr_init_expr_arg_iterator *iter)
{
  init_aggr_init_expr_arg_iterator (exp, iter);
  return next_aggr_init_expr_arg (iter);
}

/* Test whether there are more arguments in abstract argument list iterator
   ITER, without changing its state.  */
inline bool
more_aggr_init_expr_args_p (const aggr_init_expr_arg_iterator *iter)
{
  return (iter->i < iter->n);
}

/* Iterate through each argument ARG of AGGR_INIT_EXPR CALL, using variable
   ITER (of type aggr_init_expr_arg_iterator) to hold the iteration state.  */
#define FOR_EACH_AGGR_INIT_EXPR_ARG(arg, iter, call)			\
  for ((arg) = first_aggr_init_expr_arg ((call), &(iter)); (arg);	\
       (arg) = next_aggr_init_expr_arg (&(iter)))

/* VEC_INIT_EXPR accessors.  */
#define VEC_INIT_EXPR_SLOT(NODE) TREE_OPERAND (VEC_INIT_EXPR_CHECK (NODE), 0)
#define VEC_INIT_EXPR_INIT(NODE) TREE_OPERAND (VEC_INIT_EXPR_CHECK (NODE), 1)

/* Indicates that a VEC_INIT_EXPR is a potential constant expression.
   Only set when the current function is constexpr.  */
#define VEC_INIT_EXPR_IS_CONSTEXPR(NODE) \
  TREE_LANG_FLAG_0 (VEC_INIT_EXPR_CHECK (NODE))

/* Indicates that a VEC_INIT_EXPR is expressing value-initialization.  */
#define VEC_INIT_EXPR_VALUE_INIT(NODE) \
  TREE_LANG_FLAG_1 (VEC_INIT_EXPR_CHECK (NODE))

/* The condition under which this MUST_NOT_THROW_EXPR actually blocks
   exceptions.  NULL_TREE means 'true'.  */
#define MUST_NOT_THROW_COND(NODE) \
  TREE_OPERAND (MUST_NOT_THROW_EXPR_CHECK (NODE), 1)

/* The TYPE_MAIN_DECL for a class template type is a TYPE_DECL, not a
   TEMPLATE_DECL.  This macro determines whether or not a given class
   type is really a template type, as opposed to an instantiation or
   specialization of one.  */
#define CLASSTYPE_IS_TEMPLATE(NODE)  \
  (CLASSTYPE_TEMPLATE_INFO (NODE)    \
   && !CLASSTYPE_USE_TEMPLATE (NODE) \
   && PRIMARY_TEMPLATE_P (CLASSTYPE_TI_TEMPLATE (NODE)))

/* The name used by the user to name the typename type.  Typically,
   this is an IDENTIFIER_NODE, and the same as the DECL_NAME on the
   corresponding TYPE_DECL.  However, this may also be a
   TEMPLATE_ID_EXPR if we had something like `typename X::Y<T>'.  */
#define TYPENAME_TYPE_FULLNAME(NODE) \
  (TYPE_VALUES_RAW (TYPENAME_TYPE_CHECK (NODE)))

/* True if a TYPENAME_TYPE was declared as an "enum".  */
#define TYPENAME_IS_ENUM_P(NODE) \
  (TREE_LANG_FLAG_0 (TYPENAME_TYPE_CHECK (NODE)))

/* True if a TYPENAME_TYPE was declared as a "class", "struct", or
   "union".  */
#define TYPENAME_IS_CLASS_P(NODE) \
  (TREE_LANG_FLAG_1 (TYPENAME_TYPE_CHECK (NODE)))

/* True if a TYPENAME_TYPE is in the process of being resolved.  */
#define TYPENAME_IS_RESOLVING_P(NODE) \
  (TREE_LANG_FLAG_2 (TYPENAME_TYPE_CHECK (NODE)))

/* [class.virtual]

   A class that declares or inherits a virtual function is called a
   polymorphic class.  */
#define TYPE_POLYMORPHIC_P(NODE) (TREE_LANG_FLAG_2 (NODE))

/* Nonzero if this class has a virtual function table pointer.  */
#define TYPE_CONTAINS_VPTR_P(NODE)		\
  (TYPE_POLYMORPHIC_P (NODE) || CLASSTYPE_VBASECLASSES (NODE))

/* Nonzero if NODE is a FUNCTION_DECL or VARIABLE_DECL (for a decl
   with namespace scope) declared in a local scope.  */
#define DECL_LOCAL_DECL_P(NODE) \
  DECL_LANG_FLAG_0 (VAR_OR_FUNCTION_DECL_CHECK (NODE))

/* Nonzero if NODE is the target for genericization of 'return' stmts
   in constructors/destructors of targetm.cxx.cdtor_returns_this targets.  */
#define LABEL_DECL_CDTOR(NODE) \
  DECL_LANG_FLAG_2 (LABEL_DECL_CHECK (NODE))

/* True if NODE was declared with auto in its return type, but it has
   started compilation and so the return type might have been changed by
   return type deduction; its declared return type should be found in
   DECL_SAVED_AUTO_RETURN_TYPE (NODE).   */
#define FNDECL_USED_AUTO(NODE) \
  TREE_LANG_FLAG_2 (FUNCTION_DECL_CHECK (NODE))

/* Nonzero if NODE is a DECL which we know about but which has not
   been explicitly declared, such as a built-in function or a friend
   declared inside a class.  In the latter case DECL_HIDDEN_FRIEND_P
   will be set.  */
#define DECL_ANTICIPATED(NODE) \
  (DECL_LANG_SPECIFIC (TYPE_FUNCTION_OR_TEMPLATE_DECL_CHECK (NODE)) \
   ->u.base.anticipated_p)

/* Is DECL NODE a hidden name?  */
#define DECL_HIDDEN_P(NODE) \
  (DECL_LANG_SPECIFIC (NODE) && TYPE_FUNCTION_OR_TEMPLATE_DECL_P (NODE) \
   && DECL_ANTICIPATED (NODE))

/* True if this is a hidden class type.    */
#define TYPE_HIDDEN_P(NODE) \
  (DECL_LANG_SPECIFIC (TYPE_NAME (NODE)) \
   && DECL_ANTICIPATED (TYPE_NAME (NODE)))

/* True for artificial decls added for OpenMP privatized non-static
   data members.  */
#define DECL_OMP_PRIVATIZED_MEMBER(NODE) \
  (DECL_LANG_SPECIFIC (VAR_DECL_CHECK (NODE))->u.base.anticipated_p)

/* Nonzero if NODE is a FUNCTION_DECL which was declared as a friend
   within a class but has not been declared in the surrounding scope.
   The function is invisible except via argument dependent lookup.  */
#define DECL_HIDDEN_FRIEND_P(NODE) \
  (LANG_DECL_FN_CHECK (DECL_COMMON_CHECK (NODE))->hidden_friend_p)

/* Nonzero if NODE is an artificial FUNCTION_DECL for
   #pragma omp declare reduction.  */
#define DECL_OMP_DECLARE_REDUCTION_P(NODE) \
  (LANG_DECL_FN_CHECK (DECL_COMMON_CHECK (NODE))->omp_declare_reduction_p)

/* Nonzero if DECL has been declared threadprivate by
   #pragma omp threadprivate.  */
#define CP_DECL_THREADPRIVATE_P(DECL) \
  (DECL_LANG_SPECIFIC (VAR_DECL_CHECK (DECL))->u.base.threadprivate_or_deleted_p)

/* Nonzero if NODE is a VAR_DECL which has been declared inline.  */
#define DECL_VAR_DECLARED_INLINE_P(NODE) \
  (DECL_LANG_SPECIFIC (VAR_DECL_CHECK (NODE))			\
   ? DECL_LANG_SPECIFIC (NODE)->u.base.var_declared_inline_p	\
   : false)
#define SET_DECL_VAR_DECLARED_INLINE_P(NODE) \
  (DECL_LANG_SPECIFIC (VAR_DECL_CHECK (NODE))->u.base.var_declared_inline_p \
   = true)

/* True if NODE is a constant variable with a value-dependent initializer.  */
#define DECL_DEPENDENT_INIT_P(NODE)				\
  (DECL_LANG_SPECIFIC (VAR_DECL_CHECK (NODE))			\
   && DECL_LANG_SPECIFIC (NODE)->u.base.dependent_init_p)
#define SET_DECL_DEPENDENT_INIT_P(NODE, X) \
  (DECL_LANG_SPECIFIC (VAR_DECL_CHECK (NODE))->u.base.dependent_init_p = (X))

/* Nonzero if NODE is an artificial VAR_DECL for a C++17 structured binding
   declaration or one of VAR_DECLs for the user identifiers in it.  */
#define DECL_DECOMPOSITION_P(NODE) \
  (VAR_P (NODE) && DECL_LANG_SPECIFIC (NODE)			\
   ? DECL_LANG_SPECIFIC (NODE)->u.base.selector == lds_decomp		\
   : false)

/* The underlying artificial VAR_DECL for structured binding.  */
#define DECL_DECOMP_BASE(NODE) \
  (LANG_DECL_DECOMP_CHECK (NODE)->base)

/* Nonzero if NODE is an inline VAR_DECL.  In C++17, static data members
   declared with constexpr specifier are implicitly inline variables.  */
#define DECL_INLINE_VAR_P(NODE) \
  (DECL_VAR_DECLARED_INLINE_P (NODE)				\
   || (cxx_dialect >= cxx17					\
       && DECL_DECLARED_CONSTEXPR_P (NODE)			\
       && DECL_CLASS_SCOPE_P (NODE)))

/* Nonzero if DECL was declared with '= delete'.  */
#define DECL_DELETED_FN(DECL) \
  (LANG_DECL_FN_CHECK (DECL)->min.base.threadprivate_or_deleted_p)

/* Nonzero if DECL was declared with '= default' (maybe implicitly).  */
#define DECL_DEFAULTED_FN(DECL) \
  (LANG_DECL_FN_CHECK (DECL)->defaulted_p)

/* Nonzero if DECL is explicitly defaulted in the class body.  */
#define DECL_DEFAULTED_IN_CLASS_P(DECL)					\
  (DECL_DEFAULTED_FN (DECL) && DECL_INITIALIZED_IN_CLASS_P (DECL))
/* Nonzero if DECL was defaulted outside the class body.  */
#define DECL_DEFAULTED_OUTSIDE_CLASS_P(DECL)				\
  (DECL_DEFAULTED_FN (DECL)						\
   && !(DECL_ARTIFICIAL (DECL) || DECL_INITIALIZED_IN_CLASS_P (DECL)))

/* Record whether a typedef for type `int' was actually `signed int'.  */
#define C_TYPEDEF_EXPLICITLY_SIGNED(EXP) DECL_LANG_FLAG_1 (EXP)

/* Returns nonzero if DECL has external linkage, as specified by the
   language standard.  (This predicate may hold even when the
   corresponding entity is not actually given external linkage in the
   object file; see decl_linkage for details.)  */
#define DECL_EXTERNAL_LINKAGE_P(DECL) \
  (decl_linkage (DECL) == lk_external)

/* Keep these codes in ascending code order.  */

#define INTEGRAL_CODE_P(CODE)	\
  ((CODE) == ENUMERAL_TYPE	\
   || (CODE) == BOOLEAN_TYPE	\
   || (CODE) == INTEGER_TYPE)

/* [basic.fundamental]

   Types  bool, char, wchar_t, and the signed and unsigned integer types
   are collectively called integral types.

   Note that INTEGRAL_TYPE_P, as defined in tree.h, allows enumeration
   types as well, which is incorrect in C++.  Keep these checks in
   ascending code order.  */
#define CP_INTEGRAL_TYPE_P(TYPE)		\
  (TREE_CODE (TYPE) == BOOLEAN_TYPE		\
   || TREE_CODE (TYPE) == INTEGER_TYPE)

/* Returns true if TYPE is an integral or enumeration name.  Keep
   these checks in ascending code order.  */
#define INTEGRAL_OR_ENUMERATION_TYPE_P(TYPE) \
   (TREE_CODE (TYPE) == ENUMERAL_TYPE || CP_INTEGRAL_TYPE_P (TYPE))

/* Returns true if TYPE is an integral or unscoped enumeration type.  */
#define INTEGRAL_OR_UNSCOPED_ENUMERATION_TYPE_P(TYPE) \
   (UNSCOPED_ENUM_P (TYPE) || CP_INTEGRAL_TYPE_P (TYPE))

/* True if the class type TYPE is a literal type.  */
#define CLASSTYPE_LITERAL_P(TYPE)              \
   (LANG_TYPE_CLASS_CHECK (TYPE)->is_literal)

/* [basic.fundamental]

   Integral and floating types are collectively called arithmetic
   types.

   As a GNU extension, we also accept complex types.

   Keep these checks in ascending code order.  */
#define ARITHMETIC_TYPE_P(TYPE) \
  (CP_INTEGRAL_TYPE_P (TYPE) \
   || TREE_CODE (TYPE) == REAL_TYPE \
   || TREE_CODE (TYPE) == COMPLEX_TYPE)

/* True iff TYPE is cv decltype(nullptr).  */
#define NULLPTR_TYPE_P(TYPE) (TREE_CODE (TYPE) == NULLPTR_TYPE)

/* [basic.types]

   Arithmetic types, enumeration types, pointer types,
   pointer-to-member types, and std::nullptr_t are collectively called
   scalar types.

   Keep these checks in ascending code order.  */
#define SCALAR_TYPE_P(TYPE)			\
  (TYPE_PTRDATAMEM_P (TYPE)			\
   || TREE_CODE (TYPE) == ENUMERAL_TYPE		\
   || ARITHMETIC_TYPE_P (TYPE)			\
   || TYPE_PTR_P (TYPE)				\
   || TYPE_PTRMEMFUNC_P (TYPE)                  \
   || NULLPTR_TYPE_P (TYPE))

/* Determines whether this type is a C++0x scoped enumeration
   type. Scoped enumerations types are introduced via "enum class" or
   "enum struct", e.g.,

     enum class Color {
       Red, Green, Blue
     };

   Scoped enumeration types are different from normal (unscoped)
   enumeration types in several ways:

     - The enumerators of a scoped enumeration type are only available
       within the scope of the enumeration type and not in the
       enclosing scope. For example, the Red color can be referred to
       with "Color::Red" but not "Red".

     - Scoped enumerators and enumerations do not implicitly convert
       to integers or 'bool'.

     - The underlying type of the enum is well-defined.  */
#define SCOPED_ENUM_P(TYPE)                                             \
  (TREE_CODE (TYPE) == ENUMERAL_TYPE && ENUM_IS_SCOPED (TYPE))

/* Determine whether this is an unscoped enumeration type.  */
#define UNSCOPED_ENUM_P(TYPE)                                           \
  (TREE_CODE (TYPE) == ENUMERAL_TYPE && !ENUM_IS_SCOPED (TYPE))

/* Set the flag indicating whether an ENUMERAL_TYPE is a C++0x scoped
   enumeration type (1) or a normal (unscoped) enumeration type
   (0).  */
#define SET_SCOPED_ENUM_P(TYPE, VAL)                    \
  (ENUM_IS_SCOPED (TYPE) = (VAL))

#define SET_OPAQUE_ENUM_P(TYPE, VAL)                    \
  (ENUM_IS_OPAQUE (TYPE) = (VAL))

#define OPAQUE_ENUM_P(TYPE)				\
  (TREE_CODE (TYPE) == ENUMERAL_TYPE && ENUM_IS_OPAQUE (TYPE))

/* Determines whether an ENUMERAL_TYPE has an explicit
   underlying type.  */
#define ENUM_FIXED_UNDERLYING_TYPE_P(NODE) (TYPE_LANG_FLAG_5 (NODE))

/* Returns the underlying type of the given enumeration type. The
   underlying type is determined in different ways, depending on the
   properties of the enum:

     - In C++0x, the underlying type can be explicitly specified, e.g.,

         enum E1 : char { ... } // underlying type is char

     - In a C++0x scoped enumeration, the underlying type is int
       unless otherwises specified:

         enum class E2 { ... } // underlying type is int

     - Otherwise, the underlying type is determined based on the
       values of the enumerators. In this case, the
       ENUM_UNDERLYING_TYPE will not be set until after the definition
       of the enumeration is completed by finish_enum.  */
#define ENUM_UNDERLYING_TYPE(TYPE) \
  TREE_TYPE (ENUMERAL_TYPE_CHECK (TYPE))

/* [dcl.init.aggr]

   An aggregate is an array or a class with no user-provided
   constructors, no brace-or-equal-initializers for non-static data
   members, no private or protected non-static data members, no
   base classes, and no virtual functions.

   As an extension, we also treat vectors as aggregates.  Keep these
   checks in ascending code order.  */
#define CP_AGGREGATE_TYPE_P(TYPE)				\
  (gnu_vector_type_p (TYPE)					\
   || TREE_CODE (TYPE) == ARRAY_TYPE				\
   || (CLASS_TYPE_P (TYPE) && COMPLETE_TYPE_P (TYPE) && !CLASSTYPE_NON_AGGREGATE (TYPE)))

/* Nonzero for a class type means that the class type has a
   user-declared constructor.  */
#define TYPE_HAS_USER_CONSTRUCTOR(NODE) (TYPE_LANG_FLAG_1 (NODE))

/* Nonzero means that the FUNCTION_TYPE or METHOD_TYPE has a
   late-specified return type.  */
#define TYPE_HAS_LATE_RETURN_TYPE(NODE) \
  (TYPE_LANG_FLAG_2 (FUNC_OR_METHOD_CHECK (NODE)))

/* When appearing in an INDIRECT_REF, it means that the tree structure
   underneath is actually a call to a constructor.  This is needed
   when the constructor must initialize local storage (which can
   be automatically destroyed), rather than allowing it to allocate
   space from the heap.

   When appearing in a SAVE_EXPR, it means that underneath
   is a call to a constructor.

   When appearing in a CONSTRUCTOR, the expression is a
   compound literal.

   When appearing in a FIELD_DECL, it means that this field
   has been duly initialized in its constructor.  */
#define TREE_HAS_CONSTRUCTOR(NODE) (TREE_LANG_FLAG_4 (NODE))

/* True if NODE is a brace-enclosed initializer.  */
#define BRACE_ENCLOSED_INITIALIZER_P(NODE) \
  (TREE_CODE (NODE) == CONSTRUCTOR && TREE_TYPE (NODE) == init_list_type_node)

/* True if NODE is a compound-literal, i.e., a brace-enclosed
   initializer cast to a particular type.  */
#define COMPOUND_LITERAL_P(NODE) \
  (TREE_CODE (NODE) == CONSTRUCTOR && TREE_HAS_CONSTRUCTOR (NODE))

#define EMPTY_CONSTRUCTOR_P(NODE) (TREE_CODE (NODE) == CONSTRUCTOR \
				   && vec_safe_is_empty(CONSTRUCTOR_ELTS(NODE))\
				   && !TREE_HAS_CONSTRUCTOR (NODE))

/* True if NODE is a init-list used as a direct-initializer, i.e.
   B b{1,2}, not B b({1,2}) or B b = {1,2}.  */
#define CONSTRUCTOR_IS_DIRECT_INIT(NODE) (TREE_LANG_FLAG_0 (CONSTRUCTOR_CHECK (NODE)))

/* True if this CONSTRUCTOR is instantiation-dependent and needs to be
   substituted.  */
#define CONSTRUCTOR_IS_DEPENDENT(NODE) \
  (TREE_LANG_FLAG_1 (CONSTRUCTOR_CHECK (NODE)))

/* True if this CONSTRUCTOR should not be used as a variable initializer
   because it was loaded from a constexpr variable with mutable fields.  */
#define CONSTRUCTOR_MUTABLE_POISON(NODE) \
  (TREE_LANG_FLAG_2 (CONSTRUCTOR_CHECK (NODE)))

/* True if this typed CONSTRUCTOR represents C99 compound-literal syntax rather
   than C++11 functional cast syntax.  */
#define CONSTRUCTOR_C99_COMPOUND_LITERAL(NODE) \
  (TREE_LANG_FLAG_3 (CONSTRUCTOR_CHECK (NODE)))

/* True if this CONSTRUCTOR contains PLACEHOLDER_EXPRs referencing the
   CONSTRUCTOR's type not nested inside another CONSTRUCTOR marked with
   CONSTRUCTOR_PLACEHOLDER_BOUNDARY.  */
#define CONSTRUCTOR_PLACEHOLDER_BOUNDARY(NODE) \
  (TREE_LANG_FLAG_5 (CONSTRUCTOR_CHECK (NODE)))

#define DIRECT_LIST_INIT_P(NODE) \
   (BRACE_ENCLOSED_INITIALIZER_P (NODE) && CONSTRUCTOR_IS_DIRECT_INIT (NODE))

/* True if this is a designated initializer (when we allow initializer-clauses
   mixed with designated-initializer-clauses set whenever there is at least
   one designated-initializer-clause), or a C99 designator.  */
#define CONSTRUCTOR_IS_DESIGNATED_INIT(NODE) \
  (TREE_LANG_FLAG_6 (CONSTRUCTOR_CHECK (NODE)))

/* True if this CONSTRUCTOR comes from a parenthesized list of values, e.g.
   A(1, 2, 3).  */
#define CONSTRUCTOR_IS_PAREN_INIT(NODE) \
  (CONSTRUCTOR_CHECK(NODE)->base.private_flag)

/* True if NODE represents a conversion for direct-initialization in a
   template.  Set by perform_implicit_conversion_flags.  */
#define IMPLICIT_CONV_EXPR_DIRECT_INIT(NODE) \
  (TREE_LANG_FLAG_0 (IMPLICIT_CONV_EXPR_CHECK (NODE)))

/* True if NODE represents a dependent conversion of a non-type template
   argument.  Set by maybe_convert_nontype_argument.  */
#define IMPLICIT_CONV_EXPR_NONTYPE_ARG(NODE) \
  (TREE_LANG_FLAG_1 (IMPLICIT_CONV_EXPR_CHECK (NODE)))

/* True if NODE represents a conversion for braced-init-list in a
   template.  Set by perform_implicit_conversion_flags.  */
#define IMPLICIT_CONV_EXPR_BRACED_INIT(NODE) \
  (TREE_LANG_FLAG_2 (IMPLICIT_CONV_EXPR_CHECK (NODE)))

/* Nonzero means that an object of this type cannot be initialized using
   an initializer list.  */
#define CLASSTYPE_NON_AGGREGATE(NODE) \
  (LANG_TYPE_CLASS_CHECK (NODE)->non_aggregate)
#define TYPE_NON_AGGREGATE_CLASS(NODE) \
  (CLASS_TYPE_P (NODE) && CLASSTYPE_NON_AGGREGATE (NODE))

/* Nonzero if there is a non-trivial X::op=(cv X&) for this class.  */
#define TYPE_HAS_COMPLEX_COPY_ASSIGN(NODE) (LANG_TYPE_CLASS_CHECK (NODE)->has_complex_copy_assign)

/* Nonzero if there is a non-trivial X::X(cv X&) for this class.  */
#define TYPE_HAS_COMPLEX_COPY_CTOR(NODE) (LANG_TYPE_CLASS_CHECK (NODE)->has_complex_copy_ctor)

/* Nonzero if there is a non-trivial X::op=(X&&) for this class.  */
#define TYPE_HAS_COMPLEX_MOVE_ASSIGN(NODE) (LANG_TYPE_CLASS_CHECK (NODE)->has_complex_move_assign)

/* Nonzero if there is a non-trivial X::X(X&&) for this class.  */
#define TYPE_HAS_COMPLEX_MOVE_CTOR(NODE) (LANG_TYPE_CLASS_CHECK (NODE)->has_complex_move_ctor)

/* Nonzero if there is no trivial default constructor for this class.  */
#define TYPE_HAS_COMPLEX_DFLT(NODE) (LANG_TYPE_CLASS_CHECK (NODE)->has_complex_dflt)

/* Nonzero if TYPE has a trivial destructor.  From [class.dtor]:

     A destructor is trivial if it is an implicitly declared
     destructor and if:

       - all of the direct base classes of its class have trivial
	 destructors,

       - for all of the non-static data members of its class that are
	 of class type (or array thereof), each such class has a
	 trivial destructor.  */
#define TYPE_HAS_TRIVIAL_DESTRUCTOR(NODE) \
  (!TYPE_HAS_NONTRIVIAL_DESTRUCTOR (NODE))

/* Nonzero for _TYPE node means that this type does not have a trivial
   destructor.  Therefore, destroying an object of this type will
   involve a call to a destructor.  This can apply to objects of
   ARRAY_TYPE if the type of the elements needs a destructor.  */
#define TYPE_HAS_NONTRIVIAL_DESTRUCTOR(NODE) \
  (TYPE_LANG_FLAG_4 (NODE))

/* Nonzero for class type means that the default constructor is trivial.  */
#define TYPE_HAS_TRIVIAL_DFLT(NODE) \
  (TYPE_HAS_DEFAULT_CONSTRUCTOR (NODE) && ! TYPE_HAS_COMPLEX_DFLT (NODE))

/* Nonzero for class type means that copy initialization of this type can use
   a bitwise copy.  */
#define TYPE_HAS_TRIVIAL_COPY_CTOR(NODE) \
  (TYPE_HAS_COPY_CTOR (NODE) && ! TYPE_HAS_COMPLEX_COPY_CTOR (NODE))

/* Nonzero for class type means that assignment of this type can use
   a bitwise copy.  */
#define TYPE_HAS_TRIVIAL_COPY_ASSIGN(NODE) \
  (TYPE_HAS_COPY_ASSIGN (NODE) && ! TYPE_HAS_COMPLEX_COPY_ASSIGN (NODE))

/* Returns true if NODE is a pointer-to-data-member.  */
#define TYPE_PTRDATAMEM_P(NODE)			\
  (TREE_CODE (NODE) == OFFSET_TYPE)

/* Returns true if NODE is a pointer.  */
#define TYPE_PTR_P(NODE)			\
  (TREE_CODE (NODE) == POINTER_TYPE)

/* Returns true if NODE is a reference.  */
#define TYPE_REF_P(NODE)			\
  (TREE_CODE (NODE) == REFERENCE_TYPE)

/* Returns true if NODE is a pointer or a reference.  */
#define INDIRECT_TYPE_P(NODE)			\
  (TYPE_PTR_P (NODE) || TYPE_REF_P (NODE))

/* Returns true if NODE is an object type:

     [basic.types]

     An object type is a (possibly cv-qualified) type that is not a
     function type, not a reference type, and not a void type.

   Keep these checks in ascending order, for speed.  */
#define TYPE_OBJ_P(NODE)			\
  (!TYPE_REF_P (NODE)				\
   && !VOID_TYPE_P (NODE)  		        \
   && !FUNC_OR_METHOD_TYPE_P (NODE))

/* Returns true if NODE is a pointer to an object.  Keep these checks
   in ascending tree code order.  */
#define TYPE_PTROB_P(NODE)					\
  (TYPE_PTR_P (NODE) && TYPE_OBJ_P (TREE_TYPE (NODE)))

/* Returns true if NODE is a reference to an object.  Keep these checks
   in ascending tree code order.  */
#define TYPE_REF_OBJ_P(NODE)					\
  (TYPE_REF_P (NODE) && TYPE_OBJ_P (TREE_TYPE (NODE)))

/* Returns true if NODE is a pointer to an object, or a pointer to
   void.  Keep these checks in ascending tree code order.  */
#define TYPE_PTROBV_P(NODE)					\
  (TYPE_PTR_P (NODE)						\
   && !FUNC_OR_METHOD_TYPE_P (TREE_TYPE (NODE)))

/* Returns true if NODE is a pointer to function type.  */
#define TYPE_PTRFN_P(NODE)				\
  (TYPE_PTR_P (NODE)			                \
   && TREE_CODE (TREE_TYPE (NODE)) == FUNCTION_TYPE)

/* Returns true if NODE is a reference to function type.  */
#define TYPE_REFFN_P(NODE)				\
  (TYPE_REF_P (NODE)					\
   && TREE_CODE (TREE_TYPE (NODE)) == FUNCTION_TYPE)

/* Returns true if NODE is a pointer to member function type.  */
#define TYPE_PTRMEMFUNC_P(NODE)		\
  (TREE_CODE (NODE) == RECORD_TYPE	\
   && TYPE_PTRMEMFUNC_FLAG (NODE))

#define TYPE_PTRMEMFUNC_FLAG(NODE) \
  (TYPE_LANG_FLAG_2 (RECORD_TYPE_CHECK (NODE)))

/* Returns true if NODE is a pointer-to-member.  */
#define TYPE_PTRMEM_P(NODE) \
  (TYPE_PTRDATAMEM_P (NODE) || TYPE_PTRMEMFUNC_P (NODE))

/* Returns true if NODE is a pointer or a pointer-to-member.  */
#define TYPE_PTR_OR_PTRMEM_P(NODE) \
  (TYPE_PTR_P (NODE) || TYPE_PTRMEM_P (NODE))

/* Indicates when overload resolution may resolve to a pointer to
   member function. [expr.unary.op]/3 */
#define PTRMEM_OK_P(NODE) \
  TREE_LANG_FLAG_0 (TREE_CHECK3 ((NODE), ADDR_EXPR, OFFSET_REF, SCOPE_REF))

/* Get the POINTER_TYPE to the METHOD_TYPE associated with this
   pointer to member function.  TYPE_PTRMEMFUNC_P _must_ be true,
   before using this macro.  */
#define TYPE_PTRMEMFUNC_FN_TYPE(NODE) \
  (cp_build_qualified_type (TREE_TYPE (TYPE_FIELDS (NODE)),\
			    cp_type_quals (NODE)))

/* As above, but can be used in places that want an lvalue at the expense
   of not necessarily having the correct cv-qualifiers.  */
#define TYPE_PTRMEMFUNC_FN_TYPE_RAW(NODE) \
  (TREE_TYPE (TYPE_FIELDS (NODE)))

/* Returns `A' for a type like `int (A::*)(double)' */
#define TYPE_PTRMEMFUNC_OBJECT_TYPE(NODE) \
  TYPE_METHOD_BASETYPE (TREE_TYPE (TYPE_PTRMEMFUNC_FN_TYPE (NODE)))

/* The canonical internal RECORD_TYPE from the POINTER_TYPE to
   METHOD_TYPE.  */
#define TYPE_PTRMEMFUNC_TYPE(NODE) \
  TYPE_LANG_SLOT_1 (NODE)

/* For a pointer-to-member type of the form `T X::*', this is `X'.
   For a type like `void (X::*)() const', this type is `X', not `const
   X'.  To get at the `const X' you have to look at the
   TYPE_PTRMEM_POINTED_TO_TYPE; there, the first parameter will have
   type `const X*'.  */
#define TYPE_PTRMEM_CLASS_TYPE(NODE)			\
  (TYPE_PTRDATAMEM_P (NODE)					\
   ? TYPE_OFFSET_BASETYPE (NODE)		\
   : TYPE_PTRMEMFUNC_OBJECT_TYPE (NODE))

/* For a pointer-to-member type of the form `T X::*', this is `T'.  */
#define TYPE_PTRMEM_POINTED_TO_TYPE(NODE)		\
   (TYPE_PTRDATAMEM_P (NODE)				\
    ? TREE_TYPE (NODE)					\
    : TREE_TYPE (TYPE_PTRMEMFUNC_FN_TYPE (NODE)))

/* For a pointer-to-member constant `X::Y' this is the RECORD_TYPE for
   `X'.  */
#define PTRMEM_CST_CLASS(NODE) \
  TYPE_PTRMEM_CLASS_TYPE (TREE_TYPE (PTRMEM_CST_CHECK (NODE)))

/* For a pointer-to-member constant `X::Y' this is the _DECL for
   `Y'.  */
#define PTRMEM_CST_MEMBER(NODE) \
  (((ptrmem_cst_t)PTRMEM_CST_CHECK (NODE))->member)

/* The expression in question for a TYPEOF_TYPE.  */
#define TYPEOF_TYPE_EXPR(NODE) (TYPE_VALUES_RAW (TYPEOF_TYPE_CHECK (NODE)))

/* The type in question for an UNDERLYING_TYPE.  */
#define UNDERLYING_TYPE_TYPE(NODE) \
  (TYPE_VALUES_RAW (UNDERLYING_TYPE_CHECK (NODE)))

/* The type in question for BASES.  */
#define BASES_TYPE(NODE) \
  (TYPE_VALUES_RAW (BASES_CHECK (NODE)))

#define BASES_DIRECT(NODE) \
  TREE_LANG_FLAG_0 (BASES_CHECK (NODE))

/* The expression in question for a DECLTYPE_TYPE.  */
#define DECLTYPE_TYPE_EXPR(NODE) (TYPE_VALUES_RAW (DECLTYPE_TYPE_CHECK (NODE)))

/* Whether the DECLTYPE_TYPE_EXPR of NODE was originally parsed as an
   id-expression or a member-access expression. When false, it was
   parsed as a full expression.  */
#define DECLTYPE_TYPE_ID_EXPR_OR_MEMBER_ACCESS_P(NODE) \
  (DECLTYPE_TYPE_CHECK (NODE))->type_common.string_flag

/* These flags indicate that we want different semantics from normal
   decltype: lambda capture just drops references,
   lambda proxies look through implicit dereference.  */
#define DECLTYPE_FOR_LAMBDA_CAPTURE(NODE) \
  TREE_LANG_FLAG_0 (DECLTYPE_TYPE_CHECK (NODE))
#define DECLTYPE_FOR_LAMBDA_PROXY(NODE) \
  TREE_LANG_FLAG_2 (DECLTYPE_TYPE_CHECK (NODE))
#define DECLTYPE_FOR_REF_CAPTURE(NODE) \
  TREE_LANG_FLAG_3 (DECLTYPE_TYPE_CHECK (NODE))

/* Nonzero for VAR_DECL and FUNCTION_DECL node means that `extern' was
   specified in its declaration.  This can also be set for an
   erroneously declared PARM_DECL.  */
#define DECL_THIS_EXTERN(NODE) \
  DECL_LANG_FLAG_2 (VAR_FUNCTION_OR_PARM_DECL_CHECK (NODE))

/* Nonzero for VAR_DECL and FUNCTION_DECL node means that `static' was
   specified in its declaration.  This can also be set for an
   erroneously declared PARM_DECL.  */
#define DECL_THIS_STATIC(NODE) \
  DECL_LANG_FLAG_6 (VAR_FUNCTION_OR_PARM_DECL_CHECK (NODE))

/* Nonzero for FIELD_DECL node means that this field is a lambda capture
   field for an array of runtime bound.  */
#define DECL_VLA_CAPTURE_P(NODE) \
  DECL_LANG_FLAG_1 (FIELD_DECL_CHECK (NODE))

/* Nonzero for PARM_DECL node means that this is an array function
   parameter, i.e, a[] rather than *a.  */
#define DECL_ARRAY_PARAMETER_P(NODE) \
  DECL_LANG_FLAG_1 (PARM_DECL_CHECK (NODE))

/* Nonzero for a FIELD_DECL who's NSMDI is currently being
   instantiated.  */
#define DECL_INSTANTIATING_NSDMI_P(NODE) \
  DECL_LANG_FLAG_2 (FIELD_DECL_CHECK (NODE))

/* Nonzero for FIELD_DECL node means that this field is a base class
   of the parent object, as opposed to a member field.  */
#define DECL_FIELD_IS_BASE(NODE) \
  DECL_LANG_FLAG_6 (FIELD_DECL_CHECK (NODE))

/* Nonzero for FIELD_DECL node means that this field is a simple (no
   explicit initializer) lambda capture field, making it invisible to
   name lookup in unevaluated contexts.  */
#define DECL_NORMAL_CAPTURE_P(NODE) \
  DECL_LANG_FLAG_7 (FIELD_DECL_CHECK (NODE))

/* Nonzero if TYPE is an anonymous union or struct type.  We have to use a
   flag for this because "A union for which objects or pointers are
   declared is not an anonymous union" [class.union].  */
#define ANON_AGGR_TYPE_P(NODE)				\
  (CLASS_TYPE_P (NODE) && LANG_TYPE_CLASS_CHECK (NODE)->anon_aggr)
#define SET_ANON_AGGR_TYPE_P(NODE)			\
  (LANG_TYPE_CLASS_CHECK (NODE)->anon_aggr = 1)

/* Nonzero if TYPE is an anonymous union type.  */
#define ANON_UNION_TYPE_P(NODE) \
  (TREE_CODE (NODE) == UNION_TYPE && ANON_AGGR_TYPE_P (NODE))

/* Define fields and accessors for nodes representing declared names.  */

/* True if TYPE is an unnamed structured type with a typedef for
   linkage purposes.  In that case TYPE_NAME and TYPE_STUB_DECL of the
   MAIN-VARIANT are different. */
#define TYPE_WAS_UNNAMED(NODE)				\
  (TYPE_NAME (TYPE_MAIN_VARIANT (NODE))			\
   != TYPE_STUB_DECL (TYPE_MAIN_VARIANT (NODE)))

/* C++: all of these are overloaded!  These apply only to TYPE_DECLs.  */

/* The format of each node in the DECL_FRIENDLIST is as follows:

   The TREE_PURPOSE will be the name of a function, i.e., an
   IDENTIFIER_NODE.  The TREE_VALUE will be itself a TREE_LIST, whose
   TREE_VALUEs are friends with the given name.  */
#define DECL_FRIENDLIST(NODE)		(DECL_INITIAL (NODE))
#define FRIEND_NAME(LIST) (TREE_PURPOSE (LIST))
#define FRIEND_DECLS(LIST) (TREE_VALUE (LIST))

/* The DECL_ACCESS, if non-NULL, is a TREE_LIST.  The TREE_PURPOSE of
   each node is a type; the TREE_VALUE is the access granted for this
   DECL in that type.  The DECL_ACCESS is set by access declarations.
   For example, if a member that would normally be public in a
   derived class is made protected, then the derived class and the
   protected_access_node will appear in the DECL_ACCESS for the node.  */
#define DECL_ACCESS(NODE) (LANG_DECL_MIN_CHECK (NODE)->access)

/* Nonzero if the FUNCTION_DECL is a global constructor.  */
#define DECL_GLOBAL_CTOR_P(NODE) \
  (LANG_DECL_FN_CHECK (NODE)->global_ctor_p)

/* Nonzero if the FUNCTION_DECL is a global destructor.  */
#define DECL_GLOBAL_DTOR_P(NODE) \
  (LANG_DECL_FN_CHECK (NODE)->global_dtor_p)

/* Accessor macros for C++ template decl nodes.  */

/* The DECL_TEMPLATE_PARMS are a list.  The TREE_PURPOSE of each node
   is a INT_CST whose TREE_INT_CST_LOW indicates the level of the
   template parameters, with 1 being the outermost set of template
   parameters.  The TREE_VALUE is a vector, whose elements are the
   template parameters at each level.  Each element in the vector is a
   TREE_LIST, whose TREE_VALUE is a PARM_DECL (if the parameter is a
   non-type parameter), or a TYPE_DECL (if the parameter is a type
   parameter) or a TEMPLATE_DECL (if the parameter is a template
   parameter).  The TREE_PURPOSE is the default value, if any.  The
   TEMPLATE_PARM_INDEX for the parameter is available as the
   DECL_INITIAL (for a PARM_DECL) or as the TREE_TYPE (for a
   TYPE_DECL).

   FIXME: CONST_CAST_TREE is a hack that hopefully will go away after
   tree is converted to C++ class hiearchy.  */
#define DECL_TEMPLATE_PARMS(NODE)       \
   ((struct tree_template_decl *)CONST_CAST_TREE (TEMPLATE_DECL_CHECK (NODE)))->arguments
#define DECL_INNERMOST_TEMPLATE_PARMS(NODE) \
   INNERMOST_TEMPLATE_PARMS (DECL_TEMPLATE_PARMS (NODE))
#define DECL_NTPARMS(NODE) \
   TREE_VEC_LENGTH (DECL_INNERMOST_TEMPLATE_PARMS (NODE))
/* For function, method, class-data templates.

   FIXME: CONST_CAST_TREE is a hack that hopefully will go away after
   tree is converted to C++ class hiearchy.  */
#define DECL_TEMPLATE_RESULT(NODE)      \
   ((struct tree_template_decl *)CONST_CAST_TREE(TEMPLATE_DECL_CHECK (NODE)))->result
/* For a function template at namespace scope, DECL_TEMPLATE_INSTANTIATIONS
   lists all instantiations and specializations of the function so that
   tsubst_friend_function can reassign them to another template if we find
   that the namespace-scope template is really a partial instantiation of a
   friend template.

   For a class template the DECL_TEMPLATE_INSTANTIATIONS lists holds
   all instantiations and specializations of the class type, including
   partial instantiations and partial specializations, so that if we
   explicitly specialize a partial instantiation we can walk the list
   in maybe_process_partial_specialization and reassign them or complain
   as appropriate.

   In both cases, the TREE_PURPOSE of each node contains the arguments
   used; the TREE_VALUE contains the generated variable.  The template
   arguments are always complete.  For example, given:

      template <class T> struct S1 {
	template <class U> struct S2 {};
	template <class U> struct S2<U*> {};
      };

   the record for the partial specialization will contain, as its
   argument list, { {T}, {U*} }, and will be on the
   DECL_TEMPLATE_INSTANTIATIONS list for `template <class T> template
   <class U> struct S1<T>::S2'.

   This list is not used for other templates.  */
#define DECL_TEMPLATE_INSTANTIATIONS(NODE) \
  DECL_SIZE_UNIT (TEMPLATE_DECL_CHECK (NODE))

/* For a class template, this list contains the partial
   specializations of this template.  (Full specializations are not
   recorded on this list.)  The TREE_PURPOSE holds the arguments used
   in the partial specialization (e.g., for `template <class T> struct
   S<T*, int>' this will be `T*, int'.)  The arguments will also include
   any outer template arguments.  The TREE_VALUE holds the TEMPLATE_DECL
   for the partial specialization.  The TREE_TYPE is the _TYPE node for
   the partial specialization.

   This list is not used for other templates.  */
#define DECL_TEMPLATE_SPECIALIZATIONS(NODE)     \
  DECL_SIZE (TEMPLATE_DECL_CHECK (NODE))

/* Nonzero for a DECL which is actually a template parameter.  Keep
   these checks in ascending tree code order.   */
#define DECL_TEMPLATE_PARM_P(NODE)		\
  (DECL_LANG_FLAG_0 (NODE)			\
   && (TREE_CODE (NODE) == CONST_DECL		\
       || TREE_CODE (NODE) == PARM_DECL		\
       || TREE_CODE (NODE) == TYPE_DECL		\
       || TREE_CODE (NODE) == TEMPLATE_DECL))

/* Nonzero for a raw template parameter node.  */
#define TEMPLATE_PARM_P(NODE)					\
  (TREE_CODE (NODE) == TEMPLATE_TYPE_PARM			\
   || TREE_CODE (NODE) == TEMPLATE_TEMPLATE_PARM		\
   || TREE_CODE (NODE) == TEMPLATE_PARM_INDEX)

/* Mark NODE as a template parameter.  */
#define SET_DECL_TEMPLATE_PARM_P(NODE) \
  (DECL_LANG_FLAG_0 (NODE) = 1)

/* Nonzero if NODE is a template template parameter.  */
#define DECL_TEMPLATE_TEMPLATE_PARM_P(NODE) \
  (TREE_CODE (NODE) == TEMPLATE_DECL && DECL_TEMPLATE_PARM_P (NODE))

/* Nonzero for a DECL that represents a function template.  */
#define DECL_FUNCTION_TEMPLATE_P(NODE)                          \
  (TREE_CODE (NODE) == TEMPLATE_DECL                            \
   && DECL_TEMPLATE_RESULT (NODE) != NULL_TREE			\
   && TREE_CODE (DECL_TEMPLATE_RESULT (NODE)) == FUNCTION_DECL)

/* Nonzero for a DECL that represents a class template or alias
   template.  */
#define DECL_TYPE_TEMPLATE_P(NODE)				\
  (TREE_CODE (NODE) == TEMPLATE_DECL				\
   && DECL_TEMPLATE_RESULT (NODE) != NULL_TREE			\
   && TREE_CODE (DECL_TEMPLATE_RESULT (NODE)) == TYPE_DECL)

/* Nonzero for a DECL that represents a class template.  */
#define DECL_CLASS_TEMPLATE_P(NODE)				\
  (DECL_TYPE_TEMPLATE_P (NODE)					\
   && DECL_IMPLICIT_TYPEDEF_P (DECL_TEMPLATE_RESULT (NODE)))

/* Nonzero for a TEMPLATE_DECL that represents an alias template.  */
#define DECL_ALIAS_TEMPLATE_P(NODE)			\
  (DECL_TYPE_TEMPLATE_P (NODE)				\
   && !DECL_ARTIFICIAL (DECL_TEMPLATE_RESULT (NODE)))

/* Nonzero for a NODE which declares a type.  */
#define DECL_DECLARES_TYPE_P(NODE) \
  (TREE_CODE (NODE) == TYPE_DECL || DECL_TYPE_TEMPLATE_P (NODE))

/* Nonzero if NODE declares a function.  */
#define DECL_DECLARES_FUNCTION_P(NODE) \
  (TREE_CODE (NODE) == FUNCTION_DECL || DECL_FUNCTION_TEMPLATE_P (NODE))

/* Nonzero if NODE is the typedef implicitly generated for a type when
   the type is declared.  In C++, `struct S {};' is roughly
   equivalent to `struct S {}; typedef struct S S;' in C.
   DECL_IMPLICIT_TYPEDEF_P will hold for the typedef indicated in this
   example.  In C++, there is a second implicit typedef for each
   class, called the injected-class-name, in the scope of `S' itself, so that
   you can say `S::S'.  DECL_SELF_REFERENCE_P will hold for that typedef.  */
#define DECL_IMPLICIT_TYPEDEF_P(NODE) \
  (TREE_CODE (NODE) == TYPE_DECL && DECL_LANG_FLAG_2 (NODE))
#define SET_DECL_IMPLICIT_TYPEDEF_P(NODE) \
  (DECL_LANG_FLAG_2 (NODE) = 1)
#define DECL_SELF_REFERENCE_P(NODE) \
  (TREE_CODE (NODE) == TYPE_DECL && DECL_LANG_FLAG_4 (NODE))
#define SET_DECL_SELF_REFERENCE_P(NODE) \
  (DECL_LANG_FLAG_4 (NODE) = 1)

/* A `primary' template is one that has its own template header and is not
   a partial specialization.  A member function of a class template is a
   template, but not primary.  A member template is primary.  Friend
   templates are primary, too.  */

/* Returns the primary template corresponding to these parameters.  */
#define TPARMS_PRIMARY_TEMPLATE(NODE) (TREE_TYPE (NODE))

#define DECL_PRIMARY_TEMPLATE(NODE) \
  (TPARMS_PRIMARY_TEMPLATE (DECL_INNERMOST_TEMPLATE_PARMS (NODE)))

/* Returns nonzero if NODE is a primary template.  */
#define PRIMARY_TEMPLATE_P(NODE) (DECL_PRIMARY_TEMPLATE (NODE) == (NODE))

/* Nonzero iff NODE is a specialization of a template.  The value
   indicates the type of specializations:

     1=implicit instantiation

     2=partial or explicit specialization, e.g.:

        template <> int min<int> (int, int),

     3=explicit instantiation, e.g.:

        template int min<int> (int, int);

   Note that NODE will be marked as a specialization even if the
   template it is instantiating is not a primary template.  For
   example, given:

     template <typename T> struct O {
       void f();
       struct I {};
     };

   both O<int>::f and O<int>::I will be marked as instantiations.

   If DECL_USE_TEMPLATE is nonzero, then DECL_TEMPLATE_INFO will also
   be non-NULL.  */
#define DECL_USE_TEMPLATE(NODE) (DECL_LANG_SPECIFIC (NODE)->u.base.use_template)

/* Like DECL_USE_TEMPLATE, but for class types.  */
#define CLASSTYPE_USE_TEMPLATE(NODE) \
  (LANG_TYPE_CLASS_CHECK (NODE)->use_template)

/* True if NODE is a specialization of a primary template.  */
#define CLASSTYPE_SPECIALIZATION_OF_PRIMARY_TEMPLATE_P(NODE)	\
  (CLASS_TYPE_P (NODE)						\
   && CLASSTYPE_USE_TEMPLATE (NODE)				\
   && PRIMARY_TEMPLATE_P (CLASSTYPE_TI_TEMPLATE (NODE)))

#define DECL_TEMPLATE_INSTANTIATION(NODE) (DECL_USE_TEMPLATE (NODE) & 1)
#define CLASSTYPE_TEMPLATE_INSTANTIATION(NODE) \
  (CLASSTYPE_USE_TEMPLATE (NODE) & 1)

#define DECL_TEMPLATE_SPECIALIZATION(NODE) (DECL_USE_TEMPLATE (NODE) == 2)
#define SET_DECL_TEMPLATE_SPECIALIZATION(NODE) (DECL_USE_TEMPLATE (NODE) = 2)

/* Returns true for an explicit or partial specialization of a class
   template.  */
#define CLASSTYPE_TEMPLATE_SPECIALIZATION(NODE) \
  (CLASSTYPE_USE_TEMPLATE (NODE) == 2)
#define SET_CLASSTYPE_TEMPLATE_SPECIALIZATION(NODE) \
  (CLASSTYPE_USE_TEMPLATE (NODE) = 2)

#define DECL_IMPLICIT_INSTANTIATION(NODE) (DECL_USE_TEMPLATE (NODE) == 1)
#define SET_DECL_IMPLICIT_INSTANTIATION(NODE) (DECL_USE_TEMPLATE (NODE) = 1)
#define CLASSTYPE_IMPLICIT_INSTANTIATION(NODE) \
  (CLASSTYPE_USE_TEMPLATE (NODE) == 1)
#define SET_CLASSTYPE_IMPLICIT_INSTANTIATION(NODE) \
  (CLASSTYPE_USE_TEMPLATE (NODE) = 1)

#define DECL_EXPLICIT_INSTANTIATION(NODE) (DECL_USE_TEMPLATE (NODE) == 3)
#define SET_DECL_EXPLICIT_INSTANTIATION(NODE) (DECL_USE_TEMPLATE (NODE) = 3)
#define CLASSTYPE_EXPLICIT_INSTANTIATION(NODE) \
  (CLASSTYPE_USE_TEMPLATE (NODE) == 3)
#define SET_CLASSTYPE_EXPLICIT_INSTANTIATION(NODE) \
  (CLASSTYPE_USE_TEMPLATE (NODE) = 3)

/* Nonzero if DECL is a friend function which is an instantiation
   from the point of view of the compiler, but not from the point of
   view of the language.  For example given:
      template <class T> struct S { friend void f(T) {}; };
   the declaration of `void f(int)' generated when S<int> is
   instantiated will not be a DECL_TEMPLATE_INSTANTIATION, but will be
   a DECL_FRIEND_PSEUDO_TEMPLATE_INSTANTIATION.  */
#define DECL_FRIEND_PSEUDO_TEMPLATE_INSTANTIATION(DECL) \
  (DECL_LANG_SPECIFIC (DECL) && DECL_TEMPLATE_INFO (DECL) \
   && !DECL_USE_TEMPLATE (DECL))

/* Nonzero if DECL is a function generated from a function 'temploid',
   i.e. template, member of class template, or dependent friend.  */
#define DECL_TEMPLOID_INSTANTIATION(DECL)		\
  (DECL_TEMPLATE_INSTANTIATION (DECL)			\
   || DECL_FRIEND_PSEUDO_TEMPLATE_INSTANTIATION (DECL))

/* Nonzero if DECL is either defined implicitly by the compiler or
   generated from a temploid.  */
#define DECL_GENERATED_P(DECL) \
  (DECL_TEMPLOID_INSTANTIATION (DECL) || DECL_DEFAULTED_FN (DECL))

/* Nonzero iff we are currently processing a declaration for an
   entity with its own template parameter list, and which is not a
   full specialization.  */
#define PROCESSING_REAL_TEMPLATE_DECL_P() \
  (!processing_template_parmlist \
   && processing_template_decl > template_class_depth (current_scope ()))

/* Nonzero if this VAR_DECL or FUNCTION_DECL has already been
   instantiated, i.e. its definition has been generated from the
   pattern given in the template.  */
#define DECL_TEMPLATE_INSTANTIATED(NODE) \
  DECL_LANG_FLAG_1 (VAR_OR_FUNCTION_DECL_CHECK (NODE))

/* We know what we're doing with this decl now.  */
#define DECL_INTERFACE_KNOWN(NODE) DECL_LANG_FLAG_5 (NODE)

/* DECL_EXTERNAL must be set on a decl until the decl is actually emitted,
   so that assemble_external will work properly.  So we have this flag to
   tell us whether the decl is really not external.

   This flag does not indicate whether or not the decl is defined in the
   current translation unit; it indicates whether or not we should emit the
   decl at the end of compilation if it is defined and needed.  */
#define DECL_NOT_REALLY_EXTERN(NODE) \
  (DECL_LANG_SPECIFIC (NODE)->u.base.not_really_extern)

#define DECL_REALLY_EXTERN(NODE) \
  (DECL_EXTERNAL (NODE)				\
   && (!DECL_LANG_SPECIFIC (NODE) || !DECL_NOT_REALLY_EXTERN (NODE)))

/* A thunk is a stub function.

   A thunk is an alternate entry point for an ordinary FUNCTION_DECL.
   The address of the ordinary FUNCTION_DECL is given by the
   DECL_INITIAL, which is always an ADDR_EXPR whose operand is a
   FUNCTION_DECL.  The job of the thunk is to either adjust the this
   pointer before transferring control to the FUNCTION_DECL, or call
   FUNCTION_DECL and then adjust the result value. Note, the result
   pointer adjusting thunk must perform a call to the thunked
   function, (or be implemented via passing some invisible parameter
   to the thunked function, which is modified to perform the
   adjustment just before returning).

   A thunk may perform either, or both, of the following operations:

   o Adjust the this or result pointer by a constant offset.
   o Adjust the this or result pointer by looking up a vcall or vbase offset
     in the vtable.

   A this pointer adjusting thunk converts from a base to a derived
   class, and hence adds the offsets. A result pointer adjusting thunk
   converts from a derived class to a base, and hence subtracts the
   offsets.  If both operations are performed, then the constant
   adjustment is performed first for this pointer adjustment and last
   for the result pointer adjustment.

   The constant adjustment is given by THUNK_FIXED_OFFSET.  If the
   vcall or vbase offset is required, THUNK_VIRTUAL_OFFSET is
   used. For this pointer adjusting thunks, it is the vcall offset
   into the vtable.  For result pointer adjusting thunks it is the
   binfo of the virtual base to convert to.  Use that binfo's vbase
   offset.

   It is possible to have equivalent covariant thunks.  These are
   distinct virtual covariant thunks whose vbase offsets happen to
   have the same value.  THUNK_ALIAS is used to pick one as the
   canonical thunk, which will get all the this pointer adjusting
   thunks attached to it.  */

/* An integer indicating how many bytes should be subtracted from the
   this or result pointer when this function is called.  */
#define THUNK_FIXED_OFFSET(DECL) \
  (DECL_LANG_SPECIFIC (THUNK_FUNCTION_CHECK (DECL))->u.fn.u5.fixed_offset)

/* A tree indicating how to perform the virtual adjustment. For a this
   adjusting thunk it is the number of bytes to be added to the vtable
   to find the vcall offset. For a result adjusting thunk, it is the
   binfo of the relevant virtual base.  If NULL, then there is no
   virtual adjust.  (The vptr is always located at offset zero from
   the this or result pointer.)  (If the covariant type is within the
   class hierarchy being laid out, the vbase index is not yet known
   at the point we need to create the thunks, hence the need to use
   binfos.)  */

#define THUNK_VIRTUAL_OFFSET(DECL) \
  (LANG_DECL_MIN_CHECK (FUNCTION_DECL_CHECK (DECL))->access)

/* A thunk which is equivalent to another thunk.  */
#define THUNK_ALIAS(DECL) \
  (DECL_LANG_SPECIFIC (FUNCTION_DECL_CHECK (DECL))->u.min.template_info)

/* For thunk NODE, this is the FUNCTION_DECL thunked to.  It is
   possible for the target to be a thunk too.  */
#define THUNK_TARGET(NODE)				\
  (LANG_DECL_FN_CHECK (NODE)->befriending_classes)

/* True for a SCOPE_REF iff the "template" keyword was used to
   indicate that the qualified name denotes a template.  */
#define QUALIFIED_NAME_IS_TEMPLATE(NODE) \
  (TREE_LANG_FLAG_1 (SCOPE_REF_CHECK (NODE)))

/* [coroutines]
*/

/* True if NODE is a co-routine FUNCTION_DECL.  */
#define DECL_COROUTINE_P(NODE) \
  (LANG_DECL_FN_CHECK (DECL_COMMON_CHECK (NODE))->coroutine_p)

/* True for an OMP_ATOMIC that has dependent parameters.  These are stored
   as an expr in operand 1, and integer_zero_node or clauses in operand 0.  */
#define OMP_ATOMIC_DEPENDENT_P(NODE) \
  (TREE_CODE (TREE_OPERAND (OMP_ATOMIC_CHECK (NODE), 0)) == INTEGER_CST \
   || TREE_CODE (TREE_OPERAND (OMP_ATOMIC_CHECK (NODE), 0)) == OMP_CLAUSE)

/* Used while gimplifying continue statements bound to OMP_FOR nodes.  */
#define OMP_FOR_GIMPLIFYING_P(NODE) \
  (TREE_LANG_FLAG_0 (OMP_LOOPING_CHECK (NODE)))

/* A language-specific token attached to the OpenMP data clauses to
   hold code (or code fragments) related to ctors, dtors, and op=.
   See semantics.c for details.  */
#define CP_OMP_CLAUSE_INFO(NODE) \
  TREE_TYPE (OMP_CLAUSE_RANGE_CHECK (NODE, OMP_CLAUSE_PRIVATE, \
				     OMP_CLAUSE__CONDTEMP_))

/* Nonzero if this transaction expression's body contains statements.  */
#define TRANSACTION_EXPR_IS_STMT(NODE) \
   TREE_LANG_FLAG_0 (TRANSACTION_EXPR_CHECK (NODE))

/* These macros provide convenient access to the various _STMT nodes
   created when parsing template declarations.  */
#define TRY_STMTS(NODE)		TREE_OPERAND (TRY_BLOCK_CHECK (NODE), 0)
#define TRY_HANDLERS(NODE)	TREE_OPERAND (TRY_BLOCK_CHECK (NODE), 1)

#define EH_SPEC_STMTS(NODE)	TREE_OPERAND (EH_SPEC_BLOCK_CHECK (NODE), 0)
#define EH_SPEC_RAISES(NODE)	TREE_OPERAND (EH_SPEC_BLOCK_CHECK (NODE), 1)

#define USING_STMT_NAMESPACE(NODE) TREE_OPERAND (USING_STMT_CHECK (NODE), 0)

/* Nonzero if this try block is a function try block.  */
#define FN_TRY_BLOCK_P(NODE)	TREE_LANG_FLAG_3 (TRY_BLOCK_CHECK (NODE))
#define HANDLER_PARMS(NODE)	TREE_OPERAND (HANDLER_CHECK (NODE), 0)
#define HANDLER_BODY(NODE)	TREE_OPERAND (HANDLER_CHECK (NODE), 1)
#define HANDLER_TYPE(NODE)	TREE_TYPE (HANDLER_CHECK (NODE))

/* CLEANUP_STMT accessors.  The statement(s) covered, the cleanup to run
   and the VAR_DECL for which this cleanup exists.  */
#define CLEANUP_BODY(NODE)	TREE_OPERAND (CLEANUP_STMT_CHECK (NODE), 0)
#define CLEANUP_EXPR(NODE)	TREE_OPERAND (CLEANUP_STMT_CHECK (NODE), 1)
#define CLEANUP_DECL(NODE)	TREE_OPERAND (CLEANUP_STMT_CHECK (NODE), 2)

/* IF_STMT accessors. These give access to the condition of the if
   statement, the then block of the if statement, and the else block
   of the if statement if it exists.  */
#define IF_COND(NODE)		TREE_OPERAND (IF_STMT_CHECK (NODE), 0)
#define THEN_CLAUSE(NODE)	TREE_OPERAND (IF_STMT_CHECK (NODE), 1)
#define ELSE_CLAUSE(NODE)	TREE_OPERAND (IF_STMT_CHECK (NODE), 2)
#define IF_SCOPE(NODE)		TREE_OPERAND (IF_STMT_CHECK (NODE), 3)
#define IF_STMT_CONSTEXPR_P(NODE) TREE_LANG_FLAG_0 (IF_STMT_CHECK (NODE))

/* Like PACK_EXPANSION_EXTRA_ARGS, for constexpr if.  IF_SCOPE is used while
   building an IF_STMT; IF_STMT_EXTRA_ARGS is used after it is complete.  */
#define IF_STMT_EXTRA_ARGS(NODE) IF_SCOPE (NODE)

/* RANGE_FOR_STMT accessors. These give access to the declarator,
   expression, body, and scope of the statement, respectively.  */
#define RANGE_FOR_DECL(NODE)	TREE_OPERAND (RANGE_FOR_STMT_CHECK (NODE), 0)
#define RANGE_FOR_EXPR(NODE)	TREE_OPERAND (RANGE_FOR_STMT_CHECK (NODE), 1)
#define RANGE_FOR_BODY(NODE)	TREE_OPERAND (RANGE_FOR_STMT_CHECK (NODE), 2)
#define RANGE_FOR_SCOPE(NODE)	TREE_OPERAND (RANGE_FOR_STMT_CHECK (NODE), 3)
#define RANGE_FOR_UNROLL(NODE)	TREE_OPERAND (RANGE_FOR_STMT_CHECK (NODE), 4)
#define RANGE_FOR_INIT_STMT(NODE) TREE_OPERAND (RANGE_FOR_STMT_CHECK (NODE), 5)
#define RANGE_FOR_IVDEP(NODE)	TREE_LANG_FLAG_6 (RANGE_FOR_STMT_CHECK (NODE))

/* STMT_EXPR accessor.  */
#define STMT_EXPR_STMT(NODE)	TREE_OPERAND (STMT_EXPR_CHECK (NODE), 0)

/* EXPR_STMT accessor. This gives the expression associated with an
   expression statement.  */
#define EXPR_STMT_EXPR(NODE)	TREE_OPERAND (EXPR_STMT_CHECK (NODE), 0)

/* True if this TARGET_EXPR was created by build_cplus_new, and so we can
   discard it if it isn't useful.  */
#define TARGET_EXPR_IMPLICIT_P(NODE) \
  TREE_LANG_FLAG_0 (TARGET_EXPR_CHECK (NODE))

/* True if this TARGET_EXPR is the result of list-initialization of a
   temporary.  */
#define TARGET_EXPR_LIST_INIT_P(NODE) \
  TREE_LANG_FLAG_1 (TARGET_EXPR_CHECK (NODE))

/* True if this TARGET_EXPR expresses direct-initialization of an object
   to be named later.  */
#define TARGET_EXPR_DIRECT_INIT_P(NODE) \
  TREE_LANG_FLAG_2 (TARGET_EXPR_CHECK (NODE))

/* True if NODE is a TARGET_EXPR that just expresses a copy of its INITIAL; if
   the initializer has void type, it's doing something more complicated.  */
#define SIMPLE_TARGET_EXPR_P(NODE)				\
  (TREE_CODE (NODE) == TARGET_EXPR				\
   && TARGET_EXPR_INITIAL (NODE)				\
   && !VOID_TYPE_P (TREE_TYPE (TARGET_EXPR_INITIAL (NODE))))

/* True if EXPR expresses direct-initialization of a TYPE.  */
#define DIRECT_INIT_EXPR_P(TYPE,EXPR)					\
  (TREE_CODE (EXPR) == TARGET_EXPR && TREE_LANG_FLAG_2 (EXPR)		\
   && same_type_ignoring_top_level_qualifiers_p (TYPE, TREE_TYPE (EXPR)))

/* True if this CONVERT_EXPR is for a conversion to virtual base in
   an NSDMI, and should be re-evaluated when used in a constructor.  */
#define CONVERT_EXPR_VBASE_PATH(NODE) \
  TREE_LANG_FLAG_0 (CONVERT_EXPR_CHECK (NODE))

/* True if SIZEOF_EXPR argument is type.  */
#define SIZEOF_EXPR_TYPE_P(NODE) \
  TREE_LANG_FLAG_0 (SIZEOF_EXPR_CHECK (NODE))

/* True if the ALIGNOF_EXPR was spelled "alignof".  */
#define ALIGNOF_EXPR_STD_P(NODE) \
  TREE_LANG_FLAG_0 (ALIGNOF_EXPR_CHECK (NODE))

/* OMP_DEPOBJ accessors. These give access to the depobj expression of the
   #pragma omp depobj directive and the clauses, respectively.  If
   OMP_DEPOBJ_CLAUSES is INTEGER_CST, it is instead the update clause kind
   or OMP_CLAUSE_DEPEND_LAST for destroy clause.  */
#define OMP_DEPOBJ_DEPOBJ(NODE)	 TREE_OPERAND (OMP_DEPOBJ_CHECK (NODE), 0)
#define OMP_DEPOBJ_CLAUSES(NODE) TREE_OPERAND (OMP_DEPOBJ_CHECK (NODE), 1)

/* An enumeration of the kind of tags that C++ accepts.  */
enum tag_types {
  none_type = 0, /* Not a tag type.  */
  record_type,   /* "struct" types.  */
  class_type,    /* "class" types.  */
  union_type,    /* "union" types.  */
  enum_type,     /* "enum" types.  */
  typename_type, /* "typename" types.  */
  scope_type	 /* namespace or tagged type name followed by :: */
};

/* The various kinds of lvalues we distinguish.  */
enum cp_lvalue_kind_flags {
  clk_none = 0,     /* Things that are not an lvalue.  */
  clk_ordinary = 1, /* An ordinary lvalue.  */
  clk_rvalueref = 2,/* An xvalue (rvalue formed using an rvalue reference) */
  clk_class = 4,    /* A prvalue of class or array type.  */
  clk_bitfield = 8, /* An lvalue for a bit-field.  */
  clk_packed = 16,  /* An lvalue for a packed field.  */
  clk_implicit_rval = 1<<5 /* An lvalue being treated as an xvalue.  */
};

/* This type is used for parameters and variables which hold
   combinations of the flags in enum cp_lvalue_kind_flags.  */
typedef int cp_lvalue_kind;

/* Various kinds of template specialization, instantiation, etc.  */
enum tmpl_spec_kind {
  tsk_none,		   /* Not a template at all.  */
  tsk_invalid_member_spec, /* An explicit member template
			      specialization, but the enclosing
			      classes have not all been explicitly
			      specialized.  */
  tsk_invalid_expl_inst,   /* An explicit instantiation containing
			      template parameter lists.  */
  tsk_excessive_parms,	   /* A template declaration with too many
			      template parameter lists.  */
  tsk_insufficient_parms,  /* A template declaration with too few
			      parameter lists.  */
  tsk_template,		   /* A template declaration.  */
  tsk_expl_spec,	   /* An explicit specialization.  */
  tsk_expl_inst		   /* An explicit instantiation.  */
};

/* The various kinds of access.  BINFO_ACCESS depends on these being
   two bit quantities.  The numerical values are important; they are
   used to initialize RTTI data structures, so changing them changes
   the ABI.  */
enum access_kind {
  ak_none = 0,		   /* Inaccessible.  */
  ak_public = 1,	   /* Accessible, as a `public' thing.  */
  ak_protected = 2,	   /* Accessible, as a `protected' thing.  */
  ak_private = 3	   /* Accessible, as a `private' thing.  */
};

/* The various kinds of special functions.  If you add to this list,
   you should update special_function_p as well.  */
enum special_function_kind {
  sfk_none = 0,		   /* Not a special function.  This enumeral
			      must have value zero; see
			      special_function_p.  */
  /* The following are ordered, for use by member synthesis fns.  */
  sfk_destructor,	   /* A destructor.  */
  sfk_constructor,	   /* A constructor.  */
  sfk_inheriting_constructor, /* An inheriting constructor */
  sfk_copy_constructor,    /* A copy constructor.  */
  sfk_move_constructor,    /* A move constructor.  */
  sfk_copy_assignment,     /* A copy assignment operator.  */
  sfk_move_assignment,     /* A move assignment operator.  */
  /* The following are unordered.  */
  sfk_complete_destructor, /* A destructor for complete objects.  */
  sfk_base_destructor,     /* A destructor for base subobjects.  */
  sfk_deleting_destructor, /* A destructor for complete objects that
			      deletes the object after it has been
			      destroyed.  */
  sfk_conversion,	   /* A conversion operator.  */
  sfk_deduction_guide,	   /* A class template deduction guide.  */
  sfk_comparison,	   /* A comparison operator (e.g. ==, <, <=>).  */
  sfk_virtual_destructor   /* Used by member synthesis fns.  */
};

/* The various kinds of linkage.  From [basic.link],

      A name is said to have linkage when it might denote the same
      object, reference, function, type, template, namespace or value
      as a name introduced in another scope:

      -- When a name has external linkage, the entity it denotes can
	 be referred to from scopes of other translation units or from
	 other scopes of the same translation unit.

      -- When a name has internal linkage, the entity it denotes can
	 be referred to by names from other scopes in the same
	 translation unit.

      -- When a name has no linkage, the entity it denotes cannot be
	 referred to by names from other scopes.  */

enum linkage_kind {
  lk_none,			/* No linkage.  */
  lk_internal,			/* Internal linkage.  */
  lk_external			/* External linkage.  */
};

enum duration_kind {
  dk_static,
  dk_thread,
  dk_auto,
  dk_dynamic
};

/* Bitmask flags to control type substitution.  */
enum tsubst_flags {
  tf_none = 0,			 /* nothing special */
  tf_error = 1 << 0,		 /* give error messages  */
  tf_warning = 1 << 1,	 	 /* give warnings too  */
  tf_ignore_bad_quals = 1 << 2,	 /* ignore bad cvr qualifiers */
  tf_keep_type_decl = 1 << 3,	 /* retain typedef type decls
				    (make_typename_type use) */
  tf_ptrmem_ok = 1 << 4,	 /* pointers to member ok (internal
				    instantiate_type use) */
  tf_user = 1 << 5,		 /* found template must be a user template
				    (lookup_template_class use) */
  tf_conv = 1 << 6,		 /* We are determining what kind of
				    conversion might be permissible,
				    not actually performing the
				    conversion.  */
  tf_decltype = 1 << 7,          /* We are the operand of decltype.
				    Used to implement the special rules
				    for calls in decltype (5.2.2/11).  */
  tf_partial = 1 << 8,		 /* Doing initial explicit argument
				    substitution in fn_type_unification.  */
  tf_fndecl_type = 1 << 9,   /* Substituting the type of a function
				declaration.  */
  tf_no_cleanup = 1 << 10,   /* Do not build a cleanup
				(build_target_expr and friends) */
  tf_norm = 1 << 11,		 /* Build diagnostic information during
				    constraint normalization.  */
  /* Convenient substitution flags combinations.  */
  tf_warning_or_error = tf_warning | tf_error
};

/* This type is used for parameters and variables which hold
   combinations of the flags in enum tsubst_flags.  */
typedef int tsubst_flags_t;

/* The kind of checking we can do looking in a class hierarchy.  */
enum base_access_flags {
  ba_any = 0,  /* Do not check access, allow an ambiguous base,
		      prefer a non-virtual base */
  ba_unique = 1 << 0,  /* Must be a unique base.  */
  ba_check_bit = 1 << 1,   /* Check access.  */
  ba_check = ba_unique | ba_check_bit,
  ba_ignore_scope = 1 << 2 /* Ignore access allowed by local scope.  */
};

/* This type is used for parameters and variables which hold
   combinations of the flags in enum base_access_flags.  */
typedef int base_access;

/* The various kinds of access check during parsing.  */
enum deferring_kind {
  dk_no_deferred = 0, /* Check access immediately */
  dk_deferred = 1,    /* Deferred check */
  dk_no_check = 2     /* No access check */
};

/* The kind of base we can find, looking in a class hierarchy.
   Values <0 indicate we failed.  */
enum base_kind {
  bk_inaccessible = -3,   /* The base is inaccessible */
  bk_ambig = -2,	  /* The base is ambiguous */
  bk_not_base = -1,	  /* It is not a base */
  bk_same_type = 0,	  /* It is the same type */
  bk_proper_base = 1,	  /* It is a proper base */
  bk_via_virtual = 2	  /* It is a proper base, but via a virtual
			     path. This might not be the canonical
			     binfo.  */
};

/* Node for "pointer to (virtual) function".
   This may be distinct from ptr_type_node so gdb can distinguish them.  */
#define vfunc_ptr_type_node  vtable_entry_type


/* For building calls to `delete'.  */
extern GTY(()) tree integer_two_node;

/* The number of function bodies which we are currently processing.
   (Zero if we are at namespace scope, one inside the body of a
   function, two inside the body of a function in a local class, etc.)  */
extern int function_depth;

/* Nonzero if we are inside eq_specializations, which affects
   comparison of PARM_DECLs in cp_tree_equal and alias specializations
   in structrual_comptypes.  */
extern int comparing_specializations;

/* Nonzero if we are inside eq_specializations, which affects
   resolving of typenames in structural_comptypes.  */
extern int comparing_typenames;

/* In parser.c.  */

/* Nonzero if we are parsing an unevaluated operand: an operand to
   sizeof, typeof, or alignof.  This is a count since operands to
   sizeof can be nested.  */

extern int cp_unevaluated_operand;

/* RAII class used to inhibit the evaluation of operands during parsing
   and template instantiation. Evaluation warnings are also inhibited. */

class cp_unevaluated
{
public:
  cp_unevaluated ();
  ~cp_unevaluated ();
};

/* The reverse: an RAII class used for nested contexts that are evaluated even
   if the enclosing context is not.  */

class cp_evaluated
{
public:
  int uneval;
  int inhibit;
  cp_evaluated ()
    : uneval(cp_unevaluated_operand), inhibit(c_inhibit_evaluation_warnings)
  { cp_unevaluated_operand = c_inhibit_evaluation_warnings = 0; }
  ~cp_evaluated ()
  { cp_unevaluated_operand = uneval;
    c_inhibit_evaluation_warnings = inhibit; }
};

/* Nonzero if we are parsing the condition of a precondition or postcondition.
   These occur after the parameters of a declarator (as with a late return
   type), but the operands may be evaluated.  */

extern int cp_contract_operand;
extern tree cp_contract_return_value;

/* in pt.c  */

/* These values are used for the `STRICT' parameter to type_unification and
   fn_type_unification.  Their meanings are described with the
   documentation for fn_type_unification.  */

enum unification_kind_t {
  DEDUCE_CALL,
  DEDUCE_CONV,
  DEDUCE_EXACT
};

// An RAII class used to create a new pointer map for local
// specializations. When the stack goes out of scope, the
// previous pointer map is restored.
enum lss_policy { lss_blank, lss_copy, lss_nop };
class local_specialization_stack
{
public:
  local_specialization_stack (lss_policy = lss_blank);
  ~local_specialization_stack ();

  hash_map<tree, tree> *saved;
};

/* Entry in the specialization hash table.  */
struct GTY((for_user)) spec_entry
{
  tree tmpl;  /* The general template this is a specialization of.  */
  tree args;  /* The args for this (maybe-partial) specialization.  */
  tree spec;  /* The specialization itself.  */
};

/* in class.c */

extern int current_class_depth;

/* in decl.c */

/* An array of static vars & fns.  */
extern GTY(()) vec<tree, va_gc> *static_decls;

/* An array of vtable-needing types that have no key function, or have
   an emitted key function.  */
extern GTY(()) vec<tree, va_gc> *keyed_classes;

/* Here's where we control how name mangling takes place.  */

/* Cannot use '$' up front, because this confuses gdb
   (names beginning with '$' are gdb-local identifiers).

   Note that all forms in which the '$' is significant are long enough
   for direct indexing (meaning that if we know there is a '$'
   at a particular location, we can index into the string at
   any other location that provides distinguishing characters).  */

/* Define NO_DOT_IN_LABEL in your favorite tm file if your assembler
   doesn't allow '.' in symbol names.  */
#ifndef NO_DOT_IN_LABEL

#define JOINER '.'

#define AUTO_TEMP_NAME "_.tmp_"
#define VFIELD_BASE ".vf"
#define VFIELD_NAME "_vptr."
#define VFIELD_NAME_FORMAT "_vptr.%s"

#else /* NO_DOT_IN_LABEL */

#ifndef NO_DOLLAR_IN_LABEL

#define JOINER '$'

#define AUTO_TEMP_NAME "_$tmp_"
#define VFIELD_BASE "$vf"
#define VFIELD_NAME "_vptr$"
#define VFIELD_NAME_FORMAT "_vptr$%s"

#else /* NO_DOLLAR_IN_LABEL */

#define VTABLE_NAME "__vt_"
#define VTABLE_NAME_P(ID_NODE) \
  (!strncmp (IDENTIFIER_POINTER (ID_NODE), VTABLE_NAME, \
	     sizeof (VTABLE_NAME) - 1))
#define VFIELD_BASE "__vfb"
#define VFIELD_NAME "__vptr_"
#define VFIELD_NAME_P(ID_NODE) \
  (!strncmp (IDENTIFIER_POINTER (ID_NODE), VFIELD_NAME, \
	    sizeof (VFIELD_NAME) - 1))
#define VFIELD_NAME_FORMAT "__vptr_%s"

#endif	/* NO_DOLLAR_IN_LABEL */
#endif	/* NO_DOT_IN_LABEL */

#define UDLIT_OP_ANSI_PREFIX "operator\"\""
#define UDLIT_OP_ANSI_FORMAT UDLIT_OP_ANSI_PREFIX "%s"
#define UDLIT_OP_MANGLED_PREFIX "li"
#define UDLIT_OP_MANGLED_FORMAT UDLIT_OP_MANGLED_PREFIX "%s"
#define UDLIT_OPER_P(ID_NODE) \
  (!strncmp (IDENTIFIER_POINTER (ID_NODE), \
             UDLIT_OP_ANSI_PREFIX, \
	     sizeof (UDLIT_OP_ANSI_PREFIX) - 1))
#define UDLIT_OP_SUFFIX(ID_NODE) \
  (IDENTIFIER_POINTER (ID_NODE) + sizeof (UDLIT_OP_ANSI_PREFIX) - 1)

#if !defined(NO_DOLLAR_IN_LABEL) || !defined(NO_DOT_IN_LABEL)

#define VTABLE_NAME_P(ID_NODE) (IDENTIFIER_POINTER (ID_NODE)[1] == 'v' \
  && IDENTIFIER_POINTER (ID_NODE)[2] == 't' \
  && IDENTIFIER_POINTER (ID_NODE)[3] == JOINER)

#define VFIELD_NAME_P(ID_NODE) \
  (!strncmp (IDENTIFIER_POINTER (ID_NODE), VFIELD_NAME, sizeof(VFIELD_NAME)-1))

#endif /* !defined(NO_DOLLAR_IN_LABEL) || !defined(NO_DOT_IN_LABEL) */


/* Nonzero if we're done parsing and into end-of-file activities.
   Two if we're done with front-end processing.  */

extern int at_eof;

/* True if note_mangling_alias should enqueue mangling aliases for
   later generation, rather than emitting them right away.  */

extern bool defer_mangling_aliases;

/* True if noexcept is part of the type (i.e. in C++17).  */

extern bool flag_noexcept_type;

/* A list of namespace-scope objects which have constructors or
   destructors which reside in the global scope.  The decl is stored
   in the TREE_VALUE slot and the initializer is stored in the
   TREE_PURPOSE slot.  */
extern GTY(()) tree static_aggregates;
/* Likewise, for thread local storage.  */
extern GTY(()) tree tls_aggregates;

enum overload_flags { NO_SPECIAL = 0, DTOR_FLAG, TYPENAME_FLAG };

/* These are uses as bits in flags passed to various functions to
   control their behavior.  Despite the LOOKUP_ prefix, many of these
   do not control name lookup.  ??? Functions using these flags should
   probably be modified to accept explicit boolean flags for the
   behaviors relevant to them.  */
/* Check for access violations.  */
#define LOOKUP_PROTECT (1 << 0)
#define LOOKUP_NORMAL (LOOKUP_PROTECT)
/* Even if the function found by lookup is a virtual function, it
   should be called directly.  */
#define LOOKUP_NONVIRTUAL (1 << 1)
/* Non-converting (i.e., "explicit") constructors are not tried.  This flag
   indicates that we are not performing direct-initialization.  */
#define LOOKUP_ONLYCONVERTING (1 << 2)
#define LOOKUP_IMPLICIT (LOOKUP_NORMAL | LOOKUP_ONLYCONVERTING)
/* If a temporary is created, it should be created so that it lives
   as long as the current variable bindings; otherwise it only lives
   until the end of the complete-expression.  It also forces
   direct-initialization in cases where other parts of the compiler
   have already generated a temporary, such as reference
   initialization and the catch parameter.  */
#define DIRECT_BIND (1 << 3)
/* We're performing a user-defined conversion, so more user-defined
   conversions are not permitted (only built-in conversions).  */
#define LOOKUP_NO_CONVERSION (1 << 4)
/* The user has explicitly called a destructor.  (Therefore, we do
   not need to check that the object is non-NULL before calling the
   destructor.)  */
#define LOOKUP_DESTRUCTOR (1 << 5)
/* Do not permit references to bind to temporaries.  */
#define LOOKUP_NO_TEMP_BIND (1 << 6)
/* We're trying to treat an lvalue as an rvalue.  */
/* FIXME remove when we extend the P1825 semantics to all standard modes, the
   C++20 approach uses IMPLICIT_RVALUE_P instead.  */
#define LOOKUP_PREFER_RVALUE (LOOKUP_NO_TEMP_BIND << 1)
/* We're inside an init-list, so narrowing conversions are ill-formed.  */
#define LOOKUP_NO_NARROWING (LOOKUP_PREFER_RVALUE << 1)
/* We're looking up a constructor for list-initialization.  */
#define LOOKUP_LIST_INIT_CTOR (LOOKUP_NO_NARROWING << 1)
/* This is the first parameter of a copy constructor.  */
#define LOOKUP_COPY_PARM (LOOKUP_LIST_INIT_CTOR << 1)
/* We only want to consider list constructors.  */
#define LOOKUP_LIST_ONLY (LOOKUP_COPY_PARM << 1)
/* Return after determining which function to call and checking access.
   Used by sythesized_method_walk to determine which functions will
   be called to initialize subobjects, in order to determine exception
   specification and possible implicit delete.
   This is kind of a hack, but exiting early avoids problems with trying
   to perform argument conversions when the class isn't complete yet.  */
#define LOOKUP_SPECULATIVE (LOOKUP_LIST_ONLY << 1)
/* Used by calls from defaulted functions to limit the overload set to avoid
   cycles trying to declare them (core issue 1092).  */
#define LOOKUP_DEFAULTED (LOOKUP_SPECULATIVE << 1)
/* Used in calls to store_init_value to suppress its usual call to
   digest_init.  */
#define LOOKUP_ALREADY_DIGESTED (LOOKUP_DEFAULTED << 1)
/* Like LOOKUP_NO_TEMP_BIND, but also prevent binding to xvalues.  */
#define LOOKUP_NO_RVAL_BIND (LOOKUP_ALREADY_DIGESTED << 1)
/* Used by case_conversion to disregard non-integral conversions.  */
#define LOOKUP_NO_NON_INTEGRAL (LOOKUP_NO_RVAL_BIND << 1)
/* Used for delegating constructors in order to diagnose self-delegation.  */
#define LOOKUP_DELEGATING_CONS (LOOKUP_NO_NON_INTEGRAL << 1)
/* Allow initialization of a flexible array members.  */
#define LOOKUP_ALLOW_FLEXARRAY_INIT (LOOKUP_DELEGATING_CONS << 1)
/* We're looking for either a rewritten comparison operator candidate or the
   operator to use on the former's result.  We distinguish between the two by
   knowing that comparisons other than == and <=> must be the latter, as must
   a <=> expression trying to rewrite to <=> without reversing.  */
#define LOOKUP_REWRITTEN (LOOKUP_ALLOW_FLEXARRAY_INIT << 1)
/* Reverse the order of the two arguments for comparison rewriting.  First we
   swap the arguments in add_operator_candidates, then we swap the conversions
   in add_candidate (so that they correspond to the original order of the
   args), then we swap the conversions back in build_new_op_1 (so they
   correspond to the order of the args in the candidate).  */
#define LOOKUP_REVERSED (LOOKUP_REWRITTEN << 1)
/* We're initializing an aggregate from a parenthesized list of values.  */
#define LOOKUP_AGGREGATE_PAREN_INIT (LOOKUP_REVERSED << 1)

/* These flags are used by the conversion code.
   CONV_IMPLICIT   :  Perform implicit conversions (standard and user-defined).
   CONV_STATIC     :  Perform the explicit conversions for static_cast.
   CONV_CONST      :  Perform the explicit conversions for const_cast.
   CONV_REINTERPRET:  Perform the explicit conversions for reinterpret_cast.
   CONV_PRIVATE    :  Perform upcasts to private bases.
   CONV_FORCE_TEMP :  Require a new temporary when converting to the same
		      aggregate type.  */

#define CONV_IMPLICIT    1
#define CONV_STATIC      2
#define CONV_CONST       4
#define CONV_REINTERPRET 8
#define CONV_PRIVATE	 16
#define CONV_FORCE_TEMP  32
#define CONV_FOLD	 64
#define CONV_OLD_CONVERT (CONV_IMPLICIT | CONV_STATIC | CONV_CONST \
			  | CONV_REINTERPRET)
#define CONV_C_CAST      (CONV_IMPLICIT | CONV_STATIC | CONV_CONST \
			  | CONV_REINTERPRET | CONV_PRIVATE | CONV_FORCE_TEMP)
#define CONV_BACKEND_CONVERT (CONV_OLD_CONVERT | CONV_FOLD)

/* Used by build_expr_type_conversion to indicate which types are
   acceptable as arguments to the expression under consideration.  */

#define WANT_INT	1 /* integer types, including bool */
#define WANT_FLOAT	2 /* floating point types */
#define WANT_ENUM	4 /* enumerated types */
#define WANT_POINTER	8 /* pointer types */
#define WANT_NULL      16 /* null pointer constant */
#define WANT_VECTOR_OR_COMPLEX 32 /* vector or complex types */
#define WANT_ARITH	(WANT_INT | WANT_FLOAT | WANT_VECTOR_OR_COMPLEX)

/* Used with comptypes, and related functions, to guide type
   comparison.  */

#define COMPARE_STRICT	      0 /* Just check if the types are the
				   same.  */
#define COMPARE_BASE	      1 /* Check to see if the second type is
				   derived from the first.  */
#define COMPARE_DERIVED	      2 /* Like COMPARE_BASE, but in
				   reverse.  */
#define COMPARE_REDECLARATION 4 /* The comparison is being done when
				   another declaration of an existing
				   entity is seen.  */
#define COMPARE_STRUCTURAL    8 /* The comparison is intended to be
				   structural. The actual comparison
				   will be identical to
				   COMPARE_STRICT.  */

/* Used with start function.  */
#define SF_DEFAULT	     0  /* No flags.  */
#define SF_PRE_PARSED	     1  /* The function declaration has
				   already been parsed.  */
#define SF_INCLASS_INLINE    2  /* The function is an inline, defined
				   in the class body.  */

/* Used with start_decl's initialized parameter.  */
#define SD_UNINITIALIZED     0
#define SD_INITIALIZED       1
/* Like SD_INITIALIZED, but also mark the new decl as DECL_DECOMPOSITION_P.  */
#define SD_DECOMPOSITION     2
#define SD_DEFAULTED         3
#define SD_DELETED           4

/* Returns nonzero iff TYPE1 and TYPE2 are the same type, or if TYPE2
   is derived from TYPE1, or if TYPE2 is a pointer (reference) to a
   class derived from the type pointed to (referred to) by TYPE1.  */
#define same_or_base_type_p(TYPE1, TYPE2) \
  comptypes ((TYPE1), (TYPE2), COMPARE_BASE)

/* These macros are used to access a TEMPLATE_PARM_INDEX.  */
#define TEMPLATE_PARM_INDEX_CAST(NODE) \
	((template_parm_index*)TEMPLATE_PARM_INDEX_CHECK (NODE))
#define TEMPLATE_PARM_IDX(NODE) (TEMPLATE_PARM_INDEX_CAST (NODE)->index)
#define TEMPLATE_PARM_LEVEL(NODE) (TEMPLATE_PARM_INDEX_CAST (NODE)->level)
#define TEMPLATE_PARM_DESCENDANTS(NODE) (TREE_CHAIN (NODE))
#define TEMPLATE_PARM_ORIG_LEVEL(NODE) (TEMPLATE_PARM_INDEX_CAST (NODE)->orig_level)
#define TEMPLATE_PARM_DECL(NODE) (TEMPLATE_PARM_INDEX_CAST (NODE)->decl)
#define TEMPLATE_PARM_PARAMETER_PACK(NODE) \
  (TREE_LANG_FLAG_0 (TEMPLATE_PARM_INDEX_CHECK (NODE)))

/* These macros are for accessing the fields of TEMPLATE_TYPE_PARM,
   TEMPLATE_TEMPLATE_PARM and BOUND_TEMPLATE_TEMPLATE_PARM nodes.  */
#define TEMPLATE_TYPE_PARM_INDEX(NODE)					\
  (TYPE_VALUES_RAW (TREE_CHECK3 ((NODE), TEMPLATE_TYPE_PARM,		\
				 TEMPLATE_TEMPLATE_PARM,		\
				 BOUND_TEMPLATE_TEMPLATE_PARM)))
#define TEMPLATE_TYPE_IDX(NODE) \
  (TEMPLATE_PARM_IDX (TEMPLATE_TYPE_PARM_INDEX (NODE)))
#define TEMPLATE_TYPE_LEVEL(NODE) \
  (TEMPLATE_PARM_LEVEL (TEMPLATE_TYPE_PARM_INDEX (NODE)))
#define TEMPLATE_TYPE_ORIG_LEVEL(NODE) \
  (TEMPLATE_PARM_ORIG_LEVEL (TEMPLATE_TYPE_PARM_INDEX (NODE)))
#define TEMPLATE_TYPE_DECL(NODE) \
  (TEMPLATE_PARM_DECL (TEMPLATE_TYPE_PARM_INDEX (NODE)))
#define TEMPLATE_TYPE_PARAMETER_PACK(NODE) \
  (TEMPLATE_PARM_PARAMETER_PACK (TEMPLATE_TYPE_PARM_INDEX (NODE)))

/* For a C++17 class deduction placeholder, the template it represents.  */
#define CLASS_PLACEHOLDER_TEMPLATE(NODE) \
  (DECL_INITIAL (TYPE_NAME (TEMPLATE_TYPE_PARM_CHECK (NODE))))

/* Contexts in which auto deduction occurs. These flags are
   used to control diagnostics in do_auto_deduction.  */

enum auto_deduction_context
{
  adc_unspecified,   /* Not given */
  adc_variable_type, /* Variable initializer deduction */
  adc_return_type,   /* Return type deduction */
  adc_unify,         /* Template argument deduction */
  adc_requirement,   /* Argument deduction constraint */
  adc_decomp_type    /* Decomposition declaration initializer deduction */
};

/* True if this type-parameter belongs to a class template, used by C++17
   class template argument deduction.  */
#define TEMPLATE_TYPE_PARM_FOR_CLASS(NODE) \
  (TREE_LANG_FLAG_0 (TEMPLATE_TYPE_PARM_CHECK (NODE)))

/* True iff this TEMPLATE_TYPE_PARM represents decltype(auto).  */
#define AUTO_IS_DECLTYPE(NODE) \
  (TYPE_LANG_FLAG_5 (TEMPLATE_TYPE_PARM_CHECK (NODE)))

/* These constants can used as bit flags in the process of tree formatting.

   TFF_PLAIN_IDENTIFIER: unqualified part of a name.
   TFF_SCOPE: include the class and namespace scope of the name.
   TFF_CHASE_TYPEDEF: print the original type-id instead of the typedef-name.
   TFF_DECL_SPECIFIERS: print decl-specifiers.
   TFF_CLASS_KEY_OR_ENUM: precede a class-type name (resp. enum name) with
       a class-key (resp. `enum').
   TFF_RETURN_TYPE: include function return type.
   TFF_FUNCTION_DEFAULT_ARGUMENTS: include function default parameter values.
   TFF_EXCEPTION_SPECIFICATION: show function exception specification.
   TFF_TEMPLATE_HEADER: show the template<...> header in a
       template-declaration.
   TFF_TEMPLATE_NAME: show only template-name.
   TFF_EXPR_IN_PARENS: parenthesize expressions.
   TFF_NO_FUNCTION_ARGUMENTS: don't show function arguments.
   TFF_UNQUALIFIED_NAME: do not print the qualifying scope of the
       top-level entity.
   TFF_NO_OMIT_DEFAULT_TEMPLATE_ARGUMENTS: do not omit template arguments
       identical to their defaults.
   TFF_NO_TEMPLATE_BINDINGS: do not print information about the template
       arguments for a function template specialization.
   TFF_POINTER: we are printing a pointer type.
   TFF_MODULE_RESTRICTION: format the module suffix for restriction lookup. */

#define TFF_PLAIN_IDENTIFIER			(0)
#define TFF_SCOPE				(1)
#define TFF_CHASE_TYPEDEF			(1 << 1)
#define TFF_DECL_SPECIFIERS			(1 << 2)
#define TFF_CLASS_KEY_OR_ENUM			(1 << 3)
#define TFF_RETURN_TYPE				(1 << 4)
#define TFF_FUNCTION_DEFAULT_ARGUMENTS		(1 << 5)
#define TFF_EXCEPTION_SPECIFICATION		(1 << 6)
#define TFF_TEMPLATE_HEADER			(1 << 7)
#define TFF_TEMPLATE_NAME			(1 << 8)
#define TFF_EXPR_IN_PARENS			(1 << 9)
#define TFF_NO_FUNCTION_ARGUMENTS		(1 << 10)
#define TFF_UNQUALIFIED_NAME			(1 << 11)
#define TFF_NO_OMIT_DEFAULT_TEMPLATE_ARGUMENTS	(1 << 12)
#define TFF_NO_TEMPLATE_BINDINGS		(1 << 13)
#define TFF_POINTER		                (1 << 14)
#define TFF_MODULE_RESTRICTION    (1 << 15)  

/* These constants can be used as bit flags to control strip_typedefs.

   STF_USER_VISIBLE: use heuristics to try to avoid stripping user-facing
       aliases of internal details.  This is intended for diagnostics,
       where it should (for example) give more useful "aka" types.

   STF_STRIP_DEPENDENT: allow the stripping of aliases with dependent
       template parameters, relying on code elsewhere to report any
       appropriate diagnostics.  */
const unsigned int STF_USER_VISIBLE = 1U;
const unsigned int STF_STRIP_DEPENDENT = 1U << 1;

/* Returns the TEMPLATE_DECL associated to a TEMPLATE_TEMPLATE_PARM
   node.  */
#define TEMPLATE_TEMPLATE_PARM_TEMPLATE_DECL(NODE)	\
  ((TREE_CODE (NODE) == BOUND_TEMPLATE_TEMPLATE_PARM)	\
   ? TYPE_TI_TEMPLATE (NODE)				\
   : TYPE_NAME (NODE))

/* in lex.c  */

extern void init_reswords (void);

/* Various flags for the overloaded operator information.  */
enum ovl_op_flags {
  OVL_OP_FLAG_NONE = 0,	/* Don't care.  */
  OVL_OP_FLAG_UNARY = 1,	/* Is unary.  */
  OVL_OP_FLAG_BINARY = 2,	/* Is binary.  */
  OVL_OP_FLAG_AMBIARY = 3,	/* May be unary or binary.  */
  OVL_OP_FLAG_ALLOC = 4,  	/* operator new or delete.  */
  OVL_OP_FLAG_DELETE = 1,	/* operator delete.  */
  OVL_OP_FLAG_VEC = 2		/* vector new or delete.  */
};

/* Compressed operator codes.  Order is determined by operators.def
   and does not match that of tree_codes.  */
enum ovl_op_code {
  OVL_OP_ERROR_MARK,
  OVL_OP_NOP_EXPR,
#define DEF_OPERATOR(NAME, CODE, MANGLING, FLAGS) OVL_OP_##CODE,
#define DEF_ASSN_OPERATOR(NAME, CODE, MANGLING) /* NOTHING */
#include "operators.def"
  OVL_OP_MAX
};

struct GTY(()) ovl_op_info_t {
  /* The IDENTIFIER_NODE for the operator.  */
  tree identifier;
  /* The name of the operator.  */
  const char *name;
  /* The mangled name of the operator.  */
  const char *mangled_name;
  /* The (regular) tree code.  */
  enum tree_code tree_code : 16;
  /* The (compressed) operator code.  */
  enum ovl_op_code ovl_op_code : 8;
  /* The ovl_op_flags of the operator */
  unsigned flags : 8;
};

/* Overloaded operator info indexed by ass_op_p & ovl_op_code.  */
extern GTY(()) ovl_op_info_t ovl_op_info[2][OVL_OP_MAX];
/* Mapping from tree_codes to ovl_op_codes.  */
extern GTY(()) unsigned char ovl_op_mapping[MAX_TREE_CODES];
/* Mapping for ambi-ary operators from the binary to the unary.  */
extern GTY(()) unsigned char ovl_op_alternate[OVL_OP_MAX];

/* Given an ass_op_p boolean and a tree code, return a pointer to its
   overloaded operator info.  Tree codes for non-overloaded operators
   map to the error-operator.  */
#define OVL_OP_INFO(IS_ASS_P, TREE_CODE)			\
  (&ovl_op_info[(IS_ASS_P) != 0][ovl_op_mapping[(TREE_CODE)]])
/* Overloaded operator info for an identifier for which
   IDENTIFIER_OVL_OP_P is true.  */
#define IDENTIFIER_OVL_OP_INFO(NODE) \
  (&ovl_op_info[IDENTIFIER_KIND_BIT_0 (NODE)][IDENTIFIER_CP_INDEX (NODE)])
#define IDENTIFIER_OVL_OP_FLAGS(NODE) \
  (IDENTIFIER_OVL_OP_INFO (NODE)->flags)

inline tree ovl_op_identifier (bool isass, tree_code code)
{ return OVL_OP_INFO(isass, code)->identifier; }
inline tree ovl_op_identifier (tree_code code) { return ovl_op_identifier (false, code); }
#define assign_op_identifier (ovl_op_info[true][OVL_OP_NOP_EXPR].identifier)
#define call_op_identifier (ovl_op_info[false][OVL_OP_CALL_EXPR].identifier)

/* A type-qualifier, or bitmask therefore, using the TYPE_QUAL
   constants.  */

typedef int cp_cv_quals;

/* Non-static member functions have an optional virt-specifier-seq.
   There is a VIRT_SPEC value for each virt-specifier.
   They can be combined by bitwise-or to form the complete set of
   virt-specifiers for a member function.  */
enum virt_specifier
  {
    VIRT_SPEC_UNSPECIFIED = 0x0,
    VIRT_SPEC_FINAL       = 0x1,
    VIRT_SPEC_OVERRIDE    = 0x2
  };

/* A type-qualifier, or bitmask therefore, using the VIRT_SPEC
   constants.  */

typedef int cp_virt_specifiers;

/* Wherever there is a function-cv-qual, there could also be a ref-qualifier:

   [dcl.fct]
   The return type, the parameter-type-list, the ref-qualifier, and
   the cv-qualifier-seq, but not the default arguments or the exception
   specification, are part of the function type.

   REF_QUAL_NONE    Ordinary member function with no ref-qualifier
   REF_QUAL_LVALUE  Member function with the &-ref-qualifier
   REF_QUAL_RVALUE  Member function with the &&-ref-qualifier */

enum cp_ref_qualifier {
  REF_QUAL_NONE = 0,
  REF_QUAL_LVALUE = 1,
  REF_QUAL_RVALUE = 2
};

/* A storage class.  */

enum cp_storage_class {
  /* sc_none must be zero so that zeroing a cp_decl_specifier_seq
     sets the storage_class field to sc_none.  */
  sc_none = 0,
  sc_auto,
  sc_register,
  sc_static,
  sc_extern,
  sc_mutable
};

/* An individual decl-specifier.  This is used to index the array of
   locations for the declspecs in struct cp_decl_specifier_seq
   below.  */

enum cp_decl_spec {
  ds_first,
  ds_signed = ds_first,
  ds_unsigned,
  ds_short,
  ds_long,
  ds_const,
  ds_volatile,
  ds_restrict,
  ds_inline,
  ds_virtual,
  ds_explicit,
  ds_friend,
  ds_typedef,
  ds_alias,
  ds_constexpr,
  ds_complex,
  ds_constinit,
  ds_consteval,
  ds_thread,
  ds_type_spec,
  ds_redefined_builtin_type_spec,
  ds_attribute,
  ds_std_attribute,
  ds_storage_class,
  ds_long_long,
  ds_concept,
  ds_last /* This enumerator must always be the last one.  */
};

/* A decl-specifier-seq.  */

struct cp_decl_specifier_seq {
  /* An array of locations for the declaration sepecifiers, indexed by
     enum cp_decl_spec_word.  */
  location_t locations[ds_last];
  /* The primary type, if any, given by the decl-specifier-seq.
     Modifiers, like "short", "const", and "unsigned" are not
     reflected here.  This field will be a TYPE, unless a typedef-name
     was used, in which case it will be a TYPE_DECL.  */
  tree type;
  /* The attributes, if any, provided with the specifier sequence.  */
  tree attributes;
  /* The c++11 attributes that follows the type specifier.  */
  tree std_attributes;
  /* If non-NULL, a built-in type that the user attempted to redefine
     to some other type.  */
  tree redefined_builtin_type;
  /* The explicit-specifier, if any.  */
  tree explicit_specifier;
  /* The storage class specified -- or sc_none if no storage class was
     explicitly specified.  */
  cp_storage_class storage_class;
  /* For the __intN declspec, this stores the index into the int_n_* arrays.  */
  int int_n_idx;
  /* True iff TYPE_SPEC defines a class or enum.  */
  BOOL_BITFIELD type_definition_p : 1;
  /* True iff multiple types were (erroneously) specified for this
     decl-specifier-seq.  */
  BOOL_BITFIELD multiple_types_p : 1;
  /* True iff multiple storage classes were (erroneously) specified
     for this decl-specifier-seq or a combination of a storage class
     with a typedef specifier.  */
  BOOL_BITFIELD conflicting_specifiers_p : 1;
  /* True iff at least one decl-specifier was found.  */
  BOOL_BITFIELD any_specifiers_p : 1;
  /* True iff at least one type-specifier was found.  */
  BOOL_BITFIELD any_type_specifiers_p : 1;
  /* True iff "int" was explicitly provided.  */
  BOOL_BITFIELD explicit_int_p : 1;
  /* True iff "__intN" was explicitly provided.  */
  BOOL_BITFIELD explicit_intN_p : 1;
  /* True iff "char" was explicitly provided.  */
  BOOL_BITFIELD explicit_char_p : 1;
  /* True iff ds_thread is set for __thread, not thread_local.  */
  BOOL_BITFIELD gnu_thread_keyword_p : 1;
  /* True iff the type is a decltype.  */
  BOOL_BITFIELD decltype_p : 1;
  /* True iff the alternate "__intN__" form of the __intN type has been
     used.  */
  BOOL_BITFIELD int_n_alt: 1;
};

/* The various kinds of declarators.  */

enum cp_declarator_kind {
  cdk_id,
  cdk_function,
  cdk_array,
  cdk_pointer,
  cdk_reference,
  cdk_ptrmem,
  cdk_decomp,
  cdk_error
};

/* A declarator.  */

typedef struct cp_declarator cp_declarator;

typedef struct cp_parameter_declarator cp_parameter_declarator;

/* A parameter, before it has been semantically analyzed.  */
struct cp_parameter_declarator {
  /* The next parameter, or NULL_TREE if none.  */
  cp_parameter_declarator *next;
  /* The decl-specifiers-seq for the parameter.  */
  cp_decl_specifier_seq decl_specifiers;
  /* The declarator for the parameter.  */
  cp_declarator *declarator;
  /* The default-argument expression, or NULL_TREE, if none.  */
  tree default_argument;
  /* True iff this is a template parameter pack.  */
  bool template_parameter_pack_p;
  /* Location within source.  */
  location_t loc;
};

/* A declarator.  */
struct cp_declarator {
  /* The kind of declarator.  */
  ENUM_BITFIELD (cp_declarator_kind) kind : 4;
  /* Whether we parsed an ellipsis (`...') just before the declarator,
     to indicate this is a parameter pack.  */
  BOOL_BITFIELD parameter_pack_p : 1;
  /* If this declarator is parenthesized, this the open-paren.  It is
     UNKNOWN_LOCATION when not parenthesized.  */
  location_t parenthesized;

  location_t id_loc; /* Currently only set for cdk_id, cdk_decomp and
			cdk_function. */
  /* GNU Attributes that apply to this declarator.  If the declarator
     is a pointer or a reference, these attribute apply to the type
     pointed to.  */
  tree attributes;
  /* Standard C++11 attributes that apply to this declarator.  If the
     declarator is a pointer or a reference, these attributes apply
     to the pointer, rather than to the type pointed to.  */
  tree std_attributes;
  /* The contracts, if any. */
  tree contracts;
  /* For all but cdk_id, cdk_decomp and cdk_error, the contained declarator.
     For cdk_id, cdk_decomp and cdk_error, guaranteed to be NULL.  */
  cp_declarator *declarator;
  union {
    /* For identifiers.  */
    struct {
      /* If non-NULL, the qualifying scope (a NAMESPACE_DECL or
	 *_TYPE) for this identifier.  */
      tree qualifying_scope;
      /* The unqualified name of the entity -- an IDENTIFIER_NODE,
	 BIT_NOT_EXPR, or TEMPLATE_ID_EXPR.  */
      tree unqualified_name;
      /* If this is the name of a function, what kind of special
	 function (if any).  */
      special_function_kind sfk;
    } id;
    /* For functions.  */
    struct {
      /* The parameters to the function as a TREE_LIST of decl/default.  */
      tree parameters;
      /* The cv-qualifiers for the function.  */
      cp_cv_quals qualifiers;
      /* The virt-specifiers for the function.  */
      cp_virt_specifiers virt_specifiers;
      /* The ref-qualifier for the function.  */
      cp_ref_qualifier ref_qualifier;
      /* The transaction-safety qualifier for the function.  */
      tree tx_qualifier;
      /* The exception-specification for the function.  */
      tree exception_specification;
      /* The late-specified return type, if any.  */
      tree late_return_type;
      /* The trailing requires-clause, if any. */
      tree requires_clause;
    } function;
    /* For arrays.  */
    struct {
      /* The bounds to the array.  */
      tree bounds;
    } array;
    /* For cdk_pointer and cdk_ptrmem.  */
    struct {
      /* The cv-qualifiers for the pointer.  */
      cp_cv_quals qualifiers;
      /* For cdk_ptrmem, the class type containing the member.  */
      tree class_type;
    } pointer;
    /* For cdk_reference */
    struct {
      /* The cv-qualifiers for the reference.  These qualifiers are
         only used to diagnose ill-formed code.  */
      cp_cv_quals qualifiers;
      /* Whether this is an rvalue reference */
      bool rvalue_ref;
    } reference;
  } u;
};

/* A level of template instantiation.  */
struct GTY((chain_next ("%h.next"))) tinst_level {
  /* The immediately deeper level in the chain.  */
  struct tinst_level *next;

  /* The original node.  TLDCL can be a DECL (for a function or static
     data member), a TYPE (for a class), depending on what we were
     asked to instantiate, or a TREE_LIST with the template as PURPOSE
     and the template args as VALUE, if we are substituting for
     overload resolution.  In all these cases, TARGS is NULL.
     However, to avoid creating TREE_LIST objects for substitutions if
     we can help, we store PURPOSE and VALUE in TLDCL and TARGS,
     respectively.  So TLDCL stands for TREE_LIST or DECL (the
     template is a DECL too), whereas TARGS stands for the template
     arguments.  */
  tree tldcl, targs;

 private:
  /* Return TRUE iff the original node is a split list.  */
  bool split_list_p () const { return targs; }

  /* Return TRUE iff the original node is a TREE_LIST object.  */
  bool tree_list_p () const
  {
    return !split_list_p () && TREE_CODE (tldcl) == TREE_LIST;
  }

  /* Return TRUE iff the original node is not a list, split or not.  */
  bool not_list_p () const
  {
    return !split_list_p () && !tree_list_p ();
  }

  /* Convert (in place) the original node from a split list to a
     TREE_LIST.  */
  tree to_list ();

 public:
  /* Release storage for OBJ and node, if it's a TREE_LIST.  */
  static void free (tinst_level *obj);

  /* Return TRUE iff the original node is a list, split or not.  */
  bool list_p () const { return !not_list_p (); }

  /* Return the original node; if it's a split list, make it a
     TREE_LIST first, so that it can be returned as a single tree
     object.  */
  tree get_node () {
    if (!split_list_p ()) return tldcl;
    else return to_list ();
  }

  /* Return the original node if it's a DECL or a TREE_LIST, but do
     NOT convert a split list to a TREE_LIST: return NULL instead.  */
  tree maybe_get_node () const {
    if (!split_list_p ()) return tldcl;
    else return NULL_TREE;
  }

  /* The location where the template is instantiated.  */
  location_t locus;

  /* errorcount + sorrycount when we pushed this level.  */
  unsigned short errors;

  /* Count references to this object.  If refcount reaches
     refcount_infinity value, we don't increment or decrement the
     refcount anymore, as the refcount isn't accurate anymore.
     The object can be still garbage collected if unreferenced from
     anywhere, which might keep referenced objects referenced longer than
     otherwise necessary.  Hitting the infinity is rare though.  */
  unsigned short refcount;

  /* Infinity value for the above refcount.  */
  static const unsigned short refcount_infinity = (unsigned short) ~0;
};

/* BUILT_IN_FRONTEND function codes.  */
enum cp_built_in_function {
  CP_BUILT_IN_IS_CONSTANT_EVALUATED,
  CP_BUILT_IN_INTEGER_PACK,
  CP_BUILT_IN_SOURCE_LOCATION,
  CP_BUILT_IN_LAST
};

bool decl_spec_seq_has_spec_p (const cp_decl_specifier_seq *, cp_decl_spec);

/* Return the type of the `this' parameter of FNTYPE.  */

inline tree
type_of_this_parm (const_tree fntype)
{
  function_args_iterator iter;
  gcc_assert (TREE_CODE (fntype) == METHOD_TYPE);
  function_args_iter_init (&iter, fntype);
  return function_args_iter_cond (&iter);
}

/* Return the class of the `this' parameter of FNTYPE.  */

inline tree
class_of_this_parm (const_tree fntype)
{
  return TREE_TYPE (type_of_this_parm (fntype));
}

/* A parameter list indicating for a function with no parameters,
   e.g  "int f(void)".  */
extern cp_parameter_declarator *no_parameters;

/* Various dump ids.  */
extern int class_dump_id;
extern int module_dump_id;
extern int raw_dump_id;

/* in call.c */
extern bool check_dtor_name			(tree, tree);
int magic_varargs_p				(tree);

extern tree build_conditional_expr		(const op_location_t &,
						 tree, tree, tree,
                                                 tsubst_flags_t);
extern tree build_addr_func			(tree, tsubst_flags_t);
extern void set_flags_from_callee		(tree);
extern tree build_call_a			(tree, int, tree*);
extern tree build_call_n			(tree, int, ...);
extern bool null_ptr_cst_p			(tree);
extern bool null_member_pointer_value_p		(tree);
extern bool sufficient_parms_p			(const_tree);
extern tree type_decays_to			(tree);
extern tree extract_call_expr			(tree);
extern tree build_trivial_dtor_call		(tree, bool = false);
extern tree build_user_type_conversion		(tree, tree, int,
						 tsubst_flags_t);
extern tree build_new_function_call		(tree, vec<tree, va_gc> **,
						 tsubst_flags_t);
extern tree build_operator_new_call		(tree, vec<tree, va_gc> **,
						 tree *, tree *, tree, tree,
						 tree *, tsubst_flags_t);
extern tree build_new_method_call		(tree, tree,
						 vec<tree, va_gc> **, tree,
						 int, tree *, tsubst_flags_t);
extern tree build_special_member_call		(tree, tree,
						 vec<tree, va_gc> **,
						 tree, int, tsubst_flags_t);
extern tree build_new_op			(const op_location_t &,
						 enum tree_code,
						 int, tree, tree, tree, tree *,
						 tsubst_flags_t);
extern tree build_op_call			(tree, vec<tree, va_gc> **,
						 tsubst_flags_t);
extern bool aligned_allocation_fn_p		(tree);
extern tree destroying_delete_p			(tree);
extern bool usual_deallocation_fn_p		(tree);
extern tree build_op_delete_call		(enum tree_code, tree, tree,
						 bool, tree, tree,
						 tsubst_flags_t);
extern bool can_convert				(tree, tree, tsubst_flags_t);
extern bool can_convert_standard		(tree, tree, tsubst_flags_t);
extern bool can_convert_arg			(tree, tree, tree, int,
						 tsubst_flags_t);
extern bool can_convert_arg_bad			(tree, tree, tree, int,
						 tsubst_flags_t);
extern int conv_flags				(int, int, tree, tree, int);
extern struct conversion * good_conversion	(tree, tree, tree, int, tsubst_flags_t);
extern location_t get_fndecl_argument_location  (tree, int);
extern void complain_about_bad_argument	(location_t arg_loc,
						 tree from_type, tree to_type,
						 tree fndecl, int parmnum);
extern void maybe_inform_about_fndecl_for_bogus_argument_init (tree, int);


/* A class for recording information about access failures (e.g. private
   fields), so that we can potentially supply a fix-it hint about
   an accessor (from a context in which the constness of the object
   is known).  */

class access_failure_info
{
 public:
  access_failure_info () : m_was_inaccessible (false),
    m_basetype_path (NULL_TREE),
    m_decl (NULL_TREE), m_diag_decl (NULL_TREE) {}

  void record_access_failure (tree basetype_path, tree decl, tree diag_decl);

  bool was_inaccessible_p () const { return m_was_inaccessible; }
  tree get_decl () const { return m_decl; }
  tree get_diag_decl () const { return m_diag_decl; }
  tree get_any_accessor (bool const_p) const;
  void maybe_suggest_accessor (bool const_p) const;
  static void add_fixit_hint (rich_location *richloc, tree accessor);

 private:
  bool m_was_inaccessible;
  tree m_basetype_path;
  tree m_decl;
  tree m_diag_decl;
};

extern void complain_about_access		(tree, tree, bool);
extern void push_defarg_context			(tree);
extern void pop_defarg_context			(void);
extern tree convert_default_arg			(tree, tree, tree, int,
						 tsubst_flags_t);
extern tree convert_arg_to_ellipsis		(tree, tsubst_flags_t);
extern tree build_x_va_arg			(location_t, tree, tree);
extern tree cxx_type_promotes_to		(tree);
extern tree type_passed_as			(tree);
extern tree convert_for_arg_passing		(tree, tree, tsubst_flags_t);
extern bool is_properly_derived_from		(tree, tree);
extern tree initialize_reference		(tree, tree, int,
						 tsubst_flags_t);
extern tree extend_ref_init_temps		(tree, tree,
						 vec<tree, va_gc>**,
						 tree * = NULL);
extern tree make_temporary_var_for_ref_to_temp	(tree, tree);
extern bool type_has_extended_temps		(tree);
extern tree strip_top_quals			(tree);
extern bool reference_related_p			(tree, tree);
extern bool reference_compatible_p		(tree, tree);
extern int remaining_arguments			(tree);
extern tree perform_implicit_conversion		(tree, tree, tsubst_flags_t);
extern tree perform_implicit_conversion_flags	(tree, tree, tsubst_flags_t, int);
extern tree build_converted_constant_expr	(tree, tree, tsubst_flags_t);
extern tree build_converted_constant_bool_expr	(tree, tsubst_flags_t);
extern tree perform_direct_initialization_if_possible (tree, tree, bool,
                                                       tsubst_flags_t);
extern vec<tree,va_gc> *resolve_args (vec<tree,va_gc>*, tsubst_flags_t);
extern tree in_charge_arg_for_name		(tree);
extern tree build_cxx_call			(tree, int, tree *,
						 tsubst_flags_t,
						 tree = NULL_TREE);
extern bool is_std_init_list			(tree);
extern bool is_list_ctor			(tree);
extern void validate_conversion_obstack		(void);
extern void mark_versions_used			(tree);
extern bool unsafe_return_slot_p		(tree);
extern bool cp_warn_deprecated_use		(tree, tsubst_flags_t = tf_warning_or_error);
extern void cp_warn_deprecated_use_scopes	(tree);
extern tree get_function_version_dispatcher	(tree);

/* in class.c */
extern tree build_vfield_ref			(tree, tree);
extern tree build_if_in_charge			(tree true_stmt, tree false_stmt = void_node);
extern tree build_base_path			(enum tree_code, tree,
						 tree, int, tsubst_flags_t);
extern tree convert_to_base			(tree, tree, bool, bool,
						 tsubst_flags_t);
extern tree convert_to_base_statically		(tree, tree);
extern tree build_vtbl_ref			(tree, tree);
extern tree build_vfn_ref			(tree, tree);
extern tree get_vtable_decl			(tree, int);
extern bool add_method				(tree, tree, bool);
extern tree declared_access			(tree);
extern tree currently_open_class		(tree);
extern tree currently_open_derived_class	(tree);
extern tree outermost_open_class		(void);
extern tree current_nonlambda_class_type	(void);
extern tree finish_struct			(tree, tree);
extern void finish_struct_1			(tree);
extern int resolves_to_fixed_type_p		(tree, int * = NULL);
extern void init_class_processing		(void);
extern int is_empty_class			(tree);
extern bool is_really_empty_class		(tree, bool);
extern void pushclass				(tree);
extern void popclass				(void);
extern void push_nested_class			(tree);
extern void pop_nested_class			(void);
extern int current_lang_depth			(void);
extern void push_lang_context			(tree);
extern void pop_lang_context			(void);
extern tree instantiate_type			(tree, tree, tsubst_flags_t);
extern void build_self_reference		(void);
extern int same_signature_p			(const_tree, const_tree);
extern tree lookup_vfn_in_binfo			(tree, tree);
extern void maybe_add_class_template_decl_list	(tree, tree, int);
extern void unreverse_member_declarations	(tree);
extern void invalidate_class_lookup_cache	(void);
extern void maybe_note_name_used_in_class	(tree, tree);
extern void note_name_declared_in_class		(tree, tree);
extern tree get_vtbl_decl_for_binfo		(tree);
extern bool vptr_via_virtual_p			(tree);
extern void debug_class				(tree);
extern void debug_thunks			(tree);
extern void set_linkage_according_to_type	(tree, tree);
extern void determine_key_method		(tree);
extern void check_for_override			(tree, tree);
extern void push_class_stack			(void);
extern void pop_class_stack			(void);
extern bool default_ctor_p			(const_tree);
extern bool type_has_user_nondefault_constructor (tree);
extern tree in_class_defaulted_default_constructor (tree);
extern bool user_provided_p			(tree);
extern bool type_has_user_provided_constructor  (tree);
extern bool type_has_non_user_provided_default_constructor (tree);
extern bool vbase_has_user_provided_move_assign (tree);
extern tree default_init_uninitialized_part (tree);
extern bool trivial_default_constructor_is_constexpr (tree);
extern bool type_has_constexpr_default_constructor (tree);
extern bool type_has_constexpr_destructor	(tree);
extern bool type_has_virtual_destructor		(tree);
extern bool classtype_has_move_assign_or_move_ctor_p (tree, bool user_declared);
extern bool classtype_has_non_deleted_move_ctor (tree);
extern bool classtype_has_non_deleted_copy_ctor (tree);
extern tree classtype_has_depr_implicit_copy	(tree);
extern bool classtype_has_op (tree, tree_code);
extern tree classtype_has_defaulted_op (tree, tree_code);
extern bool type_build_ctor_call		(tree);
extern bool type_build_dtor_call		(tree);
extern void explain_non_literal_class		(tree);
extern void inherit_targ_abi_tags		(tree);
extern void defaulted_late_check		(tree);
extern bool defaultable_fn_check		(tree);
extern void check_abi_tags			(tree);
extern tree missing_abi_tags			(tree);
extern void fixup_type_variants			(tree);
extern void fixup_attribute_variants		(tree);
extern void build_cdtor_clones 			(tree, bool, bool, bool);
extern void clone_cdtor				(tree, bool);
extern tree copy_operator_fn			(tree, tree_code code);
extern void adjust_clone_args			(tree);
extern void deduce_noexcept_on_destructor       (tree);
extern bool uniquely_derived_from_p             (tree, tree);
extern bool publicly_uniquely_derived_p         (tree, tree);
extern tree common_enclosing_class		(tree, tree);

/* in cvt.c */
extern tree convert_to_reference		(tree, tree, int, int, tree,
						 tsubst_flags_t);
extern tree convert_from_reference		(tree);
extern tree force_rvalue			(tree, tsubst_flags_t);
extern tree ocp_convert				(tree, tree, int, int,
						 tsubst_flags_t);
extern tree cp_convert				(tree, tree, tsubst_flags_t);
extern tree cp_convert_and_check                (tree, tree, tsubst_flags_t);
extern tree cp_fold_convert			(tree, tree);
extern tree cp_get_callee			(tree);
extern tree cp_get_callee_fndecl		(tree);
extern tree cp_get_callee_fndecl_nofold		(tree);
extern tree cp_get_fndecl_from_callee		(tree, bool fold = true);
extern tree convert_to_void			(tree, impl_conv_void,
                                 		 tsubst_flags_t);
extern tree convert_force			(tree, tree, int,
						 tsubst_flags_t);
extern tree build_expr_type_conversion		(int, tree, bool);
extern tree type_promotes_to			(tree);
extern bool can_convert_qual			(tree, tree);
extern tree perform_qualification_conversions	(tree, tree);
extern bool tx_safe_fn_type_p			(tree);
extern tree tx_unsafe_fn_variant		(tree);
extern bool fnptr_conv_p			(tree, tree);
extern tree strip_fnptr_conv			(tree);

/* in name-lookup.c */
extern void maybe_push_cleanup_level		(tree);
extern tree maybe_push_decl			(tree);
extern tree current_decl_namespace		(void);

/* decl.c */
extern tree poplevel				(int, int, int);
extern void cxx_init_decl_processing		(void);
enum cp_tree_node_structure_enum cp_tree_node_structure
						(union lang_tree_node *);
extern void finish_scope			(void);
extern void push_switch				(tree);
extern void pop_switch				(void);
extern void note_break_stmt			(void);
extern bool note_iteration_stmt_body_start	(void);
extern void note_iteration_stmt_body_end	(bool);
extern void determine_local_discriminator	(tree);
extern int decls_match				(tree, tree, bool = true);
extern bool maybe_version_functions		(tree, tree, bool);
<<<<<<< HEAD
extern bool merge_contracts			(tree, tree);
extern tree duplicate_decls			(tree, tree, bool);
=======
extern tree duplicate_decls			(tree, tree,
						 bool is_friend = false);
>>>>>>> 298eb882
extern tree declare_local_label			(tree);
extern tree define_label			(location_t, tree);
extern void check_goto				(tree);
extern bool check_omp_return			(void);
extern tree make_typename_type			(tree, tree, enum tag_types, tsubst_flags_t);
extern tree build_typename_type			(tree, tree, tree, tag_types);
extern tree make_unbound_class_template		(tree, tree, tree, tsubst_flags_t);
extern tree make_unbound_class_template_raw	(tree, tree, tree);
extern tree build_library_fn_ptr		(const char *, tree, int);
extern tree build_cp_library_fn_ptr		(const char *, tree, int);
extern tree push_library_fn			(tree, tree, tree, int);
extern tree push_void_library_fn		(tree, tree, int);
extern tree push_throw_library_fn		(tree, tree);
extern void warn_misplaced_attr_for_class_type  (location_t location,
						 tree class_type);
extern bool diagnose_misapplied_contracts	(tree);
extern tree check_tag_decl			(cp_decl_specifier_seq *, bool);
extern tree shadow_tag				(cp_decl_specifier_seq *);
extern tree groktypename			(cp_decl_specifier_seq *, const cp_declarator *, bool);
extern tree start_decl				(const cp_declarator *, cp_decl_specifier_seq *, int, tree, tree, tree *);
extern void start_decl_1			(tree, bool);
extern bool check_array_initializer		(tree, tree, tree);
extern void omp_declare_variant_finalize	(tree, tree);
extern void cp_finish_decl			(tree, tree, bool, tree, int);
extern tree lookup_decomp_type			(tree);
extern void cp_maybe_mangle_decomp		(tree, tree, unsigned int);
extern void cp_finish_decomp			(tree, tree, unsigned int);
extern int cp_complete_array_type		(tree *, tree, bool);
extern int cp_complete_array_type_or_error	(tree *, tree, bool, tsubst_flags_t);
extern tree build_ptrmemfunc_type		(tree);
extern tree build_ptrmem_type			(tree, tree);
/* the grokdeclarator prototype is in decl.h */
extern tree build_this_parm			(tree, tree, cp_cv_quals);
extern tree grokparms				(tree, tree *);
extern int copy_fn_p				(const_tree);
extern bool move_fn_p                           (const_tree);
extern bool move_signature_fn_p                 (const_tree);
extern tree get_scope_of_declarator		(const cp_declarator *);
extern void grok_special_member_properties	(tree);
extern bool grok_ctor_properties		(const_tree, const_tree);
extern bool grok_op_properties			(tree, bool);
extern tree xref_tag				(tag_types, tree,
						 tag_scope = ts_current,
						 bool tpl_header_p = false);
extern void xref_basetypes			(tree, tree);
extern tree start_enum				(tree, tree, tree, tree, bool, bool *);
extern void finish_enum_value_list		(tree);
extern void finish_enum				(tree);
extern void build_enumerator			(tree, tree, tree, tree, location_t);
extern tree lookup_enumerator			(tree, tree);
extern bool start_preparsed_function		(tree, tree, int);
extern bool start_function			(cp_decl_specifier_seq *,
						 const cp_declarator *, tree);
extern tree begin_function_body			(void);
extern void finish_function_body		(tree);
extern tree outer_curly_brace_block		(tree);
extern tree finish_function			(bool);
extern tree grokmethod				(cp_decl_specifier_seq *, const cp_declarator *, tree);
extern void maybe_register_incomplete_var	(tree);
extern void maybe_commonize_var			(tree);
extern void complete_vars			(tree);
extern tree static_fn_type			(tree);
extern void revert_static_member_fn		(tree);
extern void fixup_anonymous_aggr		(tree);
extern tree compute_array_index_type		(tree, tree, tsubst_flags_t);
extern tree check_default_argument		(tree, tree, tsubst_flags_t);
extern int wrapup_namespace_globals		();
extern tree create_implicit_typedef		(tree, tree);
extern int local_variable_p			(const_tree);
extern tree register_dtor_fn			(tree);
extern tmpl_spec_kind current_tmpl_spec_kind	(int);
extern tree cp_fname_init			(const char *, tree *);
extern tree cxx_builtin_function		(tree decl);
extern tree cxx_builtin_function_ext_scope	(tree decl);
extern tree cxx_simulate_builtin_function_decl	(tree);
extern tree check_elaborated_type_specifier	(enum tag_types, tree, bool);
extern void warn_extern_redeclared_static	(tree, tree);
extern tree cxx_comdat_group			(tree);
extern bool cp_missing_noreturn_ok_p		(tree);
extern bool is_direct_enum_init			(tree, tree);
extern void initialize_artificial_var		(tree, vec<constructor_elt, va_gc> *);
extern tree check_var_type			(tree, tree, location_t);
extern tree reshape_init                        (tree, tree, tsubst_flags_t);
extern tree next_initializable_field (tree);
extern tree fndecl_declared_return_type		(tree);
extern bool undeduced_auto_decl			(tree);
extern bool require_deduced_type		(tree, tsubst_flags_t = tf_warning_or_error);

extern tree finish_case_label			(location_t, tree, tree);
extern tree cxx_maybe_build_cleanup		(tree, tsubst_flags_t);
extern bool check_array_designated_initializer  (constructor_elt *,
						 unsigned HOST_WIDE_INT);
extern bool check_for_uninitialized_const_var   (tree, bool, tsubst_flags_t);
extern tree build_explicit_specifier		(tree, tsubst_flags_t);
extern void do_push_parm_decls			(tree, tree, tree *);
extern tree do_aggregate_paren_init		(tree, tree);

enum contract_matching_context
{
  cmc_declaration,
  cmc_override
};

extern void merge_contracts			(tree, const cp_declarator *);
extern void match_deferred_contracts		(tree);

/* in decl2.c */
extern void record_mangling			(tree, bool);
extern void overwrite_mangling			(tree, tree);
extern void note_mangling_alias			(tree, tree);
extern void generate_mangling_aliases		(void);
extern tree build_memfn_type			(tree, tree, cp_cv_quals, cp_ref_qualifier);
extern tree build_pointer_ptrmemfn_type	(tree);
extern tree change_return_type			(tree, tree);
extern void maybe_retrofit_in_chrg		(tree);
extern void maybe_make_one_only			(tree);
extern bool vague_linkage_p			(tree);
extern void grokclassfn				(tree, tree,
						 enum overload_flags);
extern tree grok_array_decl			(location_t, tree, tree, bool);
extern tree delete_sanity			(location_t, tree, tree, bool,
						 int, tsubst_flags_t);
extern tree check_classfn			(tree, tree, tree);
extern void check_member_template		(tree);
extern tree grokfield (const cp_declarator *, cp_decl_specifier_seq *,
		       tree, bool, tree, tree);
extern tree grokbitfield (const cp_declarator *, cp_decl_specifier_seq *,
			  tree, tree, tree);
extern tree splice_template_attributes		(tree *, tree);
extern bool any_dependent_type_attributes_p	(tree);
extern tree cp_reconstruct_complex_type		(tree, tree);
extern bool attributes_naming_typedef_ok	(tree);
extern void cplus_decl_attributes		(tree *, tree, int);
extern void finish_anon_union			(tree);
extern void cxx_post_compilation_parsing_cleanups (void);
extern tree coerce_new_type			(tree, location_t);
extern void coerce_delete_type			(tree, location_t);
extern void comdat_linkage			(tree);
extern void determine_visibility		(tree);
extern void constrain_class_visibility		(tree);
extern void reset_type_linkage			(tree);
extern void tentative_decl_linkage		(tree);
extern void import_export_decl			(tree);
extern tree build_cleanup			(tree);
extern tree build_offset_ref_call_from_tree	(tree, vec<tree, va_gc> **,
						 tsubst_flags_t);
extern bool cp_tree_defined_p			(tree);
extern bool decl_defined_p			(tree);
extern bool decl_constant_var_p			(tree);
extern bool decl_maybe_constant_var_p		(tree);
extern void no_linkage_error			(tree);
extern void check_default_args			(tree);
extern bool mark_used				(tree);
extern bool mark_used			        (tree, tsubst_flags_t);
extern void finish_static_data_member_decl	(tree, tree, bool, tree, int);
extern tree cp_build_parm_decl			(tree, tree, tree);
extern void copy_linkage			(tree, tree);
extern tree get_guard				(tree);
extern tree get_guard_cond			(tree, bool);
extern tree set_guard				(tree);
extern tree maybe_get_tls_wrapper_call		(tree);
extern void mark_needed				(tree);
extern bool decl_needed_p			(tree);
extern void note_vague_linkage_fn		(tree);
extern void note_variable_template_instantiation (tree);
extern tree build_artificial_parm		(tree, tree, tree);
extern bool possibly_inlined_p			(tree);
extern int parm_index                           (tree);
extern tree vtv_start_verification_constructor_init_function (void);
extern tree vtv_finish_verification_constructor_init_function (tree);
extern bool cp_omp_mappable_type		(tree);
extern bool cp_omp_emit_unmappable_type_notes	(tree);
extern void cp_check_const_attributes (tree);

/* in error.c */
extern const char *type_as_string		(tree, int);
extern const char *type_as_string_translate	(tree, int);
extern const char *decl_as_string		(tree, int);
extern const char *decl_as_string_translate	(tree, int);
extern const char *decl_as_dwarf_string		(tree, int);
extern const char *expr_as_string		(tree, int);
extern const char *expr_to_string		(tree);
extern const char *lang_decl_name		(tree, int, bool);
extern const char *lang_decl_dwarf_name		(tree, int, bool);
extern const char *language_to_string		(enum languages);
extern const char *class_key_or_enum_as_string	(tree);
extern void maybe_warn_variadic_templates       (void);
extern void maybe_warn_cpp0x			(cpp0x_warn_str str);
extern bool pedwarn_cxx98                       (location_t, int, const char *, ...) ATTRIBUTE_GCC_DIAG(3,4);
extern location_t location_of                   (tree);
extern void qualified_name_lookup_error		(tree, tree, tree,
						 location_t);

/* in except.c */
extern void init_exception_processing		(void);
extern tree expand_start_catch_block		(tree);
extern void expand_end_catch_block		(void);
extern tree build_exc_ptr			(void);
extern tree build_throw				(location_t, tree);
extern int nothrow_libfn_p			(const_tree);
extern void check_handlers			(tree);
extern tree finish_noexcept_expr		(tree, tsubst_flags_t);
extern bool expr_noexcept_p			(tree, tsubst_flags_t);
extern void perform_deferred_noexcept_checks	(void);
extern bool nothrow_spec_p			(const_tree);
extern bool type_noexcept_p			(const_tree);
extern bool type_throw_all_p			(const_tree);
extern tree build_noexcept_spec			(tree, tsubst_flags_t);
extern void choose_personality_routine		(enum languages);
extern tree build_must_not_throw_expr		(tree,tree);
extern tree eh_type_info			(tree);
extern tree begin_eh_spec_block			(void);
extern void finish_eh_spec_block		(tree, tree);
extern tree build_eh_type_type			(tree);
extern tree cp_protect_cleanup_actions		(void);
extern void maybe_splice_retval_cleanup		(tree);
extern tree maybe_set_retval_sentinel		(void);

extern tree template_parms_to_args		(tree);
extern tree template_parms_level_to_args	(tree);
extern tree generic_targs_for			(tree);

/* in expr.c */
extern tree cplus_expand_constant		(tree);
extern tree mark_use (tree expr, bool rvalue_p, bool read_p,
		      location_t = UNKNOWN_LOCATION,
		      bool reject_builtin = true);
extern tree mark_rvalue_use			(tree,
                                                 location_t = UNKNOWN_LOCATION,
                                                 bool reject_builtin = true);
extern tree mark_lvalue_use			(tree);
extern tree mark_lvalue_use_nonread		(tree);
extern tree mark_type_use			(tree);
extern tree mark_discarded_use			(tree);
extern void mark_exp_read			(tree);

/* friend.c */
extern int is_friend				(tree, tree);
extern void make_friend_class			(tree, tree, bool);
extern void add_friend				(tree, tree, bool);
extern tree do_friend				(tree, tree, tree, tree,
						 enum overload_flags, bool);

extern void set_global_friend			(tree);
extern bool is_global_friend			(tree);

/* in init.c */
extern tree expand_member_init			(tree);
extern void emit_mem_initializers		(tree);
extern tree build_aggr_init			(tree, tree, int,
                                                 tsubst_flags_t);
extern int is_class_type			(tree, int);
extern tree get_type_value			(tree);
extern tree build_zero_init			(tree, tree, bool);
extern tree build_value_init			(tree, tsubst_flags_t);
extern tree build_value_init_noctor		(tree, tsubst_flags_t);
extern tree get_nsdmi				(tree, bool, tsubst_flags_t);
extern tree build_offset_ref			(tree, tree, bool,
						 tsubst_flags_t);
extern tree throw_bad_array_new_length		(void);
extern bool type_has_new_extended_alignment	(tree);
extern unsigned malloc_alignment		(void);
extern tree build_new_constexpr_heap_type	(tree, tree, tree);
extern tree build_new				(location_t,
						 vec<tree, va_gc> **, tree,
						 tree, vec<tree, va_gc> **,
						 int, tsubst_flags_t);
extern tree get_temp_regvar			(tree, tree);
extern tree build_vec_init			(tree, tree, tree, bool, int,
                                                 tsubst_flags_t);
extern tree build_delete			(location_t, tree, tree,
						 special_function_kind,
						 int, int, tsubst_flags_t);
extern void push_base_cleanups			(void);
extern tree build_vec_delete			(location_t, tree, tree,
						 special_function_kind, int,
						 tsubst_flags_t);
extern tree create_temporary_var		(tree);
extern void initialize_vtbl_ptrs		(tree);
extern tree scalar_constant_value		(tree);
extern tree decl_constant_value			(tree, bool);
extern tree decl_really_constant_value		(tree, bool = true);
extern int diagnose_uninitialized_cst_or_ref_member (tree, bool, bool);
extern tree build_vtbl_address                  (tree);
extern bool maybe_reject_flexarray_init		(tree, tree);

/* in lex.c */
extern void cxx_dup_lang_specific_decl		(tree);
extern tree unqualified_name_lookup_error	(tree,
						 location_t = UNKNOWN_LOCATION);
extern tree unqualified_fn_lookup_error		(cp_expr);
extern tree make_conv_op_name			(tree);
extern tree build_lang_decl			(enum tree_code, tree, tree);
extern tree build_lang_decl_loc			(location_t, enum tree_code, tree, tree);
extern bool maybe_add_lang_decl_raw		(tree, bool decomp_p);
extern bool maybe_add_lang_type_raw		(tree);
extern void retrofit_lang_decl			(tree);
extern void fit_decomposition_lang_decl		(tree, tree);
extern void fit_ptrmem_type_decl		(tree, tree);
extern tree copy_decl				(tree CXX_MEM_STAT_INFO);
extern tree copy_type				(tree CXX_MEM_STAT_INFO);
extern tree cxx_make_type			(enum tree_code CXX_MEM_STAT_INFO);
extern tree make_class_type			(enum tree_code CXX_MEM_STAT_INFO);
extern const char *get_identifier_kind_name	(tree);
extern void set_identifier_kind			(tree, cp_identifier_kind);
extern bool cxx_init				(void);
extern void cxx_finish				(void);
extern bool in_main_input_context		(void);
extern uintptr_t module_token_pre (cpp_reader *, const cpp_token *, uintptr_t);
extern uintptr_t module_token_cdtor (cpp_reader *, uintptr_t);
extern uintptr_t module_token_lang (int type, int keyword, tree value,
				    location_t, uintptr_t);

/* in method.c */
extern void init_method				(void);
extern tree make_thunk				(tree, bool, tree, tree);
extern void finish_thunk			(tree);
extern void use_thunk				(tree, bool);
extern bool trivial_fn_p			(tree);
extern tree forward_parm			(tree);
extern bool is_trivially_xible			(enum tree_code, tree, tree);
extern bool is_xible				(enum tree_code, tree, tree);
extern tree get_defaulted_eh_spec		(tree, tsubst_flags_t = tf_warning_or_error);
extern bool maybe_explain_implicit_delete	(tree);
extern void explain_implicit_non_constexpr	(tree);
extern void deduce_inheriting_ctor		(tree);
extern bool decl_remember_implicit_trigger_p	(tree);
extern void synthesize_method			(tree);
extern tree lazily_declare_fn			(special_function_kind,
						 tree);
extern tree skip_artificial_parms_for		(const_tree, tree);
extern int num_artificial_parms_for		(const_tree);
extern tree make_alias_for			(tree, tree);
extern tree get_copy_ctor			(tree, tsubst_flags_t);
extern tree get_copy_assign			(tree);
extern tree get_default_ctor			(tree);
extern tree get_dtor				(tree, tsubst_flags_t);
extern tree strip_inheriting_ctors		(tree);
extern tree inherited_ctor_binfo		(tree);
extern bool ctor_omit_inherited_parms		(tree, bool exact_name = true);
extern tree locate_ctor				(tree);
extern tree implicitly_declare_fn               (special_function_kind, tree,
						 bool, tree, tree);
/* In module.cc  */
class module_state; /* Forward declare.  */
inline bool modules_p () { return flag_modules != 0; }

#define MK_MODULE (1 << 0)     /* This TU is a module.  */
#define MK_GLOBAL (1 << 1)     /* Entities are in the global module.  */
#define MK_INTERFACE (1 << 2)  /* This TU is an interface.  */
#define MK_PARTITION (1 << 3)  /* This TU is a partition.  */
#define MK_EXPORTING (1 << 4)  /* We are in an export region.  */
extern unsigned module_kind;

/*  MK_MODULE & MK_GLOBAL have the following combined meanings:
 MODULE GLOBAL
   0	  0    not a module
   0      1    GMF of named module (we've not yet seen module-decl)
   1      0    purview of named module
   1      1    header unit.   */

inline bool module_purview_p ()
{ return module_kind & MK_MODULE; }
inline bool global_purview_p ()
{ return module_kind & MK_GLOBAL; }

inline bool not_module_p ()
{ return (module_kind & (MK_MODULE | MK_GLOBAL)) == 0; }
inline bool named_module_p ()
{ /* This is a named module if exactly one of MODULE and GLOBAL is
     set.  */
  /* The divides are constant shifts!  */
  return ((module_kind / MK_MODULE) ^ (module_kind / MK_GLOBAL)) & 1;
}
inline bool header_module_p ()
{ return (module_kind & (MK_MODULE | MK_GLOBAL)) == (MK_MODULE | MK_GLOBAL); }
inline bool named_module_purview_p ()
{ return (module_kind & (MK_MODULE | MK_GLOBAL)) == MK_MODULE; }
inline bool module_interface_p ()
{ return module_kind & MK_INTERFACE; }
inline bool module_partition_p ()
{ return module_kind & MK_PARTITION; }
inline bool module_has_cmi_p ()
{ return module_kind & (MK_INTERFACE | MK_PARTITION); }

/* We're currently exporting declarations.  */
inline bool module_exporting_p ()
{ return module_kind & MK_EXPORTING; }

extern module_state *get_module (tree name, module_state *parent = NULL,
				 bool partition = false);
extern bool module_may_redeclare (tree decl);
extern bool module_friendship_compatible (tree decl1, tree decl2);

extern int module_initializer_kind ();
extern void module_add_import_initializers ();

/* Where the namespace-scope decl was originally declared.  */
extern void set_originating_module (tree, bool friend_p = false);
extern tree get_originating_module_decl (tree) ATTRIBUTE_PURE;
extern int get_originating_module (tree, bool for_mangle = false) ATTRIBUTE_PURE;
extern unsigned get_importing_module (tree, bool = false) ATTRIBUTE_PURE;

/* Where current instance of the decl got declared/defined/instantiated.  */
extern void set_instantiating_module (tree);
extern void set_defining_module (tree);
extern void maybe_attach_decl (tree ctx, tree decl);

extern void mangle_module (int m, bool include_partition);
extern void mangle_module_fini ();
extern void lazy_load_binding (unsigned mod, tree ns, tree id, mc_slot *mslot);
extern void lazy_load_specializations (tree tmpl);
extern void lazy_load_members (tree decl);
extern bool lazy_specializations_p (unsigned, bool, bool);
extern module_state *preprocess_module (module_state *, location_t,
					bool in_purview, 
					bool is_import, bool export_p,
					cpp_reader *reader);
extern void preprocessed_module (cpp_reader *reader);
extern void import_module (module_state *, location_t, bool export_p,
			   tree attr, cpp_reader *);
extern void declare_module (module_state *, location_t, bool export_p,
			    tree attr, cpp_reader *);

extern void module_cpp_undef (cpp_reader *, location_t, cpp_hashnode *);
extern cpp_macro *module_cpp_deferred_macro (cpp_reader *,
					     location_t, cpp_hashnode *);
extern void init_modules (cpp_reader *);
extern void fini_modules ();
extern void finish_module_processing (cpp_reader *);
extern char const *module_name (unsigned, bool header_ok);
extern char const *primary_module_name(unsigned);
extern bitmap get_import_bitmap ();
extern bitmap module_visible_instantiation_path (bitmap *);
extern void module_begin_main_file (cpp_reader *, line_maps *,
				    const line_map_ordinary *);
extern char *module_translate_include (cpp_reader *, line_maps *,
				       location_t, const char *);
extern bool handle_module_option (unsigned opt, const char *arg, int value);

/* Map from DECL to set of IDENTIFIER_NODEs representing restriction sets.  */
typedef hash_map<tree_hash, location_t> restriction_set;
typedef hash_map<tree_hash, restriction_set *> restriction_set_map;

/* Class member restrictions.  */
extern hash_set<tree, true> *get_member_ids (tree);
#define RXN_PARSE 0
extern restriction_set *get_class_restriction_set (tree, int);
extern tree make_qualid (tree);
extern bool view_member_restricted (tree, tree);
extern location_t *view_member_restriction (tree, tree);
extern void record_partial_specialization_instantiation (tree, tree);

/* In optimize.c */
extern bool maybe_clone_body			(tree);

/* In parser.c */
extern tree cp_convert_range_for (tree, tree, tree, tree, unsigned int, bool,
				  unsigned short);
extern void cp_convert_omp_range_for (tree &, vec<tree, va_gc> *, tree &,
				      tree &, tree &, tree &, tree &, tree &);
extern void cp_finish_omp_range_for (tree, tree);
extern bool parsing_nsdmi (void);
extern bool parsing_default_capturing_generic_lambda_in_template (void);
extern void inject_this_parameter (tree, cp_cv_quals);
extern location_t defparse_location (tree);
extern void maybe_show_extern_c_location (void);
extern bool literal_integer_zerop (const_tree);
extern bool function_declarator_p (const cp_declarator *);

/* in pt.c */
extern tree canonical_type_parameter		(tree);
extern void push_access_scope			(tree);
extern void pop_access_scope			(tree);
extern bool check_template_shadow		(tree);
extern bool check_auto_in_tmpl_args             (tree, tree);
extern tree get_innermost_template_args		(tree, int);
extern void maybe_begin_member_template_processing (tree);
extern void maybe_end_member_template_processing (void);
extern tree finish_member_template_decl		(tree);
extern void begin_template_parm_list		(void);
extern bool begin_specialization		(void);
extern void reset_specialization		(void);
extern void end_specialization			(void);
extern void begin_explicit_instantiation	(void);
extern void end_explicit_instantiation		(void);
extern void check_unqualified_spec_or_inst	(tree, location_t);
extern tree check_explicit_specialization	(tree, tree, int, int,
						 tree = NULL_TREE);
extern int num_template_headers_for_class	(tree);
extern void check_template_variable		(tree);
extern tree make_auto				(void);
extern tree make_decltype_auto			(void);
extern tree make_constrained_auto		(tree, tree);
extern tree make_constrained_decltype_auto	(tree, tree);
extern tree make_template_placeholder		(tree);
extern bool template_placeholder_p		(tree);
extern bool ctad_template_p			(tree);
extern tree do_auto_deduction                   (tree, tree, tree,
                                                 tsubst_flags_t
						 = tf_warning_or_error,
                                                 auto_deduction_context
						 = adc_unspecified,
						 tree = NULL_TREE,
						 int = LOOKUP_NORMAL);
extern tree type_uses_auto			(tree);
extern tree type_uses_auto_or_concept		(tree);
extern void append_type_to_template_for_access_check (tree, tree, tree,
						      location_t);
extern tree convert_generic_types_to_packs	(tree, int, int);
extern tree splice_late_return_type		(tree, tree);
extern bool is_auto				(const_tree);
extern tree process_template_parm		(tree, location_t, tree,
						 bool, bool);
extern tree end_template_parm_list		(tree);
extern void end_template_parm_list		(void);
extern void end_template_decl			(void);
extern tree maybe_update_decl_type		(tree, tree);
extern bool check_default_tmpl_args             (tree, tree, bool, bool, int);
extern tree push_template_decl			(tree, bool is_friend = false);
extern tree add_inherited_template_parms	(tree, tree);
extern void template_parm_level_and_index	(tree, int*, int*);
extern bool redeclare_class_template		(tree, tree, tree);
extern tree lookup_template_class		(tree, tree, tree, tree,
						 int, tsubst_flags_t);
extern tree lookup_template_function		(tree, tree);
extern tree lookup_template_variable		(tree, tree);
extern int uses_template_parms			(tree);
extern bool uses_template_parms_level		(tree, int);
extern bool in_template_function		(void);
extern bool need_generic_capture		(void);
extern tree instantiate_class_template		(tree);
extern tree instantiate_template		(tree, tree, tsubst_flags_t);
extern tree fn_type_unification			(tree, tree, tree,
						 const tree *, unsigned int,
						 tree, unification_kind_t, int,
						 struct conversion **,
						 bool, bool);
extern void mark_decl_instantiated		(tree, int);
extern int more_specialized_fn			(tree, tree, int);
extern void do_decl_instantiation		(tree, tree);
extern void do_type_instantiation		(tree, tree, tsubst_flags_t);
extern bool always_instantiate_p		(tree);
extern bool maybe_instantiate_noexcept		(tree, tsubst_flags_t = tf_warning_or_error);
extern tree instantiate_decl			(tree, bool, bool);
extern void maybe_instantiate_decl		(tree);
extern int comp_template_parms			(const_tree, const_tree);
extern bool template_heads_equivalent_p		(const_tree, const_tree);
extern bool builtin_pack_fn_p			(tree);
extern tree uses_parameter_packs                (tree);
extern bool template_parameter_pack_p           (const_tree);
extern bool function_parameter_pack_p		(const_tree);
extern bool function_parameter_expanded_from_pack_p (tree, tree);
extern tree make_pack_expansion                 (tree, tsubst_flags_t = tf_warning_or_error);
extern bool check_for_bare_parameter_packs      (tree, location_t = UNKNOWN_LOCATION);
extern tree build_template_info			(tree, tree);
extern tree get_template_info			(const_tree);
extern int template_class_depth			(tree);
extern int is_specialization_of			(tree, tree);
extern bool is_specialization_of_friend		(tree, tree);
extern tree get_pattern_parm			(tree, tree);
extern int comp_template_args			(tree, tree, tree * = NULL,
						 tree * = NULL, bool = false);
extern int template_args_equal                  (tree, tree, bool = false);
extern tree maybe_process_partial_specialization (tree);
extern tree most_specialized_instantiation	(tree);
extern tree most_specialized_partial_spec       (tree, tsubst_flags_t);
extern void print_candidates			(tree);
extern void instantiate_pending_templates	(int);
extern tree tsubst_default_argument		(tree, int, tree, tree,
						 tsubst_flags_t);
extern tree tsubst (tree, tree, tsubst_flags_t, tree);
extern tree tsubst_copy_and_build		(tree, tree, tsubst_flags_t,
						 tree, bool = false, bool = false);
extern tree tsubst_expr                         (tree, tree, tsubst_flags_t,
                                                 tree, bool);
extern tree tsubst_pack_expansion		(tree, tree, tsubst_flags_t, tree);
extern tree tsubst_argument_pack		(tree, tree, tsubst_flags_t, tree);
extern tree tsubst_template_args		(tree, tree, tsubst_flags_t, tree);
extern tree tsubst_template_arg			(tree, tree, tsubst_flags_t, tree);
extern tree tsubst_function_parms		(tree, tree, tsubst_flags_t, tree);
extern tree most_general_template		(tree);
extern tree get_mostly_instantiated_function_type (tree);
extern bool problematic_instantiation_changed	(void);
extern void record_last_problematic_instantiation (void);
extern struct tinst_level *current_instantiation(void);
extern bool instantiating_current_function_p    (void);
extern tree maybe_get_template_decl_from_type_decl (tree);
extern int processing_template_parmlist;
extern bool dependent_type_p			(tree);
extern bool dependent_scope_p			(tree);
extern bool any_dependent_template_arguments_p  (const_tree);
extern bool any_erroneous_template_args_p       (const_tree);
extern bool dependent_template_p		(tree);
extern bool dependent_template_id_p		(tree, tree);
extern bool type_dependent_expression_p		(tree);
extern bool type_dependent_object_expression_p	(tree);
extern bool any_type_dependent_arguments_p      (const vec<tree, va_gc> *);
extern bool any_type_dependent_elements_p       (const_tree);
extern bool type_dependent_expression_p_push	(tree);
extern bool value_dependent_expression_p	(tree);
extern bool instantiation_dependent_expression_p (tree);
extern bool instantiation_dependent_uneval_expression_p (tree);
extern bool any_value_dependent_elements_p      (const_tree);
extern bool dependent_omp_for_p			(tree, tree, tree, tree);
extern tree resolve_typename_type		(tree, bool);
extern tree template_for_substitution		(tree);
extern tree build_non_dependent_expr		(tree);
extern void make_args_non_dependent		(vec<tree, va_gc> *);
extern bool reregister_specialization		(tree, tree, tree);
extern tree instantiate_non_dependent_expr	(tree);
extern tree instantiate_non_dependent_expr_sfinae (tree, tsubst_flags_t);
extern tree instantiate_non_dependent_expr_internal (tree, tsubst_flags_t);
extern tree instantiate_non_dependent_or_null   (tree);
extern bool variable_template_specialization_p  (tree);
extern bool alias_type_or_template_p            (tree);
enum { nt_opaque = false, nt_transparent = true };
extern tree alias_template_specialization_p     (const_tree, bool);
extern tree dependent_alias_template_spec_p     (const_tree, bool);
extern bool template_parm_object_p		(const_tree);
extern tree tparm_object_argument		(tree);
extern bool explicit_class_specialization_p     (tree);
extern bool push_tinst_level                    (tree);
extern bool push_tinst_level                    (tree, tree);
extern bool push_tinst_level_loc                (tree, location_t);
extern bool push_tinst_level_loc                (tree, tree, location_t);
extern void pop_tinst_level                     (void);
extern struct tinst_level *outermost_tinst_level(void);
extern void init_template_processing		(void);
extern void print_template_statistics		(void);
bool template_template_parameter_p		(const_tree);
bool template_type_parameter_p                  (const_tree);
extern bool primary_template_specialization_p   (const_tree);
extern tree get_primary_template_innermost_parameters	(const_tree);
extern tree get_template_parms_at_level		(tree, int);
extern tree get_template_innermost_arguments	(const_tree);
extern tree get_template_argument_pack_elems	(const_tree);
extern tree get_function_template_decl		(const_tree);
extern tree resolve_nondeduced_context		(tree, tsubst_flags_t);
extern tree resolve_nondeduced_context_or_error	(tree, tsubst_flags_t);
extern hashval_t iterative_hash_template_arg	(tree arg, hashval_t val);
extern tree coerce_template_parms               (tree, tree, tree);
extern tree coerce_template_parms               (tree, tree, tree, tsubst_flags_t);
extern tree canonicalize_type_argument		(tree, tsubst_flags_t);
extern void register_local_specialization       (tree, tree);
extern tree retrieve_local_specialization       (tree);
extern tree extract_fnparm_pack                 (tree, tree *);
extern tree template_parm_to_arg                (tree);
extern tree dguide_name				(tree);
extern bool dguide_name_p			(tree);
extern bool deduction_guide_p			(const_tree);
extern bool copy_guide_p			(const_tree);
extern bool template_guide_p			(const_tree);
extern bool builtin_guide_p			(const_tree);
extern void store_explicit_specifier		(tree, tree);
extern void unshare_template			(tree);
extern void walk_specializations		(bool,
						 void (*)(bool, spec_entry *,
							  void *),
						 void *);
extern tree check_mergeable_specialization	(bool, spec_entry *);
extern tree match_mergeable_specialization	(bool is_decl, tree tmpl,
						 tree args, tree spec);
extern unsigned get_mergeable_specialization_flags (tree tmpl, tree spec);
extern void add_mergeable_specialization        (tree tmpl, tree args,
						 tree spec, unsigned);
extern tree add_outermost_template_args		(tree, tree);
extern tree add_extra_args			(tree, tree);
extern tree build_extra_args			(tree, tree, tsubst_flags_t);

/* in rtti.c */
/* A vector of all tinfo decls that haven't been emitted yet.  */
extern GTY(()) vec<tree, va_gc> *unemitted_tinfo_decls;

extern void init_rtti_processing		(void);
extern tree build_typeid			(tree, tsubst_flags_t);
extern tree get_tinfo_decl_direct	        (tree, tree, int);
extern tree get_tinfo_decl			(tree);
extern tree get_typeid				(tree, tsubst_flags_t);
extern tree build_headof			(tree);
extern tree build_dynamic_cast			(location_t, tree, tree,
						 tsubst_flags_t);
extern void emit_support_tinfos			(void);
extern bool emit_tinfo_decl			(tree);
extern unsigned get_pseudo_tinfo_index		(tree);
extern tree get_pseudo_tinfo_type		(unsigned);

/* in search.c */
extern bool accessible_base_p			(tree, tree, bool);
extern tree lookup_base                         (tree, tree, base_access,
						 base_kind *, tsubst_flags_t);
extern tree dcast_base_hint			(tree, tree);
extern int accessible_p				(tree, tree, bool);
extern int accessible_in_template_p		(tree, tree);
extern tree lookup_field			(tree, tree, int, bool);
extern tree lookup_fnfields			(tree, tree, int, tsubst_flags_t);
extern tree lookup_member			(tree, tree, int, bool,
						 tsubst_flags_t,
						 access_failure_info *afi = NULL);
extern tree lookup_member_fuzzy			(tree, tree, bool);
extern tree locate_field_accessor		(tree, tree, bool);
extern int look_for_overrides			(tree, tree);
extern void get_pure_virtuals			(tree);
extern void maybe_suppress_debug_info		(tree);
extern void note_debug_info_needed		(tree);
extern tree current_scope			(void);
extern int at_function_scope_p			(void);
extern bool at_class_scope_p			(void);
extern bool at_namespace_scope_p		(void);
extern tree context_for_name_lookup		(tree);
extern tree lookup_conversions			(tree);
extern tree binfo_from_vbase			(tree);
extern tree binfo_for_vbase			(tree, tree);
extern tree look_for_overrides_here		(tree, tree);
#define dfs_skip_bases ((tree)1)
extern tree dfs_walk_all (tree, tree (*) (tree, void *),
			  tree (*) (tree, void *), void *);
extern tree dfs_walk_once (tree, tree (*) (tree, void *),
			   tree (*) (tree, void *), void *);
extern tree binfo_via_virtual			(tree, tree);
extern bool binfo_direct_p			(tree);
extern tree build_baselink			(tree, tree, tree, tree);
extern tree adjust_result_of_qualified_name_lookup
						(tree, tree, tree);
extern tree copied_binfo			(tree, tree);
extern tree original_binfo			(tree, tree);
extern int shared_member_p			(tree);
extern bool any_dependent_bases_p (tree = current_nonlambda_class_type ());
extern bool maybe_check_overriding_exception_spec (tree, tree);

/* in semantics.c */
extern void push_deferring_access_checks	(deferring_kind);
extern void resume_deferring_access_checks	(void);
extern void stop_deferring_access_checks	(void);
extern void pop_deferring_access_checks		(void);
extern vec<deferred_access_check, va_gc> *get_deferred_access_checks (void);
extern void reopen_deferring_access_checks (vec<deferred_access_check, va_gc> *);
extern void pop_to_parent_deferring_access_checks (void);
extern bool perform_access_checks (vec<deferred_access_check, va_gc> *,
				   tsubst_flags_t);
extern bool perform_deferred_access_checks	(tsubst_flags_t);
extern bool perform_or_defer_access_check	(tree, tree, tree,
						 tsubst_flags_t,
						 access_failure_info *afi = NULL);

extern void remove_contract_attributes		(tree);
extern bool contract_active_p			(tree, bool);
extern bool contract_any_active_p		(tree);
extern bool contract_any_deferred_p		(tree);
extern bool function_versioned_p		(tree);
extern void version_contracts			(tree);
extern tree build_checked_function_definition	(tree);
extern tree start_postcondition_statement	();
extern void finish_postcondition_statement	(tree);
extern tree build_postcondition_variable	(tree, tree);
extern tree start_contract			(location_t, tree, tree, tree);
extern tree finish_contract			(tree, tree, tree);
extern tree build_contract_check		(tree);
extern void build_unchecked_result		(tree);
extern tree get_unchecked_result		(tree);
extern void set_unchecked_result		(tree, tree);

extern void emit_assertion			(tree);
extern void emit_preconditions			(tree);
extern void emit_postconditions			(tree);

inline void
set_decl_contracts (tree decl, tree contract_attrs)
{
  remove_contract_attributes (decl);
  if (!DECL_ATTRIBUTES (decl))
    {
      DECL_ATTRIBUTES (decl) = contract_attrs;
      return;
    }
  tree last_attr = DECL_ATTRIBUTES (decl);
  while (TREE_CHAIN (last_attr))
    last_attr = TREE_CHAIN (last_attr);
  TREE_CHAIN (last_attr) = contract_attrs;
}

/* in decl.c */
extern hash_map<tree_decl_hash, hash_set<tree, true> *> pending_guarded_decls;
extern void defer_guarded_contract_match	(tree, tree, tree);

/* RAII sentinel to ensures that deferred access checks are popped before
  a function returns.  */

class deferring_access_check_sentinel
{
public:
  deferring_access_check_sentinel (enum deferring_kind kind = dk_deferred)
  {
    push_deferring_access_checks (kind);
  }
  ~deferring_access_check_sentinel ()
  {
    pop_deferring_access_checks ();
  }
};

extern int stmts_are_full_exprs_p		(void);
extern void init_cp_semantics			(void);
extern tree do_poplevel				(tree);
extern void break_maybe_infinite_loop		(void);
extern void add_decl_expr			(tree);
extern tree maybe_cleanup_point_expr_void	(tree);
extern tree finish_expr_stmt			(tree);
extern tree begin_if_stmt			(void);
extern tree finish_if_stmt_cond			(tree, tree);
extern tree finish_then_clause			(tree);
extern void begin_else_clause			(tree);
extern void finish_else_clause			(tree);
extern void finish_if_stmt			(tree);
extern tree begin_while_stmt			(void);
extern void finish_while_stmt_cond	(tree, tree, bool, unsigned short);
extern void finish_while_stmt			(tree);
extern tree begin_do_stmt			(void);
extern void finish_do_body			(tree);
extern void finish_do_stmt		(tree, tree, bool, unsigned short);
extern tree finish_return_stmt			(tree);
extern tree begin_for_scope			(tree *);
extern tree begin_for_stmt			(tree, tree);
extern void finish_init_stmt			(tree);
extern void finish_for_cond		(tree, tree, bool, unsigned short);
extern void finish_for_expr			(tree, tree);
extern void finish_for_stmt			(tree);
extern tree begin_range_for_stmt		(tree, tree);
extern void finish_range_for_decl		(tree, tree, tree);
extern void finish_range_for_stmt		(tree);
extern tree finish_break_stmt			(void);
extern tree finish_continue_stmt		(void);
extern tree begin_switch_stmt			(void);
extern void finish_switch_cond			(tree, tree);
extern void finish_switch_stmt			(tree);
extern tree finish_goto_stmt			(tree);
extern tree begin_try_block			(void);
extern void finish_try_block			(tree);
extern void finish_handler_sequence		(tree);
extern tree begin_function_try_block		(tree *);
extern void finish_function_try_block		(tree);
extern void finish_function_handler_sequence    (tree, tree);
extern void finish_cleanup_try_block		(tree);
extern tree begin_handler			(void);
extern void finish_handler_parms		(tree, tree);
extern void finish_handler			(tree);
extern void finish_cleanup			(tree, tree);
extern bool is_this_parameter                   (tree);

enum {
  BCS_NORMAL = 0,
  BCS_NO_SCOPE = 1,
  BCS_TRY_BLOCK = 2,
  BCS_FN_BODY = 4,
  BCS_TRANSACTION = 8
};
extern tree begin_compound_stmt			(unsigned int);

extern void finish_compound_stmt		(tree);
extern tree finish_asm_stmt			(location_t, int, tree, tree,
						 tree, tree, tree, bool);
extern tree finish_label_stmt			(tree);
extern void finish_label_decl			(tree);
extern cp_expr finish_parenthesized_expr	(cp_expr);
extern tree force_paren_expr			(tree, bool = false);
inline tree force_paren_expr_uneval 		(tree t)
{ return force_paren_expr (t, true); }
extern tree maybe_undo_parenthesized_ref	(tree);
extern tree maybe_strip_ref_conversion		(tree);
extern tree finish_non_static_data_member       (tree, tree, tree);
extern tree begin_stmt_expr			(void);
extern tree finish_stmt_expr_expr		(tree, tree);
extern tree finish_stmt_expr			(tree, bool);
extern tree stmt_expr_value_expr		(tree);
bool empty_expr_stmt_p				(tree);
extern cp_expr perform_koenig_lookup		(cp_expr, vec<tree, va_gc> *,
						 tsubst_flags_t);
extern tree finish_call_expr			(tree, vec<tree, va_gc> **, bool,
						 bool, tsubst_flags_t);
extern tree lookup_and_finish_template_variable (tree, tree, tsubst_flags_t = tf_warning_or_error);
extern tree finish_template_variable		(tree, tsubst_flags_t = tf_warning_or_error);
extern cp_expr finish_increment_expr		(cp_expr, enum tree_code);
extern tree finish_this_expr			(void);
extern tree finish_pseudo_destructor_expr       (tree, tree, tree, location_t);
extern cp_expr finish_unary_op_expr		(location_t, enum tree_code, cp_expr,
						 tsubst_flags_t);
/* Whether this call to finish_compound_literal represents a C++11 functional
   cast or a C99 compound literal.  */
enum fcl_t { fcl_functional, fcl_c99 };
extern tree finish_compound_literal		(tree, tree, tsubst_flags_t, fcl_t = fcl_functional);
extern tree finish_fname			(tree);
extern void finish_translation_unit		(void);
extern tree finish_template_type_parm		(tree, tree);
extern tree finish_template_template_parm       (tree, tree);
extern tree begin_class_definition		(tree);
extern void finish_template_decl		(tree);
extern tree finish_template_type		(tree, tree, int);
extern tree finish_base_specifier		(tree, tree, bool);
extern void finish_member_declaration		(tree);
extern bool outer_automatic_var_p		(tree);
extern tree process_outer_var_ref		(tree, tsubst_flags_t, bool force_use = false);
extern cp_expr finish_id_expression		(tree, tree, tree,
						 cp_id_kind *,
						 bool, bool, bool *,
						 bool, bool, bool, bool,
						 const char **,
                                                 location_t);
extern tree finish_typeof			(tree);
extern tree finish_underlying_type	        (tree);
extern tree calculate_bases                     (tree, tsubst_flags_t);
extern tree finish_bases                        (tree, bool);
extern tree calculate_direct_bases              (tree, tsubst_flags_t);
extern tree finish_offsetof			(tree, tree, location_t);
extern void finish_decl_cleanup			(tree, tree);
extern void finish_eh_cleanup			(tree);
extern void emit_associated_thunks		(tree);
extern void finish_mem_initializers		(tree);
extern tree check_template_template_default_arg (tree);
extern bool expand_or_defer_fn_1		(tree);
extern void expand_or_defer_fn			(tree);
extern bool check_accessibility_of_qualified_id (tree, tree, tree, tsubst_flags_t);
extern tree finish_qualified_id_expr		(tree, tree, bool, bool,
						 bool, bool, tsubst_flags_t);
extern void simplify_aggr_init_expr		(tree *);
extern void finalize_nrv			(tree *, tree, tree);
extern tree omp_reduction_id			(enum tree_code, tree, tree);
extern tree cp_remove_omp_priv_cleanup_stmt	(tree *, int *, void *);
extern bool cp_check_omp_declare_reduction	(tree);
extern void finish_omp_declare_simd_methods	(tree);
extern tree finish_omp_clauses			(tree, enum c_omp_region_type);
extern tree push_omp_privatization_clauses	(bool);
extern void pop_omp_privatization_clauses	(tree);
extern void save_omp_privatization_clauses	(vec<tree> &);
extern void restore_omp_privatization_clauses	(vec<tree> &);
extern void finish_omp_threadprivate		(tree);
extern tree begin_omp_structured_block		(void);
extern tree finish_omp_structured_block		(tree);
extern tree finish_oacc_data			(tree, tree);
extern tree finish_oacc_host_data		(tree, tree);
extern tree finish_omp_construct		(enum tree_code, tree, tree);
extern tree begin_omp_parallel			(void);
extern tree finish_omp_parallel			(tree, tree);
extern tree begin_omp_task			(void);
extern tree finish_omp_task			(tree, tree);
extern tree finish_omp_for			(location_t, enum tree_code,
						 tree, tree, tree, tree, tree,
						 tree, tree, vec<tree> *, tree);
extern tree finish_omp_for_block		(tree, tree);
extern void finish_omp_atomic			(location_t, enum tree_code,
						 enum tree_code, tree, tree,
						 tree, tree, tree, tree,
						 enum omp_memory_order);
extern void finish_omp_barrier			(void);
extern void finish_omp_depobj			(location_t, tree,
						 enum omp_clause_depend_kind,
						 tree);
extern void finish_omp_flush			(int);
extern void finish_omp_taskwait			(void);
extern void finish_omp_taskyield		(void);
extern void finish_omp_cancel			(tree);
extern void finish_omp_cancellation_point	(tree);
extern tree omp_privatize_field			(tree, bool);
extern tree begin_transaction_stmt		(location_t, tree *, int);
extern void finish_transaction_stmt		(tree, tree, int, tree);
extern tree build_transaction_expr		(location_t, tree, int, tree);
extern bool cxx_omp_create_clause_info		(tree, tree, bool, bool,
						 bool, bool);
extern tree baselink_for_fns                    (tree);
extern void finish_static_assert                (tree, tree, location_t,
                                                 bool);
extern tree finish_decltype_type                (tree, bool, tsubst_flags_t);
extern tree finish_trait_expr			(location_t, enum cp_trait_kind, tree, tree);
extern tree build_lambda_expr                   (void);
extern tree build_lambda_object			(tree);
extern tree begin_lambda_type                   (tree);
extern tree lambda_capture_field_type		(tree, bool, bool);
extern tree lambda_return_type			(tree);
extern tree lambda_proxy_type			(tree);
extern tree lambda_function			(tree);
extern void apply_deduced_return_type           (tree, tree);
extern tree add_capture                         (tree, tree, tree, bool, bool);
extern tree add_default_capture                 (tree, tree, tree);
extern void insert_capture_proxy		(tree);
extern void insert_pending_capture_proxies	(void);
extern bool is_capture_proxy			(tree);
extern bool is_normal_capture_proxy             (tree);
extern bool is_constant_capture_proxy           (tree);
extern void register_capture_members		(tree);
extern tree lambda_expr_this_capture            (tree, int);
extern void maybe_generic_this_capture		(tree, tree);
extern tree maybe_resolve_dummy			(tree, bool);
extern tree current_nonlambda_function		(void);
extern tree nonlambda_method_basetype		(void);
extern tree current_nonlambda_scope		(void);
extern tree current_lambda_expr			(void);
extern bool generic_lambda_fn_p			(tree);
extern tree do_dependent_capture		(tree, bool = false);
extern bool lambda_fn_in_template_p		(tree);
extern void maybe_add_lambda_conv_op            (tree);
extern bool is_lambda_ignored_entity            (tree);
extern bool lambda_static_thunk_p		(tree);
extern tree finish_builtin_launder		(location_t, tree,
						 tsubst_flags_t);
extern tree cp_build_vec_convert		(tree, location_t, tree,
						 tsubst_flags_t);
extern void start_lambda_scope			(tree);
extern void record_lambda_scope			(tree);
extern void record_null_lambda_scope		(tree);
extern void finish_lambda_scope			(void);
extern tree start_lambda_function		(tree fn, tree lambda_expr);
extern void finish_lambda_function		(tree body);

/* in tree.c */
extern int cp_tree_operand_length		(const_tree);
extern int cp_tree_code_length			(enum tree_code);
extern void cp_free_lang_data 			(tree t);
extern tree force_target_expr			(tree, tree, tsubst_flags_t);
extern tree build_target_expr_with_type		(tree, tree, tsubst_flags_t);
extern void lang_check_failed			(const char *, int,
						 const char *) ATTRIBUTE_NORETURN
						 ATTRIBUTE_COLD;
extern tree stabilize_expr			(tree, tree *);
extern void stabilize_call			(tree, tree *);
extern bool stabilize_init			(tree, tree *);
extern tree add_stmt_to_compound		(tree, tree);
extern void init_tree				(void);
extern bool pod_type_p				(const_tree);
extern bool layout_pod_type_p			(const_tree);
extern bool std_layout_type_p			(const_tree);
extern bool trivial_type_p			(const_tree);
extern bool trivially_copyable_p		(const_tree);
extern bool type_has_unique_obj_representations (const_tree);
extern bool scalarish_type_p			(const_tree);
extern bool structural_type_p			(tree, bool = false);
extern bool type_has_nontrivial_default_init	(const_tree);
extern bool type_has_nontrivial_copy_init	(const_tree);
extern void maybe_warn_parm_abi			(tree, location_t);
extern bool class_tmpl_impl_spec_p		(const_tree);
extern int zero_init_p				(const_tree);
extern bool zero_init_expr_p			(tree);
extern bool check_abi_tag_redeclaration		(const_tree, const_tree,
						 const_tree);
extern bool check_abi_tag_args			(tree, tree);
extern tree strip_typedefs			(tree, bool * = NULL,
						 unsigned int = 0);
extern tree strip_typedefs_expr			(tree, bool * = NULL,
						 unsigned int = 0);
extern tree copy_binfo				(tree, tree, tree,
						 tree *, int);
extern int member_p				(const_tree);
extern cp_lvalue_kind real_lvalue_p		(const_tree);
extern cp_lvalue_kind lvalue_kind		(const_tree);
extern bool glvalue_p				(const_tree);
extern bool obvalue_p				(const_tree);
extern bool xvalue_p	                        (const_tree);
extern bool bitfield_p				(const_tree);
extern tree cp_stabilize_reference		(tree);
extern bool builtin_valid_in_constant_expr_p    (const_tree);
extern tree build_min				(enum tree_code, tree, ...);
extern tree build_min_nt_loc			(location_t, enum tree_code,
						 ...);
extern tree build_min_non_dep			(enum tree_code, tree, ...);
extern tree build_min_non_dep_op_overload	(enum tree_code, tree, tree, ...);
extern tree build_min_nt_call_vec (tree, vec<tree, va_gc> *);
extern tree build_min_non_dep_call_vec		(tree, tree, vec<tree, va_gc> *);
extern vec<tree, va_gc>* vec_copy_and_insert    (vec<tree, va_gc>*, tree, unsigned);
extern tree build_cplus_new			(tree, tree, tsubst_flags_t);
extern tree build_local_temp			(tree);
extern bool is_local_temp			(tree);
extern tree build_aggr_init_expr		(tree, tree);
extern tree get_target_expr			(tree);
extern tree get_target_expr_sfinae		(tree, tsubst_flags_t);
extern tree build_cplus_array_type		(tree, tree, int is_dep = -1);
extern tree build_array_of_n_type		(tree, int);
extern bool array_of_runtime_bound_p		(tree);
extern bool vla_type_p				(tree);
extern tree build_array_copy			(tree);
extern tree build_vec_init_expr			(tree, tree, tsubst_flags_t);
extern void diagnose_non_constexpr_vec_init	(tree);
extern tree hash_tree_cons			(tree, tree, tree);
extern tree hash_tree_chain			(tree, tree);
extern tree build_qualified_name		(tree, tree, tree, bool);
extern tree build_ref_qualified_type		(tree, cp_ref_qualifier);
extern tree make_module_vec			(tree, unsigned clusters);
inline tree ovl_first				(tree) ATTRIBUTE_PURE;
extern tree ovl_make				(tree fn,
						 tree next = NULL_TREE);
extern tree ovl_insert				(tree fn, tree maybe_ovl,
						 int usingness = 0);
extern tree ovl_skip_hidden			(tree) ATTRIBUTE_PURE;
extern void lookup_mark				(tree lookup, bool val);
extern tree lookup_add				(tree fns, tree lookup);
extern tree lookup_maybe_add			(tree fns, tree lookup,
						 bool deduping);
extern int is_overloaded_fn			(tree) ATTRIBUTE_PURE;
extern bool really_overloaded_fn		(tree) ATTRIBUTE_PURE;
extern tree dependent_name			(tree);
extern tree maybe_get_fns			(tree) ATTRIBUTE_PURE;
extern tree get_fns				(tree) ATTRIBUTE_PURE;
extern tree get_first_fn			(tree) ATTRIBUTE_PURE;
extern tree ovl_scope				(tree);
extern const char *cxx_printable_name		(tree, int);
extern const char *cxx_printable_name_translate	(tree, int);
extern tree canonical_eh_spec			(tree);
extern tree build_cp_fntype_variant		(tree, cp_ref_qualifier, tree, bool);
extern tree build_exception_variant		(tree, tree);
extern void fixup_deferred_exception_variants   (tree, tree);
extern tree bind_template_template_parm		(tree, tree);
extern tree array_type_nelts_total		(tree);
extern tree array_type_nelts_top		(tree);
extern bool array_of_unknown_bound_p		(const_tree);
extern tree break_out_target_exprs		(tree, bool = false);
extern tree build_ctor_subob_ref		(tree, tree, tree);
extern tree replace_placeholders		(tree, tree, bool * = NULL);
extern bool find_placeholders			(tree);
extern tree get_type_decl			(tree);
extern tree decl_namespace_context		(tree);
extern bool decl_anon_ns_mem_p			(const_tree);
extern tree lvalue_type				(tree);
extern tree error_type				(tree);
extern int varargs_function_p			(const_tree);
extern bool cp_tree_equal			(tree, tree);
extern tree no_linkage_check			(tree, bool);
extern void debug_binfo				(tree);
extern tree build_dummy_object			(tree);
extern tree maybe_dummy_object			(tree, tree *);
extern bool is_dummy_object			(const_tree);
extern bool is_byte_access_type			(tree);
extern const struct attribute_spec cxx_attribute_table[];
extern tree make_ptrmem_cst			(tree, tree);
extern tree cp_build_type_attribute_variant     (tree, tree);
extern tree cp_build_reference_type		(tree, bool);
extern tree move				(tree);
extern tree cp_build_qualified_type_real	(tree, int, tsubst_flags_t);
#define cp_build_qualified_type(TYPE, QUALS) \
  cp_build_qualified_type_real ((TYPE), (QUALS), tf_warning_or_error)
extern bool cv_qualified_p			(const_tree);
extern tree cv_unqualified			(tree);
extern special_function_kind special_function_p (const_tree);
extern special_function_kind special_memfn_p	(const_tree);
extern int count_trees				(tree);
extern int char_type_p				(tree);
extern void verify_stmt_tree			(tree);
extern linkage_kind decl_linkage		(tree);
extern duration_kind decl_storage_duration	(tree);
extern tree cp_walk_subtrees (tree*, int*, walk_tree_fn,
			      void*, hash_set<tree> *);
#define cp_walk_tree(tp,func,data,pset) \
	walk_tree_1 (tp, func, data, pset, cp_walk_subtrees)
#define cp_walk_tree_without_duplicates(tp,func,data) \
	walk_tree_without_duplicates_1 (tp, func, data, cp_walk_subtrees)
extern tree rvalue				(tree);
extern tree convert_bitfield_to_declared_type   (tree);
extern tree cp_save_expr			(tree);
extern bool cast_valid_in_integral_constant_expression_p (tree);
extern bool cxx_type_hash_eq			(const_tree, const_tree);
extern tree cxx_copy_lang_qualifiers		(const_tree, const_tree);

extern void cxx_print_statistics		(void);
extern bool maybe_warn_zero_as_null_pointer_constant (tree, location_t);

/* in ptree.c */
extern void cxx_print_xnode			(FILE *, tree, int);
extern void cxx_print_decl			(FILE *, tree, int);
extern void cxx_print_type			(FILE *, tree, int);
extern void cxx_print_identifier		(FILE *, tree, int);
extern void cxx_print_error_function		(diagnostic_context *,
						 const char *,
						 struct diagnostic_info *);

/* in typeck.c */
/* Says how we should behave when comparing two arrays one of which
   has unknown bounds.  */
enum compare_bounds_t { bounds_none, bounds_either, bounds_first };

extern bool cxx_mark_addressable		(tree, bool = false);
extern int string_conv_p			(const_tree, const_tree, int);
extern tree cp_truthvalue_conversion		(tree, tsubst_flags_t);
extern tree contextual_conv_bool		(tree, tsubst_flags_t);
extern tree condition_conversion		(tree);
extern tree require_complete_type		(tree);
extern tree require_complete_type_sfinae	(tree, tsubst_flags_t);
extern tree complete_type			(tree);
extern tree complete_type_or_else		(tree, tree);
extern tree complete_type_or_maybe_complain	(tree, tree, tsubst_flags_t);
inline bool type_unknown_p			(const_tree);
enum { ce_derived, ce_type, ce_normal, ce_exact };
extern bool comp_except_specs			(const_tree, const_tree, int);
extern bool comptypes				(tree, tree, int);
extern bool same_type_ignoring_top_level_qualifiers_p (tree, tree);
extern bool similar_type_p			(tree, tree);
extern bool compparms				(const_tree, const_tree);
extern int comp_cv_qualification		(const_tree, const_tree);
extern int comp_cv_qualification		(int, int);
extern int comp_cv_qual_signature		(tree, tree);
extern tree cxx_sizeof_or_alignof_expr		(location_t, tree,
						 enum tree_code, bool);
extern tree cxx_sizeof_or_alignof_type		(location_t, tree,
						 enum tree_code, bool, bool);
extern tree cxx_alignas_expr                    (tree);
extern tree cxx_sizeof_nowarn                   (tree);
extern tree is_bitfield_expr_with_lowered_type  (const_tree);
extern tree unlowered_expr_type                 (const_tree);
extern tree decay_conversion			(tree,
                                                 tsubst_flags_t,
                                                 bool = true);
extern tree build_class_member_access_expr      (cp_expr, tree, tree, bool,
						 tsubst_flags_t);
extern tree finish_class_member_access_expr     (cp_expr, tree, bool,
						 tsubst_flags_t);
extern tree lookup_destructor			(tree, tree, tree, tsubst_flags_t);
extern tree build_x_indirect_ref		(location_t, tree,
						 ref_operator,
						 tsubst_flags_t);
extern tree cp_build_indirect_ref		(location_t, tree,
						 ref_operator,
						 tsubst_flags_t);
extern tree cp_build_fold_indirect_ref		(tree);
extern tree build_array_ref			(location_t, tree, tree);
extern tree cp_build_array_ref			(location_t, tree, tree,
						 tsubst_flags_t);
extern tree get_member_function_from_ptrfunc	(tree *, tree, tsubst_flags_t);
extern tree cp_build_function_call_nary         (tree, tsubst_flags_t, ...)
						ATTRIBUTE_SENTINEL;
extern tree cp_build_function_call_vec		(tree, vec<tree, va_gc> **,
						 tsubst_flags_t,
						 tree = NULL_TREE);
extern tree build_x_binary_op			(const op_location_t &,
						 enum tree_code, tree,
						 enum tree_code, tree,
						 enum tree_code, tree *,
						 tsubst_flags_t);
inline tree build_x_binary_op (const op_location_t &loc,
			       enum tree_code code, tree arg1, tree arg2,
			       tsubst_flags_t complain)
{
  return build_x_binary_op (loc, code, arg1, TREE_CODE (arg1), arg2,
			    TREE_CODE (arg2), NULL, complain);
}
extern tree build_x_array_ref			(location_t, tree, tree,
						 tsubst_flags_t);
extern tree build_x_unary_op			(location_t,
						 enum tree_code, cp_expr,
                                                 tsubst_flags_t);
extern tree cp_build_addressof			(location_t, tree,
						 tsubst_flags_t);
extern tree cp_build_addr_expr			(tree, tsubst_flags_t);
extern tree cp_build_unary_op                   (enum tree_code, tree, bool,
                                                 tsubst_flags_t);
extern tree genericize_compound_lvalue		(tree);
extern tree unary_complex_lvalue		(enum tree_code, tree);
extern tree build_x_conditional_expr		(location_t, tree, tree, tree,
                                                 tsubst_flags_t);
extern tree build_x_compound_expr_from_list	(tree, expr_list_kind,
						 tsubst_flags_t);
extern tree build_x_compound_expr_from_vec	(vec<tree, va_gc> *,
						 const char *, tsubst_flags_t);
extern tree build_x_compound_expr		(location_t, tree, tree,
						 tsubst_flags_t);
extern tree build_compound_expr                 (location_t, tree, tree);
extern tree cp_build_compound_expr		(tree, tree, tsubst_flags_t);
extern tree build_static_cast			(location_t, tree, tree,
						 tsubst_flags_t);
extern tree build_reinterpret_cast		(location_t, tree, tree,
						 tsubst_flags_t);
extern tree build_const_cast			(location_t, tree, tree,
						 tsubst_flags_t);
extern tree build_c_cast			(location_t, tree, tree);
extern cp_expr build_c_cast			(location_t loc, tree type,
						 cp_expr expr);
extern tree cp_build_c_cast			(location_t, tree, tree,
						 tsubst_flags_t);
extern cp_expr build_x_modify_expr		(location_t, tree,
						 enum tree_code, tree,
						 tsubst_flags_t);
extern tree cp_build_modify_expr		(location_t, tree,
						 enum tree_code, tree,
						 tsubst_flags_t);
extern tree convert_for_initialization		(tree, tree, tree, int,
						 impl_conv_rhs, tree, int,
                                                 tsubst_flags_t);
extern int comp_ptr_ttypes			(tree, tree);
extern bool comp_ptr_ttypes_const		(tree, tree, compare_bounds_t);
extern bool error_type_p			(const_tree);
extern bool ptr_reasonably_similar		(const_tree, const_tree);
extern tree build_ptrmemfunc			(tree, tree, int, bool,
						 tsubst_flags_t);
extern int cp_type_quals			(const_tree);
extern int type_memfn_quals			(const_tree);
extern cp_ref_qualifier type_memfn_rqual	(const_tree);
extern tree apply_memfn_quals			(tree, cp_cv_quals,
						 cp_ref_qualifier = REF_QUAL_NONE);
extern bool cp_has_mutable_p			(const_tree);
extern bool at_least_as_qualified_p		(const_tree, const_tree);
extern void cp_apply_type_quals_to_decl		(int, tree);
extern tree build_ptrmemfunc1			(tree, tree, tree);
extern void expand_ptrmemfunc_cst		(tree, tree *, tree *);
extern tree type_after_usual_arithmetic_conversions (tree, tree);
extern tree common_pointer_type                 (tree, tree);
extern tree composite_pointer_type		(const op_location_t &,
						 tree, tree, tree, tree,
						 composite_pointer_operation,
						 tsubst_flags_t);
extern tree merge_types				(tree, tree);
extern tree strip_array_domain			(tree);
extern tree check_return_expr			(tree, bool *);
extern tree spaceship_type			(tree, tsubst_flags_t = tf_warning_or_error);
extern tree genericize_spaceship		(tree, tree, tree);
extern tree cp_build_binary_op                  (const op_location_t &,
						 enum tree_code, tree, tree,
						 tsubst_flags_t);
extern tree build_x_vec_perm_expr               (location_t,
						 tree, tree, tree,
						 tsubst_flags_t);
#define cxx_sizeof(T)  cxx_sizeof_or_alignof_type (input_location, T, SIZEOF_EXPR, false, true)
extern tree build_simple_component_ref		(tree, tree);
extern tree build_ptrmemfunc_access_expr	(tree, tree);
extern tree build_address			(tree);
extern tree build_nop				(tree, tree);
extern tree non_reference			(tree);
extern tree lookup_anon_field			(tree, tree);
extern bool invalid_nonstatic_memfn_p		(location_t, tree,
						 tsubst_flags_t);
extern tree convert_member_func_to_ptr		(tree, tree, tsubst_flags_t);
extern tree convert_ptrmem			(tree, tree, bool, bool,
						 tsubst_flags_t);
extern int lvalue_or_else			(tree, enum lvalue_use,
                                                 tsubst_flags_t);
extern void check_template_keyword		(tree);
extern bool check_raw_literal_operator		(const_tree decl);
extern bool check_literal_operator_args		(const_tree, bool *, bool *);
extern void maybe_warn_about_useless_cast       (location_t, tree, tree,
						 tsubst_flags_t);
extern tree cp_perform_integral_promotions      (tree, tsubst_flags_t);

extern tree finish_left_unary_fold_expr      (tree, int);
extern tree finish_right_unary_fold_expr     (tree, int);
extern tree finish_binary_fold_expr          (tree, tree, int);
extern tree treat_lvalue_as_rvalue_p	     (tree, bool);
extern bool decl_in_std_namespace_p	     (tree);

/* in typeck2.c */
extern void require_complete_eh_spec_types	(tree, tree);
extern void cxx_incomplete_type_diagnostic	(location_t, const_tree,
						 const_tree, diagnostic_t);

inline location_t
cp_expr_loc_or_loc (const_tree t, location_t or_loc)
{
  location_t loc = cp_expr_location (t);
  if (loc == UNKNOWN_LOCATION)
    loc = or_loc;
  return loc;
}

inline location_t
cp_expr_loc_or_input_loc (const_tree t)
{
  return cp_expr_loc_or_loc (t, input_location);
}

inline void
cxx_incomplete_type_diagnostic (const_tree value, const_tree type,
				diagnostic_t diag_kind)
{
  cxx_incomplete_type_diagnostic (cp_expr_loc_or_input_loc (value),
				  value, type, diag_kind);
}

extern void cxx_incomplete_type_error		(location_t, const_tree,
						 const_tree);
inline void
cxx_incomplete_type_error (const_tree value, const_tree type)
{
  cxx_incomplete_type_diagnostic (value, type, DK_ERROR);
}

extern void cxx_incomplete_type_inform 	        (const_tree);
extern tree error_not_base_type			(tree, tree);
extern tree binfo_or_else			(tree, tree);
extern void cxx_readonly_error			(location_t, tree,
						 enum lvalue_use);
extern void complete_type_check_abstract	(tree);
extern int abstract_virtuals_error		(tree, tree);
extern int abstract_virtuals_error		(abstract_class_use, tree);
extern int abstract_virtuals_error_sfinae	(tree, tree, tsubst_flags_t);
extern int abstract_virtuals_error_sfinae	(abstract_class_use, tree, tsubst_flags_t);

extern tree store_init_value			(tree, tree, vec<tree, va_gc>**, int);
extern tree split_nonconstant_init		(tree, tree);
extern bool check_narrowing			(tree, tree, tsubst_flags_t,
						 bool = false);
extern bool ordinary_char_type_p		(tree);
extern tree digest_init				(tree, tree, tsubst_flags_t);
extern tree digest_init_flags			(tree, tree, int, tsubst_flags_t);
extern tree digest_nsdmi_init		        (tree, tree, tsubst_flags_t);
extern tree build_scoped_ref			(tree, tree, tree *);
extern tree build_x_arrow			(location_t, tree,
						 tsubst_flags_t);
extern tree build_m_component_ref		(tree, tree, tsubst_flags_t);
extern tree build_functional_cast		(location_t, tree, tree,
						 tsubst_flags_t);
extern tree add_exception_specifier		(tree, tree, tsubst_flags_t);
extern tree merge_exception_specifiers		(tree, tree);

/* in mangle.c */
extern void init_mangle				(void);
extern void mangle_decl				(tree);
extern const char *mangle_type_string		(tree);
extern tree mangle_typeinfo_for_type		(tree);
extern tree mangle_typeinfo_string_for_type	(tree);
extern tree mangle_vtbl_for_type		(tree);
extern tree mangle_vtt_for_type			(tree);
extern tree mangle_ctor_vtbl_for_type		(tree, tree);
extern tree mangle_thunk			(tree, int, tree, tree, tree);
extern tree mangle_guard_variable		(tree);
extern tree mangle_tls_init_fn			(tree);
extern tree mangle_tls_wrapper_fn		(tree);
extern bool decl_tls_wrapper_p			(tree);
extern tree mangle_ref_init_variable		(tree);
extern tree mangle_template_parm_object		(tree);
extern char *get_mangled_vtable_map_var_name    (tree);
extern bool mangle_return_type_p		(tree);
extern tree mangle_decomp			(tree, vec<tree> &);
extern void mangle_module_substitution		(int);
extern void mangle_identifier			(char, tree);
extern tree mangle_module_global_init		(int);

/* in dump.c */
extern bool cp_dump_tree			(void *, tree);

/* In cp/cp-objcp-common.c.  */

extern alias_set_type cxx_get_alias_set		(tree);
extern bool cxx_warn_unused_global_decl		(const_tree);
extern size_t cp_tree_size			(enum tree_code);
extern bool cp_var_mod_type_p			(tree, tree);
extern void cxx_initialize_diagnostics		(diagnostic_context *);
extern int cxx_types_compatible_p		(tree, tree);
extern bool cxx_block_may_fallthru		(const_tree);

/* in cp-gimplify.c */
extern int cp_gimplify_expr			(tree *, gimple_seq *,
						 gimple_seq *);
extern void cp_genericize			(tree);
extern bool cxx_omp_const_qual_no_mutable	(tree);
extern enum omp_clause_default_kind cxx_omp_predetermined_sharing_1 (tree);
extern enum omp_clause_default_kind cxx_omp_predetermined_sharing (tree);
extern enum omp_clause_defaultmap_kind cxx_omp_predetermined_mapping (tree);
extern tree cxx_omp_clause_default_ctor		(tree, tree, tree);
extern tree cxx_omp_clause_copy_ctor		(tree, tree, tree);
extern tree cxx_omp_clause_assign_op		(tree, tree, tree);
extern tree cxx_omp_clause_dtor			(tree, tree);
extern void cxx_omp_finish_clause		(tree, gimple_seq *, bool);
extern bool cxx_omp_privatize_by_reference	(const_tree);
extern bool cxx_omp_disregard_value_expr	(tree, bool);
extern void cp_fold_function			(tree);
extern tree cp_fold_maybe_rvalue		(tree, bool);
extern tree cp_fold_rvalue			(tree);
extern tree cp_fully_fold			(tree);
extern tree cp_fully_fold_init			(tree);
extern tree predeclare_vla			(tree);
extern void clear_fold_cache			(void);
extern tree lookup_hotness_attribute		(tree);
extern tree process_stmt_hotness_attribute	(tree, location_t);
extern bool simple_empty_class_p		(tree, tree, tree_code);
extern tree fold_builtin_source_location	(location_t);

/* in name-lookup.c */
extern tree strip_using_decl                    (tree);

/* Tell the binding oracle what kind of binding we are looking for.  */

enum cp_oracle_request
{
  CP_ORACLE_IDENTIFIER
};

/* If this is non-NULL, then it is a "binding oracle" which can lazily
   create bindings when needed by the C compiler.  The oracle is told
   the name and type of the binding to create.  It can call pushdecl
   or the like to ensure the binding is visible; or do nothing,
   leaving the binding untouched.  c-decl.c takes note of when the
   oracle has been called and will not call it again if it fails to
   create a given binding.  */

typedef void cp_binding_oracle_function (enum cp_oracle_request, tree identifier);

extern cp_binding_oracle_function *cp_binding_oracle;

/* Set during diagnostics to record the failed constraint. This is a
   TREE_LIST whose VALUE is the constraint and whose PURPOSE are the
   instantiation arguments Defined in pt.c.  */

extern tree current_failed_constraint;

/* An RAII class to manage the failed constraint.  */

struct diagnosing_failed_constraint
{
  diagnosing_failed_constraint (tree, tree, bool);
  ~diagnosing_failed_constraint ();
  static bool replay_errors_p ();

  bool diagnosing_error;
};

/* in constraint.cc */

extern cp_expr finish_constraint_or_expr	(location_t, cp_expr, cp_expr);
extern cp_expr finish_constraint_and_expr	(location_t, cp_expr, cp_expr);
extern cp_expr finish_constraint_primary_expr	(cp_expr);
extern tree finish_concept_definition		(cp_expr, tree);
extern tree combine_constraint_expressions      (tree, tree);
extern tree append_constraint			(tree, tree);
extern tree get_constraints                     (const_tree);
extern void set_constraints                     (tree, tree);
extern void remove_constraints                  (tree);
extern tree current_template_constraints	(void);
extern tree associate_classtype_constraints     (tree);
extern tree build_constraints                   (tree, tree);
extern tree maybe_substitute_reqs_for		(tree, const_tree);
extern tree get_template_head_requirements	(tree);
extern tree get_trailing_function_requirements	(tree);
extern tree get_shorthand_constraints           (tree);
extern tree get_normalized_constraints          (tree);
extern void set_normalized_constraints          (tree, tree);

extern tree build_concept_id			(tree);
extern tree build_type_constraint		(tree, tree, tsubst_flags_t);
extern tree build_concept_check                 (tree, tree, tsubst_flags_t);
extern tree build_concept_check                 (tree, tree, tree, tsubst_flags_t);

extern tree_pair finish_type_constraints	(tree, tree, tsubst_flags_t);
extern tree build_constrained_parameter         (tree, tree, tree = NULL_TREE);
extern void placeholder_extract_concept_and_args (tree, tree&, tree&);
extern bool equivalent_placeholder_constraints  (tree, tree);
extern hashval_t hash_placeholder_constraint	(tree);
extern bool deduce_constrained_parameter        (tree, tree&, tree&);
extern tree resolve_constraint_check            (tree);
extern tree check_function_concept              (tree);
extern tree finish_template_introduction        (tree, tree, location_t loc);
extern bool valid_requirements_p                (tree);
extern tree finish_concept_name                 (tree);
extern tree finish_shorthand_constraint         (tree, tree);
extern tree finish_requires_expr                (location_t, tree, tree);
extern tree finish_simple_requirement           (location_t, tree);
extern tree finish_type_requirement             (location_t, tree);
extern tree finish_compound_requirement         (location_t, tree, tree, bool);
extern tree finish_nested_requirement           (location_t, tree);
extern void check_constrained_friend            (tree, tree);
extern tree tsubst_requires_expr                (tree, tree, tsubst_flags_t, tree);
extern tree tsubst_constraint                   (tree, tree, tsubst_flags_t, tree);
extern tree tsubst_constraint_info              (tree, tree, tsubst_flags_t, tree);
extern tree tsubst_parameter_mapping		(tree, tree, tsubst_flags_t, tree);
extern tree get_mapped_args			(tree);

struct processing_constraint_expression_sentinel
{
  processing_constraint_expression_sentinel ();
  ~processing_constraint_expression_sentinel ();
};

extern bool processing_constraint_expression_p	();

extern tree unpack_concept_check		(tree);
extern tree evaluate_concept_check              (tree, tsubst_flags_t);
extern tree satisfy_constraint_expression	(tree);
extern bool constraints_satisfied_p		(tree);
extern bool constraints_satisfied_p		(tree, tree);
extern void clear_satisfaction_cache		();
extern bool* lookup_subsumption_result          (tree, tree);
extern bool save_subsumption_result             (tree, tree, bool);
extern tree find_template_parameters		(tree, tree);
extern bool equivalent_constraints              (tree, tree);
extern bool equivalently_constrained            (tree, tree);
extern bool subsumes_constraints                (tree, tree);
extern bool strictly_subsumes			(tree, tree, tree);
extern bool weakly_subsumes			(tree, tree, tree);
extern int more_constrained                     (tree, tree);
extern bool at_least_as_constrained             (tree, tree);
extern bool constraints_equivalent_p            (tree, tree);
extern bool atomic_constraints_identical_p	(tree, tree);
extern hashval_t iterative_hash_constraint      (tree, hashval_t);
extern hashval_t hash_atomic_constraint         (tree);
extern void diagnose_constraints                (location_t, tree, tree);

extern void walk_satisfaction_cache               (bool, 
                                                 bool (*) (bool, 
                                                           tree, 
                                                           tree, 
                                                           tree, 
                                                           void *), 
                                                 void *);
extern void save_satisfaction (bool, tree, tree, tree);

/* in logic.cc */
extern bool subsumes                            (tree, tree);

extern void walk_subsumption_cache (void (*) (tree, tree, bool, void *), void *);
extern void search_subsumption_cache (tree, void (*) (tree, int, void *), void *);

/* In class.c */
extern void cp_finish_injected_record_type (tree);

/* in vtable-class-hierarchy.c */
extern void vtv_compute_class_hierarchy_transitive_closure (void);
extern void vtv_generate_init_routine           (void);
extern void vtv_save_class_info                 (tree);
extern void vtv_recover_class_info              (void);
extern void vtv_build_vtable_verify_fndecl      (void);

/* In constexpr.c */
/* Representation of entries in the constexpr function definition table.  */

struct GTY((for_user)) constexpr_fundef {
  tree decl;
  tree body;
  tree parms;
  tree result;
};

extern void fini_constexpr			(void);
extern bool literal_type_p                      (tree);
extern tree check_constexpr_fundef           	(tree, tree);
extern tree register_constexpr_fundef           (const constexpr_fundef &);
extern constexpr_fundef *retrieve_constexpr_fundef		(tree);
extern tree register_constexpr_fundef           (tree, tree);
extern tree register_contracts_constexpr_fundef (tree, tree);
extern bool is_valid_constexpr_fn		(tree, bool);
extern bool check_constexpr_ctor_body           (tree, tree, bool);
extern tree constexpr_fn_retval		(tree);
extern tree ensure_literal_type_for_constexpr_object (tree);
extern bool potential_constant_expression       (tree);
extern bool is_constant_expression (tree);
extern bool is_rvalue_constant_expression (tree);
extern bool is_nondependent_constant_expression (tree);
extern bool is_nondependent_static_init_expression (tree);
extern bool is_static_init_expression    (tree);
extern bool potential_rvalue_constant_expression (tree);
extern bool require_potential_constant_expression (tree);
extern bool require_constant_expression (tree);
extern bool require_rvalue_constant_expression (tree);
extern bool require_potential_rvalue_constant_expression (tree);
extern tree cxx_constant_value			(tree, tree = NULL_TREE);
extern void cxx_constant_dtor			(tree, tree);
extern tree cxx_constant_init			(tree, tree = NULL_TREE);
extern tree maybe_constant_value		(tree, tree = NULL_TREE, bool = false);
extern tree maybe_constant_init			(tree, tree = NULL_TREE, bool = false);
extern tree fold_non_dependent_expr		(tree,
						 tsubst_flags_t = tf_warning_or_error,
						 bool = false, tree = NULL_TREE);
extern tree maybe_fold_non_dependent_expr	(tree,
						 tsubst_flags_t = tf_warning_or_error);
extern tree fold_non_dependent_init		(tree,
						 tsubst_flags_t = tf_warning_or_error,
						 bool = false);
extern tree fold_simple				(tree);
extern bool reduced_constant_expression_p       (tree);
extern bool is_instantiation_of_constexpr       (tree);
extern bool var_in_constexpr_fn                 (tree);
extern bool var_in_maybe_constexpr_fn           (tree);
extern void explain_invalid_constexpr_fn        (tree);
extern vec<tree> cx_error_context               (void);
extern tree fold_sizeof_expr			(tree);
extern void clear_cv_and_fold_caches		(bool = true);
extern tree unshare_constructor			(tree CXX_MEM_STAT_INFO);
extern void check_constant_contracts		(tree);
extern void check_trivial_constant_contract	(tree);

/* An RAII sentinel used to restrict constexpr evaluation so that it
   doesn't do anything that causes extra DECL_UID generation.  */

struct uid_sensitive_constexpr_evaluation_sentinel
{
  temp_override<bool> ovr;
  uid_sensitive_constexpr_evaluation_sentinel ();
};

/* Used to determine whether uid_sensitive_constexpr_evaluation_p was
   called and returned true, indicating that we've restricted constexpr
   evaluation in order to avoid UID generation.  We use this to control
   updates to the fold_cache and cv_cache.  */

struct uid_sensitive_constexpr_evaluation_checker
{
  const unsigned saved_counter;
  uid_sensitive_constexpr_evaluation_checker ();
  bool evaluation_restricted_p () const;
};

/* In cp-ubsan.c */
extern void cp_ubsan_maybe_instrument_member_call (tree);
extern void cp_ubsan_instrument_member_accesses (tree *);
extern tree cp_ubsan_maybe_instrument_downcast	(location_t, tree, tree, tree);
extern tree cp_ubsan_maybe_instrument_cast_to_vbase (location_t, tree, tree);
extern void cp_ubsan_maybe_initialize_vtbl_ptrs (tree);

/* In coroutines.cc */
extern tree finish_co_return_stmt		(location_t, tree);
extern tree finish_co_await_expr		(location_t, tree);
extern tree finish_co_yield_expr		(location_t, tree);
extern tree coro_validate_builtin_call		(tree,
						 tsubst_flags_t = tf_warning_or_error);
extern bool morph_fn_to_coro			(tree, tree *, tree *);

/* Inline bodies.  */
  
inline tree
ovl_first (tree node)
{
  while (TREE_CODE (node) == OVERLOAD)
    node = OVL_FUNCTION (node);
  return node;
}

inline bool
type_unknown_p (const_tree expr)
{
  return TREE_TYPE (expr) == unknown_type_node;
}

inline hashval_t
named_decl_hash::hash (const value_type decl)
{
  tree name = (TREE_CODE (decl) == MODULE_VECTOR
	       ? MODULE_VECTOR_NAME (decl) : OVL_NAME (decl));
  return name ? IDENTIFIER_HASH_VALUE (name) : 0;
}

inline bool
named_decl_hash::equal (const value_type existing, compare_type candidate)
{
  tree name = (TREE_CODE (existing) == MODULE_VECTOR
	       ? MODULE_VECTOR_NAME (existing) : OVL_NAME (existing));
  return candidate == name;
}

inline bool
null_node_p (const_tree expr)
{
  STRIP_ANY_LOCATION_WRAPPER (expr);
  return expr == null_node;
}

/* True iff T is a variable template declaration. */
inline bool
variable_template_p (tree t)
{
  if (TREE_CODE (t) != TEMPLATE_DECL)
    return false;
  if (!PRIMARY_TEMPLATE_P (t))
    return false;
  if (tree r = DECL_TEMPLATE_RESULT (t))
    return VAR_P (r);
  return false;
}

/* True iff T is a standard concept definition. This will return
   true for both the template and underlying declaration.  */

inline bool
standard_concept_p (tree t)
{
  if (TREE_CODE (t) == TEMPLATE_DECL)
    t = DECL_TEMPLATE_RESULT (t);
  return TREE_CODE (t) == CONCEPT_DECL;
}

/* True iff T is a variable concept definition. This will return
   true for both the template and the underlying declaration.  */

inline bool
variable_concept_p (tree t)
{
  if (TREE_CODE (t) == TEMPLATE_DECL)
    t = DECL_TEMPLATE_RESULT (t);
  return VAR_P (t) && DECL_DECLARED_CONCEPT_P (t);
}

/* True iff T is a function concept definition or an overload set
   containing multiple function concepts. This will return true for
   both the template and the underlying declaration.  */

inline bool
function_concept_p (tree t)
{
  if (TREE_CODE (t) == OVERLOAD)
    t = OVL_FIRST (t);
  if (TREE_CODE (t) == TEMPLATE_DECL)
    t = DECL_TEMPLATE_RESULT (t);
  return TREE_CODE (t) == FUNCTION_DECL && DECL_DECLARED_CONCEPT_P (t);
}

/* True iff T is a standard, variable, or function concept.  */

inline bool
concept_definition_p (tree t)
{
  if (t == error_mark_node)
    return false;

  /* Adjust for function concept overloads.  */
  if (TREE_CODE (t) == OVERLOAD)
    t = OVL_FIRST (t);

  /* See through templates. */
  if (TREE_CODE (t) == TEMPLATE_DECL)
    t = DECL_TEMPLATE_RESULT (t);

  /* The obvious and easy case.  */
  if (TREE_CODE (t) == CONCEPT_DECL)
    return true;

  /* Definitely not a concept.  */
  if (!VAR_OR_FUNCTION_DECL_P (t))
    return false;
  if (!DECL_LANG_SPECIFIC (t))
    return false;

  return DECL_DECLARED_CONCEPT_P (t);
}

/* Same as above, but for const trees.  */

inline bool
concept_definition_p (const_tree t)
{
  return concept_definition_p (const_cast<tree> (t));
}

/* True if t is an expression that checks a concept.  */

inline bool
concept_check_p (const_tree t)
{
  if (TREE_CODE (t) == CALL_EXPR)
    t = CALL_EXPR_FN (t);
  if (t && TREE_CODE (t) == TEMPLATE_ID_EXPR)
    return concept_definition_p (TREE_OPERAND (t, 0));
  return false;
}

/* Helpers for IMPLICIT_RVALUE_P to look through automatic dereference.  */

inline bool
implicit_rvalue_p (const_tree t)
{
  if (REFERENCE_REF_P (t))
    t = TREE_OPERAND (t, 0);
  return ((TREE_CODE (t) == NON_LVALUE_EXPR
	   || TREE_CODE (t) == STATIC_CAST_EXPR)
	  && IMPLICIT_RVALUE_P (t));
}
inline tree
set_implicit_rvalue_p (tree ot)
{
  tree t = ot;
  if (REFERENCE_REF_P (t))
    t = TREE_OPERAND (t, 0);
  IMPLICIT_RVALUE_P (t) = 1;
  return ot;
}

/* True if t is a "constrained auto" type-specifier.  */

inline bool
is_constrained_auto (const_tree t)
{
  return is_auto (t) && PLACEHOLDER_TYPE_CONSTRAINTS (t);
}

/* RAII class to push/pop class scope T; if T is not a class, do nothing.  */

struct push_nested_class_guard
{
  bool push;
  push_nested_class_guard (tree t)
    : push (t && CLASS_TYPE_P (t))
  {
    if (push)
      push_nested_class (t);
  }
  ~push_nested_class_guard ()
  {
    if (push)
      pop_nested_class ();
  }
};

#if CHECKING_P
namespace selftest {
  extern void run_cp_tests (void);

  /* Declarations for specific families of tests within cp,
     by source file, in alphabetical order.  */
  extern void cp_pt_c_tests ();
  extern void cp_tree_c_tests (void);
} // namespace selftest
#endif /* #if CHECKING_P */

/* -- end of C++ */

#endif /* ! GCC_CP_TREE_H */<|MERGE_RESOLUTION|>--- conflicted
+++ resolved
@@ -6830,13 +6830,9 @@
 extern void determine_local_discriminator	(tree);
 extern int decls_match				(tree, tree, bool = true);
 extern bool maybe_version_functions		(tree, tree, bool);
-<<<<<<< HEAD
 extern bool merge_contracts			(tree, tree);
-extern tree duplicate_decls			(tree, tree, bool);
-=======
 extern tree duplicate_decls			(tree, tree,
 						 bool is_friend = false);
->>>>>>> 298eb882
 extern tree declare_local_label			(tree);
 extern tree define_label			(location_t, tree);
 extern void check_goto				(tree);
