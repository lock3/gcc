--- conflicted
+++ resolved
@@ -3438,11 +3438,7 @@
 
 /* 1 iff VAR_DECL node NODE is a type-info decl.  This flag is set for
    both the primary typeinfo object and the associated NTBS name.  */
-<<<<<<< HEAD
-#define DECL_TINFO_P(NODE) \
-=======
 #define DECL_TINFO_P(NODE)			\
->>>>>>> 62fb1b9e
   TREE_LANG_FLAG_4 (TREE_CHECK2 (NODE,VAR_DECL,TYPE_DECL))
 
 /* 1 iff VAR_DECL node NODE is virtual table or VTT.  We forward to
