--- conflicted
+++ resolved
@@ -3693,17 +3693,15 @@
 #define CONTRACT_SOURCE_LOCATION(NODE) \
   (EXPR_LOCATION (CONTRACT_SOURCE_LOCATION_WRAPPER (NODE)))
 
-<<<<<<< HEAD
+/* The original decl a list of contracts was declared on.  */
+#define CONTRACT_ORIGINAL_DECL(NODE) \
+  (tree_strip_any_location_wrapper (CONTRACT_SOURCE_LOCATION_WRAPPER (NODE)))
+
 /* For a FUNCTION_DECL of a guarded function, true IFF an importer is free to
  * version the function based on contract configuration.  */
 #define DECL_VERSION_CONTRACTS_P(NODE) \
   (DECL_CONTRACTS (NODE) \
    && get_contract_versioned (TREE_VALUE (DECL_CONTRACTS (NODE))))
-=======
-/* The original decl a list of contracts was declared on.  */
-#define CONTRACT_ORIGINAL_DECL(NODE) \
-  (tree_strip_any_location_wrapper (CONTRACT_SOURCE_LOCATION_WRAPPER (NODE)))
->>>>>>> d01cdb61
 
 /* For a FUNCTION_DECL of a guarded function, this holds the var decl
    capturing the result of the call to the unchecked function.  */
