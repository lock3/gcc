/* Definitions for -*- C++ -*- parsing and type checking.
   Copyright (C) 1987-2020 Free Software Foundation, Inc.
   Contributed by Michael Tiemann (tiemann@cygnus.com)

This file is part of GCC.

GCC is free software; you can redistribute it and/or modify
it under the terms of the GNU General Public License as published by
the Free Software Foundation; either version 3, or (at your option)
any later version.

GCC is distributed in the hope that it will be useful,
but WITHOUT ANY WARRANTY; without even the implied warranty of
MERCHANTABILITY or FITNESS FOR A PARTICULAR PURPOSE.  See the
GNU General Public License for more details.

You should have received a copy of the GNU General Public License
along with GCC; see the file COPYING3.  If not see
<http://www.gnu.org/licenses/>.  */

#ifndef GCC_CP_TREE_H
#define GCC_CP_TREE_H

#include "tm.h"
#include "hard-reg-set.h"
#include "function.h"
#include "c-family/cxx-contracts.h"

/* In order for the format checking to accept the C++ front end
   diagnostic framework extensions, you must include this file before
   diagnostic-core.h, not after.  We override the definition of GCC_DIAG_STYLE
   in c-common.h.  */
#undef GCC_DIAG_STYLE
#define GCC_DIAG_STYLE __gcc_cxxdiag__
#if defined(GCC_DIAGNOSTIC_CORE_H) || defined (GCC_C_COMMON_H)
#error \
In order for the format checking to accept the C++ front end diagnostic \
framework extensions, you must include this file before diagnostic-core.h and \
c-common.h, not after.
#endif
#include "c-family/c-common.h"
#include "diagnostic.h"

/* A tree node, together with a location, so that we can track locations
   (and ranges) during parsing.

   The location is redundant for node kinds that have locations,
   but not all node kinds do (e.g. constants, and references to
   params, locals, etc), so we stash a copy here.  */

extern location_t cp_expr_location		(const_tree);

class cp_expr
{
public:
  cp_expr () :
    m_value (NULL), m_loc (UNKNOWN_LOCATION) {}

  cp_expr (tree value) :
    m_value (value), m_loc (cp_expr_location (m_value)) {}

  cp_expr (tree value, location_t loc):
    m_value (value), m_loc (loc)
  {
    protected_set_expr_location (value, loc);
  }

  /* Implicit conversions to tree.  */
  operator tree () const { return m_value; }
  tree & operator* () { return m_value; }
  tree operator* () const { return m_value; }
  tree & operator-> () { return m_value; }
  tree operator-> () const { return m_value; }

  tree get_value () const { return m_value; }
  location_t get_location () const { return m_loc; }
  location_t get_start () const
  {
    source_range src_range = get_range_from_loc (line_table, m_loc);
    return src_range.m_start;
  }
  location_t get_finish () const
  {
    source_range src_range = get_range_from_loc (line_table, m_loc);
    return src_range.m_finish;
  }

  void set_location (location_t loc)
  {
    protected_set_expr_location (m_value, loc);
    m_loc = loc;
  }

  void set_range (location_t start, location_t finish)
  {
    set_location (make_location (m_loc, start, finish));
  }

  cp_expr& maybe_add_location_wrapper ()
  {
    m_value = maybe_wrap_with_location (m_value, m_loc);
    return *this;
  }

 private:
  tree m_value;
  location_t m_loc;
};

inline bool
operator == (const cp_expr &lhs, tree rhs)
{
  return lhs.get_value () == rhs;
}


enum cp_tree_index
{
    CPTI_WCHAR_DECL,
    CPTI_VTABLE_ENTRY_TYPE,
    CPTI_DELTA_TYPE,
    CPTI_VTABLE_INDEX_TYPE,
    CPTI_CLEANUP_TYPE,
    CPTI_VTT_PARM_TYPE,

    CPTI_CLASS_TYPE,
    CPTI_UNKNOWN_TYPE,
    CPTI_INIT_LIST_TYPE,
    CPTI_VTBL_TYPE,
    CPTI_VTBL_PTR_TYPE,
    CPTI_GLOBAL,
    CPTI_GLOBAL_TYPE,
    CPTI_ABORT_FNDECL,
    CPTI_AGGR_TAG,
    CPTI_CONV_OP_MARKER,

    CPTI_CTOR_IDENTIFIER,
    CPTI_COMPLETE_CTOR_IDENTIFIER,
    CPTI_BASE_CTOR_IDENTIFIER,
    CPTI_DTOR_IDENTIFIER,
    CPTI_COMPLETE_DTOR_IDENTIFIER,
    CPTI_BASE_DTOR_IDENTIFIER,
    CPTI_DELETING_DTOR_IDENTIFIER,
    CPTI_CONV_OP_IDENTIFIER,
    CPTI_DELTA_IDENTIFIER,
    CPTI_IN_CHARGE_IDENTIFIER,
    CPTI_VTT_PARM_IDENTIFIER,
    CPTI_AS_BASE_IDENTIFIER,
    CPTI_THIS_IDENTIFIER,
    CPTI_PFN_IDENTIFIER,
    CPTI_VPTR_IDENTIFIER,
    CPTI_GLOBAL_IDENTIFIER,
    CPTI_ANON_IDENTIFIER,
    CPTI_AUTO_IDENTIFIER,
    CPTI_DECLTYPE_AUTO_IDENTIFIER,
    CPTI_INIT_LIST_IDENTIFIER,
    CPTI_FOR_RANGE__IDENTIFIER,
    CPTI_FOR_BEGIN__IDENTIFIER,
    CPTI_FOR_END__IDENTIFIER,
    CPTI_FOR_RANGE_IDENTIFIER,
    CPTI_FOR_BEGIN_IDENTIFIER,
    CPTI_FOR_END_IDENTIFIER,
    CPTI_ABI_TAG_IDENTIFIER,
    CPTI_ALIGNED_IDENTIFIER,
    CPTI_BEGIN_IDENTIFIER,
    CPTI_END_IDENTIFIER,
    CPTI_GET_IDENTIFIER,
    CPTI_GNU_IDENTIFIER,
    CPTI_TUPLE_ELEMENT_IDENTIFIER,
    CPTI_TUPLE_SIZE_IDENTIFIER,
    CPTI_TYPE_IDENTIFIER,
    CPTI_VALUE_IDENTIFIER,
    CPTI_FUN_IDENTIFIER,
    CPTI_CLOSURE_IDENTIFIER,
    CPTI_HEAP_UNINIT_IDENTIFIER,
    CPTI_HEAP_IDENTIFIER,
    CPTI_HEAP_DELETED_IDENTIFIER,

    CPTI_LANG_NAME_C,
    CPTI_LANG_NAME_CPLUSPLUS,

    CPTI_EMPTY_EXCEPT_SPEC,
    CPTI_NOEXCEPT_TRUE_SPEC,
    CPTI_NOEXCEPT_FALSE_SPEC,
    CPTI_NOEXCEPT_DEFERRED_SPEC,

    CPTI_NULLPTR,
    CPTI_NULLPTR_TYPE,

    CPTI_ANY_TARG,

    CPTI_MODULE_HWM,
    /* Nodes after here change during compilation, or should not be in
       the module's global tree table.  */

    /* We must find these via the global namespace.  */
    CPTI_STD,
    CPTI_ABI,

    /* These are created at init time, but the library/headers provide
       definitions.  */
    CPTI_ALIGN_TYPE,
    CPTI_CONST_TYPE_INFO_TYPE,
    CPTI_TYPE_INFO_PTR_TYPE,
    CPTI_TERMINATE_FN,
    CPTI_CALL_UNEXPECTED_FN,

    /* These are lazily inited.  */
    CPTI_GET_EXCEPTION_PTR_FN,
    CPTI_BEGIN_CATCH_FN,
    CPTI_END_CATCH_FN,
    CPTI_ALLOCATE_EXCEPTION_FN,
    CPTI_FREE_EXCEPTION_FN,
    CPTI_THROW_FN,
    CPTI_RETHROW_FN,
    CPTI_ATEXIT_FN_PTR_TYPE,
    CPTI_ATEXIT,
    CPTI_DSO_HANDLE,
    CPTI_DCAST,

    CPTI_ON_CONTRACT_VIOLATION,
    CPTI_ON_CONTRACT_VIOLATION_NEVER,

    CPTI_SOURCE_LOCATION_IMPL,

    CPTI_FALLBACK_DFLOAT32_TYPE,
    CPTI_FALLBACK_DFLOAT64_TYPE,
    CPTI_FALLBACK_DFLOAT128_TYPE,

    CPTI_MAX
};

extern GTY(()) tree cp_global_trees[CPTI_MAX];

#define wchar_decl_node			cp_global_trees[CPTI_WCHAR_DECL]
#define vtable_entry_type		cp_global_trees[CPTI_VTABLE_ENTRY_TYPE]
/* The type used to represent an offset by which to adjust the `this'
   pointer in pointer-to-member types.  */
#define delta_type_node			cp_global_trees[CPTI_DELTA_TYPE]
/* The type used to represent an index into the vtable.  */
#define vtable_index_type		cp_global_trees[CPTI_VTABLE_INDEX_TYPE]

#define class_type_node			cp_global_trees[CPTI_CLASS_TYPE]
#define unknown_type_node		cp_global_trees[CPTI_UNKNOWN_TYPE]
#define init_list_type_node		cp_global_trees[CPTI_INIT_LIST_TYPE]
#define vtbl_type_node			cp_global_trees[CPTI_VTBL_TYPE]
#define vtbl_ptr_type_node		cp_global_trees[CPTI_VTBL_PTR_TYPE]
#define std_node			cp_global_trees[CPTI_STD]
#define abi_node			cp_global_trees[CPTI_ABI]
#define global_namespace		cp_global_trees[CPTI_GLOBAL]
#define global_type_node		cp_global_trees[CPTI_GLOBAL_TYPE]
#define const_type_info_type_node	cp_global_trees[CPTI_CONST_TYPE_INFO_TYPE]
#define type_info_ptr_type		cp_global_trees[CPTI_TYPE_INFO_PTR_TYPE]
#define conv_op_marker			cp_global_trees[CPTI_CONV_OP_MARKER]
#define abort_fndecl			cp_global_trees[CPTI_ABORT_FNDECL]
#define current_aggr			cp_global_trees[CPTI_AGGR_TAG]
#define nullptr_node			cp_global_trees[CPTI_NULLPTR]
#define nullptr_type_node		cp_global_trees[CPTI_NULLPTR_TYPE]
/* std::align_val_t */
#define align_type_node			cp_global_trees[CPTI_ALIGN_TYPE]

/* We cache these tree nodes so as to call get_identifier less frequently.
   For identifiers for functions, including special member functions such
   as ctors and assignment operators, the nodes can be used (among other
   things) to iterate over their overloads defined by/for a type.  For
   example:

     tree ovlid = assign_op_identifier;
     tree overloads = get_class_binding (type, ovlid);
     for (ovl_iterator it (overloads); it; ++it) { ... }

   iterates over the set of implicitly and explicitly defined overloads
   of the assignment operator for type (including the copy and move
   assignment operators, whether deleted or not).  */

/* The name of a constructor that takes an in-charge parameter to
   decide whether or not to construct virtual base classes.  */
#define ctor_identifier			cp_global_trees[CPTI_CTOR_IDENTIFIER]
/* The name of a constructor that constructs virtual base classes.  */
#define complete_ctor_identifier	cp_global_trees[CPTI_COMPLETE_CTOR_IDENTIFIER]
/* The name of a constructor that does not construct virtual base classes.  */
#define base_ctor_identifier		cp_global_trees[CPTI_BASE_CTOR_IDENTIFIER]
/* The name of a destructor that takes an in-charge parameter to
   decide whether or not to destroy virtual base classes and whether
   or not to delete the object.  */
#define dtor_identifier			cp_global_trees[CPTI_DTOR_IDENTIFIER]
/* The name of a destructor that destroys virtual base classes.  */
#define complete_dtor_identifier	cp_global_trees[CPTI_COMPLETE_DTOR_IDENTIFIER]
/* The name of a destructor that does not destroy virtual base
   classes.  */
#define base_dtor_identifier		cp_global_trees[CPTI_BASE_DTOR_IDENTIFIER]
/* The name of a destructor that destroys virtual base classes, and
   then deletes the entire object.  */
#define deleting_dtor_identifier	cp_global_trees[CPTI_DELETING_DTOR_IDENTIFIER]

/* The name used for conversion operators -- but note that actual
   conversion functions use special identifiers outside the identifier
   table.  */
#define conv_op_identifier		cp_global_trees[CPTI_CONV_OP_IDENTIFIER]

#define delta_identifier		cp_global_trees[CPTI_DELTA_IDENTIFIER]
#define in_charge_identifier		cp_global_trees[CPTI_IN_CHARGE_IDENTIFIER]
/* The name of the parameter that contains a pointer to the VTT to use
   for this subobject constructor or destructor.  */
#define vtt_parm_identifier		cp_global_trees[CPTI_VTT_PARM_IDENTIFIER]
#define as_base_identifier		cp_global_trees[CPTI_AS_BASE_IDENTIFIER]
#define this_identifier			cp_global_trees[CPTI_THIS_IDENTIFIER]
#define pfn_identifier			cp_global_trees[CPTI_PFN_IDENTIFIER]
#define vptr_identifier			cp_global_trees[CPTI_VPTR_IDENTIFIER]
/* The name of the ::, std & anon namespaces.  */
#define global_identifier		cp_global_trees[CPTI_GLOBAL_IDENTIFIER]
#define anon_identifier			cp_global_trees[CPTI_ANON_IDENTIFIER]
/* auto and declspec(auto) identifiers.  */
#define auto_identifier			cp_global_trees[CPTI_AUTO_IDENTIFIER]
#define decltype_auto_identifier	cp_global_trees[CPTI_DECLTYPE_AUTO_IDENTIFIER]
#define init_list_identifier		cp_global_trees[CPTI_INIT_LIST_IDENTIFIER]
#define for_range__identifier		cp_global_trees[CPTI_FOR_RANGE__IDENTIFIER]
#define for_begin__identifier		cp_global_trees[CPTI_FOR_BEGIN__IDENTIFIER]
#define for_end__identifier		cp_global_trees[CPTI_FOR_END__IDENTIFIER]
#define for_range_identifier		cp_global_trees[CPTI_FOR_RANGE_IDENTIFIER]
#define for_begin_identifier		cp_global_trees[CPTI_FOR_BEGIN_IDENTIFIER]
#define for_end_identifier		cp_global_trees[CPTI_FOR_END_IDENTIFIER]
#define abi_tag_identifier		cp_global_trees[CPTI_ABI_TAG_IDENTIFIER]
#define aligned_identifier		cp_global_trees[CPTI_ALIGNED_IDENTIFIER]
#define begin_identifier		cp_global_trees[CPTI_BEGIN_IDENTIFIER]
#define end_identifier			cp_global_trees[CPTI_END_IDENTIFIER]
#define get__identifier			cp_global_trees[CPTI_GET_IDENTIFIER]
#define gnu_identifier			cp_global_trees[CPTI_GNU_IDENTIFIER]
#define tuple_element_identifier	cp_global_trees[CPTI_TUPLE_ELEMENT_IDENTIFIER]
#define tuple_size_identifier		cp_global_trees[CPTI_TUPLE_SIZE_IDENTIFIER]
#define type_identifier			cp_global_trees[CPTI_TYPE_IDENTIFIER]
#define value_identifier		cp_global_trees[CPTI_VALUE_IDENTIFIER]
#define fun_identifier			cp_global_trees[CPTI_FUN_IDENTIFIER]
#define closure_identifier		cp_global_trees[CPTI_CLOSURE_IDENTIFIER]
#define heap_uninit_identifier		cp_global_trees[CPTI_HEAP_UNINIT_IDENTIFIER]
#define heap_identifier			cp_global_trees[CPTI_HEAP_IDENTIFIER]
#define heap_deleted_identifier		cp_global_trees[CPTI_HEAP_DELETED_IDENTIFIER]
#define lang_name_c			cp_global_trees[CPTI_LANG_NAME_C]
#define lang_name_cplusplus		cp_global_trees[CPTI_LANG_NAME_CPLUSPLUS]

/* Exception specifiers used for throw(), noexcept(true),
   noexcept(false) and deferred noexcept.  We rely on these being
   uncloned.  */
#define empty_except_spec		cp_global_trees[CPTI_EMPTY_EXCEPT_SPEC]
#define noexcept_true_spec		cp_global_trees[CPTI_NOEXCEPT_TRUE_SPEC]
#define noexcept_false_spec		cp_global_trees[CPTI_NOEXCEPT_FALSE_SPEC]
#define noexcept_deferred_spec		cp_global_trees[CPTI_NOEXCEPT_DEFERRED_SPEC]

/* Exception handling function declarations.  */
#define terminate_fn			cp_global_trees[CPTI_TERMINATE_FN]
#define call_unexpected_fn		cp_global_trees[CPTI_CALL_UNEXPECTED_FN]
#define get_exception_ptr_fn		cp_global_trees[CPTI_GET_EXCEPTION_PTR_FN]
#define begin_catch_fn			cp_global_trees[CPTI_BEGIN_CATCH_FN]
#define end_catch_fn			cp_global_trees[CPTI_END_CATCH_FN]
#define allocate_exception_fn		cp_global_trees[CPTI_ALLOCATE_EXCEPTION_FN]
#define free_exception_fn		cp_global_trees[CPTI_FREE_EXCEPTION_FN]
#define throw_fn			cp_global_trees[CPTI_THROW_FN]
#define rethrow_fn			cp_global_trees[CPTI_RETHROW_FN]

#define on_contract_violation_fn        cp_global_trees[CPTI_ON_CONTRACT_VIOLATION]
#define on_contract_violation_never_fn  cp_global_trees[CPTI_ON_CONTRACT_VIOLATION_NEVER]

/* The type of the function-pointer argument to "__cxa_atexit" (or
   "std::atexit", if "__cxa_atexit" is not being used).  */
#define atexit_fn_ptr_type_node         cp_global_trees[CPTI_ATEXIT_FN_PTR_TYPE]

/* A pointer to `std::atexit'.  */
#define atexit_node			cp_global_trees[CPTI_ATEXIT]

/* A pointer to `__dso_handle'.  */
#define dso_handle_node			cp_global_trees[CPTI_DSO_HANDLE]

/* The declaration of the dynamic_cast runtime.  */
#define dynamic_cast_node		cp_global_trees[CPTI_DCAST]

/* The type of a destructor.  */
#define cleanup_type			cp_global_trees[CPTI_CLEANUP_TYPE]

/* The type of the vtt parameter passed to subobject constructors and
   destructors.  */
#define vtt_parm_type			cp_global_trees[CPTI_VTT_PARM_TYPE]

/* A node which matches any template argument.  */
#define any_targ_node			cp_global_trees[CPTI_ANY_TARG]

/* std::source_location::__impl class.  */
#define source_location_impl		cp_global_trees[CPTI_SOURCE_LOCATION_IMPL]

/* Node to indicate default access. This must be distinct from the
   access nodes in tree.h.  */

#define access_default_node		null_node

/* Variant of dfloat{32,64,128}_type_node only used for fundamental
   rtti purposes if DFP is disabled.  */
#define fallback_dfloat32_type		cp_global_trees[CPTI_FALLBACK_DFLOAT32_TYPE]
#define fallback_dfloat64_type		cp_global_trees[CPTI_FALLBACK_DFLOAT64_TYPE]
#define fallback_dfloat128_type		cp_global_trees[CPTI_FALLBACK_DFLOAT128_TYPE]


#include "name-lookup.h"

/* Usage of TREE_LANG_FLAG_?:
   0: IDENTIFIER_KIND_BIT_0 (in IDENTIFIER_NODE)
      NEW_EXPR_USE_GLOBAL (in NEW_EXPR).
      COND_EXPR_IS_VEC_DELETE (in COND_EXPR).
      DELETE_EXPR_USE_GLOBAL (in DELETE_EXPR).
      COMPOUND_EXPR_OVERLOADED (in COMPOUND_EXPR).
      CLEANUP_P (in TRY_BLOCK)
      AGGR_INIT_VIA_CTOR_P (in AGGR_INIT_EXPR)
      PTRMEM_OK_P (in ADDR_EXPR, OFFSET_REF, SCOPE_REF)
      PAREN_STRING_LITERAL_P (in STRING_CST)
      CP_DECL_THREAD_LOCAL_P (in VAR_DECL)
      KOENIG_LOOKUP_P (in CALL_EXPR)
      STATEMENT_LIST_NO_SCOPE (in STATEMENT_LIST).
      EXPR_STMT_STMT_EXPR_RESULT (in EXPR_STMT)
      STMT_EXPR_NO_SCOPE (in STMT_EXPR)
      BIND_EXPR_TRY_BLOCK (in BIND_EXPR)
      TYPENAME_IS_ENUM_P (in TYPENAME_TYPE)
      OMP_FOR_GIMPLIFYING_P (in OMP_FOR, OMP_SIMD, OMP_DISTRIBUTE,
			     and OMP_TASKLOOP)
      BASELINK_QUALIFIED_P (in BASELINK)
      TARGET_EXPR_IMPLICIT_P (in TARGET_EXPR)
      TEMPLATE_PARM_PARAMETER_PACK (in TEMPLATE_PARM_INDEX)
      ATTR_IS_DEPENDENT (in the TREE_LIST for an attribute)
      ABI_TAG_IMPLICIT (in the TREE_LIST for the argument of abi_tag)
      LAMBDA_CAPTURE_EXPLICIT_P (in a TREE_LIST in LAMBDA_EXPR_CAPTURE_LIST)
      CONSTRUCTOR_IS_DIRECT_INIT (in CONSTRUCTOR)
      LAMBDA_EXPR_CAPTURES_THIS_P (in LAMBDA_EXPR)
      DECLTYPE_FOR_LAMBDA_CAPTURE (in DECLTYPE_TYPE)
      VEC_INIT_EXPR_IS_CONSTEXPR (in VEC_INIT_EXPR)
      DECL_OVERRIDE_P (in FUNCTION_DECL)
      IMPLICIT_CONV_EXPR_DIRECT_INIT (in IMPLICIT_CONV_EXPR)
      TRANSACTION_EXPR_IS_STMT (in TRANSACTION_EXPR)
      CONVERT_EXPR_VBASE_PATH (in CONVERT_EXPR)
      PACK_EXPANSION_LOCAL_P (in *_PACK_EXPANSION)
      TINFO_HAS_ACCESS_ERRORS (in TEMPLATE_INFO)
      SIZEOF_EXPR_TYPE_P (in SIZEOF_EXPR)
      COMPOUND_REQ_NOEXCEPT_P (in COMPOUND_REQ)
      WILDCARD_PACK_P (in WILDCARD_DECL)
      BLOCK_OUTER_CURLY_BRACE_P (in BLOCK)
      FOLD_EXPR_MODOP_P (*_FOLD_EXPR)
      IF_STMT_CONSTEXPR_P (IF_STMT)
      TEMPLATE_TYPE_PARM_FOR_CLASS (TEMPLATE_TYPE_PARM)
      DECL_NAMESPACE_INLINE_P (in NAMESPACE_DECL)
      SWITCH_STMT_ALL_CASES_P (in SWITCH_STMT)
      REINTERPRET_CAST_P (in NOP_EXPR)
      ALIGNOF_EXPR_STD_P (in ALIGNOF_EXPR)
      OVL_DEDUP_P (in OVERLOAD)
      contract_semantic (in ASSERTION_, PRECONDITION_, POSTCONDITION_STMT)
   1: IDENTIFIER_KIND_BIT_1 (in IDENTIFIER_NODE)
      TI_PENDING_TEMPLATE_FLAG.
      TEMPLATE_PARMS_FOR_INLINE.
      DELETE_EXPR_USE_VEC (in DELETE_EXPR).
      (TREE_CALLS_NEW) (in _EXPR or _REF) (commented-out).
      ICS_ELLIPSIS_FLAG (in _CONV)
      DECL_INITIALIZED_P (in VAR_DECL)
      TYPENAME_IS_CLASS_P (in TYPENAME_TYPE)
      STMT_IS_FULL_EXPR_P (in _STMT)
      TARGET_EXPR_LIST_INIT_P (in TARGET_EXPR)
      LAMBDA_EXPR_MUTABLE_P (in LAMBDA_EXPR)
      DECL_FINAL_P (in FUNCTION_DECL)
      QUALIFIED_NAME_IS_TEMPLATE (in SCOPE_REF)
      CONSTRUCTOR_IS_DEPENDENT (in CONSTRUCTOR)
      TINFO_USED_TEMPLATE_ID (in TEMPLATE_INFO)
      PACK_EXPANSION_SIZEOF_P (in *_PACK_EXPANSION)
      OVL_USING_P (in OVERLOAD)
      IMPLICIT_CONV_EXPR_NONTYPE_ARG (in IMPLICIT_CONV_EXPR)
   2: IDENTIFIER_KIND_BIT_2 (in IDENTIFIER_NODE)
      ICS_THIS_FLAG (in _CONV)
      DECL_INITIALIZED_BY_CONSTANT_EXPRESSION_P (in VAR_DECL)
      STATEMENT_LIST_TRY_BLOCK (in STATEMENT_LIST)
      TYPENAME_IS_RESOLVING_P (in TYPE_NAME_TYPE)
      TARGET_EXPR_DIRECT_INIT_P (in TARGET_EXPR)
      FNDECL_USED_AUTO (in FUNCTION_DECL)
      DECLTYPE_FOR_LAMBDA_PROXY (in DECLTYPE_TYPE)
      REF_PARENTHESIZED_P (in COMPONENT_REF, INDIRECT_REF, SCOPE_REF, VIEW_CONVERT_EXPR)
      AGGR_INIT_ZERO_FIRST (in AGGR_INIT_EXPR)
      CONSTRUCTOR_MUTABLE_POISON (in CONSTRUCTOR)
      OVL_HIDDEN_P (in OVERLOAD)
      SWITCH_STMT_NO_BREAK_P (in SWITCH_STMT)
      LAMBDA_EXPR_CAPTURE_OPTIMIZED (in LAMBDA_EXPR)
      IMPLICIT_CONV_EXPR_BRACED_INIT (in IMPLICIT_CONV_EXPR)
      TINFO_VAR_DECLARED_CONSTINIT (in TEMPLATE_INFO)
      CALL_FROM_NEW_OR_DELETE_P (in CALL_EXPR)
<<<<<<< HEAD
      contract_semantic (in ASSERTION_, PRECONDITION_, POSTCONDITION_STMT)
   3: (TREE_REFERENCE_EXPR) (in NON_LVALUE_EXPR) (commented-out).
=======
   3: IMPLICIT_RVALUE_P (in NON_LVALUE_EXPR or STATIC_CAST_EXPR)
>>>>>>> 6302da22
      ICS_BAD_FLAG (in _CONV)
      FN_TRY_BLOCK_P (in TRY_BLOCK)
      BIND_EXPR_BODY_BLOCK (in BIND_EXPR)
      CALL_EXPR_ORDERED_ARGS (in CALL_EXPR, AGGR_INIT_EXPR)
      DECLTYPE_FOR_REF_CAPTURE (in DECLTYPE_TYPE)
      CONSTRUCTOR_C99_COMPOUND_LITERAL (in CONSTRUCTOR)
      DECL_MODULE_EXPORT_P (in _DECL)
      OVL_NESTED_P (in OVERLOAD)
      LAMBDA_EXPR_INSTANTIATED (in LAMBDA_EXPR)
      Reserved for DECL_MODULE_EXPORT (in DECL_)
   4: IDENTIFIER_MARKED (IDENTIFIER_NODEs)
      TREE_HAS_CONSTRUCTOR (in INDIRECT_REF, SAVE_EXPR, CONSTRUCTOR,
	  CALL_EXPR, or FIELD_DECL).
      DECL_TINFO_P (in VAR_DECL, TYPE_DECL)
      FUNCTION_REF_QUALIFIED (in FUNCTION_TYPE, METHOD_TYPE)
      OVL_LOOKUP_P (in OVERLOAD)
      LOOKUP_FOUND_P (in RECORD_TYPE, UNION_TYPE, ENUMERAL_TYPE, NAMESPACE_DECL)
      contract_semantic (in ASSERTION_, PRECONDITION_, POSTCONDITION_STMT)
   5: IDENTIFIER_VIRTUAL_P (in IDENTIFIER_NODE)
      FUNCTION_RVALUE_QUALIFIED (in FUNCTION_TYPE, METHOD_TYPE)
      CALL_EXPR_REVERSE_ARGS (in CALL_EXPR, AGGR_INIT_EXPR)
      CONSTRUCTOR_PLACEHOLDER_BOUNDARY (in CONSTRUCTOR)
      OVL_EXPORT_P (in OVL_USING_P OVERLOAD)
      DECL_MODULE_ACCESS (in FIELD_DECL)
      contract_versioned (in ASSERTION_, PRECONDITION_, POSTCONDITION_STMT)
   6: TYPE_MARKED_P (in _TYPE)
      DECL_NONTRIVIALLY_INITIALIZED_P (in VAR_DECL)
      RANGE_FOR_IVDEP (in RANGE_FOR_STMT)
      CALL_EXPR_OPERATOR_SYNTAX (in CALL_EXPR, AGGR_INIT_EXPR)
      CONSTRUCTOR_IS_DESIGNATED_INIT (in CONSTRUCTOR)

   Usage of TYPE_LANG_FLAG_?:
   0: TYPE_DEPENDENT_P
   1: TYPE_HAS_USER_CONSTRUCTOR.
   2: TYPE_HAS_LATE_RETURN_TYPE (in FUNCTION_TYPE, METHOD_TYPE)
      TYPE_PTRMEMFUNC_FLAG (in RECORD_TYPE)
   4: TYPE_HAS_NONTRIVIAL_DESTRUCTOR
   5: CLASS_TYPE_P (in RECORD_TYPE and UNION_TYPE)
      ENUM_FIXED_UNDERLYING_TYPE_P (in ENUMERAL_TYPE)
      AUTO_IS_DECLTYPE (in TEMPLATE_TYPE_PARM)
   6: TYPE_DEPENDENT_P_VALID

   Usage of DECL_LANG_FLAG_?:
   0: DECL_TEMPLATE_PARM_P (in PARM_DECL, CONST_DECL, TYPE_DECL, or TEMPLATE_DECL)
      DECL_LOCAL_FUNCTION_P (in FUNCTION_DECL)
      DECL_MUTABLE_P (in FIELD_DECL)
      DECL_DEPENDENT_P (in USING_DECL)
      LABEL_DECL_BREAK (in LABEL_DECL)
   1: C_TYPEDEF_EXPLICITLY_SIGNED (in TYPE_DECL).
      DECL_TEMPLATE_INSTANTIATED (in a VAR_DECL or a FUNCTION_DECL)
      DECL_MEMBER_TEMPLATE_P (in TEMPLATE_DECL)
      USING_DECL_TYPENAME_P (in USING_DECL)
      DECL_VLA_CAPTURE_P (in FIELD_DECL)
      DECL_ARRAY_PARAMETER_P (in PARM_DECL)
      LABEL_DECL_CONTINUE (in LABEL_DECL)
   2: DECL_THIS_EXTERN (in VAR_DECL, FUNCTION_DECL or PARM_DECL)
      DECL_IMPLICIT_TYPEDEF_P (in a TYPE_DECL)
      DECL_CONSTRAINT_VAR_P (in a PARM_DECL)
      TEMPLATE_DECL_COMPLEX_ALIAS_P (in TEMPLATE_DECL)
      DECL_INSTANTIATING_NSDMI_P (in a FIELD_DECL)
      LABEL_DECL_CDTOR (in LABEL_DECL)
   3: DECL_IN_AGGR_P.
   4: DECL_C_BIT_FIELD (in a FIELD_DECL)
      DECL_ANON_UNION_VAR_P (in a VAR_DECL)
      DECL_SELF_REFERENCE_P (in a TYPE_DECL)
      DECL_INVALID_OVERRIDER_P (in a FUNCTION_DECL)
      DECL_UNINSTANIATED_TEMPLATE_FRIEND_P (in TEMPLATE_DECL)
   5: DECL_INTERFACE_KNOWN.
   6: DECL_THIS_STATIC (in VAR_DECL, FUNCTION_DECL or PARM_DECL)
      DECL_FIELD_IS_BASE (in FIELD_DECL)
      TYPE_DECL_ALIAS_P (in TYPE_DECL)
   7: DECL_THUNK_P (in a member FUNCTION_DECL)
      DECL_NORMAL_CAPTURE_P (in FIELD_DECL)
   8: DECL_DECLARED_CONSTEXPR_P (in VAR_DECL, FUNCTION_DECL)

   Usage of language-independent fields in a language-dependent manner:

   TYPE_ALIAS_SET
     This field is used by TYPENAME_TYPEs, TEMPLATE_TYPE_PARMs, and so
     forth as a substitute for the mark bits provided in `lang_type'.
     At present, only the six low-order bits are used.

   TYPE_LANG_SLOT_1
     For a FUNCTION_TYPE or METHOD_TYPE, this is TYPE_RAISES_EXCEPTIONS.
     For a POINTER_TYPE (to a METHOD_TYPE), this is TYPE_PTRMEMFUNC_TYPE.
     For an ENUMERAL_TYPE, BOUND_TEMPLATE_TEMPLATE_PARM_TYPE,
     RECORD_TYPE or UNION_TYPE this is TYPE_TEMPLATE_INFO,

  BINFO_VIRTUALS
     For a binfo, this is a TREE_LIST.  There is an entry for each
     virtual function declared either in BINFO or its direct and
     indirect primary bases.

     The BV_DELTA of each node gives the amount by which to adjust the
     `this' pointer when calling the function.  If the method is an
     overridden version of a base class method, then it is assumed
     that, prior to adjustment, the this pointer points to an object
     of the base class.

     The BV_VCALL_INDEX of each node, if non-NULL, gives the vtable
     index of the vcall offset for this entry.

     The BV_FN is the declaration for the virtual function itself.

     If BV_LOST_PRIMARY is set, it means that this entry is for a lost
     primary virtual base and can be left null in the vtable.

   BINFO_VTABLE
     This is an expression with POINTER_TYPE that gives the value
     to which the vptr should be initialized.  Use get_vtbl_decl_for_binfo
     to extract the VAR_DECL for the complete vtable.

   DECL_VINDEX
     This field is NULL for a non-virtual function.  For a virtual
     function, it is eventually set to an INTEGER_CST indicating the
     index in the vtable at which this function can be found.  When
     a virtual function is declared, but before it is known what
     function is overridden, this field is the error_mark_node.

     Temporarily, it may be set to a TREE_LIST whose TREE_VALUE is
     the virtual function this one overrides, and whose TREE_CHAIN is
     the old DECL_VINDEX.  */

/* Language-specific tree checkers.  */

#define VAR_OR_FUNCTION_DECL_CHECK(NODE) \
  TREE_CHECK2(NODE,VAR_DECL,FUNCTION_DECL)

#define TYPE_FUNCTION_OR_TEMPLATE_DECL_CHECK(NODE) \
  TREE_CHECK3(NODE,TYPE_DECL,TEMPLATE_DECL,FUNCTION_DECL)

#define TYPE_FUNCTION_OR_TEMPLATE_DECL_P(NODE) \
  (TREE_CODE (NODE) == TYPE_DECL || TREE_CODE (NODE) == TEMPLATE_DECL \
   || TREE_CODE (NODE) == FUNCTION_DECL)

#define VAR_FUNCTION_OR_PARM_DECL_CHECK(NODE) \
  TREE_CHECK3(NODE,VAR_DECL,FUNCTION_DECL,PARM_DECL)

#define VAR_TEMPL_TYPE_OR_FUNCTION_DECL_CHECK(NODE) \
  TREE_CHECK4(NODE,VAR_DECL,FUNCTION_DECL,TYPE_DECL,TEMPLATE_DECL)

#define VAR_TEMPL_TYPE_FIELD_OR_FUNCTION_DECL_CHECK(NODE) \
  TREE_CHECK5(NODE,VAR_DECL,FIELD_DECL,FUNCTION_DECL,TYPE_DECL,TEMPLATE_DECL)

#define BOUND_TEMPLATE_TEMPLATE_PARM_TYPE_CHECK(NODE) \
  TREE_CHECK(NODE,BOUND_TEMPLATE_TEMPLATE_PARM)

#if defined ENABLE_TREE_CHECKING && (GCC_VERSION >= 2007)

/* Returns t iff the node can have a TEMPLATE_INFO field.  */

inline tree
template_info_decl_check (const_tree t, const char* f, int l, const char* fn)
{
  switch (TREE_CODE (t))
    {
    case VAR_DECL:
    case FUNCTION_DECL:
    case FIELD_DECL:
    case TYPE_DECL:
    case CONCEPT_DECL:
    case TEMPLATE_DECL:
      return const_cast<tree>(t);
    default:
      break;
    }
  tree_check_failed (t, f, l, fn,
		     VAR_DECL, FUNCTION_DECL, FIELD_DECL, TYPE_DECL,
		     CONCEPT_DECL, TEMPLATE_DECL, 0);
  gcc_unreachable ();
}

#define TEMPLATE_INFO_DECL_CHECK(NODE) \
  template_info_decl_check ((NODE), __FILE__, __LINE__, __FUNCTION__)

#define THUNK_FUNCTION_CHECK(NODE) __extension__			\
({  __typeof (NODE) const __t = (NODE);					\
    if (TREE_CODE (__t) != FUNCTION_DECL || !__t->decl_common.lang_specific \
	|| !__t->decl_common.lang_specific->u.fn.thunk_p)		\
      tree_check_failed (__t, __FILE__, __LINE__, __FUNCTION__, 0);	\
     __t; })

#else /* ENABLE_TREE_CHECKING */

#define TEMPLATE_INFO_DECL_CHECK(NODE) (NODE)
#define THUNK_FUNCTION_CHECK(NODE) (NODE)

#endif /* ENABLE_TREE_CHECKING */

/* Language-dependent contents of an identifier.  */

struct GTY(()) lang_identifier {
  struct c_common_identifier c_common;
  cxx_binding *bindings;
};

/* Return a typed pointer version of T if it designates a
   C++ front-end identifier.  */
inline lang_identifier*
identifier_p (tree t)
{
  if (TREE_CODE (t) == IDENTIFIER_NODE)
    return (lang_identifier*) t;
  return NULL;
}

#define LANG_IDENTIFIER_CAST(NODE) \
	((struct lang_identifier*)IDENTIFIER_NODE_CHECK (NODE))

struct GTY(()) template_parm_index {
  struct tree_common common;
  int index;
  int level;
  int orig_level;
  tree decl;
};

struct GTY(()) ptrmem_cst {
  struct tree_common common;
  tree member;
};
typedef struct ptrmem_cst * ptrmem_cst_t;

#define CLEANUP_P(NODE)		TREE_LANG_FLAG_0 (TRY_BLOCK_CHECK (NODE))

#define BIND_EXPR_TRY_BLOCK(NODE) \
  TREE_LANG_FLAG_0 (BIND_EXPR_CHECK (NODE))

/* Used to mark the block around the member initializers and cleanups.  */
#define BIND_EXPR_BODY_BLOCK(NODE) \
  TREE_LANG_FLAG_3 (BIND_EXPR_CHECK (NODE))
#define FUNCTION_NEEDS_BODY_BLOCK(NODE) \
  (DECL_CONSTRUCTOR_P (NODE) || DECL_DESTRUCTOR_P (NODE) \
   || LAMBDA_FUNCTION_P (NODE))

#define STATEMENT_LIST_NO_SCOPE(NODE) \
  TREE_LANG_FLAG_0 (STATEMENT_LIST_CHECK (NODE))
#define STATEMENT_LIST_TRY_BLOCK(NODE) \
  TREE_LANG_FLAG_2 (STATEMENT_LIST_CHECK (NODE))

/* Mark the outer curly brace BLOCK.  */
#define BLOCK_OUTER_CURLY_BRACE_P(NODE)	TREE_LANG_FLAG_0 (BLOCK_CHECK (NODE))

/* Nonzero if this statement should be considered a full-expression,
   i.e., if temporaries created during this statement should have
   their destructors run at the end of this statement.  */
#define STMT_IS_FULL_EXPR_P(NODE) TREE_LANG_FLAG_1 ((NODE))

/* Marks the result of a statement expression.  */
#define EXPR_STMT_STMT_EXPR_RESULT(NODE) \
  TREE_LANG_FLAG_0 (EXPR_STMT_CHECK (NODE))

/* Nonzero if this statement-expression does not have an associated scope.  */
#define STMT_EXPR_NO_SCOPE(NODE) \
   TREE_LANG_FLAG_0 (STMT_EXPR_CHECK (NODE))

#define COND_EXPR_IS_VEC_DELETE(NODE) \
  TREE_LANG_FLAG_0 (COND_EXPR_CHECK (NODE))

/* Nonzero if this NOP_EXPR is a reinterpret_cast.  Such conversions
   are not constexprs.  Other NOP_EXPRs are.  */
#define REINTERPRET_CAST_P(NODE)		\
  TREE_LANG_FLAG_0 (NOP_EXPR_CHECK (NODE))

/* Returns nonzero iff TYPE1 and TYPE2 are the same type, in the usual
   sense of `same'.  */
#define same_type_p(TYPE1, TYPE2) \
  comptypes ((TYPE1), (TYPE2), COMPARE_STRICT)

/* Returns nonzero iff NODE is a declaration for the global function
   `main'.  */
#define DECL_MAIN_P(NODE)				\
   (DECL_EXTERN_C_FUNCTION_P (NODE)			\
    && DECL_NAME (NODE) != NULL_TREE			\
    && MAIN_NAME_P (DECL_NAME (NODE))			\
    && flag_hosted)

/* Lookup walker marking.  */
#define LOOKUP_SEEN_P(NODE) TREE_VISITED(NODE)
#define LOOKUP_FOUND_P(NODE) \
  TREE_LANG_FLAG_4 (TREE_CHECK4(NODE,RECORD_TYPE,UNION_TYPE,ENUMERAL_TYPE, \
				NAMESPACE_DECL))

/* These two accessors should only be used by OVL manipulators.
   Other users should use iterators and convenience functions.  */
#define OVL_FUNCTION(NODE) \
  (((struct tree_overload*)OVERLOAD_CHECK (NODE))->function)
#define OVL_CHAIN(NODE) \
  (((struct tree_overload*)OVERLOAD_CHECK (NODE))->common.chain)

/* If set, this or a subsequent overload contains decls that need deduping.  */
#define OVL_DEDUP_P(NODE)	TREE_LANG_FLAG_0 (OVERLOAD_CHECK (NODE))
/* If set, this was imported in a using declaration.   */
#define OVL_USING_P(NODE)	TREE_LANG_FLAG_1 (OVERLOAD_CHECK (NODE))
/* If set, this overload is a hidden decl.  */
#define OVL_HIDDEN_P(NODE)	TREE_LANG_FLAG_2 (OVERLOAD_CHECK (NODE))
/* If set, this overload contains a nested overload.  */
#define OVL_NESTED_P(NODE)	TREE_LANG_FLAG_3 (OVERLOAD_CHECK (NODE))
/* If set, this overload was constructed during lookup.  */
#define OVL_LOOKUP_P(NODE)	TREE_LANG_FLAG_4 (OVERLOAD_CHECK (NODE))
/* If set, this OVL_USING_P overload is exported.  */
#define OVL_EXPORT_P(NODE)	TREE_LANG_FLAG_5 (OVERLOAD_CHECK (NODE))

/* The first decl of an overload.  */
#define OVL_FIRST(NODE)	ovl_first (NODE)
/* The name of the overload set.  */
#define OVL_NAME(NODE) DECL_NAME (OVL_FIRST (NODE))

/* Whether this is a set of overloaded functions.  TEMPLATE_DECLS are
   always wrapped in an OVERLOAD, so we don't need to check them
   here.  */
#define OVL_P(NODE) \
  (TREE_CODE (NODE) == FUNCTION_DECL || TREE_CODE (NODE) == OVERLOAD)
/* Whether this is a single member overload.  */
#define OVL_SINGLE_P(NODE) \
  (TREE_CODE (NODE) != OVERLOAD || !OVL_CHAIN (NODE))

/* OVL_HIDDEN_P nodes come before other nodes.  */

struct GTY(()) tree_overload {
  struct tree_common common;
  tree function;
};

/* Iterator for a 1 dimensional overload.  Permits iterating over the
   outer level of a 2-d overload when explicitly enabled.  */

class ovl_iterator {
  tree ovl;
  const bool allow_inner; /* Only used when checking.  */

 public:
  explicit ovl_iterator (tree o, bool allow = false)
    : ovl (o), allow_inner (allow)
  {
  }

 private:
  /* Do not duplicate.  */
  ovl_iterator &operator= (const ovl_iterator &);
  ovl_iterator (const ovl_iterator &);

 public:
  operator bool () const
  {
    return ovl;
  }
  ovl_iterator &operator++ ()
  {
    ovl = TREE_CODE (ovl) != OVERLOAD ? NULL_TREE : OVL_CHAIN (ovl);
    return *this;
  }
  tree operator* () const
  {
    tree fn = TREE_CODE (ovl) != OVERLOAD ? ovl : OVL_FUNCTION (ovl);

    /* Check this is not an unexpected 2-dimensional overload.  */
    gcc_checking_assert (allow_inner || TREE_CODE (fn) != OVERLOAD);

    return fn;
  }
  tree get_using () const
  {
    gcc_checking_assert (using_p ());
    return ovl;
  }

 public:
  /* Whether this overload was introduced by a using decl.  */
  bool using_p () const
  {
    return (TREE_CODE (ovl) == USING_DECL
	    || (TREE_CODE (ovl) == OVERLOAD && OVL_USING_P (ovl)));
  }
  /* Whether this using is being exported.  */
  bool exporting_p () const
  {
    return OVL_EXPORT_P (get_using ());
  }
  
  bool hidden_p () const
  {
    return TREE_CODE (ovl) == OVERLOAD && OVL_HIDDEN_P (ovl);
  }
  void set_dedup ()
  {
    if (TREE_CODE (ovl) == OVERLOAD)
      OVL_DEDUP_P (ovl) = true;
  }

 public:
  tree remove_node (tree head)
  {
    return remove_node (head, ovl);
  }
  tree reveal_node (tree head)
  {
    return reveal_node (head, ovl);
  }

 protected:
  /* If we have a nested overload, point at the inner overload and
     return the next link on the outer one.  */
  tree maybe_push ()
  {
    tree r = NULL_TREE;

    if (ovl && TREE_CODE (ovl) == OVERLOAD && OVL_NESTED_P (ovl))
      {
	r = OVL_CHAIN (ovl);
	ovl = OVL_FUNCTION (ovl);
      }
    return r;
  }
  /* Restore an outer nested overload.  */
  void pop (tree outer)
  {
    gcc_checking_assert (!ovl);
    ovl = outer;
  }

 private:
  /* We make these static functions to avoid the address of the
     iterator escaping the local context.  */
  static tree remove_node (tree head, tree node);
  static tree reveal_node (tree ovl, tree node);
};

/* Iterator over a (potentially) 2 dimensional overload, which is
   produced by name lookup.  */

class lkp_iterator : public ovl_iterator {
  typedef ovl_iterator parent;

  tree outer;

 public:
  explicit lkp_iterator (tree o)
    : parent (o, true), outer (maybe_push ())
  {
  }

 public:
  lkp_iterator &operator++ ()
  {
    bool repush = !outer;

    if (!parent::operator++ () && !repush)
      {
	pop (outer);
	repush = true;
      }

    if (repush)
      outer = maybe_push ();

    return *this;
  }
};

/* hash traits for declarations.  Hashes potential overload sets via
   DECL_NAME.  */

struct named_decl_hash : ggc_remove <tree> {
  typedef tree value_type; /* A DECL or OVERLOAD  */
  typedef tree compare_type; /* An identifier.  */

  inline static hashval_t hash (const value_type decl);
  inline static bool equal (const value_type existing, compare_type candidate);

  static const bool empty_zero_p = true;
  static inline void mark_empty (value_type &p) {p = NULL_TREE;}
  static inline bool is_empty (value_type p) {return !p;}

  /* Nothing is deletable.  Everything is insertable.  */
  static bool is_deleted (value_type) { return false; }
  static void mark_deleted (value_type) { gcc_unreachable (); }
};

/* Bindings for modules are held in a sparse array.  There is always a
   current TU slot, others are allocated as needed.  By construction
   of the importing mechanism we only ever need to append to the
   array.  Rather than have straight index/slot tuples, we bunch them
   up for greater packing.

   The cluster representation packs well on a 64-bit system.  */

#define MODULE_VECTOR_SLOTS_PER_CLUSTER 2
struct mc_index {
  unsigned short base;
  unsigned short span;
};

struct GTY(()) module_cluster
{
  mc_index GTY((skip)) indices[MODULE_VECTOR_SLOTS_PER_CLUSTER];
  mc_slot slots[MODULE_VECTOR_SLOTS_PER_CLUSTER];
};

/* These two fields overlay lang flags.  So don't use those.  */
#define MODULE_VECTOR_ALLOC_CLUSTERS(NODE) \
  (MODULE_VECTOR_CHECK (NODE)->base.u.dependence_info.clique)
#define MODULE_VECTOR_NUM_CLUSTERS(NODE) \
  (MODULE_VECTOR_CHECK (NODE)->base.u.dependence_info.base)
#define MODULE_VECTOR_CLUSTER_BASE(NODE) \
  (((tree_module_vec *)MODULE_VECTOR_CHECK (NODE))->vec)
#define MODULE_VECTOR_CLUSTER_LAST(NODE) \
  (&MODULE_VECTOR_CLUSTER (NODE, MODULE_VECTOR_NUM_CLUSTERS (NODE) - 1))
#define MODULE_VECTOR_CLUSTER(NODE,IX) \
  (((tree_module_vec *)MODULE_VECTOR_CHECK (NODE))->vec[IX])

struct GTY(()) tree_module_vec {
  struct tree_base base;
  tree name;
  module_cluster GTY((length ("%h.base.u.dependence_info.base"))) vec[1];
};

/* The name of a module vector.  */
#define MODULE_VECTOR_NAME(NODE) \
  (((tree_module_vec *)MODULE_VECTOR_CHECK (NODE))->name)

/* tree_module_vec does uses  base.u.dependence_info.base field for
   length.  It does not have lang_flag etc available!  */

/* These two flags note if a module-vector contains deduplicated
   bindings (i.e. multiple declarations in different imports).  */
/* This binding contains duplicate references to a global module
   entity.  */
#define MODULE_VECTOR_GLOBAL_DUPS_P(NODE) \
  (MODULE_VECTOR_CHECK (NODE)->base.static_flag)
/* This binding contains duplicate references to a partioned module
   entity.  */
#define MODULE_VECTOR_PARTITION_DUPS_P(NODE) \
  (MODULE_VECTOR_CHECK (NODE)->base.volatile_flag)

/* These two flags indicate the provenence of the bindings on this
   particular vector slot.  We can of course determine this from slot
   number, but that's a relatively expensive lookup.  This avoids
   that when iterating.  */
/* This slot is part of the global module (a header unit).  */
#define MODULE_BINDING_GLOBAL_P(NODE) \
  (OVERLOAD_CHECK (NODE)->base.static_flag)
/* This slot is part of the current module (a partition or primary).  */
#define MODULE_BINDING_PARTITION_P(NODE)		\
  (OVERLOAD_CHECK (NODE)->base.volatile_flag)

/* There are specializations of a template keyed to this binding.  */
#define MODULE_VECTOR_PENDING_SPECIALIZATIONS_P(NODE) \
  (MODULE_VECTOR_CHECK (NODE)->base.public_flag)
/* The key is in a header unit (not a named module partition or
   primary).  */
#define MODULE_VECTOR_PENDING_IS_HEADER_P(NODE) \
  (MODULE_VECTOR_CHECK (NODE)->base.protected_flag)
/* The key is in a named module (primary or partition).  */
#define MODULE_VECTOR_PENDING_IS_PARTITION_P(NODE) \
  (MODULE_VECTOR_CHECK (NODE)->base.private_flag)

/* Simplified unique_ptr clone to release a tree vec on exit.  */

class releasing_vec
{
public:
  typedef vec<tree, va_gc> vec_t;

  releasing_vec (vec_t *v): v(v) { }
  releasing_vec (): v(make_tree_vector ()) { }

  /* Copy ops are deliberately declared but not defined,
     copies must always be elided.  */
  releasing_vec (const releasing_vec &);
  releasing_vec &operator= (const releasing_vec &);

  vec_t &operator* () const { return *v; }
  vec_t *operator-> () const { return v; }
  vec_t *get() const { return v; }
  operator vec_t *() const { return v; }
  vec_t ** operator& () { return &v; }

  /* Breaks pointer/value consistency for convenience.  */
  tree& operator[] (unsigned i) const { return (*v)[i]; }

  ~releasing_vec() { release_tree_vector (v); }
private:
  vec_t *v;
};
/* Forwarding functions for vec_safe_* that might reallocate.  */
inline tree* vec_safe_push (releasing_vec& r, const tree &t CXX_MEM_STAT_INFO)
{ return vec_safe_push (*&r, t PASS_MEM_STAT); }
inline bool vec_safe_reserve (releasing_vec& r, unsigned n, bool e = false CXX_MEM_STAT_INFO)
{ return vec_safe_reserve (*&r, n, e PASS_MEM_STAT); }
inline unsigned vec_safe_length (releasing_vec &r)
{ return r->length(); }
inline void vec_safe_splice (releasing_vec &r, vec<tree, va_gc> *p CXX_MEM_STAT_INFO)
{ vec_safe_splice (*&r, p PASS_MEM_STAT); }
void release_tree_vector (releasing_vec &); // cause link error

struct GTY(()) tree_template_decl {
  struct tree_decl_common common;
  tree arguments;
  tree result;
};

/* Returns true iff NODE is a BASELINK.  */
#define BASELINK_P(NODE) \
  (TREE_CODE (NODE) == BASELINK)
/* The BINFO indicating the base in which lookup found the
   BASELINK_FUNCTIONS.  */
#define BASELINK_BINFO(NODE) \
  (((struct tree_baselink*) BASELINK_CHECK (NODE))->binfo)
/* The functions referred to by the BASELINK; either a FUNCTION_DECL,
   a TEMPLATE_DECL, an OVERLOAD, or a TEMPLATE_ID_EXPR.  */
#define BASELINK_FUNCTIONS(NODE) \
  (((struct tree_baselink*) BASELINK_CHECK (NODE))->functions)
/* If T is a BASELINK, grab the functions, otherwise just T, which is
   expected to already be a (list of) functions.  */
#define MAYBE_BASELINK_FUNCTIONS(T) \
  (BASELINK_P (T) ? BASELINK_FUNCTIONS (T) : T)
/* The BINFO in which the search for the functions indicated by this baselink
   began.  This base is used to determine the accessibility of functions
   selected by overload resolution.  */
#define BASELINK_ACCESS_BINFO(NODE) \
  (((struct tree_baselink*) BASELINK_CHECK (NODE))->access_binfo)
/* For a type-conversion operator, the BASELINK_OPTYPE indicates the type
   to which the conversion should occur.  This value is important if
   the BASELINK_FUNCTIONS include a template conversion operator --
   the BASELINK_OPTYPE can be used to determine what type the user
   requested.  */
#define BASELINK_OPTYPE(NODE) \
  (TREE_CHAIN (BASELINK_CHECK (NODE)))
/* Nonzero if this baselink was from a qualified lookup.  */
#define BASELINK_QUALIFIED_P(NODE) \
  TREE_LANG_FLAG_0 (BASELINK_CHECK (NODE))

struct GTY(()) tree_baselink {
  struct tree_common common;
  tree binfo;
  tree functions;
  tree access_binfo;
};

/* The different kinds of ids that we encounter.  */

enum cp_id_kind
{
  /* Not an id at all.  */
  CP_ID_KIND_NONE,
  /* An unqualified-id that is not a template-id.  */
  CP_ID_KIND_UNQUALIFIED,
  /* An unqualified-id that is a dependent name.  */
  CP_ID_KIND_UNQUALIFIED_DEPENDENT,
  /* An unqualified template-id.  */
  CP_ID_KIND_TEMPLATE_ID,
  /* A qualified-id.  */
  CP_ID_KIND_QUALIFIED
};


/* The various kinds of C++0x warnings we encounter. */

enum cpp0x_warn_str
{
  /* extended initializer lists */
  CPP0X_INITIALIZER_LISTS,
  /* explicit conversion operators */
  CPP0X_EXPLICIT_CONVERSION,
  /* variadic templates */
  CPP0X_VARIADIC_TEMPLATES,
  /* lambda expressions */
  CPP0X_LAMBDA_EXPR,
  /* C++0x auto */
  CPP0X_AUTO,
  /* scoped enums */
  CPP0X_SCOPED_ENUMS,
  /* defaulted and deleted functions */
  CPP0X_DEFAULTED_DELETED,
  /* inline namespaces */
  CPP0X_INLINE_NAMESPACES,
  /* override controls, override/final */
  CPP0X_OVERRIDE_CONTROLS,
  /* non-static data member initializers */
  CPP0X_NSDMI,
  /* user defined literals */
  CPP0X_USER_DEFINED_LITERALS,
  /* delegating constructors */
  CPP0X_DELEGATING_CTORS,
  /* inheriting constructors */
  CPP0X_INHERITING_CTORS,
  /* C++11 attributes */
  CPP0X_ATTRIBUTES,
  /* ref-qualified member functions */
  CPP0X_REF_QUALIFIER
};

/* The various kinds of operation used by composite_pointer_type. */

enum composite_pointer_operation
{
  /* comparison */
  CPO_COMPARISON,
  /* conversion */
  CPO_CONVERSION,
  /* conditional expression */
  CPO_CONDITIONAL_EXPR
};

/* Possible cases of expression list used by build_x_compound_expr_from_list. */
enum expr_list_kind {
  ELK_INIT,		/* initializer */
  ELK_MEM_INIT,		/* member initializer */
  ELK_FUNC_CAST		/* functional cast */
};

/* Possible cases of implicit bad rhs conversions. */
enum impl_conv_rhs {
  ICR_DEFAULT_ARGUMENT, /* default argument */
  ICR_CONVERTING,       /* converting */
  ICR_INIT,             /* initialization */
  ICR_ARGPASS,          /* argument passing */
  ICR_RETURN,           /* return */
  ICR_ASSIGN            /* assignment */
};

/* Possible cases of implicit or explicit bad conversions to void. */
enum impl_conv_void {
  ICV_CAST,            /* (explicit) conversion to void */
  ICV_SECOND_OF_COND,  /* second operand of conditional expression */
  ICV_THIRD_OF_COND,   /* third operand of conditional expression */
  ICV_RIGHT_OF_COMMA,  /* right operand of comma operator */
  ICV_LEFT_OF_COMMA,   /* left operand of comma operator */
  ICV_STATEMENT,       /* statement */
  ICV_THIRD_IN_FOR     /* for increment expression */
};

/* Possible invalid uses of an abstract class that might not have a
   specific associated declaration.  */
enum GTY(()) abstract_class_use {
  ACU_UNKNOWN,			/* unknown or decl provided */
  ACU_CAST,			/* cast to abstract class */
  ACU_NEW,			/* new-expression of abstract class */
  ACU_THROW,			/* throw-expression of abstract class */
  ACU_CATCH,			/* catch-parameter of abstract class */
  ACU_ARRAY,			/* array of abstract class */
  ACU_RETURN,			/* return type of abstract class */
  ACU_PARM			/* parameter type of abstract class */
};

/* Macros for access to language-specific slots in an identifier.  */

/* The IDENTIFIER_BINDING is the innermost cxx_binding for the
    identifier.  Its PREVIOUS is the next outermost binding.  Each
    VALUE field is a DECL for the associated declaration.  Thus,
    name lookup consists simply of pulling off the node at the front
    of the list (modulo oddities for looking up the names of types,
    and such.)  You can use SCOPE field to determine the scope
    that bound the name.  */
#define IDENTIFIER_BINDING(NODE) \
  (LANG_IDENTIFIER_CAST (NODE)->bindings)

/* TREE_TYPE only indicates on local and class scope the current
   type. For namespace scope, the presence of a type in any namespace
   is indicated with global_type_node, and the real type behind must
   be found through lookup.  */
#define IDENTIFIER_TYPE_VALUE(NODE) identifier_type_value (NODE)
#define REAL_IDENTIFIER_TYPE_VALUE(NODE) TREE_TYPE (NODE)
#define SET_IDENTIFIER_TYPE_VALUE(NODE,TYPE) (TREE_TYPE (NODE) = (TYPE))
#define IDENTIFIER_HAS_TYPE_VALUE(NODE) (IDENTIFIER_TYPE_VALUE (NODE) ? 1 : 0)

/* Kinds of identifiers.  Values are carefully chosen.  */
enum cp_identifier_kind {
  cik_normal = 0,	/* Not a special identifier.  */
  cik_keyword = 1,	/* A keyword.  */
  cik_ctor = 2,		/* Constructor (in-chg, complete or base).  */
  cik_dtor = 3,		/* Destructor (in-chg, deleting, complete or
			   base).  */
  cik_simple_op = 4,	/* Non-assignment operator name.  */
  cik_assign_op = 5,	/* An assignment operator name.  */
  cik_conv_op = 6,	/* Conversion operator name.  */
  cik_reserved_for_udlit = 7,	/* Not yet in use  */
  cik_max
};

/* Kind bits.  */
#define IDENTIFIER_KIND_BIT_0(NODE) \
  TREE_LANG_FLAG_0 (IDENTIFIER_NODE_CHECK (NODE))
#define IDENTIFIER_KIND_BIT_1(NODE) \
  TREE_LANG_FLAG_1 (IDENTIFIER_NODE_CHECK (NODE))
#define IDENTIFIER_KIND_BIT_2(NODE) \
  TREE_LANG_FLAG_2 (IDENTIFIER_NODE_CHECK (NODE))

/* Used by various search routines.  */
#define IDENTIFIER_MARKED(NODE) \
  TREE_LANG_FLAG_4 (IDENTIFIER_NODE_CHECK (NODE))

/* Nonzero if this identifier is used as a virtual function name somewhere
   (optimizes searches).  */
#define IDENTIFIER_VIRTUAL_P(NODE) \
  TREE_LANG_FLAG_5 (IDENTIFIER_NODE_CHECK (NODE))

/* True if this identifier is a reserved word.  C_RID_CODE (node) is
   then the RID_* value of the keyword.  Value 1.  */
#define IDENTIFIER_KEYWORD_P(NODE)		\
  ((!IDENTIFIER_KIND_BIT_2 (NODE))		\
   & (!IDENTIFIER_KIND_BIT_1 (NODE))		\
   & IDENTIFIER_KIND_BIT_0 (NODE))

/* True if this identifier is the name of a constructor or
   destructor.  Value 2 or 3.  */
#define IDENTIFIER_CDTOR_P(NODE)		\
  ((!IDENTIFIER_KIND_BIT_2 (NODE))		\
   & IDENTIFIER_KIND_BIT_1 (NODE))

/* True if this identifier is the name of a constructor.  Value 2.  */
#define IDENTIFIER_CTOR_P(NODE)			\
  (IDENTIFIER_CDTOR_P(NODE)			\
    & (!IDENTIFIER_KIND_BIT_0 (NODE)))

/* True if this identifier is the name of a destructor.  Value 3.  */
#define IDENTIFIER_DTOR_P(NODE)			\
  (IDENTIFIER_CDTOR_P(NODE)			\
    & IDENTIFIER_KIND_BIT_0 (NODE))

/* True if this identifier is for any operator name (including
   conversions).  Value 4, 5, 6 or 7.  */
#define IDENTIFIER_ANY_OP_P(NODE)		\
  (IDENTIFIER_KIND_BIT_2 (NODE))

/* True if this identifier is for an overloaded operator. Values 4, 5.  */
#define IDENTIFIER_OVL_OP_P(NODE)		\
  (IDENTIFIER_ANY_OP_P (NODE)			\
   & (!IDENTIFIER_KIND_BIT_1 (NODE)))

/* True if this identifier is for any assignment. Values 5.  */
#define IDENTIFIER_ASSIGN_OP_P(NODE)		\
  (IDENTIFIER_OVL_OP_P (NODE)			\
   & IDENTIFIER_KIND_BIT_0 (NODE))

/* True if this identifier is the name of a type-conversion
   operator.  Value 7.  */
#define IDENTIFIER_CONV_OP_P(NODE)		\
  (IDENTIFIER_ANY_OP_P (NODE)			\
   & IDENTIFIER_KIND_BIT_1 (NODE)		\
   & (!IDENTIFIER_KIND_BIT_0 (NODE)))

/* True if this identifier is a new or delete operator.  */
#define IDENTIFIER_NEWDEL_OP_P(NODE)		\
  (IDENTIFIER_OVL_OP_P (NODE)			\
   && IDENTIFIER_OVL_OP_FLAGS (NODE) & OVL_OP_FLAG_ALLOC)

/* True if this identifier is a new operator.  */
#define IDENTIFIER_NEW_OP_P(NODE)					\
  (IDENTIFIER_OVL_OP_P (NODE)						\
   && (IDENTIFIER_OVL_OP_FLAGS (NODE)					\
       & (OVL_OP_FLAG_ALLOC | OVL_OP_FLAG_DELETE)) == OVL_OP_FLAG_ALLOC)

/* Access a C++-specific index for identifier NODE.
   Used to optimize operator mappings etc.  */
#define IDENTIFIER_CP_INDEX(NODE)		\
  (IDENTIFIER_NODE_CHECK(NODE)->base.u.bits.address_space)

/* In a RECORD_TYPE or UNION_TYPE, nonzero if any component is read-only.  */
#define C_TYPE_FIELDS_READONLY(TYPE) \
  (LANG_TYPE_CLASS_CHECK (TYPE)->fields_readonly)

/* The tokens stored in the unparsed operand.  */

#define DEFPARSE_TOKENS(NODE) \
  (((struct tree_deferred_parse *)DEFERRED_PARSE_CHECK (NODE))->tokens)
#define DEFPARSE_INSTANTIATIONS(NODE) \
  (((struct tree_deferred_parse *)DEFERRED_PARSE_CHECK (NODE))->instantiations)

struct GTY (()) tree_deferred_parse {
  struct tree_base base;
  struct cp_token_cache *tokens;
  vec<tree, va_gc> *instantiations;
};


#define DEFERRED_NOEXCEPT_PATTERN(NODE) \
  (((struct tree_deferred_noexcept *)DEFERRED_NOEXCEPT_CHECK (NODE))->pattern)
#define DEFERRED_NOEXCEPT_ARGS(NODE) \
  (((struct tree_deferred_noexcept *)DEFERRED_NOEXCEPT_CHECK (NODE))->args)
#define DEFERRED_NOEXCEPT_SPEC_P(NODE)				\
  ((NODE) && (TREE_PURPOSE (NODE))				\
   && (TREE_CODE (TREE_PURPOSE (NODE)) == DEFERRED_NOEXCEPT))
#define UNEVALUATED_NOEXCEPT_SPEC_P(NODE)				\
  (DEFERRED_NOEXCEPT_SPEC_P (NODE)					\
   && DEFERRED_NOEXCEPT_PATTERN (TREE_PURPOSE (NODE)) == NULL_TREE)
#define UNPARSED_NOEXCEPT_SPEC_P(NODE) \
  ((NODE) && (TREE_PURPOSE (NODE)) \
   && (TREE_CODE (TREE_PURPOSE (NODE)) == DEFERRED_PARSE))

struct GTY (()) tree_deferred_noexcept {
  struct tree_base base;
  tree pattern;
  tree args;
};


/* The condition associated with the static assertion.  This must be
   an integral constant expression.  */
#define STATIC_ASSERT_CONDITION(NODE) \
  (((struct tree_static_assert *)STATIC_ASSERT_CHECK (NODE))->condition)

/* The message associated with the static assertion.  This must be a
   string constant, which will be emitted as an error message when the
   static assert condition is false.  */
#define STATIC_ASSERT_MESSAGE(NODE) \
  (((struct tree_static_assert *)STATIC_ASSERT_CHECK (NODE))->message)

/* Source location information for a static assertion.  */
#define STATIC_ASSERT_SOURCE_LOCATION(NODE) \
  (((struct tree_static_assert *)STATIC_ASSERT_CHECK (NODE))->location)

struct GTY (()) tree_static_assert {
  struct tree_common common;
  tree condition;
  tree message;
  location_t location;
};

/* True if NODE is any kind of contract.  */
#define CONTRACT_P(NODE)			\
  (TREE_CODE (NODE) == ASSERTION_STMT		\
   || TREE_CODE (NODE) == PRECONDITION_STMT	\
   || TREE_CODE (NODE) == POSTCONDITION_STMT)

/* True if NODE is a contract condition.  */
#define CONTRACT_CONDITION_P(NODE)		\
  (TREE_CODE (NODE) == PRECONDITION_STMT	\
   || TREE_CODE (NODE) == POSTCONDITION_STMT)

#define CONTRACT_CHECK(NODE) \
  (TREE_CHECK3 (NODE, ASSERTION_STMT, PRECONDITION_STMT, POSTCONDITION_STMT))

/* Returns the computed semantic of the node.  */

inline contract_semantic
get_contract_semantic (const_tree t)
{
  return (contract_semantic) (TREE_LANG_FLAG_4 (CONTRACT_CHECK (t))
      | (TREE_LANG_FLAG_2 (t) << 1)
      | (TREE_LANG_FLAG_0 ((t)) << 2));
}

/* Returns whether this contract is allowed to be versioned in importers.  */

inline bool
get_contract_versioned (const_tree t)
{
  return (bool) TREE_LANG_FLAG_5 (t);
}

/* Sets the computed semantic of the node.  */

inline void
set_contract_semantic (tree t, contract_semantic semantic)
{
  TREE_LANG_FLAG_4 (CONTRACT_CHECK (t)) = semantic & 0x01;
  TREE_LANG_FLAG_2 (t) = (semantic & 0x02) >> 1;
  TREE_LANG_FLAG_0 (t) = (semantic & 0x04) >> 2;
  TREE_LANG_FLAG_5 (t) = flag_contract_versioning;
}

/* True if the contract semantic was specified literally. If true, the
   contract mode is an identifier containing the semantic. Otherwise,
   it is a TREE_LIST whose TREE_VALUE is the level and whose TREE_PURPOSE
   is the role.  */
#define CONTRACT_LITERAL_MODE_P(NODE) \
  (CONTRACT_MODE (NODE) != NULL_TREE \
   && TREE_CODE (CONTRACT_MODE (NODE)) == IDENTIFIER_NODE)

/* The identifier denoting the literal semantic of the contract.  */
#define CONTRACT_LITERAL_SEMANTIC(NODE) \
  (TREE_OPERAND (NODE, 0))

/* The written "mode" of the contract. Either an IDENTIFIER with the
   literal semantic or a TREE_LIST containing the level and role.  */
#define CONTRACT_MODE(NODE) \
  (TREE_OPERAND (CONTRACT_CHECK (NODE), 0))

/* The identifier denoting the build level of the contract. */
#define CONTRACT_LEVEL(NODE)		\
  (TREE_VALUE (CONTRACT_MODE (NODE)))

/* The identifier denoting the role of the contract */
#define CONTRACT_ROLE(NODE)		\
  (TREE_PURPOSE (CONTRACT_MODE (NODE)))

/* The parsed condition of the contract.  */
#define CONTRACT_CONDITION(NODE) \
  (TREE_OPERAND (CONTRACT_CHECK (NODE), 1))

/* True iff the condition of the contract NODE is not yet parsed.  */
#define CONTRACT_CONDITION_DEFERRED_P(NODE) \
  (TREE_CODE (CONTRACT_CONDITION (NODE)) == DEFERRED_PARSE)

/* The raw comment of the contract.  */
#define CONTRACT_COMMENT(NODE) \
  (TREE_OPERAND (CONTRACT_CHECK (NODE), 2))

/* The optional identifier declared for a postcondition with a loc wrapper.  */
#define POSTCONDITION_IDENTIFIER(NODE) \
  (TREE_OPERAND (POSTCONDITION_STMT_CHECK (NODE), 3))

struct GTY (()) tree_argument_pack_select {
  struct tree_common common;
  tree argument_pack;
  int index;
};

/* The different kinds of traits that we encounter.  */

enum cp_trait_kind
{
  CPTK_BASES,
  CPTK_DIRECT_BASES,
  CPTK_HAS_NOTHROW_ASSIGN,
  CPTK_HAS_NOTHROW_CONSTRUCTOR,
  CPTK_HAS_NOTHROW_COPY,
  CPTK_HAS_TRIVIAL_ASSIGN,
  CPTK_HAS_TRIVIAL_CONSTRUCTOR,
  CPTK_HAS_TRIVIAL_COPY,
  CPTK_HAS_TRIVIAL_DESTRUCTOR,
  CPTK_HAS_UNIQUE_OBJ_REPRESENTATIONS,
  CPTK_HAS_VIRTUAL_DESTRUCTOR,
  CPTK_IS_ABSTRACT,
  CPTK_IS_AGGREGATE,
  CPTK_IS_BASE_OF,
  CPTK_IS_CLASS,
  CPTK_IS_EMPTY,
  CPTK_IS_ENUM,
  CPTK_IS_FINAL,
  CPTK_IS_LITERAL_TYPE,
  CPTK_IS_POD,
  CPTK_IS_POLYMORPHIC,
  CPTK_IS_SAME_AS,
  CPTK_IS_STD_LAYOUT,
  CPTK_IS_TRIVIAL,
  CPTK_IS_TRIVIALLY_ASSIGNABLE,
  CPTK_IS_TRIVIALLY_CONSTRUCTIBLE,
  CPTK_IS_TRIVIALLY_COPYABLE,
  CPTK_IS_UNION,
  CPTK_UNDERLYING_TYPE,
  CPTK_IS_ASSIGNABLE,
  CPTK_IS_CONSTRUCTIBLE
};

/* The types that we are processing.  */
#define TRAIT_EXPR_TYPE1(NODE) \
  (((struct tree_trait_expr *)TRAIT_EXPR_CHECK (NODE))->type1)

#define TRAIT_EXPR_TYPE2(NODE) \
  (((struct tree_trait_expr *)TRAIT_EXPR_CHECK (NODE))->type2)

/* The specific trait that we are processing.  */
#define TRAIT_EXPR_KIND(NODE) \
  (((struct tree_trait_expr *)TRAIT_EXPR_CHECK (NODE))->kind)

#define TRAIT_EXPR_LOCATION(NODE) \
  (((struct tree_trait_expr *)TRAIT_EXPR_CHECK (NODE))->locus)

struct GTY (()) tree_trait_expr {
  struct tree_common common;
  tree type1;
  tree type2;
  location_t locus;
  enum cp_trait_kind kind;
};

/* Identifiers used for lambda types are almost anonymous.  Use this
   spare flag to distinguish them (they also have the anonymous flag).  */
#define IDENTIFIER_LAMBDA_P(NODE) \
  (IDENTIFIER_NODE_CHECK(NODE)->base.protected_flag)

/* Based off of TYPE_UNNAMED_P.  */
#define LAMBDA_TYPE_P(NODE)					\
  (TREE_CODE (NODE) == RECORD_TYPE				\
   && TYPE_LINKAGE_IDENTIFIER (NODE)				\
   && IDENTIFIER_LAMBDA_P (TYPE_LINKAGE_IDENTIFIER (NODE)))

/* Test if FUNCTION_DECL is a lambda function.  */
#define LAMBDA_FUNCTION_P(FNDECL)				\
  (DECL_DECLARES_FUNCTION_P (FNDECL)				\
   && DECL_OVERLOADED_OPERATOR_P (FNDECL)			\
   && DECL_OVERLOADED_OPERATOR_IS (FNDECL, CALL_EXPR)		\
   && LAMBDA_TYPE_P (CP_DECL_CONTEXT (FNDECL)))

enum cp_lambda_default_capture_mode_type {
  CPLD_NONE,
  CPLD_COPY,
  CPLD_REFERENCE
};

/* The method of default capture, if any.  */
#define LAMBDA_EXPR_DEFAULT_CAPTURE_MODE(NODE) \
  (((struct tree_lambda_expr *)LAMBDA_EXPR_CHECK (NODE))->default_capture_mode)

/* The capture-list, including `this'.  Each capture is stored as a FIELD_DECL
 * so that the name, type, and field are all together, whether or not it has
 * been added to the lambda's class type.
   TREE_LIST:
     TREE_PURPOSE: The FIELD_DECL for this capture.
     TREE_VALUE: The initializer. This is part of a GNU extension.  */
#define LAMBDA_EXPR_CAPTURE_LIST(NODE) \
  (((struct tree_lambda_expr *)LAMBDA_EXPR_CHECK (NODE))->capture_list)

/* During parsing of the lambda-introducer, the node in the capture-list
   that holds the 'this' capture.  During parsing of the body, the
   capture proxy for that node.  */
#define LAMBDA_EXPR_THIS_CAPTURE(NODE) \
  (((struct tree_lambda_expr *)LAMBDA_EXPR_CHECK (NODE))->this_capture)

/* Predicate tracking whether `this' is in the effective capture set.  */
#define LAMBDA_EXPR_CAPTURES_THIS_P(NODE) \
  LAMBDA_EXPR_THIS_CAPTURE(NODE)

/* Predicate tracking whether the lambda was declared 'mutable'.  */
#define LAMBDA_EXPR_MUTABLE_P(NODE) \
  TREE_LANG_FLAG_1 (LAMBDA_EXPR_CHECK (NODE))

/* True iff uses of a const variable capture were optimized away.  */
#define LAMBDA_EXPR_CAPTURE_OPTIMIZED(NODE) \
  TREE_LANG_FLAG_2 (LAMBDA_EXPR_CHECK (NODE))

/* True iff this LAMBDA_EXPR was generated in tsubst_lambda_expr.  */
#define LAMBDA_EXPR_INSTANTIATED(NODE) \
  TREE_LANG_FLAG_3 (LAMBDA_EXPR_CHECK (NODE))

/* True if this TREE_LIST in LAMBDA_EXPR_CAPTURE_LIST is for an explicit
   capture.  */
#define LAMBDA_CAPTURE_EXPLICIT_P(NODE) \
  TREE_LANG_FLAG_0 (TREE_LIST_CHECK (NODE))

/* The source location of the lambda.  */
#define LAMBDA_EXPR_LOCATION(NODE) \
  (((struct tree_lambda_expr *)LAMBDA_EXPR_CHECK (NODE))->locus)

/* The mangling scope for the lambda: FUNCTION_DECL, PARM_DECL, VAR_DECL,
   FIELD_DECL or NULL_TREE.  If this is NULL_TREE, we have no linkage.  */
#define LAMBDA_EXPR_EXTRA_SCOPE(NODE) \
  (((struct tree_lambda_expr *)LAMBDA_EXPR_CHECK (NODE))->extra_scope)

/* If EXTRA_SCOPE, this is the number of the lambda within that scope.  */
#define LAMBDA_EXPR_DISCRIMINATOR(NODE) \
  (((struct tree_lambda_expr *)LAMBDA_EXPR_CHECK (NODE))->discriminator)

/* During parsing of the lambda, a vector of capture proxies which need
   to be pushed once we're done processing a nested lambda.  */
#define LAMBDA_EXPR_PENDING_PROXIES(NODE) \
  (((struct tree_lambda_expr *)LAMBDA_EXPR_CHECK (NODE))->pending_proxies)

/* The closure type of the lambda, which is also the type of the
   LAMBDA_EXPR.  */
#define LAMBDA_EXPR_CLOSURE(NODE) \
  (TREE_TYPE (LAMBDA_EXPR_CHECK (NODE)))

struct GTY (()) tree_lambda_expr
{
  struct tree_typed typed;
  tree capture_list;
  tree this_capture;
  tree extra_scope;
  vec<tree, va_gc> *pending_proxies;
  location_t locus;
  enum cp_lambda_default_capture_mode_type default_capture_mode : 8;
  short int discriminator;
};

/* Non-zero if this template specialization has access violations that
   should be rechecked when the function is instantiated outside argument
   deduction.  */
#define TINFO_HAS_ACCESS_ERRORS(NODE) \
  (TREE_LANG_FLAG_0 (TEMPLATE_INFO_CHECK (NODE)))
#define FNDECL_HAS_ACCESS_ERRORS(NODE) \
  (TINFO_HAS_ACCESS_ERRORS (DECL_TEMPLATE_INFO (NODE)))

/* Non-zero if this variable template specialization was specified using a
   template-id, so it's a partial or full specialization and not a definition
   of the member template of a particular class specialization.  */
#define TINFO_USED_TEMPLATE_ID(NODE) \
  (TREE_LANG_FLAG_1 (TEMPLATE_INFO_CHECK (NODE)))

/* Non-zero if this variable template specialization was declared with the
   `constinit' specifier.  */
#define TINFO_VAR_DECLARED_CONSTINIT(NODE) \
  (TREE_LANG_FLAG_2 (TEMPLATE_INFO_CHECK (NODE)))

/* The representation of a deferred access check.  */

struct GTY(()) deferred_access_check {
  /* The base class in which the declaration is referenced. */
  tree binfo;
  /* The declaration whose access must be checked.  */
  tree decl;
  /* The declaration that should be used in the error message.  */
  tree diag_decl;
  /* The location of this access.  */
  location_t loc;
};

struct GTY(()) tree_template_info {
  struct tree_base base;
  tree tmpl;
  tree args;
  vec<deferred_access_check, va_gc> *deferred_access_checks;
};

// Constraint information for a C++ declaration. Constraint information is
// comprised of:
//
// - a constraint expression introduced by the template header
// - a constraint expression introduced by a function declarator
// - the associated constraints, which are the conjunction of those,
//   and used for declaration matching
//
// The template and declarator requirements are kept to support pretty
// printing constrained declarations.
struct GTY(()) tree_constraint_info {
  struct tree_base base;
  tree template_reqs;
  tree declarator_reqs;
  tree associated_constr;
};

// Require that pointer P is non-null before returning.
template<typename T>
inline T*
check_nonnull (T* p)
{
  gcc_assert (p);
  return p;
}

/* Returns true iff T is non-null and represents constraint info.  */
inline tree_constraint_info *
check_constraint_info (tree t)
{
  if (t && TREE_CODE (t) == CONSTRAINT_INFO)
    return (tree_constraint_info *)t;
  return NULL;
}

/* Access the expression describing the template constraints. This may be
   null if no constraints were introduced in the template parameter list,
   a requirements clause after the template parameter list, or constraints
   through a constrained-type-specifier.  */
#define CI_TEMPLATE_REQS(NODE) \
  check_constraint_info (check_nonnull (NODE))->template_reqs

/* Access the expression describing the trailing constraints. This is non-null
   for any implicit instantiation of a constrained declaration. For a
   templated declaration it is non-null only when a trailing requires-clause
   was specified.  */
#define CI_DECLARATOR_REQS(NODE) \
  check_constraint_info (check_nonnull (NODE))->declarator_reqs

/* The computed associated constraint expression for a declaration.  */
#define CI_ASSOCIATED_CONSTRAINTS(NODE) \
  check_constraint_info (check_nonnull (NODE))->associated_constr

/* Access the constraint-expression introduced by the requires-clause
   associate the template parameter list NODE.  */
#define TEMPLATE_PARMS_CONSTRAINTS(NODE) \
  TREE_TYPE (TREE_LIST_CHECK (NODE))

/* Access the logical constraints on the template parameter declaration
   indicated by NODE.  */
#define TEMPLATE_PARM_CONSTRAINTS(NODE) \
  TREE_TYPE (TREE_LIST_CHECK (NODE))

/* Non-zero if the noexcept is present in a compound requirement.  */
#define COMPOUND_REQ_NOEXCEPT_P(NODE) \
  TREE_LANG_FLAG_0 (TREE_CHECK (NODE, COMPOUND_REQ))

/* The constraints on an 'auto' placeholder type, used in an argument deduction
   constraint.  */
#define PLACEHOLDER_TYPE_CONSTRAINTS(NODE) \
  DECL_SIZE_UNIT (TYPE_NAME (NODE))

/* True if NODE is a constraint.  */
#define CONSTR_P(NODE)                  \
  (TREE_CODE (NODE) == ATOMIC_CONSTR    \
   || TREE_CODE (NODE) == CONJ_CONSTR   \
   || TREE_CODE (NODE) == DISJ_CONSTR)

/* Valid for any normalized constraint.  */
#define CONSTR_CHECK(NODE) \
  TREE_CHECK3 (NODE, ATOMIC_CONSTR, CONJ_CONSTR, DISJ_CONSTR)

/* The CONSTR_INFO stores normalization data for a constraint. It refers to
   the original expression and the expression or declaration
   from which the constraint was normalized.

   This is TREE_LIST whose TREE_PURPOSE is the original expression and whose
   TREE_VALUE is a list of contexts.  */
#define CONSTR_INFO(NODE) \
  TREE_TYPE (CONSTR_CHECK (NODE))

/* The expression evaluated by the constraint.  */
#define CONSTR_EXPR(NODE) \
  TREE_PURPOSE (CONSTR_INFO (NODE))

/* The expression or declaration from which this constraint was normalized.
   This is a TREE_LIST whose TREE_VALUE is either a template-id expression
   denoting a concept check or the declaration introducing the constraint.
   These are chained to other context objects.  */
#define CONSTR_CONTEXT(NODE) \
  TREE_VALUE (CONSTR_INFO (NODE))

/* The parameter mapping for an atomic constraint. */
#define ATOMIC_CONSTR_MAP(NODE) \
  TREE_OPERAND (TREE_CHECK (NODE, ATOMIC_CONSTR), 0)

/* The expression of an atomic constraint. */
#define ATOMIC_CONSTR_EXPR(NODE) \
  CONSTR_EXPR (ATOMIC_CONSTR_CHECK (NODE))

/* The concept of a concept check. */
#define CHECK_CONSTR_CONCEPT(NODE) \
  TREE_OPERAND (TREE_CHECK (NODE, CHECK_CONSTR), 0)

/* The template arguments of a concept check. */
#define CHECK_CONSTR_ARGS(NODE) \
  TREE_OPERAND (TREE_CHECK (NODE, CHECK_CONSTR), 1)

/* Whether a PARM_DECL represents a local parameter in a
   requires-expression.  */
#define CONSTRAINT_VAR_P(NODE) \
  DECL_LANG_FLAG_2 (TREE_CHECK (NODE, PARM_DECL))

/* The concept constraining this constrained template-parameter.  */
#define CONSTRAINED_PARM_CONCEPT(NODE) \
  DECL_SIZE_UNIT (TYPE_DECL_CHECK (NODE))
/* Any extra template arguments specified for a constrained
   template-parameter.  */
#define CONSTRAINED_PARM_EXTRA_ARGS(NODE) \
  DECL_SIZE (TYPE_DECL_CHECK (NODE))
/* The first template parameter of CONSTRAINED_PARM_CONCEPT to be used as a
   prototype for the constrained parameter in finish_shorthand_constraint,
   attached for convenience.  */
#define CONSTRAINED_PARM_PROTOTYPE(NODE) \
  DECL_INITIAL (TYPE_DECL_CHECK (NODE))

/* Module defines.  */
// Too many _DECLS: FUNCTION,VAR,TYPE,TEMPLATE,CONCEPT or NAMESPACE
#define DECL_MODULE_CHECK(NODE) (NODE)

/* In the purview of a module (including header unit).  */
#define DECL_MODULE_PURVIEW_P(N) \
  (DECL_LANG_SPECIFIC (DECL_MODULE_CHECK (N))->u.base.module_purview_p)

/* True if the live version of the decl was imported.  */
#define DECL_MODULE_IMPORT_P(NODE) \
  (DECL_LANG_SPECIFIC (DECL_MODULE_CHECK (NODE))->u.base.module_import_p)

/* True if this decl is in the entity hash & array.  This means that
   some variant was imported, even if DECL_MODULE_IMPORT_P is false.  */
#define DECL_MODULE_ENTITY_P(NODE) \
  (DECL_LANG_SPECIFIC (DECL_MODULE_CHECK (NODE))->u.base.module_entity_p)

/* True if there are unloaded specializations keyed to this template.  */
#define DECL_MODULE_PENDING_SPECIALIZATIONS_P(NODE)	\
  (DECL_LANG_SPECIFIC (TEMPLATE_DECL_CHECK (NODE))	\
   ->u.base.module_pending_specializations_p)

/* True if this class has unloaded members.  These should be loaded
   before we do member lookups.  While this may be better on the
   classtype, I think we can get this behaviour for enums too.  But
   perhaps those need to be immediately loaded?  (Particularly if
   unscoped).  */
#define DECL_MODULE_PENDING_MEMBERS_P(NODE)		\
  (DECL_LANG_SPECIFIC (TYPE_DECL_CHECK (NODE))		\
   ->u.base.module_pending_members_p)

/* Whether this is an exported DECL.  Held on any decl that can appear
   at namespace scope (function, var, type, template, const or
   namespace).  templates copy from their template_result, consts have
   it for unscoped enums.  */
#define DECL_MODULE_EXPORT_P(NODE) TREE_LANG_FLAG_3 (NODE)

/* DECL that has attached decls for ODR-relatedness.  */
#define DECL_ATTACHED_DECLS_P(NODE)			\
  (DECL_LANG_SPECIFIC (NODE)->u.base.attached_decls_p)

/* Whether this field _DECL has module restricted access.  */
#define DECL_MODULE_ACCESS(NODE) TREE_LANG_FLAG_5 (NODE)


enum cp_tree_node_structure_enum {
  TS_CP_GENERIC,
  TS_CP_IDENTIFIER,
  TS_CP_TPI,
  TS_CP_PTRMEM,
  TS_CP_OVERLOAD,
  TS_CP_MODULE_VECTOR,
  TS_CP_BASELINK,
  TS_CP_TEMPLATE_DECL,
  TS_CP_DEFERRED_PARSE,
  TS_CP_DEFERRED_NOEXCEPT,
  TS_CP_STATIC_ASSERT,
  TS_CP_ARGUMENT_PACK_SELECT,
  TS_CP_TRAIT_EXPR,
  TS_CP_LAMBDA_EXPR,
  TS_CP_TEMPLATE_INFO,
  TS_CP_CONSTRAINT_INFO,
  TS_CP_USERDEF_LITERAL
};

/* The resulting tree type.  */
union GTY((desc ("cp_tree_node_structure (&%h)"),
       chain_next ("(union lang_tree_node *) c_tree_chain_next (&%h.generic)"))) lang_tree_node {
  union tree_node GTY ((tag ("TS_CP_GENERIC"),
			desc ("tree_node_structure (&%h)"))) generic;
  struct template_parm_index GTY ((tag ("TS_CP_TPI"))) tpi;
  struct ptrmem_cst GTY ((tag ("TS_CP_PTRMEM"))) ptrmem;
  struct tree_overload GTY ((tag ("TS_CP_OVERLOAD"))) overload;
  struct tree_module_vec GTY ((tag ("TS_CP_MODULE_VECTOR"))) module_vec;
  struct tree_baselink GTY ((tag ("TS_CP_BASELINK"))) baselink;
  struct tree_template_decl GTY ((tag ("TS_CP_TEMPLATE_DECL"))) template_decl;
  struct tree_deferred_parse GTY ((tag ("TS_CP_DEFERRED_PARSE"))) deferred_parse;
  struct tree_deferred_noexcept GTY ((tag ("TS_CP_DEFERRED_NOEXCEPT"))) deferred_noexcept;
  struct lang_identifier GTY ((tag ("TS_CP_IDENTIFIER"))) identifier;
  struct tree_static_assert GTY ((tag ("TS_CP_STATIC_ASSERT")))
    static_assertion;
  struct tree_argument_pack_select GTY ((tag ("TS_CP_ARGUMENT_PACK_SELECT")))
    argument_pack_select;
  struct tree_trait_expr GTY ((tag ("TS_CP_TRAIT_EXPR")))
    trait_expression;
  struct tree_lambda_expr GTY ((tag ("TS_CP_LAMBDA_EXPR")))
    lambda_expression;
  struct tree_template_info GTY ((tag ("TS_CP_TEMPLATE_INFO")))
    template_info;
  struct tree_constraint_info GTY ((tag ("TS_CP_CONSTRAINT_INFO")))
    constraint_info;
  struct tree_userdef_literal GTY ((tag ("TS_CP_USERDEF_LITERAL")))
    userdef_literal;
};


/* Global state.  */

struct GTY(()) saved_scope {
  vec<cxx_saved_binding, va_gc> *old_bindings;
  tree old_namespace;
  vec<tree, va_gc> *decl_ns_list;
  tree class_name;
  tree class_type;
  tree access_specifier;
  tree function_decl;
  vec<tree, va_gc> *lang_base;
  tree lang_name;
  tree template_parms;
  cp_binding_level *x_previous_class_level;
  tree x_saved_tree;

  /* Only used for uses of this in trailing return type.  */
  tree x_current_class_ptr;
  tree x_current_class_ref;

  int x_processing_template_decl;
  int x_processing_specialization;
  int x_processing_constraint;
  int suppress_location_wrappers;
  BOOL_BITFIELD x_processing_explicit_instantiation : 1;
  BOOL_BITFIELD need_pop_function_context : 1;

/* Nonzero if we are parsing the discarded statement of a constexpr
   if-statement.  */
  BOOL_BITFIELD discarded_stmt : 1;

  int unevaluated_operand;
  int inhibit_evaluation_warnings;
  int noexcept_operand;
  /* If non-zero, implicit "omp declare target" attribute is added into the
     attribute lists.  */
  int omp_declare_target_attribute;
  int ref_temp_count;

  struct stmt_tree_s x_stmt_tree;

  cp_binding_level *class_bindings;
  cp_binding_level *bindings;

  hash_map<tree, tree> *GTY((skip)) x_local_specializations;

  struct saved_scope *prev;
};

extern GTY(()) struct saved_scope *scope_chain;

/* The current open namespace.  */

#define current_namespace scope_chain->old_namespace

/* The stack for namespaces of current declarations.  */

#define decl_namespace_list scope_chain->decl_ns_list

/* IDENTIFIER_NODE: name of current class */

#define current_class_name scope_chain->class_name

/* _TYPE: the type of the current class */

#define current_class_type scope_chain->class_type

/* When parsing a class definition, the access specifier most recently
   given by the user, or, if no access specifier was given, the
   default value appropriate for the kind of class (i.e., struct,
   class, or union).  */

#define current_access_specifier scope_chain->access_specifier

/* Pointer to the top of the language name stack.  */

#define current_lang_base scope_chain->lang_base
#define current_lang_name scope_chain->lang_name

/* When parsing a template declaration, a TREE_LIST represents the
   active template parameters.  Each node in the list represents one
   level of template parameters.  The innermost level is first in the
   list.  The depth of each level is stored as an INTEGER_CST in the
   TREE_PURPOSE of each node.  The parameters for that level are
   stored in the TREE_VALUE.  */

#define current_template_parms scope_chain->template_parms

#define processing_template_decl scope_chain->x_processing_template_decl
#define processing_specialization scope_chain->x_processing_specialization
#define processing_explicit_instantiation scope_chain->x_processing_explicit_instantiation

#define in_discarded_stmt scope_chain->discarded_stmt

#define current_ref_temp_count scope_chain->ref_temp_count

/* RAII sentinel to handle clearing processing_template_decl and restoring
   it when done.  */

class processing_template_decl_sentinel
{
public:
  int saved;
  processing_template_decl_sentinel (bool reset = true)
    : saved (processing_template_decl)
  {
    if (reset)
      processing_template_decl = 0;
  }
  ~processing_template_decl_sentinel()
  {
    processing_template_decl = saved;
  }
};

/* RAII sentinel to disable certain warnings during template substitution
   and elsewhere.  */

class warning_sentinel
{
public:
  int &flag;
  int val;
  warning_sentinel(int& flag, bool suppress=true)
    : flag(flag), val(flag) { if (suppress) flag = 0; }
  ~warning_sentinel() { flag = val; }
};

/* RAII sentinel to temporarily override input_location.  This will not set
   input_location to UNKNOWN_LOCATION or BUILTINS_LOCATION.  */

class iloc_sentinel
{
  location_t saved_loc;
public:
  iloc_sentinel (location_t loc): saved_loc (input_location)
  {
    if (loc >= RESERVED_LOCATION_COUNT)
      input_location = loc;
  }
  ~iloc_sentinel ()
  {
    input_location = saved_loc;
  }
};

/* RAII sentinel that saves the value of a variable, optionally
   overrides it right away, and restores its value when the sentinel
   id destructed.  */

template <typename T>
class temp_override
{
  T& overridden_variable;
  T saved_value;
public:
  temp_override(T& var) : overridden_variable (var), saved_value (var) {}
  temp_override(T& var, T overrider)
    : overridden_variable (var), saved_value (var)
  {
    overridden_variable = overrider;
  }
  ~temp_override() { overridden_variable = saved_value; }
};

/* The cached class binding level, from the most recently exited
   class, or NULL if none.  */

#define previous_class_level scope_chain->x_previous_class_level

/* A map from local variable declarations in the body of the template
   presently being instantiated to the corresponding instantiated
   local variables.  */

#define local_specializations scope_chain->x_local_specializations

/* Nonzero if we are parsing the operand of a noexcept operator.  */

#define cp_noexcept_operand scope_chain->noexcept_operand

/* A list of private types mentioned, for deferred access checking.  */

struct GTY((for_user)) cxx_int_tree_map {
  unsigned int uid;
  tree to;
};

struct cxx_int_tree_map_hasher : ggc_ptr_hash<cxx_int_tree_map>
{
  static hashval_t hash (cxx_int_tree_map *);
  static bool equal (cxx_int_tree_map *, cxx_int_tree_map *);
};

struct named_label_entry; /* Defined in decl.c.  */

struct named_label_hash : ggc_remove <named_label_entry *>
{
  typedef named_label_entry *value_type;
  typedef tree compare_type; /* An identifier.  */

  inline static hashval_t hash (value_type);
  inline static bool equal (const value_type, compare_type);

  static const bool empty_zero_p = true;
  inline static void mark_empty (value_type &p) {p = NULL;}
  inline static bool is_empty (value_type p) {return !p;}

  /* Nothing is deletable.  Everything is insertable.  */
  inline static bool is_deleted (value_type) { return false; }
  inline static void mark_deleted (value_type) { gcc_unreachable (); }
};

/* Global state pertinent to the current function.  */

struct GTY(()) language_function {
  struct c_language_function base;

  tree x_cdtor_label;
  tree x_current_class_ptr;
  tree x_current_class_ref;
  tree x_eh_spec_block;
  tree x_in_charge_parm;
  tree x_vtt_parm;
  tree x_return_value;

  BOOL_BITFIELD returns_value : 1;
  BOOL_BITFIELD returns_null : 1;
  BOOL_BITFIELD returns_abnormally : 1;
  BOOL_BITFIELD infinite_loop: 1;
  BOOL_BITFIELD x_in_function_try_handler : 1;
  BOOL_BITFIELD x_in_base_initializer : 1;

  /* True if this function can throw an exception.  */
  BOOL_BITFIELD can_throw : 1;

  BOOL_BITFIELD invalid_constexpr : 1;
  BOOL_BITFIELD throwing_cleanup : 1;

  hash_table<named_label_hash> *x_named_labels;

  cp_binding_level *bindings;

  /* Tracking possibly infinite loops.  This is a vec<tree> only because
     vec<bool> doesn't work with gtype.  */
  vec<tree, va_gc> *infinite_loops;
  hash_table<cxx_int_tree_map_hasher> *extern_decl_map;
};

/* The current C++-specific per-function global variables.  */

#define cp_function_chain (cfun->language)

/* In a constructor destructor, the point at which all derived class
   destroying/construction has been done.  I.e., just before a
   constructor returns, or before any base class destroying will be done
   in a destructor.  */

#define cdtor_label cp_function_chain->x_cdtor_label

/* When we're processing a member function, current_class_ptr is the
   PARM_DECL for the `this' pointer.  The current_class_ref is an
   expression for `*this'.  */

#define current_class_ptr			\
  (*(cfun && cp_function_chain			\
     ? &cp_function_chain->x_current_class_ptr	\
     : &scope_chain->x_current_class_ptr))
#define current_class_ref			\
  (*(cfun && cp_function_chain			\
     ? &cp_function_chain->x_current_class_ref	\
     : &scope_chain->x_current_class_ref))

/* The EH_SPEC_BLOCK for the exception-specifiers for the current
   function, if any.  */

#define current_eh_spec_block cp_function_chain->x_eh_spec_block

/* The `__in_chrg' parameter for the current function.  Only used for
   constructors and destructors.  */

#define current_in_charge_parm cp_function_chain->x_in_charge_parm

/* The `__vtt_parm' parameter for the current function.  Only used for
   constructors and destructors.  */

#define current_vtt_parm cp_function_chain->x_vtt_parm

/* A boolean flag to control whether we need to clean up the return value if a
   local destructor throws.  Only used in functions that return by value a
   class with a destructor.  Which 'tors don't, so we can use the same
   field as current_vtt_parm.  */

#define current_retval_sentinel current_vtt_parm

/* Set to 0 at beginning of a function definition, set to 1 if
   a return statement that specifies a return value is seen.  */

#define current_function_returns_value cp_function_chain->returns_value

/* Set to 0 at beginning of a function definition, set to 1 if
   a return statement with no argument is seen.  */

#define current_function_returns_null cp_function_chain->returns_null

/* Set to 0 at beginning of a function definition, set to 1 if
   a call to a noreturn function is seen.  */

#define current_function_returns_abnormally \
  cp_function_chain->returns_abnormally

/* Set to 0 at beginning of a function definition, set to 1 if we see an
   obvious infinite loop.  This can have false positives and false
   negatives, so it should only be used as a heuristic.  */

#define current_function_infinite_loop cp_function_chain->infinite_loop

/* Nonzero if we are processing a base initializer.  Zero elsewhere.  */
#define in_base_initializer cp_function_chain->x_in_base_initializer

#define in_function_try_handler cp_function_chain->x_in_function_try_handler

/* Expression always returned from function, or error_mark_node
   otherwise, for use by the automatic named return value optimization.  */

#define current_function_return_value \
  (cp_function_chain->x_return_value)

/* In parser.c.  */
extern tree cp_literal_operator_id (const char *);

#define NON_ERROR(NODE) ((NODE) == error_mark_node ? NULL_TREE : (NODE))

/* TRUE if a tree code represents a statement.  */
extern bool statement_code_p[MAX_TREE_CODES];

#define STATEMENT_CODE_P(CODE) statement_code_p[(int) (CODE)]

enum languages { lang_c, lang_cplusplus };

/* Macros to make error reporting functions' lives easier.  */
#define TYPE_LINKAGE_IDENTIFIER(NODE) \
  (TYPE_IDENTIFIER (TYPE_MAIN_VARIANT (NODE)))
#define TYPE_NAME_STRING(NODE) (IDENTIFIER_POINTER (TYPE_IDENTIFIER (NODE)))
#define TYPE_NAME_LENGTH(NODE) (IDENTIFIER_LENGTH (TYPE_IDENTIFIER (NODE)))

/* Any kind of anonymous type.  */
#define TYPE_ANON_P(NODE)					\
  (TYPE_LINKAGE_IDENTIFIER (NODE)				\
   && IDENTIFIER_ANON_P (TYPE_LINKAGE_IDENTIFIER (NODE)))

/* Nonzero if NODE, a TYPE, has no name for linkage purposes.  */
#define TYPE_UNNAMED_P(NODE)					\
  (TYPE_ANON_P (NODE)						\
   && !IDENTIFIER_LAMBDA_P (TYPE_LINKAGE_IDENTIFIER (NODE)))

/* The _DECL for this _TYPE.  */
#define TYPE_MAIN_DECL(NODE) (TYPE_STUB_DECL (TYPE_MAIN_VARIANT (NODE)))

/* Nonzero if T is a type that could resolve to any kind of concrete type
   at instantiation time.  */
#define WILDCARD_TYPE_P(T)				\
  (TREE_CODE (T) == TEMPLATE_TYPE_PARM			\
   || TREE_CODE (T) == TYPENAME_TYPE			\
   || TREE_CODE (T) == TYPEOF_TYPE			\
   || TREE_CODE (T) == BOUND_TEMPLATE_TEMPLATE_PARM	\
   || TREE_CODE (T) == DECLTYPE_TYPE)

/* Nonzero if T is a class (or struct or union) type.  Also nonzero
   for template type parameters, typename types, and instantiated
   template template parameters.  Keep these checks in ascending code
   order.  */
#define MAYBE_CLASS_TYPE_P(T) (WILDCARD_TYPE_P (T) || CLASS_TYPE_P (T))

/* Set CLASS_TYPE_P for T to VAL.  T must be a class, struct, or
   union type.  */
#define SET_CLASS_TYPE_P(T, VAL) \
  (TYPE_LANG_FLAG_5 (RECORD_OR_UNION_CHECK (T)) = (VAL))

/* Nonzero if T is a class type.  Zero for template type parameters,
   typename types, and so forth.  */
#define CLASS_TYPE_P(T) \
  (RECORD_OR_UNION_CODE_P (TREE_CODE (T)) && TYPE_LANG_FLAG_5 (T))

/* Nonzero if T is a class type but not an union.  */
#define NON_UNION_CLASS_TYPE_P(T) \
  (TREE_CODE (T) == RECORD_TYPE && TYPE_LANG_FLAG_5 (T))

/* Keep these checks in ascending code order.  */
#define RECORD_OR_UNION_CODE_P(T)	\
  ((T) == RECORD_TYPE || (T) == UNION_TYPE)
#define OVERLOAD_TYPE_P(T) \
  (CLASS_TYPE_P (T) || TREE_CODE (T) == ENUMERAL_TYPE)

/* True if this type is dependent.  This predicate is only valid if
   TYPE_DEPENDENT_P_VALID is true.  */
#define TYPE_DEPENDENT_P(NODE) TYPE_LANG_FLAG_0 (NODE)

/* True if dependent_type_p has been called for this type, with the
   result that TYPE_DEPENDENT_P is valid.  */
#define TYPE_DEPENDENT_P_VALID(NODE) TYPE_LANG_FLAG_6(NODE)

/* Nonzero if this type is const-qualified.  */
#define CP_TYPE_CONST_P(NODE)				\
  ((cp_type_quals (NODE) & TYPE_QUAL_CONST) != 0)

/* Nonzero if this type is volatile-qualified.  */
#define CP_TYPE_VOLATILE_P(NODE)			\
  ((cp_type_quals (NODE) & TYPE_QUAL_VOLATILE) != 0)

/* Nonzero if this type is restrict-qualified.  */
#define CP_TYPE_RESTRICT_P(NODE)			\
  ((cp_type_quals (NODE) & TYPE_QUAL_RESTRICT) != 0)

/* Nonzero if this type is const-qualified, but not
   volatile-qualified.  Other qualifiers are ignored.  This macro is
   used to test whether or not it is OK to bind an rvalue to a
   reference.  */
#define CP_TYPE_CONST_NON_VOLATILE_P(NODE)				\
  ((cp_type_quals (NODE) & (TYPE_QUAL_CONST | TYPE_QUAL_VOLATILE))	\
   == TYPE_QUAL_CONST)

#define FUNCTION_ARG_CHAIN(NODE) \
  TREE_CHAIN (TYPE_ARG_TYPES (TREE_TYPE (NODE)))

/* Given a FUNCTION_DECL, returns the first TREE_LIST out of TYPE_ARG_TYPES
   which refers to a user-written parameter.  */
#define FUNCTION_FIRST_USER_PARMTYPE(NODE) \
  skip_artificial_parms_for ((NODE), TYPE_ARG_TYPES (TREE_TYPE (NODE)))

/* Similarly, but for DECL_ARGUMENTS.  */
#define FUNCTION_FIRST_USER_PARM(NODE) \
  skip_artificial_parms_for ((NODE), DECL_ARGUMENTS (NODE))

/* Nonzero iff TYPE is derived from PARENT. Ignores accessibility and
   ambiguity issues.  */
#define DERIVED_FROM_P(PARENT, TYPE) \
  (lookup_base ((TYPE), (PARENT), ba_any, NULL, tf_none) != NULL_TREE)

/* Gives the visibility specification for a class type.  */
#define CLASSTYPE_VISIBILITY(TYPE)		\
	DECL_VISIBILITY (TYPE_MAIN_DECL (TYPE))
#define CLASSTYPE_VISIBILITY_SPECIFIED(TYPE)	\
	DECL_VISIBILITY_SPECIFIED (TYPE_MAIN_DECL (TYPE))

struct GTY (()) tree_pair_s {
  tree purpose;
  tree value;
};
typedef tree_pair_s *tree_pair_p;

/* This structure provides additional information above and beyond
   what is provide in the ordinary tree_type.  In the past, we used it
   for the types of class types, template parameters types, typename
   types, and so forth.  However, there can be many (tens to hundreds
   of thousands) of template parameter types in a compilation, and
   there's no need for this additional information in that case.
   Therefore, we now use this data structure only for class types.

   In the past, it was thought that there would be relatively few
   class types.  However, in the presence of heavy use of templates,
   many (i.e., thousands) of classes can easily be generated.
   Therefore, we should endeavor to keep the size of this structure to
   a minimum.  */
struct GTY(()) lang_type {
  unsigned char align;

  unsigned has_type_conversion : 1;
  unsigned has_copy_ctor : 1;
  unsigned has_default_ctor : 1;
  unsigned const_needs_init : 1;
  unsigned ref_needs_init : 1;
  unsigned has_const_copy_assign : 1;
  unsigned use_template : 2;

  unsigned has_mutable : 1;
  unsigned com_interface : 1;
  unsigned non_pod_class : 1;
  unsigned nearly_empty_p : 1;
  unsigned user_align : 1;
  unsigned has_copy_assign : 1;
  unsigned has_new : 1;
  unsigned has_array_new : 1;

  unsigned gets_delete : 2;
  unsigned interface_only : 1;
  unsigned interface_unknown : 1;
  unsigned contains_empty_class_p : 1;
  unsigned anon_aggr : 1;
  unsigned non_zero_init : 1;
  unsigned empty_p : 1;
  /* 32 bits allocated.  */

  unsigned vec_new_uses_cookie : 1;
  unsigned declared_class : 1;
  unsigned diamond_shaped : 1;
  unsigned repeated_base : 1;
  unsigned being_defined : 1;
  unsigned debug_requested : 1;
  unsigned fields_readonly : 1;
  unsigned ptrmemfunc_flag : 1;

  unsigned lazy_default_ctor : 1;
  unsigned lazy_copy_ctor : 1;
  unsigned lazy_copy_assign : 1;
  unsigned lazy_destructor : 1;
  unsigned has_const_copy_ctor : 1;
  unsigned has_complex_copy_ctor : 1;
  unsigned has_complex_copy_assign : 1;
  unsigned non_aggregate : 1;

  unsigned has_complex_dflt : 1;
  unsigned has_list_ctor : 1;
  unsigned non_std_layout : 1;
  unsigned is_literal : 1;
  unsigned lazy_move_ctor : 1;
  unsigned lazy_move_assign : 1;
  unsigned has_complex_move_ctor : 1;
  unsigned has_complex_move_assign : 1;

  unsigned has_constexpr_ctor : 1;
  unsigned unique_obj_representations : 1;
  unsigned unique_obj_representations_set : 1;

  /* When adding a flag here, consider whether or not it ought to
     apply to a template instance if it applies to the template.  If
     so, make sure to copy it in instantiate_class_template!  */

  /* There are some bits left to fill out a 32-bit word.  Keep track
     of this by updating the size of this bitfield whenever you add or
     remove a flag.  */
  unsigned dummy : 5;

  tree primary_base;
  vec<tree_pair_s, va_gc> *vcall_indices;
  tree vtables;
  tree typeinfo_var;
  vec<tree, va_gc> *vbases;
  binding_table nested_udts;
  tree as_base;
  vec<tree, va_gc> *pure_virtuals;
  tree friend_classes;
  vec<tree, va_gc> * GTY((reorder ("resort_type_member_vec"))) members;
  tree key_method;
  tree decl_list;
  tree befriending_classes;
  /* In a RECORD_TYPE, information specific to Objective-C++, such
     as a list of adopted protocols or a pointer to a corresponding
     @interface.  See objc/objc-act.h for details.  */
  tree objc_info;
  /* FIXME reuse another field?  */
  tree lambda_expr;
};

/* We used to have a variant type for lang_type.  Keep the name of the
   checking accessor for the sole survivor.  */
#define LANG_TYPE_CLASS_CHECK(NODE) (TYPE_LANG_SPECIFIC (NODE))

/* Nonzero for _CLASSTYPE means that operator delete is defined.  */
#define TYPE_GETS_DELETE(NODE) (LANG_TYPE_CLASS_CHECK (NODE)->gets_delete)
#define TYPE_GETS_REG_DELETE(NODE) (TYPE_GETS_DELETE (NODE) & 1)

/* Nonzero if `new NODE[x]' should cause the allocation of extra
   storage to indicate how many array elements are in use.  */
#define TYPE_VEC_NEW_USES_COOKIE(NODE)			\
  (CLASS_TYPE_P (NODE)					\
   && LANG_TYPE_CLASS_CHECK (NODE)->vec_new_uses_cookie)

/* Nonzero means that this _CLASSTYPE node defines ways of converting
   itself to other types.  */
#define TYPE_HAS_CONVERSION(NODE) \
  (LANG_TYPE_CLASS_CHECK (NODE)->has_type_conversion)

/* Nonzero means that NODE (a class type) has a default constructor --
   but that it has not yet been declared.  */
#define CLASSTYPE_LAZY_DEFAULT_CTOR(NODE) \
  (LANG_TYPE_CLASS_CHECK (NODE)->lazy_default_ctor)

/* Nonzero means that NODE (a class type) has a copy constructor --
   but that it has not yet been declared.  */
#define CLASSTYPE_LAZY_COPY_CTOR(NODE) \
  (LANG_TYPE_CLASS_CHECK (NODE)->lazy_copy_ctor)

/* Nonzero means that NODE (a class type) has a move constructor --
   but that it has not yet been declared.  */
#define CLASSTYPE_LAZY_MOVE_CTOR(NODE) \
  (LANG_TYPE_CLASS_CHECK (NODE)->lazy_move_ctor)

/* Nonzero means that NODE (a class type) has an assignment operator
   -- but that it has not yet been declared.  */
#define CLASSTYPE_LAZY_COPY_ASSIGN(NODE) \
  (LANG_TYPE_CLASS_CHECK (NODE)->lazy_copy_assign)

/* Nonzero means that NODE (a class type) has an assignment operator
   -- but that it has not yet been declared.  */
#define CLASSTYPE_LAZY_MOVE_ASSIGN(NODE) \
  (LANG_TYPE_CLASS_CHECK (NODE)->lazy_move_assign)

/* Nonzero means that NODE (a class type) has a destructor -- but that
   it has not yet been declared.  */
#define CLASSTYPE_LAZY_DESTRUCTOR(NODE) \
  (LANG_TYPE_CLASS_CHECK (NODE)->lazy_destructor)

/* Nonzero means that NODE (a class type) is final */
#define CLASSTYPE_FINAL(NODE) \
  TYPE_FINAL_P (NODE)


/* Nonzero means that this _CLASSTYPE node overloads operator=(X&).  */
#define TYPE_HAS_COPY_ASSIGN(NODE) (LANG_TYPE_CLASS_CHECK (NODE)->has_copy_assign)

/* True iff the class type NODE has an "operator =" whose parameter
   has a parameter of type "const X&".  */
#define TYPE_HAS_CONST_COPY_ASSIGN(NODE) \
  (LANG_TYPE_CLASS_CHECK (NODE)->has_const_copy_assign)

/* Nonzero means that this _CLASSTYPE node has an X(X&) constructor.  */
#define TYPE_HAS_COPY_CTOR(NODE) (LANG_TYPE_CLASS_CHECK (NODE)->has_copy_ctor)
#define TYPE_HAS_CONST_COPY_CTOR(NODE) \
  (LANG_TYPE_CLASS_CHECK (NODE)->has_const_copy_ctor)

/* Nonzero if this class has an X(initializer_list<T>) constructor.  */
#define TYPE_HAS_LIST_CTOR(NODE) \
  (LANG_TYPE_CLASS_CHECK (NODE)->has_list_ctor)

/* Nonzero if this class has a constexpr constructor other than a copy/move
   constructor.  Note that a class can have constexpr constructors for
   static initialization even if it isn't a literal class.  */
#define TYPE_HAS_CONSTEXPR_CTOR(NODE) \
  (LANG_TYPE_CLASS_CHECK (NODE)->has_constexpr_ctor)

/* Nonzero if this class defines an overloaded operator new.  (An
   operator new [] doesn't count.)  */
#define TYPE_HAS_NEW_OPERATOR(NODE) \
  (LANG_TYPE_CLASS_CHECK (NODE)->has_new)

/* Nonzero if this class defines an overloaded operator new[].  */
#define TYPE_HAS_ARRAY_NEW_OPERATOR(NODE) \
  (LANG_TYPE_CLASS_CHECK (NODE)->has_array_new)

/* Nonzero means that this type is being defined.  I.e., the left brace
   starting the definition of this type has been seen.  */
#define TYPE_BEING_DEFINED(NODE) (LANG_TYPE_CLASS_CHECK (NODE)->being_defined)

/* Nonzero means that this type is either complete or being defined, so we
   can do lookup in it.  */
#define COMPLETE_OR_OPEN_TYPE_P(NODE) \
  (COMPLETE_TYPE_P (NODE) || (CLASS_TYPE_P (NODE) && TYPE_BEING_DEFINED (NODE)))

/* Mark bits for repeated base checks.  */
#define TYPE_MARKED_P(NODE) TREE_LANG_FLAG_6 (TYPE_CHECK (NODE))

/* Nonzero if the class NODE has multiple paths to the same (virtual)
   base object.  */
#define CLASSTYPE_DIAMOND_SHAPED_P(NODE) \
  (LANG_TYPE_CLASS_CHECK(NODE)->diamond_shaped)

/* Nonzero if the class NODE has multiple instances of the same base
   type.  */
#define CLASSTYPE_REPEATED_BASE_P(NODE) \
  (LANG_TYPE_CLASS_CHECK(NODE)->repeated_base)

/* The member function with which the vtable will be emitted:
   the first noninline non-pure-virtual member function.  NULL_TREE
   if there is no key function or if this is a class template */
#define CLASSTYPE_KEY_METHOD(NODE) (LANG_TYPE_CLASS_CHECK (NODE)->key_method)

/* Vector of members.  During definition, it is unordered and only
   member functions are present.  After completion it is sorted and
   contains both member functions and non-functions.  STAT_HACK is
   involved to preserve oneslot per name invariant.  */
#define CLASSTYPE_MEMBER_VEC(NODE) (LANG_TYPE_CLASS_CHECK (NODE)->members)

/* For class templates, this is a TREE_LIST of all member data,
   functions, types, and friends in the order of declaration.
   The TREE_PURPOSE of each TREE_LIST is NULL_TREE for a friend,
   and the RECORD_TYPE for the class template otherwise.  */
#define CLASSTYPE_DECL_LIST(NODE) (LANG_TYPE_CLASS_CHECK (NODE)->decl_list)

/* A FUNCTION_DECL or OVERLOAD for the constructors for NODE.  These
   are the constructors that take an in-charge parameter.  */
#define CLASSTYPE_CONSTRUCTORS(NODE) \
  (get_class_binding_direct (NODE, ctor_identifier))

/* A FUNCTION_DECL for the destructor for NODE.  This is the
   destructors that take an in-charge parameter.  If
   CLASSTYPE_LAZY_DESTRUCTOR is true, then this entry will be NULL
   until the destructor is created with lazily_declare_fn.  */
#define CLASSTYPE_DESTRUCTOR(NODE) \
  (get_class_binding_direct (NODE, dtor_identifier))

/* A dictionary of the nested user-defined-types (class-types, or enums)
   found within this class.  This table includes nested member class
   templates.  */
#define CLASSTYPE_NESTED_UTDS(NODE) \
   (LANG_TYPE_CLASS_CHECK (NODE)->nested_udts)

/* Nonzero if NODE has a primary base class, i.e., a base class with
   which it shares the virtual function table pointer.  */
#define CLASSTYPE_HAS_PRIMARY_BASE_P(NODE) \
  (CLASSTYPE_PRIMARY_BINFO (NODE) != NULL_TREE)

/* If non-NULL, this is the binfo for the primary base class, i.e.,
   the base class which contains the virtual function table pointer
   for this class.  */
#define CLASSTYPE_PRIMARY_BINFO(NODE) \
  (LANG_TYPE_CLASS_CHECK (NODE)->primary_base)

/* A vector of BINFOs for the direct and indirect virtual base classes
   that this type uses in a post-order depth-first left-to-right
   order.  (In other words, these bases appear in the order that they
   should be initialized.)  */
#define CLASSTYPE_VBASECLASSES(NODE) (LANG_TYPE_CLASS_CHECK (NODE)->vbases)

/* The type corresponding to NODE when NODE is used as a base class,
   i.e., NODE without virtual base classes or tail padding.  */
#define CLASSTYPE_AS_BASE(NODE) (LANG_TYPE_CLASS_CHECK (NODE)->as_base)

/* True iff NODE is the CLASSTYPE_AS_BASE version of some type.  */
#define IS_FAKE_BASE_TYPE(NODE)					\
  (TREE_CODE (NODE) == RECORD_TYPE				\
   && TYPE_CONTEXT (NODE) && CLASS_TYPE_P (TYPE_CONTEXT (NODE))	\
   && CLASSTYPE_AS_BASE (TYPE_CONTEXT (NODE)) == (NODE))

/* These are the size and alignment of the type without its virtual
   base classes, for when we use this type as a base itself.  */
#define CLASSTYPE_SIZE(NODE) TYPE_SIZE (CLASSTYPE_AS_BASE (NODE))
#define CLASSTYPE_SIZE_UNIT(NODE) TYPE_SIZE_UNIT (CLASSTYPE_AS_BASE (NODE))
#define CLASSTYPE_ALIGN(NODE) TYPE_ALIGN (CLASSTYPE_AS_BASE (NODE))
#define CLASSTYPE_USER_ALIGN(NODE) TYPE_USER_ALIGN (CLASSTYPE_AS_BASE (NODE))

/* The alignment of NODE, without its virtual bases, in bytes.  */
#define CLASSTYPE_ALIGN_UNIT(NODE) \
  (CLASSTYPE_ALIGN (NODE) / BITS_PER_UNIT)

/* A vec<tree> of virtual functions which cannot be inherited by
   derived classes.  When deriving from this type, the derived
   class must provide its own definition for each of these functions.  */
#define CLASSTYPE_PURE_VIRTUALS(NODE) \
  (LANG_TYPE_CLASS_CHECK (NODE)->pure_virtuals)

/* Nonzero means that this type is an abstract class type.  */
#define ABSTRACT_CLASS_TYPE_P(NODE) \
  (CLASS_TYPE_P (NODE) && CLASSTYPE_PURE_VIRTUALS(NODE))

/* Nonzero means that this type has an X() constructor.  */
#define TYPE_HAS_DEFAULT_CONSTRUCTOR(NODE) \
  (LANG_TYPE_CLASS_CHECK (NODE)->has_default_ctor)

/* Nonzero means that this type contains a mutable member.  */
#define CLASSTYPE_HAS_MUTABLE(NODE) (LANG_TYPE_CLASS_CHECK (NODE)->has_mutable)
#define TYPE_HAS_MUTABLE_P(NODE) (cp_has_mutable_p (NODE))

/* Nonzero means that this class type is not POD for the purpose of layout
   (as defined in the ABI).  This is different from the language's POD.  */
#define CLASSTYPE_NON_LAYOUT_POD_P(NODE) \
  (LANG_TYPE_CLASS_CHECK (NODE)->non_pod_class)

/* Nonzero means that this class type is a non-standard-layout class.  */
#define CLASSTYPE_NON_STD_LAYOUT(NODE) \
  (LANG_TYPE_CLASS_CHECK (NODE)->non_std_layout)

/* Nonzero means that this class type does have unique object
   representations.  */
#define CLASSTYPE_UNIQUE_OBJ_REPRESENTATIONS(NODE) \
  (LANG_TYPE_CLASS_CHECK (NODE)->unique_obj_representations)

/* Nonzero means that this class type has
   CLASSTYPE_UNIQUE_OBJ_REPRESENTATIONS computed.  */
#define CLASSTYPE_UNIQUE_OBJ_REPRESENTATIONS_SET(NODE) \
  (LANG_TYPE_CLASS_CHECK (NODE)->unique_obj_representations_set)

/* Nonzero means that this class contains pod types whose default
   initialization is not a zero initialization (namely, pointers to
   data members).  */
#define CLASSTYPE_NON_ZERO_INIT_P(NODE) \
  (LANG_TYPE_CLASS_CHECK (NODE)->non_zero_init)

/* Nonzero if this class is "empty" in the sense of the C++ ABI.  */
#define CLASSTYPE_EMPTY_P(NODE) \
  (LANG_TYPE_CLASS_CHECK (NODE)->empty_p)

/* Nonzero if this class is "nearly empty", i.e., contains only a
   virtual function table pointer.  */
#define CLASSTYPE_NEARLY_EMPTY_P(NODE) \
  (LANG_TYPE_CLASS_CHECK (NODE)->nearly_empty_p)

/* Nonzero if this class contains an empty subobject.  */
#define CLASSTYPE_CONTAINS_EMPTY_CLASS_P(NODE) \
  (LANG_TYPE_CLASS_CHECK (NODE)->contains_empty_class_p)

/* A list of class types of which this type is a friend.  The
   TREE_VALUE is normally a TYPE, but will be a TEMPLATE_DECL in the
   case of a template friend.  */
#define CLASSTYPE_FRIEND_CLASSES(NODE) \
  (LANG_TYPE_CLASS_CHECK (NODE)->friend_classes)

/* A list of the classes which grant friendship to this class.  */
#define CLASSTYPE_BEFRIENDING_CLASSES(NODE) \
  (LANG_TYPE_CLASS_CHECK (NODE)->befriending_classes)

/* The associated LAMBDA_EXPR that made this class.  */
#define CLASSTYPE_LAMBDA_EXPR(NODE) \
  (LANG_TYPE_CLASS_CHECK (NODE)->lambda_expr)
/* The extra mangling scope for this closure type.  */
#define LAMBDA_TYPE_EXTRA_SCOPE(NODE) \
  (LAMBDA_EXPR_EXTRA_SCOPE (CLASSTYPE_LAMBDA_EXPR (NODE)))

/* Say whether this node was declared as a "class" or a "struct".  */
#define CLASSTYPE_DECLARED_CLASS(NODE) \
  (LANG_TYPE_CLASS_CHECK (NODE)->declared_class)

/* Nonzero if this class has const members
   which have no specified initialization.  */
#define CLASSTYPE_READONLY_FIELDS_NEED_INIT(NODE)	\
  (TYPE_LANG_SPECIFIC (NODE)				\
   ? LANG_TYPE_CLASS_CHECK (NODE)->const_needs_init : 0)
#define SET_CLASSTYPE_READONLY_FIELDS_NEED_INIT(NODE, VALUE) \
  (LANG_TYPE_CLASS_CHECK (NODE)->const_needs_init = (VALUE))

/* Nonzero if this class has ref members
   which have no specified initialization.  */
#define CLASSTYPE_REF_FIELDS_NEED_INIT(NODE)		\
  (TYPE_LANG_SPECIFIC (NODE)				\
   ? LANG_TYPE_CLASS_CHECK (NODE)->ref_needs_init : 0)
#define SET_CLASSTYPE_REF_FIELDS_NEED_INIT(NODE, VALUE) \
  (LANG_TYPE_CLASS_CHECK (NODE)->ref_needs_init = (VALUE))

/* Nonzero if this class is included from a header file which employs
   `#pragma interface', and it is not included in its implementation file.  */
#define CLASSTYPE_INTERFACE_ONLY(NODE) \
  (LANG_TYPE_CLASS_CHECK (NODE)->interface_only)

/* True if we have already determined whether or not vtables, VTTs,
   typeinfo, and other similar per-class data should be emitted in
   this translation unit.  This flag does not indicate whether or not
   these items should be emitted; it only indicates that we know one
   way or the other.  */
#define CLASSTYPE_INTERFACE_KNOWN(NODE) \
  (LANG_TYPE_CLASS_CHECK (NODE)->interface_unknown == 0)
/* The opposite of CLASSTYPE_INTERFACE_KNOWN.  */
#define CLASSTYPE_INTERFACE_UNKNOWN(NODE) \
  (LANG_TYPE_CLASS_CHECK (NODE)->interface_unknown)

#define SET_CLASSTYPE_INTERFACE_UNKNOWN_X(NODE,X) \
  (LANG_TYPE_CLASS_CHECK (NODE)->interface_unknown = !!(X))
#define SET_CLASSTYPE_INTERFACE_UNKNOWN(NODE) \
  (LANG_TYPE_CLASS_CHECK (NODE)->interface_unknown = 1)
#define SET_CLASSTYPE_INTERFACE_KNOWN(NODE) \
  (LANG_TYPE_CLASS_CHECK (NODE)->interface_unknown = 0)

/* Nonzero if a _DECL node requires us to output debug info for this class.  */
#define CLASSTYPE_DEBUG_REQUESTED(NODE) \
  (LANG_TYPE_CLASS_CHECK (NODE)->debug_requested)

/* Additional macros for inheritance information.  */

/* Nonzero means that this class is on a path leading to a new vtable.  */
#define BINFO_VTABLE_PATH_MARKED(NODE) BINFO_FLAG_1 (NODE)

/* Nonzero means B (a BINFO) has its own vtable.  Any copies will not
   have this flag set.  */
#define BINFO_NEW_VTABLE_MARKED(B) (BINFO_FLAG_2 (B))

/* Compare a BINFO_TYPE with another type for equality.  For a binfo,
   this is functionally equivalent to using same_type_p, but
   measurably faster.  At least one of the arguments must be a
   BINFO_TYPE.  The other can be a BINFO_TYPE or a regular type.  If
   BINFO_TYPE(T) ever stops being the main variant of the class the
   binfo is for, this macro must change.  */
#define SAME_BINFO_TYPE_P(A, B) ((A) == (B))

/* Any subobject that needs a new vtable must have a vptr and must not
   be a non-virtual primary base (since it would then use the vtable from a
   derived class and never become non-primary.)  */
#define SET_BINFO_NEW_VTABLE_MARKED(B)					 \
  (BINFO_NEW_VTABLE_MARKED (B) = 1,					 \
   gcc_assert (!BINFO_PRIMARY_P (B) || BINFO_VIRTUAL_P (B)),		 \
   gcc_assert (TYPE_VFIELD (BINFO_TYPE (B))))

/* Nonzero if this binfo is for a dependent base - one that should not
   be searched.  */
#define BINFO_DEPENDENT_BASE_P(NODE) BINFO_FLAG_3 (NODE)

/* Nonzero if this binfo has lost its primary base binfo (because that
   is a nearly-empty virtual base that has been taken by some other
   base in the complete hierarchy.  */
#define BINFO_LOST_PRIMARY_P(NODE) BINFO_FLAG_4 (NODE)

/* Nonzero if this BINFO is a primary base class.  */
#define BINFO_PRIMARY_P(NODE) BINFO_FLAG_5(NODE)

/* A vec<tree_pair_s> of the vcall indices associated with the class
   NODE.  The PURPOSE of each element is a FUNCTION_DECL for a virtual
   function.  The VALUE is the index into the virtual table where the
   vcall offset for that function is stored, when NODE is a virtual
   base.  */
#define CLASSTYPE_VCALL_INDICES(NODE) \
  (LANG_TYPE_CLASS_CHECK (NODE)->vcall_indices)

/* The various vtables for the class NODE.  The primary vtable will be
   first, followed by the construction vtables and VTT, if any.  */
#define CLASSTYPE_VTABLES(NODE) \
  (LANG_TYPE_CLASS_CHECK (NODE)->vtables)

/* The std::type_info variable representing this class, or NULL if no
   such variable has been created.  This field is only set for the
   TYPE_MAIN_VARIANT of the class.  */
#define CLASSTYPE_TYPEINFO_VAR(NODE) \
  (LANG_TYPE_CLASS_CHECK (NODE)->typeinfo_var)

/* Accessor macros for the BINFO_VIRTUALS list.  */

/* The number of bytes by which to adjust the `this' pointer when
   calling this virtual function.  Subtract this value from the this
   pointer. Always non-NULL, might be constant zero though.  */
#define BV_DELTA(NODE) (TREE_PURPOSE (NODE))

/* If non-NULL, the vtable index at which to find the vcall offset
   when calling this virtual function.  Add the value at that vtable
   index to the this pointer.  */
#define BV_VCALL_INDEX(NODE) (TREE_TYPE (NODE))

/* The function to call.  */
#define BV_FN(NODE) (TREE_VALUE (NODE))

/* Whether or not this entry is for a lost primary virtual base.  */
#define BV_LOST_PRIMARY(NODE) (TREE_LANG_FLAG_0 (NODE))

/* For FUNCTION_TYPE or METHOD_TYPE, a list of the exceptions that
   this type can raise.  Each TREE_VALUE is a _TYPE.  The TREE_VALUE
   will be NULL_TREE to indicate a throw specification of `()', or
   no exceptions allowed.  For a noexcept specification, TREE_VALUE
   is NULL_TREE and TREE_PURPOSE is the constant-expression.  For
   a deferred noexcept-specification, TREE_PURPOSE is a DEFERRED_NOEXCEPT
   (for templates) or an OVERLOAD list of functions (for implicitly
   declared functions).  */
#define TYPE_RAISES_EXCEPTIONS(NODE) \
  TYPE_LANG_SLOT_1 (FUNC_OR_METHOD_CHECK (NODE))

/* For FUNCTION_TYPE or METHOD_TYPE, return 1 iff it is declared `throw()'
   or noexcept(true).  */
#define TYPE_NOTHROW_P(NODE) nothrow_spec_p (TYPE_RAISES_EXCEPTIONS (NODE))

/* For FUNCTION_TYPE or METHOD_TYPE, true if NODE is noexcept.  This is the
   case for things declared noexcept(true) and, with -fnothrow-opt, for
   throw() functions.  */
#define TYPE_NOEXCEPT_P(NODE) type_noexcept_p (NODE)

/* The binding level associated with the namespace.  */
#define NAMESPACE_LEVEL(NODE) \
  (LANG_DECL_NS_CHECK (NODE)->level)

/* Discriminator values for lang_decl.  */

enum lang_decl_selector
{
  lds_min,
  lds_fn,
  lds_ns,
  lds_parm,
  lds_decomp
};

/* Flags shared by all forms of DECL_LANG_SPECIFIC.

   Some of the flags live here only to make lang_decl_min/fn smaller.  Do
   not make this struct larger than 32 bits.  */

struct GTY(()) lang_decl_base {
  ENUM_BITFIELD(lang_decl_selector) selector : 3;
  ENUM_BITFIELD(languages) language : 1;
  unsigned use_template : 2;
  unsigned not_really_extern : 1;	   /* var or fn */
  unsigned initialized_in_class : 1;	   /* var or fn */

  unsigned threadprivate_or_deleted_p : 1; /* var or fn */
  unsigned anticipated_p : 1;		   /* fn, type or template */
  /* anticipated_p reused as DECL_OMP_PRIVATIZED_MEMBER in var */
  unsigned friend_or_tls : 1;		   /* var, fn, type or template */
  unsigned unknown_bound_p : 1;		   /* var */
  unsigned odr_used : 1;		   /* var or fn */
  unsigned concept_p : 1;                  /* applies to vars and functions */
  unsigned var_declared_inline_p : 1;	   /* var */
  unsigned dependent_init_p : 1;	   /* var */

  unsigned module_purview_p : 1;	   /* in module purview (not GMF) */
  unsigned module_import_p : 1;     	   /* from an import */
  unsigned module_entity_p : 1;		   /* is in the entitity ary &
					      hash.  */
  /* Has specializations or members yet to load.  */
  unsigned module_pending_specializations_p : 1;
  unsigned module_pending_members_p : 1;

  /* Is in the decl-attached hash table, (with attached decls).  */
  unsigned attached_decls_p : 1;
  
  /* 10 spare bits.  */
};

/* True for DECL codes which have template info and access.  */
#define LANG_DECL_HAS_MIN(NODE)			\
  (VAR_OR_FUNCTION_DECL_P (NODE)		\
   || TREE_CODE (NODE) == FIELD_DECL		\
   || TREE_CODE (NODE) == CONST_DECL		\
   || TREE_CODE (NODE) == TYPE_DECL		\
   || TREE_CODE (NODE) == TEMPLATE_DECL		\
   || TREE_CODE (NODE) == USING_DECL            \
   || TREE_CODE (NODE) == CONCEPT_DECL)

/* DECL_LANG_SPECIFIC for the above codes.  */

struct GTY(()) lang_decl_min {
  struct lang_decl_base base; /* 32-bits.  */

  /* In a FUNCTION_DECL for which DECL_THUNK_P holds, this is
     THUNK_ALIAS.
     In a FUNCTION_DECL for which DECL_THUNK_P does not hold,
     VAR_DECL, TYPE_DECL, or TEMPLATE_DECL, this is
     DECL_TEMPLATE_INFO.  */
  tree template_info;

  /* In a DECL_THUNK_P FUNCTION_DECL, this is THUNK_VIRTUAL_OFFSET.
     In a lambda-capture proxy VAR_DECL, this is DECL_CAPTURED_VARIABLE.
     In a function-scope TREE_STATIC VAR_DECL or IMPLICIT_TYPEDEF_P TYPE_DECL,
     this is DECL_DISCRIMINATOR.
     Otherwise, in a class-scope DECL, this is DECL_ACCESS.   */
  tree access;
};

/* Additional DECL_LANG_SPECIFIC information for functions.  */

struct GTY(()) lang_decl_fn {
  struct lang_decl_min min;

  /* In a overloaded operator, this is the compressed operator code.  */
  unsigned ovl_op_code : 6;
  unsigned global_ctor_p : 1;
  unsigned global_dtor_p : 1;

  unsigned static_function : 1;
  unsigned pure_virtual : 1;
  unsigned defaulted_p : 1;
  unsigned has_in_charge_parm_p : 1;
  unsigned has_vtt_parm_p : 1;
  unsigned pending_inline_p : 1;
  unsigned nonconverting : 1;
  unsigned thunk_p : 1;

  unsigned this_thunk_p : 1;
  unsigned hidden_friend_p : 1;
  unsigned omp_declare_reduction_p : 1;
  unsigned has_dependent_explicit_spec_p : 1;
  unsigned immediate_fn_p : 1;
  unsigned maybe_deleted : 1;
  unsigned coroutine_p : 1;
  unsigned seen_without_contracts_p : 1;

  unsigned spare : 8;

  /* 32-bits padding on 64-bit host.  */

  /* For a non-thunk function decl, this is a tree list of
     friendly classes. For a thunk function decl, it is the
     thunked to function decl.  */
  tree befriending_classes;

  /* For a non-virtual FUNCTION_DECL, this is
     DECL_FRIEND_CONTEXT.  For a virtual FUNCTION_DECL for which
     DECL_THIS_THUNK_P does not hold, this is DECL_THUNKS. Both
     this pointer and result pointer adjusting thunks are
     chained here.  This pointer thunks to return pointer thunks
     will be chained on the return pointer thunk.  */
  tree context;

  union lang_decl_u5
  {
    /* In a non-thunk FUNCTION_DECL, this is DECL_CLONED_FUNCTION.  */
    tree GTY ((tag ("0"))) cloned_function;

    /* In a FUNCTION_DECL for which THUNK_P holds this is the
       THUNK_FIXED_OFFSET.  */
    HOST_WIDE_INT GTY ((tag ("1"))) fixed_offset;
  } GTY ((desc ("%1.thunk_p"))) u5;

  union lang_decl_u3
  {
    struct cp_token_cache * GTY ((tag ("1"))) pending_inline_info;
    tree GTY ((tag ("0"))) saved_auto_return_type;
  } GTY ((desc ("%1.pending_inline_p"))) u;
};

/* DECL_LANG_SPECIFIC for namespaces.  */

struct GTY(()) lang_decl_ns {
  struct lang_decl_base base; /* 32 bits.  */
  cp_binding_level *level;

  /* Inline children.  Needs to be va_gc, because of PCH.  */
  vec<tree, va_gc> *inlinees;

  /* Hash table of bound decls. It'd be nice to have this inline, but
     as the hash_map has a dtor, we can't then put this struct into a
     union (until moving to c++11).  */
  hash_table<named_decl_hash> *bindings;
};

/* DECL_LANG_SPECIFIC for parameters.  */

struct GTY(()) lang_decl_parm {
  struct lang_decl_base base; /* 32 bits.  */
  int level;
  int index;
};

/* Additional DECL_LANG_SPECIFIC information for structured bindings.  */

struct GTY(()) lang_decl_decomp {
  struct lang_decl_min min;
  /* The artificial underlying "e" variable of the structured binding
     variable.  */
  tree base;
};

/* DECL_LANG_SPECIFIC for all types.  It would be nice to just make this a
   union rather than a struct containing a union as its only field, but
   tree.h declares it as a struct.  */

struct GTY(()) lang_decl {
  union GTY((desc ("%h.base.selector"))) lang_decl_u {
     /* Nothing of only the base type exists.  */
    struct lang_decl_base GTY ((default)) base;
    struct lang_decl_min GTY((tag ("lds_min"))) min;
    struct lang_decl_fn GTY ((tag ("lds_fn"))) fn;
    struct lang_decl_ns GTY((tag ("lds_ns"))) ns;
    struct lang_decl_parm GTY((tag ("lds_parm"))) parm;
    struct lang_decl_decomp GTY((tag ("lds_decomp"))) decomp;
  } u;
};

/* Looks through a template (if present) to find what it declares.  */
#define STRIP_TEMPLATE(NODE) \
  (TREE_CODE (NODE) == TEMPLATE_DECL ? DECL_TEMPLATE_RESULT (NODE) : NODE)

#if defined ENABLE_TREE_CHECKING && (GCC_VERSION >= 2007)

#define LANG_DECL_MIN_CHECK(NODE) __extension__			\
({ struct lang_decl *lt = DECL_LANG_SPECIFIC (NODE);		\
   if (!LANG_DECL_HAS_MIN (NODE))				\
     lang_check_failed (__FILE__, __LINE__, __FUNCTION__);	\
   &lt->u.min; })

/* We want to be able to check DECL_CONSTRUCTOR_P and such on a function
   template, not just on a FUNCTION_DECL.  So when looking for things in
   lang_decl_fn, look down through a TEMPLATE_DECL into its result.  */
#define LANG_DECL_FN_CHECK(NODE) __extension__				\
({ struct lang_decl *lt = DECL_LANG_SPECIFIC (STRIP_TEMPLATE (NODE));	\
   if (!DECL_DECLARES_FUNCTION_P (NODE)					\
       || lt->u.base.selector != lds_fn)				\
     lang_check_failed (__FILE__, __LINE__, __FUNCTION__);		\
   &lt->u.fn; })

#define LANG_DECL_NS_CHECK(NODE) __extension__				\
({ struct lang_decl *lt = DECL_LANG_SPECIFIC (NODE);			\
   if (TREE_CODE (NODE) != NAMESPACE_DECL				\
       || lt->u.base.selector != lds_ns)				\
     lang_check_failed (__FILE__, __LINE__, __FUNCTION__);		\
   &lt->u.ns; })

#define LANG_DECL_PARM_CHECK(NODE) __extension__		\
({ struct lang_decl *lt = DECL_LANG_SPECIFIC (NODE);		\
  if (TREE_CODE (NODE) != PARM_DECL				\
      || lt->u.base.selector != lds_parm)			\
    lang_check_failed (__FILE__, __LINE__, __FUNCTION__);	\
  &lt->u.parm; })

#define LANG_DECL_DECOMP_CHECK(NODE) __extension__		\
({ struct lang_decl *lt = DECL_LANG_SPECIFIC (NODE);		\
  if (!VAR_P (NODE)						\
      || lt->u.base.selector != lds_decomp)			\
    lang_check_failed (__FILE__, __LINE__, __FUNCTION__);	\
  &lt->u.decomp; })

#else

#define LANG_DECL_MIN_CHECK(NODE) \
  (&DECL_LANG_SPECIFIC (NODE)->u.min)

#define LANG_DECL_FN_CHECK(NODE) \
  (&DECL_LANG_SPECIFIC (STRIP_TEMPLATE (NODE))->u.fn)

#define LANG_DECL_NS_CHECK(NODE) \
  (&DECL_LANG_SPECIFIC (NODE)->u.ns)

#define LANG_DECL_PARM_CHECK(NODE) \
  (&DECL_LANG_SPECIFIC (NODE)->u.parm)

#define LANG_DECL_DECOMP_CHECK(NODE) \
  (&DECL_LANG_SPECIFIC (NODE)->u.decomp)

#endif /* ENABLE_TREE_CHECKING */

/* For a FUNCTION_DECL or a VAR_DECL, the language linkage for the
   declaration.  Some entities (like a member function in a local
   class, or a local variable) do not have linkage at all, and this
   macro should not be used in those cases.

   Implementation note: A FUNCTION_DECL without DECL_LANG_SPECIFIC was
   created by language-independent code, and has C linkage.  Most
   VAR_DECLs have C++ linkage, and do not have DECL_LANG_SPECIFIC, but
   we do create DECL_LANG_SPECIFIC for variables with non-C++ linkage.  */
#define DECL_LANGUAGE(NODE)				\
  (DECL_LANG_SPECIFIC (NODE)				\
   ? DECL_LANG_SPECIFIC (NODE)->u.base.language		\
   : (TREE_CODE (NODE) == FUNCTION_DECL			\
      ? lang_c : lang_cplusplus))

/* Set the language linkage for NODE to LANGUAGE.  */
#define SET_DECL_LANGUAGE(NODE, LANGUAGE) \
  (DECL_LANG_SPECIFIC (NODE)->u.base.language = (LANGUAGE))

/* For FUNCTION_DECLs and TEMPLATE_DECLs: nonzero means that this function
   is a constructor.  */
#define DECL_CONSTRUCTOR_P(NODE) \
  DECL_CXX_CONSTRUCTOR_P (STRIP_TEMPLATE (NODE))

/* Nonzero if NODE (a FUNCTION_DECL) is a constructor for a complete
   object.  */
#define DECL_COMPLETE_CONSTRUCTOR_P(NODE)		\
  (DECL_NAME (NODE) == complete_ctor_identifier)

/* Nonzero if NODE (a FUNCTION_DECL) is a constructor for a base
   object.  */
#define DECL_BASE_CONSTRUCTOR_P(NODE)		\
  (DECL_NAME (NODE) == base_ctor_identifier)

/* Nonzero if NODE (a FUNCTION_DECL) is a constructor, but not either the
   specialized in-charge constructor or the specialized not-in-charge
   constructor.  */
#define DECL_MAYBE_IN_CHARGE_CONSTRUCTOR_P(NODE)		\
  (DECL_NAME (NODE) == ctor_identifier)

/* Nonzero if NODE (a FUNCTION_DECL) is a copy constructor.  */
#define DECL_COPY_CONSTRUCTOR_P(NODE) \
  (DECL_CONSTRUCTOR_P (NODE) && copy_fn_p (NODE) > 0)

/* Nonzero if NODE (a FUNCTION_DECL) is a move constructor.  */
#define DECL_MOVE_CONSTRUCTOR_P(NODE) \
  (DECL_CONSTRUCTOR_P (NODE) && move_fn_p (NODE))

/* Nonzero if NODE (a FUNCTION_DECL or TEMPLATE_DECL)
   is a destructor.  */
#define DECL_DESTRUCTOR_P(NODE)				\
  DECL_CXX_DESTRUCTOR_P (STRIP_TEMPLATE (NODE))

/* Nonzero if NODE (a FUNCTION_DECL) is a destructor, but not the
   specialized in-charge constructor, in-charge deleting constructor,
   or the base destructor.  */
#define DECL_MAYBE_IN_CHARGE_DESTRUCTOR_P(NODE)			\
  (DECL_NAME (NODE) == dtor_identifier)

/* Nonzero if NODE (a FUNCTION_DECL) is a destructor for a complete
   object.  */
#define DECL_COMPLETE_DESTRUCTOR_P(NODE)		\
  (DECL_NAME (NODE) == complete_dtor_identifier)

/* Nonzero if NODE (a FUNCTION_DECL) is a destructor for a base
   object.  */
#define DECL_BASE_DESTRUCTOR_P(NODE)		\
  (DECL_NAME (NODE) == base_dtor_identifier)

/* Nonzero if NODE (a FUNCTION_DECL) is a destructor for a complete
   object that deletes the object after it has been destroyed.  */
#define DECL_DELETING_DESTRUCTOR_P(NODE)		\
  (DECL_NAME (NODE) == deleting_dtor_identifier)

/* Nonzero if either DECL_MAYBE_IN_CHARGE_CONSTRUCTOR_P or
   DECL_MAYBE_IN_CHARGE_DESTRUCTOR_P is true of NODE.  */
#define DECL_MAYBE_IN_CHARGE_CDTOR_P(NODE)              \
  (DECL_MAYBE_IN_CHARGE_CONSTRUCTOR_P (NODE)            \
   || DECL_MAYBE_IN_CHARGE_DESTRUCTOR_P (NODE))

/* Nonzero if NODE (a FUNCTION_DECL) is a ctor or dtor that needs the cdtor
   label and associated goto built.  */
#define DECL_CDTOR_NEEDS_LABLED_EXIT_P(NODE)            \
  (DECL_DESTRUCTOR_P (NODE)                             \
   || (DECL_CONSTRUCTOR_P (NODE)       \
       && (targetm.cxx.cdtor_returns_this ()            \
	   || contract_any_active_p (NODE))))

/* Nonzero if NODE (a _DECL) is a cloned constructor or
   destructor.  */
#define DECL_CLONED_FUNCTION_P(NODE)		\
  (DECL_NAME (NODE)				\
   && IDENTIFIER_CDTOR_P (DECL_NAME (NODE))	\
   && !DECL_MAYBE_IN_CHARGE_CDTOR_P (NODE))

/* If DECL_CLONED_FUNCTION_P holds, this is the function that was
   cloned.  */
#define DECL_CLONED_FUNCTION(NODE)		\
  (DECL_LANG_SPECIFIC (FUNCTION_DECL_CHECK (NODE))->u.fn.u5.cloned_function)

/* Perform an action for each clone of FN, if FN is a function with
   clones.  This macro should be used like:

      FOR_EACH_CLONE (clone, fn)
	{ ... }

  */
#define FOR_EACH_CLONE(CLONE, FN)			\
  if (!(TREE_CODE (FN) == FUNCTION_DECL			\
	&& DECL_MAYBE_IN_CHARGE_CDTOR_P (FN)))          \
    ;							\
  else							\
    for (CLONE = DECL_CHAIN (FN);			\
	 CLONE && DECL_CLONED_FUNCTION_P (CLONE);	\
	 CLONE = DECL_CHAIN (CLONE))

/* Nonzero if NODE has DECL_DISCRIMINATOR and not DECL_ACCESS.  */
#define DECL_DISCRIMINATOR_P(NODE)				\
  (((TREE_CODE (NODE) == VAR_DECL && TREE_STATIC (NODE))	\
    || DECL_IMPLICIT_TYPEDEF_P (NODE))				\
   && DECL_FUNCTION_SCOPE_P (NODE))

/* Discriminator for name mangling.  */
#define DECL_DISCRIMINATOR(NODE) (LANG_DECL_MIN_CHECK (NODE)->access)

/* The index of a user-declared parameter in its function, starting at 1.
   All artificial parameters will have index 0.  */
#define DECL_PARM_INDEX(NODE) \
  (LANG_DECL_PARM_CHECK (NODE)->index)

/* The level of a user-declared parameter in its function, starting at 1.
   A parameter of the function will have level 1; a parameter of the first
   nested function declarator (i.e. t in void f (void (*p)(T t))) will have
   level 2.  */
#define DECL_PARM_LEVEL(NODE) \
  (LANG_DECL_PARM_CHECK (NODE)->level)

/* Nonzero if the VTT parm has been added to NODE.  */
#define DECL_HAS_VTT_PARM_P(NODE) \
  (LANG_DECL_FN_CHECK (NODE)->has_vtt_parm_p)

/* Nonzero if NODE is a user-defined conversion operator.  */
#define DECL_CONV_FN_P(NODE) IDENTIFIER_CONV_OP_P (DECL_NAME (NODE))

/* The type to which conversion operator FN converts to.   */
#define DECL_CONV_FN_TYPE(FN) \
  TREE_TYPE ((gcc_checking_assert (DECL_CONV_FN_P (FN)), DECL_NAME (FN)))

/* Nonzero if NODE, a static data member, was declared in its class as an
   array of unknown bound.  */
#define VAR_HAD_UNKNOWN_BOUND(NODE)			\
  (DECL_LANG_SPECIFIC (VAR_DECL_CHECK (NODE))		\
   ? DECL_LANG_SPECIFIC (NODE)->u.base.unknown_bound_p	\
   : false)
#define SET_VAR_HAD_UNKNOWN_BOUND(NODE) \
  (DECL_LANG_SPECIFIC (VAR_DECL_CHECK (NODE))->u.base.unknown_bound_p = true)

/* True iff decl NODE is for an overloaded operator.  */
#define DECL_OVERLOADED_OPERATOR_P(NODE)		\
  IDENTIFIER_ANY_OP_P (DECL_NAME (NODE))

/* Nonzero if NODE is an assignment operator (including += and such).  */
#define DECL_ASSIGNMENT_OPERATOR_P(NODE)		 \
  IDENTIFIER_ASSIGN_OP_P (DECL_NAME (NODE))

/* NODE is a function_decl for an overloaded operator.  Return its
   compressed (raw) operator code.  Note that this is not a TREE_CODE.  */
#define DECL_OVERLOADED_OPERATOR_CODE_RAW(NODE)		\
  (LANG_DECL_FN_CHECK (NODE)->ovl_op_code)

/* DECL is an overloaded operator.  Test whether it is for TREE_CODE
   (a literal constant).  */
#define DECL_OVERLOADED_OPERATOR_IS(DECL, CODE)			\
  (DECL_OVERLOADED_OPERATOR_CODE_RAW (DECL) == OVL_OP_##CODE)

/* For FUNCTION_DECLs: nonzero means that this function is a
   constructor or a destructor with an extra in-charge parameter to
   control whether or not virtual bases are constructed.  */
#define DECL_HAS_IN_CHARGE_PARM_P(NODE) \
  (LANG_DECL_FN_CHECK (NODE)->has_in_charge_parm_p)

/* Nonzero if DECL is a declaration of __builtin_constant_p.  */
#define DECL_IS_BUILTIN_CONSTANT_P(NODE)		\
 (TREE_CODE (NODE) == FUNCTION_DECL			\
  && DECL_BUILT_IN_CLASS (NODE) == BUILT_IN_NORMAL	\
  && DECL_FUNCTION_CODE (NODE) == BUILT_IN_CONSTANT_P)

/* Nonzero for _DECL means that this decl appears in (or will appear
   in) as a member in a RECORD_TYPE or UNION_TYPE node.  It is also for
   detecting circularity in case members are multiply defined.  In the
   case of a VAR_DECL, it means that no definition has been seen, even
   if an initializer has been.  */
#define DECL_IN_AGGR_P(NODE) (DECL_LANG_FLAG_3 (NODE))

/* Nonzero for a VAR_DECL means that the variable's initialization (if
   any) has been processed.  (In general, DECL_INITIALIZED_P is
   !DECL_EXTERNAL, but static data members may be initialized even if
   not defined.)  */
#define DECL_INITIALIZED_P(NODE) \
   (TREE_LANG_FLAG_1 (VAR_DECL_CHECK (NODE)))

/* Nonzero for a VAR_DECL iff an explicit initializer was provided
   or a non-trivial constructor is called.  */
#define DECL_NONTRIVIALLY_INITIALIZED_P(NODE)	\
   (TREE_LANG_FLAG_6 (VAR_DECL_CHECK (NODE)))

/* Nonzero for a VAR_DECL that was initialized with a
   constant-expression.  */
#define DECL_INITIALIZED_BY_CONSTANT_EXPRESSION_P(NODE) \
  (TREE_LANG_FLAG_2 (VAR_DECL_CHECK (NODE)))

/* Nonzero if the DECL was initialized in the class definition itself,
   rather than outside the class.  This is used for both static member
   VAR_DECLS, and FUNCTION_DECLS that are defined in the class.  */
#define DECL_INITIALIZED_IN_CLASS_P(DECL) \
  (DECL_LANG_SPECIFIC (VAR_OR_FUNCTION_DECL_CHECK (DECL)) \
   ->u.base.initialized_in_class)

/* Nonzero if the DECL is used in the sense of 3.2 [basic.def.odr].
   Only available for decls with DECL_LANG_SPECIFIC.  */
#define DECL_ODR_USED(DECL) \
  (DECL_LANG_SPECIFIC (VAR_OR_FUNCTION_DECL_CHECK (DECL)) \
   ->u.base.odr_used)

/* Nonzero for DECL means that this decl is just a friend declaration,
   and should not be added to the list of members for this class.  */
#define DECL_FRIEND_P(NODE) \
  (DECL_LANG_SPECIFIC (TYPE_FUNCTION_OR_TEMPLATE_DECL_CHECK (NODE)) \
   ->u.base.friend_or_tls)

/* True of a TEMPLATE_DECL that is a template class friend.  Such
   decls are not pushed until instantiated (as they may depend on
   parameters of the befriending class).  DECL_CHAIN is the
   befriending class.  */
#define DECL_UNINSTANTIATED_TEMPLATE_FRIEND_P(NODE) \
  (DECL_LANG_FLAG_4 (TEMPLATE_DECL_CHECK (NODE)))

/* Nonzero if the thread-local variable was declared with __thread as
   opposed to thread_local.  */
#define DECL_GNU_TLS_P(NODE)				\
  (DECL_LANG_SPECIFIC (VAR_DECL_CHECK (NODE))		\
   && DECL_LANG_SPECIFIC (NODE)->u.base.friend_or_tls)
#define SET_DECL_GNU_TLS_P(NODE)				\
  (retrofit_lang_decl (VAR_DECL_CHECK (NODE)),			\
   DECL_LANG_SPECIFIC (NODE)->u.base.friend_or_tls = true)

/* A TREE_LIST of the types which have befriended this FUNCTION_DECL.  */
#define DECL_BEFRIENDING_CLASSES(NODE) \
  (LANG_DECL_FN_CHECK (NODE)->befriending_classes)

/* Nonzero for FUNCTION_DECL means that this decl is a static
   member function.  */
#define DECL_STATIC_FUNCTION_P(NODE) \
  (LANG_DECL_FN_CHECK (NODE)->static_function)

/* Nonzero for FUNCTION_DECL means that this decl is a non-static
   member function.  */
#define DECL_NONSTATIC_MEMBER_FUNCTION_P(NODE) \
  (TREE_CODE (TREE_TYPE (NODE)) == METHOD_TYPE)

/* Nonzero for FUNCTION_DECL means that this decl is a member function
   (static or non-static).  */
#define DECL_FUNCTION_MEMBER_P(NODE) \
  (DECL_NONSTATIC_MEMBER_FUNCTION_P (NODE) || DECL_STATIC_FUNCTION_P (NODE))

/* Nonzero for FUNCTION_DECL means that this member function
   has `this' as const X *const.  */
#define DECL_CONST_MEMFUNC_P(NODE)					 \
  (DECL_NONSTATIC_MEMBER_FUNCTION_P (NODE)				 \
   && CP_TYPE_CONST_P (TREE_TYPE (TREE_VALUE				 \
				  (TYPE_ARG_TYPES (TREE_TYPE (NODE))))))

/* Nonzero for FUNCTION_DECL means that this member function
   has `this' as volatile X *const.  */
#define DECL_VOLATILE_MEMFUNC_P(NODE)					 \
  (DECL_NONSTATIC_MEMBER_FUNCTION_P (NODE)				 \
   && CP_TYPE_VOLATILE_P (TREE_TYPE (TREE_VALUE				 \
				  (TYPE_ARG_TYPES (TREE_TYPE (NODE))))))

/* Nonzero for a DECL means that this member is a non-static member.  */
#define DECL_NONSTATIC_MEMBER_P(NODE)		\
  (DECL_NONSTATIC_MEMBER_FUNCTION_P (NODE)	\
   || TREE_CODE (NODE) == FIELD_DECL)

/* Nonzero for a FIELD_DECL means that this member object type
   is mutable.  */
#define DECL_MUTABLE_P(NODE) (DECL_LANG_FLAG_0 (FIELD_DECL_CHECK (NODE)))

/* Nonzero for _DECL means that this constructor or conversion function is
   non-converting.  */
#define DECL_NONCONVERTING_P(NODE) \
  (LANG_DECL_FN_CHECK (NODE)->nonconverting)

/* Nonzero for FUNCTION_DECL means that this member function is a pure
   virtual function.  */
#define DECL_PURE_VIRTUAL_P(NODE) \
  (LANG_DECL_FN_CHECK (NODE)->pure_virtual)

/* Nonzero for FUNCTION_DECL means that this member function (either
   a constructor or a conversion function) has an explicit specifier
   with a value-dependent expression.  */
#define DECL_HAS_DEPENDENT_EXPLICIT_SPEC_P(NODE) \
  (LANG_DECL_FN_CHECK (NODE)->has_dependent_explicit_spec_p)

/* Nonzero for a defaulted FUNCTION_DECL for which we haven't decided yet if
   it's deleted; we will decide in synthesize_method.  */
#define DECL_MAYBE_DELETED(NODE) \
  (LANG_DECL_FN_CHECK (NODE)->maybe_deleted)

/* True (in a FUNCTION_DECL) if NODE is a virtual function that is an
   invalid overrider for a function from a base class.  Once we have
   complained about an invalid overrider we avoid complaining about it
   again.  */
#define DECL_INVALID_OVERRIDER_P(NODE) \
  (DECL_LANG_FLAG_4 (NODE))

/* True (in a FUNCTION_DECL) if NODE is a function declared with
   an override virt-specifier */
#define DECL_OVERRIDE_P(NODE) (TREE_LANG_FLAG_0 (NODE))

/* The thunks associated with NODE, a FUNCTION_DECL.  */
#define DECL_THUNKS(NODE) \
  (DECL_VIRTUAL_P (NODE) ? LANG_DECL_FN_CHECK (NODE)->context : NULL_TREE)

/* Set DECL_THUNKS.  */
#define SET_DECL_THUNKS(NODE,THUNKS) \
  (LANG_DECL_FN_CHECK (NODE)->context = (THUNKS))

/* If NODE, a FUNCTION_DECL, is a C++11 inheriting constructor, then this
   is the constructor it inherits from.  */
#define DECL_INHERITED_CTOR(NODE) \
  (DECL_DECLARES_FUNCTION_P (NODE) && DECL_CONSTRUCTOR_P (NODE) \
   ? LANG_DECL_FN_CHECK (NODE)->context : NULL_TREE)

/* And this is the base that constructor comes from.  */
#define DECL_INHERITED_CTOR_BASE(NODE)			\
  (DECL_INHERITED_CTOR (NODE)				\
   ? DECL_CONTEXT (flag_new_inheriting_ctors		\
		   ? strip_inheriting_ctors (NODE)	\
		   : DECL_INHERITED_CTOR (NODE))	\
   : NULL_TREE)

/* Set the inherited base.  */
#define SET_DECL_INHERITED_CTOR(NODE,INH) \
  (LANG_DECL_FN_CHECK (NODE)->context = (INH))

/* Nonzero if NODE is a thunk, rather than an ordinary function.  */
#define DECL_THUNK_P(NODE)			\
  (TREE_CODE (NODE) == FUNCTION_DECL		\
   && DECL_LANG_SPECIFIC (NODE)			\
   && LANG_DECL_FN_CHECK (NODE)->thunk_p)

/* Set DECL_THUNK_P for node.  */
#define SET_DECL_THUNK_P(NODE, THIS_ADJUSTING)			\
  (LANG_DECL_FN_CHECK (NODE)->thunk_p = 1,			\
   LANG_DECL_FN_CHECK (NODE)->this_thunk_p = (THIS_ADJUSTING))

/* Nonzero if NODE is a this pointer adjusting thunk.  */
#define DECL_THIS_THUNK_P(NODE)			\
  (DECL_THUNK_P (NODE) && LANG_DECL_FN_CHECK (NODE)->this_thunk_p)

/* Nonzero if NODE is a result pointer adjusting thunk.  */
#define DECL_RESULT_THUNK_P(NODE)			\
  (DECL_THUNK_P (NODE) && !LANG_DECL_FN_CHECK (NODE)->this_thunk_p)

/* Nonzero if NODE is a FUNCTION_DECL, but not a thunk.  */
#define DECL_NON_THUNK_FUNCTION_P(NODE)				\
  (TREE_CODE (NODE) == FUNCTION_DECL && !DECL_THUNK_P (NODE))

/* Nonzero if NODE is `extern "C"'.  */
#define DECL_EXTERN_C_P(NODE) \
  (DECL_LANGUAGE (NODE) == lang_c)

/* Nonzero if NODE is an `extern "C"' function.  */
#define DECL_EXTERN_C_FUNCTION_P(NODE) \
  (DECL_NON_THUNK_FUNCTION_P (NODE) && DECL_EXTERN_C_P (NODE))

/* True if DECL is declared 'constexpr'.  */
#define DECL_DECLARED_CONSTEXPR_P(DECL) \
  DECL_LANG_FLAG_8 (VAR_OR_FUNCTION_DECL_CHECK (STRIP_TEMPLATE (DECL)))

/* True if FNDECL is an immediate function.  */
#define DECL_IMMEDIATE_FUNCTION_P(NODE) \
  (DECL_LANG_SPECIFIC (FUNCTION_DECL_CHECK (STRIP_TEMPLATE (NODE)))	\
   ? LANG_DECL_FN_CHECK (NODE)->immediate_fn_p				\
   : false)
#define SET_DECL_IMMEDIATE_FUNCTION_P(NODE) \
  (retrofit_lang_decl (FUNCTION_DECL_CHECK (NODE)),			\
   LANG_DECL_FN_CHECK (NODE)->immediate_fn_p = true)

// True if NODE was declared as 'concept'.  The flag implies that the
// declaration is constexpr, that the declaration cannot be specialized or
// refined, and that the result type must be convertible to bool.
#define DECL_DECLARED_CONCEPT_P(NODE) \
  (DECL_LANG_SPECIFIC (NODE)->u.base.concept_p)

/* Nonzero if this DECL is the __PRETTY_FUNCTION__ variable in a
   template function.  */
#define DECL_PRETTY_FUNCTION_P(NODE) \
  (DECL_NAME (NODE) \
   && id_equal (DECL_NAME (NODE), "__PRETTY_FUNCTION__"))

/* For a DECL, true if it is __func__ or similar.  */
#define DECL_FNAME_P(NODE)					\
  (VAR_P (NODE) && DECL_NAME (NODE) && DECL_ARTIFICIAL (NODE)	\
   && DECL_HAS_VALUE_EXPR_P (NODE)				\
   && (id_equal (DECL_NAME (NODE), "__PRETTY_FUNCTION__")	\
       || id_equal (DECL_NAME (NODE), "__FUNCTION__")		\
       || id_equal (DECL_NAME (NODE), "__func__")))

/* Nonzero if the variable was declared to be thread-local.
   We need a special C++ version of this test because the middle-end
   DECL_THREAD_LOCAL_P uses the symtab, so we can't use it for
   templates.  */
#define CP_DECL_THREAD_LOCAL_P(NODE) \
  (TREE_LANG_FLAG_0 (VAR_DECL_CHECK (NODE)))

/* The _TYPE context in which this _DECL appears.  This field holds the
   class where a virtual function instance is actually defined.  */
#define DECL_CLASS_CONTEXT(NODE) \
  (DECL_CLASS_SCOPE_P (NODE) ? DECL_CONTEXT (NODE) : NULL_TREE)

/* For a non-member friend function, the class (if any) in which this
   friend was defined.  For example, given:

     struct S { friend void f () { ... } };

   the DECL_FRIEND_CONTEXT for `f' will be `S'.  */
#define DECL_FRIEND_CONTEXT(NODE)				\
  ((DECL_DECLARES_FUNCTION_P (NODE)				\
    && DECL_FRIEND_P (NODE) && !DECL_FUNCTION_MEMBER_P (NODE))	\
   ? LANG_DECL_FN_CHECK (NODE)->context				\
   : NULL_TREE)

/* Set the DECL_FRIEND_CONTEXT for NODE to CONTEXT.  */
#define SET_DECL_FRIEND_CONTEXT(NODE, CONTEXT) \
  (LANG_DECL_FN_CHECK (NODE)->context = (CONTEXT))

#define CP_DECL_CONTEXT(NODE) \
  (!DECL_FILE_SCOPE_P (NODE) ? DECL_CONTEXT (NODE) : global_namespace)
#define CP_TYPE_CONTEXT(NODE) \
  (!TYPE_FILE_SCOPE_P (NODE) ? TYPE_CONTEXT (NODE) : global_namespace)
#define FROB_CONTEXT(NODE) \
  ((NODE) == global_namespace ? DECL_CONTEXT (NODE) : (NODE))

/* 1 iff NODE has namespace scope, including the global namespace.  */
#define DECL_NAMESPACE_SCOPE_P(NODE)				\
  (!DECL_TEMPLATE_PARM_P (NODE)					\
   && TREE_CODE (CP_DECL_CONTEXT (NODE)) == NAMESPACE_DECL)

#define TYPE_NAMESPACE_SCOPE_P(NODE) \
  (TREE_CODE (CP_TYPE_CONTEXT (NODE)) == NAMESPACE_DECL)

#define NAMESPACE_SCOPE_P(NODE) \
  ((DECL_P (NODE) && DECL_NAMESPACE_SCOPE_P (NODE)) \
   || (TYPE_P (NODE) && TYPE_NAMESPACE_SCOPE_P (NODE)))

/* 1 iff NODE is a class member.  */
#define DECL_CLASS_SCOPE_P(NODE) \
  (DECL_CONTEXT (NODE) && TYPE_P (DECL_CONTEXT (NODE)))

#define TYPE_CLASS_SCOPE_P(NODE) \
  (TYPE_CONTEXT (NODE) && TYPE_P (TYPE_CONTEXT (NODE)))

/* 1 iff NODE is function-local.  */
#define DECL_FUNCTION_SCOPE_P(NODE) \
  (DECL_CONTEXT (NODE) \
   && TREE_CODE (DECL_CONTEXT (NODE)) == FUNCTION_DECL)

#define TYPE_FUNCTION_SCOPE_P(NODE) \
  (TYPE_CONTEXT (NODE) && TREE_CODE (TYPE_CONTEXT (NODE)) == FUNCTION_DECL)

/* 1 iff VAR_DECL node NODE is a type-info decl.  This flag is set for
   both the primary typeinfo object and the associated NTBS name.  */
#define DECL_TINFO_P(NODE) \
  TREE_LANG_FLAG_4 (TREE_CHECK2 (NODE,VAR_DECL,TYPE_DECL))

/* 1 iff VAR_DECL node NODE is virtual table or VTT.  We forward to
   DECL_VIRTUAL_P from the common code, as that has the semantics we
   need.  But we want a more descriptive name.  */
#define DECL_VTABLE_OR_VTT_P(NODE) DECL_VIRTUAL_P (VAR_DECL_CHECK (NODE))

/* 1 iff FUNCTION_TYPE or METHOD_TYPE has a ref-qualifier (either & or &&). */
#define FUNCTION_REF_QUALIFIED(NODE) \
  TREE_LANG_FLAG_4 (FUNC_OR_METHOD_CHECK (NODE))

/* 1 iff FUNCTION_TYPE or METHOD_TYPE has &&-ref-qualifier.  */
#define FUNCTION_RVALUE_QUALIFIED(NODE) \
  TREE_LANG_FLAG_5 (FUNC_OR_METHOD_CHECK (NODE))

/* 1 iff NODE is function-local, but for types.  */
#define LOCAL_CLASS_P(NODE)				\
  (decl_function_context (TYPE_MAIN_DECL (NODE)) != NULL_TREE)

/* The nesting depth of namespace, class or function.  Makes is_ancestor much
   simpler.  Only 8 bits available.  */
#define SCOPE_DEPTH(NODE) \
  (NAMESPACE_DECL_CHECK (NODE)->base.u.bits.address_space)

/* Whether the namepace is an inline namespace.  */
#define DECL_NAMESPACE_INLINE_P(NODE) \
  TREE_LANG_FLAG_0 (NAMESPACE_DECL_CHECK (NODE))

/* In a NAMESPACE_DECL, a vector of inline namespaces.  */
#define DECL_NAMESPACE_INLINEES(NODE) \
   (LANG_DECL_NS_CHECK (NODE)->inlinees)

/* Pointer to hash_map from IDENTIFIERS to DECLS  */
#define DECL_NAMESPACE_BINDINGS(NODE) \
   (LANG_DECL_NS_CHECK (NODE)->bindings)

/* In a NAMESPACE_DECL, points to the original namespace if this is
   a namespace alias.  */
#define DECL_NAMESPACE_ALIAS(NODE) \
	DECL_ABSTRACT_ORIGIN (NAMESPACE_DECL_CHECK (NODE))
#define ORIGINAL_NAMESPACE(NODE)  \
  (DECL_NAMESPACE_ALIAS (NODE) ? DECL_NAMESPACE_ALIAS (NODE) : (NODE))

/* Nonzero if NODE is the std namespace.  */
#define DECL_NAMESPACE_STD_P(NODE)			\
  ((NODE) == std_node)

/* In a TREE_LIST in an attribute list, indicates that the attribute
   must be applied at instantiation time.  */
#define ATTR_IS_DEPENDENT(NODE) TREE_LANG_FLAG_0 (TREE_LIST_CHECK (NODE))

/* In a TREE_LIST in the argument of attribute abi_tag, indicates that the tag
   was inherited from a template parameter, not explicitly indicated.  */
#define ABI_TAG_IMPLICIT(NODE) TREE_LANG_FLAG_0 (TREE_LIST_CHECK (NODE))

/* Non zero if this is a using decl for a dependent scope. */
#define DECL_DEPENDENT_P(NODE) DECL_LANG_FLAG_0 (USING_DECL_CHECK (NODE))

/* The scope named in a using decl.  */
#define USING_DECL_SCOPE(NODE) DECL_RESULT_FLD (USING_DECL_CHECK (NODE))

/* The decls named by a using decl.  */
#define USING_DECL_DECLS(NODE) DECL_INITIAL (USING_DECL_CHECK (NODE))

/* Non zero if the using decl refers to a dependent type.  */
#define USING_DECL_TYPENAME_P(NODE) DECL_LANG_FLAG_1 (USING_DECL_CHECK (NODE))

/* In a FUNCTION_DECL, this is nonzero if this function was defined in
   the class definition.  We have saved away the text of the function,
   but have not yet processed it.  */
#define DECL_PENDING_INLINE_P(NODE) \
  (LANG_DECL_FN_CHECK (NODE)->pending_inline_p)

/* If DECL_PENDING_INLINE_P holds, this is the saved text of the
   function.  */
#define DECL_PENDING_INLINE_INFO(NODE) \
  (LANG_DECL_FN_CHECK (NODE)->u.pending_inline_info)

/* Return the first contract in ATTRS, or NULL_TREE if there are none.  */

inline tree
find_contract (tree attrs)
{
  while (attrs && !cxx23_contract_attribute_p (attrs))
    attrs = TREE_CHAIN (attrs);
  return attrs;
}

/* True iff the FUNCTION_DECL NODE currently has any contracts.  */
#define DECL_HAS_CONTRACTS_P(NODE) \
  (DECL_CONTRACTS (NODE) != NULL_TREE)

/* For a FUNCTION_DECL of a guarded function, this points to a list of the pre
   and post contracts of the first decl of NODE in original order. */
#define DECL_CONTRACTS(NODE) \
  (find_contract (DECL_ATTRIBUTES (NODE)))

/* The next contract (if any) after this one in an attribute list.  */
#define CONTRACT_CHAIN(NODE) \
  (find_contract (TREE_CHAIN (NODE)))

/* The wrapper of the original source location of a list of contracts.  */
#define CONTRACT_SOURCE_LOCATION_WRAPPER(NODE) \
  (TREE_PURPOSE (TREE_PURPOSE (NODE)))

/* The original source location of a list of contracts.  */
#define CONTRACT_SOURCE_LOCATION(NODE) \
  (EXPR_LOCATION (CONTRACT_SOURCE_LOCATION_WRAPPER (NODE)))

/* The original decl a list of contracts was declared on.  */
#define CONTRACT_ORIGINAL_DECL(NODE) \
  (tree_strip_any_location_wrapper (CONTRACT_SOURCE_LOCATION_WRAPPER (NODE)))

/* For a FUNCTION_DECL of a guarded function, true IFF an importer is free to
 * version the function based on contract configuration.  */
#define DECL_VERSION_CONTRACTS_P(NODE) \
  (DECL_CONTRACTS (NODE) \
   && get_contract_versioned (TREE_VALUE (DECL_CONTRACTS (NODE))))

/* For a FUNCTION_DECL of a guarded function, this holds the var decl
   capturing the result of the call to the unchecked function.  */
#define DECL_UNCHECKED_RESULT(NODE) \
  (get_unchecked_result (NODE))

/* True the FUNCTION_DECL NODE was initially declared without contracts.  */
#define DECL_SEEN_WITHOUT_CONTRACTS_P(NODE) \
  (LANG_DECL_FN_CHECK (DECL_COMMON_CHECK (NODE))->seen_without_contracts_p)

/* Nonzero for TYPE_DECL means that it was written 'using name = type'.  */
#define TYPE_DECL_ALIAS_P(NODE) \
  DECL_LANG_FLAG_6 (TYPE_DECL_CHECK (NODE))

/* Nonzero for TEMPLATE_DECL means that it is a 'complex' alias template.  */
#define TEMPLATE_DECL_COMPLEX_ALIAS_P(NODE) \
  DECL_LANG_FLAG_2 (TEMPLATE_DECL_CHECK (NODE))

/* Nonzero for a type which is an alias for another type; i.e, a type
   which declaration was written 'using name-of-type =
   another-type'.  */
#define TYPE_ALIAS_P(NODE)			\
  (TYPE_P (NODE)				\
   && TYPE_NAME (NODE)				\
   && TREE_CODE (TYPE_NAME (NODE)) == TYPE_DECL	\
   && TYPE_DECL_ALIAS_P (TYPE_NAME (NODE)))

/* If non-NULL for a VAR_DECL, FUNCTION_DECL, TYPE_DECL, TEMPLATE_DECL,
   or CONCEPT_DECL, the entity is either a template specialization (if
   DECL_USE_TEMPLATE is nonzero) or the abstract instance of the
   template itself.

   In either case, DECL_TEMPLATE_INFO is a TEMPLATE_INFO, whose
   TI_TEMPLATE is the TEMPLATE_DECL of which this entity is a
   specialization or abstract instance.  The TI_ARGS is the
   template arguments used to specialize the template.

   Consider:

      template <typename T> struct S { friend void f(T) {} };

   In this case, S<int>::f is, from the point of view of the compiler,
   an instantiation of a template -- but, from the point of view of
   the language, each instantiation of S results in a wholly unrelated
   global function f.  In this case, DECL_TEMPLATE_INFO for S<int>::f
   will be non-NULL, but DECL_USE_TEMPLATE will be zero.

   In a friend declaration, TI_TEMPLATE can be an overload set, or
   identifier.  */
#define DECL_TEMPLATE_INFO(NODE) \
  (DECL_LANG_SPECIFIC (TEMPLATE_INFO_DECL_CHECK (NODE)) \
   ->u.min.template_info)

/* For a lambda capture proxy, its captured variable.  */
#define DECL_CAPTURED_VARIABLE(NODE) \
  (LANG_DECL_MIN_CHECK (NODE)->access)

/* For a VAR_DECL, indicates that the variable is actually a
   non-static data member of anonymous union that has been promoted to
   variable status.  */
#define DECL_ANON_UNION_VAR_P(NODE) \
  (DECL_LANG_FLAG_4 (VAR_DECL_CHECK (NODE)))

/* Template information for a RECORD_TYPE or UNION_TYPE.  */
#define CLASSTYPE_TEMPLATE_INFO(NODE) \
  (TYPE_LANG_SLOT_1 (RECORD_OR_UNION_CHECK (NODE)))

/* Template information for a template template parameter.  */
#define TEMPLATE_TEMPLATE_PARM_TEMPLATE_INFO(NODE) \
  (TYPE_LANG_SLOT_1 (BOUND_TEMPLATE_TEMPLATE_PARM_TYPE_CHECK (NODE)))

/* Template information for an ENUMERAL_, RECORD_, UNION_TYPE, or
   BOUND_TEMPLATE_TEMPLATE_PARM type.  This ignores any alias
   templateness of NODE.  It'd be nice if this could unconditionally
   access the slot, rather than return NULL if given a
   non-templatable type.  */
#define TYPE_TEMPLATE_INFO(NODE)					\
  (TREE_CODE (NODE) == ENUMERAL_TYPE					\
   || TREE_CODE (NODE) == BOUND_TEMPLATE_TEMPLATE_PARM			\
   || RECORD_OR_UNION_TYPE_P (NODE)					\
   ? TYPE_LANG_SLOT_1 (NODE) : NULL_TREE)

/* Template information (if any) for an alias type.  */
#define TYPE_ALIAS_TEMPLATE_INFO(NODE)					\
  (DECL_LANG_SPECIFIC (TYPE_NAME (NODE))				\
   ? DECL_TEMPLATE_INFO (TYPE_NAME (NODE))				\
   : NULL_TREE)

/* If NODE is a type alias, this accessor returns the template info
   for the alias template (if any).  Otherwise behave as
   TYPE_TEMPLATE_INFO.  */
#define TYPE_TEMPLATE_INFO_MAYBE_ALIAS(NODE)				\
  (typedef_variant_p (NODE)						\
   ? TYPE_ALIAS_TEMPLATE_INFO (NODE)					\
   : TYPE_TEMPLATE_INFO (NODE))

/* Set the template information for a non-alias n ENUMERAL_, RECORD_,
   or UNION_TYPE to VAL.  ALIAS's are dealt with separately.  */
#define SET_TYPE_TEMPLATE_INFO(NODE, VAL)				\
  (gcc_checking_assert (TREE_CODE (NODE) == ENUMERAL_TYPE		\
			|| (CLASS_TYPE_P (NODE) && !TYPE_ALIAS_P (NODE))), \
   (TYPE_LANG_SLOT_1 (NODE) = (VAL)))					\

#define TI_TEMPLATE(NODE) \
  ((struct tree_template_info*)TEMPLATE_INFO_CHECK (NODE))->tmpl
#define TI_ARGS(NODE) \
  ((struct tree_template_info*)TEMPLATE_INFO_CHECK (NODE))->args
#define TI_PENDING_TEMPLATE_FLAG(NODE) \
  TREE_LANG_FLAG_1 (TEMPLATE_INFO_CHECK (NODE))
/* For a given TREE_VEC containing a template argument list,
   this property contains the number of arguments that are not
   defaulted.  */
#define NON_DEFAULT_TEMPLATE_ARGS_COUNT(NODE) \
  TREE_CHAIN (TREE_VEC_CHECK (NODE))

/* Below are the setter and getter of the NON_DEFAULT_TEMPLATE_ARGS_COUNT
   property.  */
#define SET_NON_DEFAULT_TEMPLATE_ARGS_COUNT(NODE, INT_VALUE) \
  NON_DEFAULT_TEMPLATE_ARGS_COUNT(NODE) = build_int_cst (NULL_TREE, INT_VALUE)
#if CHECKING_P
#define GET_NON_DEFAULT_TEMPLATE_ARGS_COUNT(NODE) \
    int_cst_value (NON_DEFAULT_TEMPLATE_ARGS_COUNT (NODE))
#else
#define GET_NON_DEFAULT_TEMPLATE_ARGS_COUNT(NODE) \
  NON_DEFAULT_TEMPLATE_ARGS_COUNT (NODE) \
  ? int_cst_value (NON_DEFAULT_TEMPLATE_ARGS_COUNT (NODE)) \
  : TREE_VEC_LENGTH (INNERMOST_TEMPLATE_ARGS (NODE))
#endif

/* The list of access checks that were deferred during parsing
   which need to be performed at template instantiation time.

   FIXME this should be associated with the TEMPLATE_DECL, not the
   TEMPLATE_INFO.  */
#define TI_DEFERRED_ACCESS_CHECKS(NODE) \
  ((struct tree_template_info*)TEMPLATE_INFO_CHECK \
     (NODE))->deferred_access_checks

/* We use TREE_VECs to hold template arguments.  If there is only one
   level of template arguments, then the TREE_VEC contains the
   arguments directly.  If there is more than one level of template
   arguments, then each entry in the TREE_VEC is itself a TREE_VEC,
   containing the template arguments for a single level.  The first
   entry in the outer TREE_VEC is the outermost level of template
   parameters; the last is the innermost.

   It is incorrect to ever form a template argument vector containing
   only one level of arguments, but which is a TREE_VEC containing as
   its only entry the TREE_VEC for that level.

   For each TREE_VEC containing the template arguments for a single
   level, it's possible to get or set the number of non defaulted
   template arguments by using the accessor macros
   GET_NON_DEFAULT_TEMPLATE_ARGS_COUNT or
   SET_NON_DEFAULT_TEMPLATE_ARGS_COUNT.  */

/* Nonzero if the template arguments is actually a vector of vectors,
   rather than just a vector.  */
#define TMPL_ARGS_HAVE_MULTIPLE_LEVELS(NODE)		     \
  (NODE && TREE_VEC_LENGTH (NODE) && TREE_VEC_ELT (NODE, 0)  \
   && TREE_CODE (TREE_VEC_ELT (NODE, 0)) == TREE_VEC)

/* The depth of a template argument vector.  When called directly by
   the parser, we use a TREE_LIST rather than a TREE_VEC to represent
   template arguments.  In fact, we may even see NULL_TREE if there
   are no template arguments.  In both of those cases, there is only
   one level of template arguments.  */
#define TMPL_ARGS_DEPTH(NODE)					\
  (TMPL_ARGS_HAVE_MULTIPLE_LEVELS (NODE) ? TREE_VEC_LENGTH (NODE) : 1)

/* The LEVELth level of the template ARGS.  The outermost level of
   args is level 1, not level 0.  */
#define TMPL_ARGS_LEVEL(ARGS, LEVEL)		\
  (TMPL_ARGS_HAVE_MULTIPLE_LEVELS (ARGS)	\
   ? TREE_VEC_ELT (ARGS, (LEVEL) - 1) : (ARGS))

/* Set the LEVELth level of the template ARGS to VAL.  This macro does
   not work with single-level argument vectors.  */
#define SET_TMPL_ARGS_LEVEL(ARGS, LEVEL, VAL)	\
  (TREE_VEC_ELT (ARGS, (LEVEL) - 1) = (VAL))

/* Accesses the IDXth parameter in the LEVELth level of the ARGS.  */
#define TMPL_ARG(ARGS, LEVEL, IDX)				\
  (TREE_VEC_ELT (TMPL_ARGS_LEVEL (ARGS, LEVEL), IDX))

/* Given a single level of template arguments in NODE, return the
   number of arguments.  */
#define NUM_TMPL_ARGS(NODE)				\
  (TREE_VEC_LENGTH (NODE))

/* Returns the innermost level of template arguments in ARGS.  */
#define INNERMOST_TEMPLATE_ARGS(NODE) \
  (get_innermost_template_args ((NODE), 1))

/* The number of levels of template parameters given by NODE.  */
#define TMPL_PARMS_DEPTH(NODE) \
  ((HOST_WIDE_INT) TREE_INT_CST_LOW (TREE_PURPOSE (NODE)))

/* The TEMPLATE_DECL instantiated or specialized by NODE.  This
   TEMPLATE_DECL will be the immediate parent, not the most general
   template.  For example, in:

      template <class T> struct S { template <class U> void f(U); }

   the FUNCTION_DECL for S<int>::f<double> will have, as its
   DECL_TI_TEMPLATE, `template <class U> S<int>::f<U>'.

   As a special case, for a member friend template of a template
   class, this value will not be a TEMPLATE_DECL, but rather an
   IDENTIFIER_NODE or OVERLOAD indicating the name of the template and
   any explicit template arguments provided.  For example, in:

     template <class T> struct S { friend void f<int>(int, double); }

   the DECL_TI_TEMPLATE will be an IDENTIFIER_NODE for `f' and the
   DECL_TI_ARGS will be {int}.

   For a FIELD_DECL with a non-static data member initializer, this value
   is the FIELD_DECL it was instantiated from.  */
#define DECL_TI_TEMPLATE(NODE)      TI_TEMPLATE (DECL_TEMPLATE_INFO (NODE))

/* The template arguments used to obtain this decl from the most
   general form of DECL_TI_TEMPLATE.  For the example given for
   DECL_TI_TEMPLATE, the DECL_TI_ARGS will be {int, double}.  These
   are always the full set of arguments required to instantiate this
   declaration from the most general template specialized here.  */
#define DECL_TI_ARGS(NODE)	    TI_ARGS (DECL_TEMPLATE_INFO (NODE))

/* The TEMPLATE_DECL associated with NODE, a class type.  Even if NODE
   will be generated from a partial specialization, the TEMPLATE_DECL
   referred to here will be the original template.  For example,
   given:

      template <typename T> struct S {};
      template <typename T> struct S<T*> {};
      
   the CLASSTPYE_TI_TEMPLATE for S<int*> will be S, not the S<T*>.

   For a member class template, CLASSTYPE_TI_TEMPLATE always refers to the
   partial instantiation rather than the primary template.  CLASSTYPE_TI_ARGS
   are for the primary template if the partial instantiation isn't
   specialized, or for the explicit specialization if it is, e.g.

      template <class T> class C { template <class U> class D; }
      template <> template <class U> class C<int>::D;  */
#define CLASSTYPE_TI_TEMPLATE(NODE) TI_TEMPLATE (CLASSTYPE_TEMPLATE_INFO (NODE))
#define CLASSTYPE_TI_ARGS(NODE)     TI_ARGS (CLASSTYPE_TEMPLATE_INFO (NODE))

/* For a template instantiation TYPE, returns the TYPE corresponding
   to the primary template.  Otherwise returns TYPE itself.  */
#define CLASSTYPE_PRIMARY_TEMPLATE_TYPE(TYPE)				\
  ((CLASSTYPE_USE_TEMPLATE ((TYPE))					\
    && !CLASSTYPE_TEMPLATE_SPECIALIZATION ((TYPE)))			\
   ? TREE_TYPE (DECL_TEMPLATE_RESULT (DECL_PRIMARY_TEMPLATE		\
				      (CLASSTYPE_TI_TEMPLATE ((TYPE))))) \
   : (TYPE))

/* Like CLASS_TI_TEMPLATE, but also works for ENUMERAL_TYPEs.  */
#define TYPE_TI_TEMPLATE(NODE)			\
  (TI_TEMPLATE (TYPE_TEMPLATE_INFO (NODE)))

/* Like DECL_TI_ARGS, but for an ENUMERAL_, RECORD_, or UNION_TYPE.  */
#define TYPE_TI_ARGS(NODE)			\
  (TI_ARGS (TYPE_TEMPLATE_INFO (NODE)))

#define INNERMOST_TEMPLATE_PARMS(NODE)  TREE_VALUE (NODE)

/* Nonzero if NODE (a TEMPLATE_DECL) is a member template, in the
   sense of [temp.mem].  */
#define DECL_MEMBER_TEMPLATE_P(NODE) \
  (DECL_LANG_FLAG_1 (TEMPLATE_DECL_CHECK (NODE)))

/* Nonzero if the NODE corresponds to the template parameters for a
   member template, whose inline definition is being processed after
   the class definition is complete.  */
#define TEMPLATE_PARMS_FOR_INLINE(NODE) TREE_LANG_FLAG_1 (NODE)

/* Determine if a declaration (PARM_DECL or FIELD_DECL) is a pack.  */
#define DECL_PACK_P(NODE) \
  (DECL_P (NODE) && PACK_EXPANSION_P (TREE_TYPE (NODE)))

/* Determines if NODE is an expansion of one or more parameter packs,
   e.g., a TYPE_PACK_EXPANSION or EXPR_PACK_EXPANSION.  */
#define PACK_EXPANSION_P(NODE)                 \
  (TREE_CODE (NODE) == TYPE_PACK_EXPANSION     \
   || TREE_CODE (NODE) == EXPR_PACK_EXPANSION)

/* Extracts the type or expression pattern from a TYPE_PACK_EXPANSION or
   EXPR_PACK_EXPANSION.  */
#define PACK_EXPANSION_PATTERN(NODE)                            \
  (TREE_CODE (NODE) == TYPE_PACK_EXPANSION ? TREE_TYPE (NODE)    \
   : TREE_OPERAND (NODE, 0))

/* Sets the type or expression pattern for a TYPE_PACK_EXPANSION or
   EXPR_PACK_EXPANSION.  */
#define SET_PACK_EXPANSION_PATTERN(NODE,VALUE)  \
  if (TREE_CODE (NODE) == TYPE_PACK_EXPANSION)  \
    TREE_TYPE (NODE) = VALUE;                   \
  else                                          \
    TREE_OPERAND (NODE, 0) = VALUE

/* The list of parameter packs used in the PACK_EXPANSION_* node. The
   TREE_VALUE of each TREE_LIST contains the parameter packs.  */
#define PACK_EXPANSION_PARAMETER_PACKS(NODE)		\
  *(TREE_CODE (NODE) == EXPR_PACK_EXPANSION		\
    ? &TREE_OPERAND (NODE, 1)				\
    : &TYPE_MIN_VALUE_RAW (TYPE_PACK_EXPANSION_CHECK (NODE)))

/* Any additional template args to be applied when substituting into
   the pattern, set by tsubst_pack_expansion for partial instantiations.
   If this is a TREE_LIST, the TREE_VALUE of the first element is the
   usual template argument TREE_VEC, and the TREE_PURPOSE of later elements
   are enclosing functions that provided function parameter packs we'll need
   to map appropriately.  */
#define PACK_EXPANSION_EXTRA_ARGS(NODE)		\
  *(TREE_CODE (NODE) == TYPE_PACK_EXPANSION	\
    ? &TYPE_MAX_VALUE_RAW (NODE)			\
    : &TREE_OPERAND ((NODE), 2))

/* True iff this pack expansion is within a function context.  */
#define PACK_EXPANSION_LOCAL_P(NODE) TREE_LANG_FLAG_0 (NODE)

/* True iff this pack expansion is for sizeof....  */
#define PACK_EXPANSION_SIZEOF_P(NODE) TREE_LANG_FLAG_1 (NODE)

/* True iff the wildcard can match a template parameter pack.  */
#define WILDCARD_PACK_P(NODE) TREE_LANG_FLAG_0 (NODE)

/* Determine if this is an argument pack.  */
#define ARGUMENT_PACK_P(NODE)                          \
  (TREE_CODE (NODE) == TYPE_ARGUMENT_PACK              \
   || TREE_CODE (NODE) == NONTYPE_ARGUMENT_PACK)

/* The arguments stored in an argument pack. Arguments are stored in a
   TREE_VEC, which may have length zero.  */
#define ARGUMENT_PACK_ARGS(NODE)                               \
  (TREE_CODE (NODE) == TYPE_ARGUMENT_PACK? TREE_TYPE (NODE)    \
   : TREE_OPERAND (NODE, 0))

/* Set the arguments stored in an argument pack. VALUE must be a
   TREE_VEC.  */
#define SET_ARGUMENT_PACK_ARGS(NODE,VALUE)     \
  if (TREE_CODE (NODE) == TYPE_ARGUMENT_PACK)  \
    TREE_TYPE (NODE) = VALUE;                           \
  else                                                  \
    TREE_OPERAND (NODE, 0) = VALUE

/* Whether the argument pack is "incomplete", meaning that more
   arguments can still be deduced. Incomplete argument packs are only
   used when the user has provided an explicit template argument list
   for a variadic function template. Some of the explicit template
   arguments will be placed into the beginning of the argument pack,
   but additional arguments might still be deduced.  */
#define ARGUMENT_PACK_INCOMPLETE_P(NODE)        \
  TREE_ADDRESSABLE (ARGUMENT_PACK_ARGS (NODE))

/* When ARGUMENT_PACK_INCOMPLETE_P, stores the explicit template
   arguments used to fill this pack.  */
#define ARGUMENT_PACK_EXPLICIT_ARGS(NODE)       \
  TREE_TYPE (ARGUMENT_PACK_ARGS (NODE))

/* In an ARGUMENT_PACK_SELECT, the argument pack from which an
   argument will be selected.  */
#define ARGUMENT_PACK_SELECT_FROM_PACK(NODE)				\
  (((struct tree_argument_pack_select *)ARGUMENT_PACK_SELECT_CHECK (NODE))->argument_pack)

/* In an ARGUMENT_PACK_SELECT, the index of the argument we want to
   select.  */
#define ARGUMENT_PACK_SELECT_INDEX(NODE)				\
  (((struct tree_argument_pack_select *)ARGUMENT_PACK_SELECT_CHECK (NODE))->index)

#define FOLD_EXPR_CHECK(NODE)						\
  TREE_CHECK4 (NODE, UNARY_LEFT_FOLD_EXPR, UNARY_RIGHT_FOLD_EXPR,	\
	       BINARY_LEFT_FOLD_EXPR, BINARY_RIGHT_FOLD_EXPR)

#define BINARY_FOLD_EXPR_CHECK(NODE) \
  TREE_CHECK2 (NODE, BINARY_LEFT_FOLD_EXPR, BINARY_RIGHT_FOLD_EXPR)

/* True if NODE is UNARY_FOLD_EXPR or a BINARY_FOLD_EXPR */
#define FOLD_EXPR_P(NODE)				\
  (TREE_CODE (NODE) == UNARY_LEFT_FOLD_EXPR		\
   || TREE_CODE (NODE) == UNARY_RIGHT_FOLD_EXPR		\
   || TREE_CODE (NODE) == BINARY_LEFT_FOLD_EXPR		\
   || TREE_CODE (NODE) == BINARY_RIGHT_FOLD_EXPR)

/* True when NODE is a fold over a compound assignment operator. */
#define FOLD_EXPR_MODIFY_P(NODE) \
  TREE_LANG_FLAG_0 (FOLD_EXPR_CHECK (NODE))

/* An INTEGER_CST containing the tree code of the folded operator. */
#define FOLD_EXPR_OP(NODE) \
  TREE_OPERAND (FOLD_EXPR_CHECK (NODE), 0)

/* The expression containing an unexpanded parameter pack. */
#define FOLD_EXPR_PACK(NODE) \
  TREE_OPERAND (FOLD_EXPR_CHECK (NODE), 1)

/* In a binary fold expression, the argument with no unexpanded
   parameter packs. */
#define FOLD_EXPR_INIT(NODE) \
  TREE_OPERAND (BINARY_FOLD_EXPR_CHECK (NODE), 2)

/* In a FUNCTION_DECL, the saved auto-return pattern.  */
#define DECL_SAVED_AUTO_RETURN_TYPE(NODE)		\
  (LANG_DECL_FN_CHECK (FUNCTION_DECL_CHECK (NODE))	\
   ->u.saved_auto_return_type)

/* True if NODE is an implicit INDIRECT_REF from convert_from_reference.  */
#define REFERENCE_REF_P(NODE)				\
  (INDIRECT_REF_P (NODE)				\
   && TREE_TYPE (TREE_OPERAND (NODE, 0))		\
   && TYPE_REF_P (TREE_TYPE (TREE_OPERAND ((NODE), 0))))

/* True iff this represents an lvalue being treated as an rvalue during return
   or throw as per [class.copy.elision].  */
#define IMPLICIT_RVALUE_P(NODE) \
  TREE_LANG_FLAG_3 (TREE_CHECK2 ((NODE), NON_LVALUE_EXPR, STATIC_CAST_EXPR))

#define NEW_EXPR_USE_GLOBAL(NODE) \
  TREE_LANG_FLAG_0 (NEW_EXPR_CHECK (NODE))
#define DELETE_EXPR_USE_GLOBAL(NODE) \
  TREE_LANG_FLAG_0 (DELETE_EXPR_CHECK (NODE))
#define DELETE_EXPR_USE_VEC(NODE) \
  TREE_LANG_FLAG_1 (DELETE_EXPR_CHECK (NODE))

#define CALL_OR_AGGR_INIT_CHECK(NODE) \
  TREE_CHECK2 ((NODE), CALL_EXPR, AGGR_INIT_EXPR)

/* Indicates that this is a non-dependent COMPOUND_EXPR which will
   resolve to a function call.  */
#define COMPOUND_EXPR_OVERLOADED(NODE) \
  TREE_LANG_FLAG_0 (COMPOUND_EXPR_CHECK (NODE))

/* In a CALL_EXPR appearing in a template, true if Koenig lookup
   should be performed at instantiation time.  */
#define KOENIG_LOOKUP_P(NODE) TREE_LANG_FLAG_0 (CALL_EXPR_CHECK (NODE))

/* In a CALL_EXPR, true for allocator calls from new or delete
   expressions.  */
#define CALL_FROM_NEW_OR_DELETE_P(NODE) \
  TREE_LANG_FLAG_2 (CALL_EXPR_CHECK (NODE))

/* True if the arguments to NODE should be evaluated in left-to-right
   order regardless of PUSH_ARGS_REVERSED.  */
#define CALL_EXPR_ORDERED_ARGS(NODE) \
  TREE_LANG_FLAG_3 (CALL_OR_AGGR_INIT_CHECK (NODE))

/* True if the arguments to NODE should be evaluated in right-to-left
   order regardless of PUSH_ARGS_REVERSED.  */
#define CALL_EXPR_REVERSE_ARGS(NODE) \
  TREE_LANG_FLAG_5 (CALL_OR_AGGR_INIT_CHECK (NODE))

/* True if CALL_EXPR was written as an operator expression, not a function
   call.  */
#define CALL_EXPR_OPERATOR_SYNTAX(NODE) \
  TREE_LANG_FLAG_6 (CALL_OR_AGGR_INIT_CHECK (NODE))

/* Indicates whether a string literal has been parenthesized. Such
   usages are disallowed in certain circumstances.  */

#define PAREN_STRING_LITERAL_P(NODE) \
  TREE_LANG_FLAG_0 (STRING_CST_CHECK (NODE))

/* Indicates whether a COMPONENT_REF or a SCOPE_REF has been parenthesized, or
   an INDIRECT_REF comes from parenthesizing a _DECL.  Currently only set some
   of the time in C++14 mode.  */

#define REF_PARENTHESIZED_P(NODE) \
  TREE_LANG_FLAG_2 (TREE_CHECK4 ((NODE), COMPONENT_REF, INDIRECT_REF, SCOPE_REF, VIEW_CONVERT_EXPR))

/* Nonzero if this AGGR_INIT_EXPR provides for initialization via a
   constructor call, rather than an ordinary function call.  */
#define AGGR_INIT_VIA_CTOR_P(NODE) \
  TREE_LANG_FLAG_0 (AGGR_INIT_EXPR_CHECK (NODE))

/* Nonzero if expanding this AGGR_INIT_EXPR should first zero-initialize
   the object.  */
#define AGGR_INIT_ZERO_FIRST(NODE) \
  TREE_LANG_FLAG_2 (AGGR_INIT_EXPR_CHECK (NODE))

/* Nonzero means that the call is the jump from a thunk to the
   thunked-to function.  */
#define AGGR_INIT_FROM_THUNK_P(NODE) \
  (AGGR_INIT_EXPR_CHECK (NODE)->base.protected_flag)

/* AGGR_INIT_EXPR accessors.  These are equivalent to the CALL_EXPR
   accessors, except for AGGR_INIT_EXPR_SLOT (which takes the place of
   CALL_EXPR_STATIC_CHAIN).  */

#define AGGR_INIT_EXPR_FN(NODE) TREE_OPERAND (AGGR_INIT_EXPR_CHECK (NODE), 1)
#define AGGR_INIT_EXPR_SLOT(NODE) \
  TREE_OPERAND (AGGR_INIT_EXPR_CHECK (NODE), 2)
#define AGGR_INIT_EXPR_ARG(NODE, I) \
  TREE_OPERAND (AGGR_INIT_EXPR_CHECK (NODE), (I) + 3)
#define aggr_init_expr_nargs(NODE) (VL_EXP_OPERAND_LENGTH(NODE) - 3)

/* AGGR_INIT_EXPR_ARGP returns a pointer to the argument vector for NODE.
   We can't use &AGGR_INIT_EXPR_ARG (NODE, 0) because that will complain if
   the argument count is zero when checking is enabled.  Instead, do
   the pointer arithmetic to advance past the 3 fixed operands in a
   AGGR_INIT_EXPR.  That produces a valid pointer to just past the end of
   the operand array, even if it's not valid to dereference it.  */
#define AGGR_INIT_EXPR_ARGP(NODE) \
  (&(TREE_OPERAND (AGGR_INIT_EXPR_CHECK (NODE), 0)) + 3)

/* Abstract iterators for AGGR_INIT_EXPRs.  */

/* Structure containing iterator state.  */
struct aggr_init_expr_arg_iterator {
  tree t;	/* the aggr_init_expr */
  int n;	/* argument count */
  int i;	/* next argument index */
};

/* Initialize the abstract argument list iterator object ITER with the
   arguments from AGGR_INIT_EXPR node EXP.  */
inline void
init_aggr_init_expr_arg_iterator (tree exp,
				       aggr_init_expr_arg_iterator *iter)
{
  iter->t = exp;
  iter->n = aggr_init_expr_nargs (exp);
  iter->i = 0;
}

/* Return the next argument from abstract argument list iterator object ITER,
   and advance its state.  Return NULL_TREE if there are no more arguments.  */
inline tree
next_aggr_init_expr_arg (aggr_init_expr_arg_iterator *iter)
{
  tree result;
  if (iter->i >= iter->n)
    return NULL_TREE;
  result = AGGR_INIT_EXPR_ARG (iter->t, iter->i);
  iter->i++;
  return result;
}

/* Initialize the abstract argument list iterator object ITER, then advance
   past and return the first argument.  Useful in for expressions, e.g.
     for (arg = first_aggr_init_expr_arg (exp, &iter); arg;
          arg = next_aggr_init_expr_arg (&iter))   */
inline tree
first_aggr_init_expr_arg (tree exp, aggr_init_expr_arg_iterator *iter)
{
  init_aggr_init_expr_arg_iterator (exp, iter);
  return next_aggr_init_expr_arg (iter);
}

/* Test whether there are more arguments in abstract argument list iterator
   ITER, without changing its state.  */
inline bool
more_aggr_init_expr_args_p (const aggr_init_expr_arg_iterator *iter)
{
  return (iter->i < iter->n);
}

/* Iterate through each argument ARG of AGGR_INIT_EXPR CALL, using variable
   ITER (of type aggr_init_expr_arg_iterator) to hold the iteration state.  */
#define FOR_EACH_AGGR_INIT_EXPR_ARG(arg, iter, call)			\
  for ((arg) = first_aggr_init_expr_arg ((call), &(iter)); (arg);	\
       (arg) = next_aggr_init_expr_arg (&(iter)))

/* VEC_INIT_EXPR accessors.  */
#define VEC_INIT_EXPR_SLOT(NODE) TREE_OPERAND (VEC_INIT_EXPR_CHECK (NODE), 0)
#define VEC_INIT_EXPR_INIT(NODE) TREE_OPERAND (VEC_INIT_EXPR_CHECK (NODE), 1)

/* Indicates that a VEC_INIT_EXPR is a potential constant expression.
   Only set when the current function is constexpr.  */
#define VEC_INIT_EXPR_IS_CONSTEXPR(NODE) \
  TREE_LANG_FLAG_0 (VEC_INIT_EXPR_CHECK (NODE))

/* Indicates that a VEC_INIT_EXPR is expressing value-initialization.  */
#define VEC_INIT_EXPR_VALUE_INIT(NODE) \
  TREE_LANG_FLAG_1 (VEC_INIT_EXPR_CHECK (NODE))

/* The condition under which this MUST_NOT_THROW_EXPR actually blocks
   exceptions.  NULL_TREE means 'true'.  */
#define MUST_NOT_THROW_COND(NODE) \
  TREE_OPERAND (MUST_NOT_THROW_EXPR_CHECK (NODE), 1)

/* The TYPE_MAIN_DECL for a class template type is a TYPE_DECL, not a
   TEMPLATE_DECL.  This macro determines whether or not a given class
   type is really a template type, as opposed to an instantiation or
   specialization of one.  */
#define CLASSTYPE_IS_TEMPLATE(NODE)  \
  (CLASSTYPE_TEMPLATE_INFO (NODE)    \
   && !CLASSTYPE_USE_TEMPLATE (NODE) \
   && PRIMARY_TEMPLATE_P (CLASSTYPE_TI_TEMPLATE (NODE)))

/* The name used by the user to name the typename type.  Typically,
   this is an IDENTIFIER_NODE, and the same as the DECL_NAME on the
   corresponding TYPE_DECL.  However, this may also be a
   TEMPLATE_ID_EXPR if we had something like `typename X::Y<T>'.  */
#define TYPENAME_TYPE_FULLNAME(NODE) \
  (TYPE_VALUES_RAW (TYPENAME_TYPE_CHECK (NODE)))

/* True if a TYPENAME_TYPE was declared as an "enum".  */
#define TYPENAME_IS_ENUM_P(NODE) \
  (TREE_LANG_FLAG_0 (TYPENAME_TYPE_CHECK (NODE)))

/* True if a TYPENAME_TYPE was declared as a "class", "struct", or
   "union".  */
#define TYPENAME_IS_CLASS_P(NODE) \
  (TREE_LANG_FLAG_1 (TYPENAME_TYPE_CHECK (NODE)))

/* True if a TYPENAME_TYPE is in the process of being resolved.  */
#define TYPENAME_IS_RESOLVING_P(NODE) \
  (TREE_LANG_FLAG_2 (TYPENAME_TYPE_CHECK (NODE)))

/* [class.virtual]

   A class that declares or inherits a virtual function is called a
   polymorphic class.  */
#define TYPE_POLYMORPHIC_P(NODE) (TREE_LANG_FLAG_2 (NODE))

/* Nonzero if this class has a virtual function table pointer.  */
#define TYPE_CONTAINS_VPTR_P(NODE)		\
  (TYPE_POLYMORPHIC_P (NODE) || CLASSTYPE_VBASECLASSES (NODE))

/* Nonzero if NODE is a FUNCTION_DECL (for a function with global
   scope) declared in a local scope.  */
#define DECL_LOCAL_FUNCTION_P(NODE) \
  DECL_LANG_FLAG_0 (FUNCTION_DECL_CHECK (NODE))

/* Nonzero if NODE is the target for genericization of 'break' stmts.  */
#define LABEL_DECL_BREAK(NODE) \
  DECL_LANG_FLAG_0 (LABEL_DECL_CHECK (NODE))

/* Nonzero if NODE is the target for genericization of 'continue' stmts.  */
#define LABEL_DECL_CONTINUE(NODE) \
  DECL_LANG_FLAG_1 (LABEL_DECL_CHECK (NODE))

/* Nonzero if NODE is the target for genericization of 'return' stmts
   in constructors/destructors of targetm.cxx.cdtor_returns_this targets.  */
#define LABEL_DECL_CDTOR(NODE) \
  DECL_LANG_FLAG_2 (LABEL_DECL_CHECK (NODE))

/* True if NODE was declared with auto in its return type, but it has
   started compilation and so the return type might have been changed by
   return type deduction; its declared return type should be found in
   DECL_SAVED_AUTO_RETURN_TYPE (NODE).   */
#define FNDECL_USED_AUTO(NODE) \
  TREE_LANG_FLAG_2 (FUNCTION_DECL_CHECK (NODE))

/* Nonzero if NODE is a DECL which we know about but which has not
   been explicitly declared, such as a built-in function or a friend
   declared inside a class.  In the latter case DECL_HIDDEN_FRIEND_P
   will be set.  */
#define DECL_ANTICIPATED(NODE) \
  (DECL_LANG_SPECIFIC (TYPE_FUNCTION_OR_TEMPLATE_DECL_CHECK (NODE)) \
   ->u.base.anticipated_p)

/* Is DECL NODE a hidden name?  */
#define DECL_HIDDEN_P(NODE) \
  (DECL_LANG_SPECIFIC (NODE) && TYPE_FUNCTION_OR_TEMPLATE_DECL_P (NODE) \
   && DECL_ANTICIPATED (NODE))

/* True if this is a hidden class type.    */
#define TYPE_HIDDEN_P(NODE) \
  (DECL_LANG_SPECIFIC (TYPE_NAME (NODE)) \
   && DECL_ANTICIPATED (TYPE_NAME (NODE)))

/* True for artificial decls added for OpenMP privatized non-static
   data members.  */
#define DECL_OMP_PRIVATIZED_MEMBER(NODE) \
  (DECL_LANG_SPECIFIC (VAR_DECL_CHECK (NODE))->u.base.anticipated_p)

/* Nonzero if NODE is a FUNCTION_DECL which was declared as a friend
   within a class but has not been declared in the surrounding scope.
   The function is invisible except via argument dependent lookup.  */
#define DECL_HIDDEN_FRIEND_P(NODE) \
  (LANG_DECL_FN_CHECK (DECL_COMMON_CHECK (NODE))->hidden_friend_p)

/* Nonzero if NODE is an artificial FUNCTION_DECL for
   #pragma omp declare reduction.  */
#define DECL_OMP_DECLARE_REDUCTION_P(NODE) \
  (LANG_DECL_FN_CHECK (DECL_COMMON_CHECK (NODE))->omp_declare_reduction_p)

/* Nonzero if DECL has been declared threadprivate by
   #pragma omp threadprivate.  */
#define CP_DECL_THREADPRIVATE_P(DECL) \
  (DECL_LANG_SPECIFIC (VAR_DECL_CHECK (DECL))->u.base.threadprivate_or_deleted_p)

/* Nonzero if NODE is a VAR_DECL which has been declared inline.  */
#define DECL_VAR_DECLARED_INLINE_P(NODE) \
  (DECL_LANG_SPECIFIC (VAR_DECL_CHECK (NODE))			\
   ? DECL_LANG_SPECIFIC (NODE)->u.base.var_declared_inline_p	\
   : false)
#define SET_DECL_VAR_DECLARED_INLINE_P(NODE) \
  (DECL_LANG_SPECIFIC (VAR_DECL_CHECK (NODE))->u.base.var_declared_inline_p \
   = true)

/* True if NODE is a constant variable with a value-dependent initializer.  */
#define DECL_DEPENDENT_INIT_P(NODE)				\
  (DECL_LANG_SPECIFIC (VAR_DECL_CHECK (NODE))			\
   && DECL_LANG_SPECIFIC (NODE)->u.base.dependent_init_p)
#define SET_DECL_DEPENDENT_INIT_P(NODE, X) \
  (DECL_LANG_SPECIFIC (VAR_DECL_CHECK (NODE))->u.base.dependent_init_p = (X))

/* Nonzero if NODE is an artificial VAR_DECL for a C++17 structured binding
   declaration or one of VAR_DECLs for the user identifiers in it.  */
#define DECL_DECOMPOSITION_P(NODE) \
  (VAR_P (NODE) && DECL_LANG_SPECIFIC (NODE)			\
   ? DECL_LANG_SPECIFIC (NODE)->u.base.selector == lds_decomp		\
   : false)

/* The underlying artificial VAR_DECL for structured binding.  */
#define DECL_DECOMP_BASE(NODE) \
  (LANG_DECL_DECOMP_CHECK (NODE)->base)

/* Nonzero if NODE is an inline VAR_DECL.  In C++17, static data members
   declared with constexpr specifier are implicitly inline variables.  */
#define DECL_INLINE_VAR_P(NODE) \
  (DECL_VAR_DECLARED_INLINE_P (NODE)				\
   || (cxx_dialect >= cxx17					\
       && DECL_DECLARED_CONSTEXPR_P (NODE)			\
       && DECL_CLASS_SCOPE_P (NODE)))

/* Nonzero if DECL was declared with '= delete'.  */
#define DECL_DELETED_FN(DECL) \
  (LANG_DECL_FN_CHECK (DECL)->min.base.threadprivate_or_deleted_p)

/* Nonzero if DECL was declared with '= default' (maybe implicitly).  */
#define DECL_DEFAULTED_FN(DECL) \
  (LANG_DECL_FN_CHECK (DECL)->defaulted_p)

/* Nonzero if DECL is explicitly defaulted in the class body.  */
#define DECL_DEFAULTED_IN_CLASS_P(DECL)					\
  (DECL_DEFAULTED_FN (DECL) && DECL_INITIALIZED_IN_CLASS_P (DECL))
/* Nonzero if DECL was defaulted outside the class body.  */
#define DECL_DEFAULTED_OUTSIDE_CLASS_P(DECL)				\
  (DECL_DEFAULTED_FN (DECL)						\
   && !(DECL_ARTIFICIAL (DECL) || DECL_INITIALIZED_IN_CLASS_P (DECL)))

/* Record whether a typedef for type `int' was actually `signed int'.  */
#define C_TYPEDEF_EXPLICITLY_SIGNED(EXP) DECL_LANG_FLAG_1 (EXP)

/* Returns nonzero if DECL has external linkage, as specified by the
   language standard.  (This predicate may hold even when the
   corresponding entity is not actually given external linkage in the
   object file; see decl_linkage for details.)  */
#define DECL_EXTERNAL_LINKAGE_P(DECL) \
  (decl_linkage (DECL) == lk_external)

/* Keep these codes in ascending code order.  */

#define INTEGRAL_CODE_P(CODE)	\
  ((CODE) == ENUMERAL_TYPE	\
   || (CODE) == BOOLEAN_TYPE	\
   || (CODE) == INTEGER_TYPE)

/* [basic.fundamental]

   Types  bool, char, wchar_t, and the signed and unsigned integer types
   are collectively called integral types.

   Note that INTEGRAL_TYPE_P, as defined in tree.h, allows enumeration
   types as well, which is incorrect in C++.  Keep these checks in
   ascending code order.  */
#define CP_INTEGRAL_TYPE_P(TYPE)		\
  (TREE_CODE (TYPE) == BOOLEAN_TYPE		\
   || TREE_CODE (TYPE) == INTEGER_TYPE)

/* Returns true if TYPE is an integral or enumeration name.  Keep
   these checks in ascending code order.  */
#define INTEGRAL_OR_ENUMERATION_TYPE_P(TYPE) \
   (TREE_CODE (TYPE) == ENUMERAL_TYPE || CP_INTEGRAL_TYPE_P (TYPE))

/* Returns true if TYPE is an integral or unscoped enumeration type.  */
#define INTEGRAL_OR_UNSCOPED_ENUMERATION_TYPE_P(TYPE) \
   (UNSCOPED_ENUM_P (TYPE) || CP_INTEGRAL_TYPE_P (TYPE))

/* True if the class type TYPE is a literal type.  */
#define CLASSTYPE_LITERAL_P(TYPE)              \
   (LANG_TYPE_CLASS_CHECK (TYPE)->is_literal)

/* [basic.fundamental]

   Integral and floating types are collectively called arithmetic
   types.

   As a GNU extension, we also accept complex types.

   Keep these checks in ascending code order.  */
#define ARITHMETIC_TYPE_P(TYPE) \
  (CP_INTEGRAL_TYPE_P (TYPE) \
   || TREE_CODE (TYPE) == REAL_TYPE \
   || TREE_CODE (TYPE) == COMPLEX_TYPE)

/* True iff TYPE is cv decltype(nullptr).  */
#define NULLPTR_TYPE_P(TYPE) (TREE_CODE (TYPE) == NULLPTR_TYPE)

/* [basic.types]

   Arithmetic types, enumeration types, pointer types,
   pointer-to-member types, and std::nullptr_t are collectively called
   scalar types.

   Keep these checks in ascending code order.  */
#define SCALAR_TYPE_P(TYPE)			\
  (TYPE_PTRDATAMEM_P (TYPE)			\
   || TREE_CODE (TYPE) == ENUMERAL_TYPE		\
   || ARITHMETIC_TYPE_P (TYPE)			\
   || TYPE_PTR_P (TYPE)				\
   || TYPE_PTRMEMFUNC_P (TYPE)                  \
   || NULLPTR_TYPE_P (TYPE))

/* Determines whether this type is a C++0x scoped enumeration
   type. Scoped enumerations types are introduced via "enum class" or
   "enum struct", e.g.,

     enum class Color {
       Red, Green, Blue
     };

   Scoped enumeration types are different from normal (unscoped)
   enumeration types in several ways:

     - The enumerators of a scoped enumeration type are only available
       within the scope of the enumeration type and not in the
       enclosing scope. For example, the Red color can be referred to
       with "Color::Red" but not "Red".

     - Scoped enumerators and enumerations do not implicitly convert
       to integers or 'bool'.

     - The underlying type of the enum is well-defined.  */
#define SCOPED_ENUM_P(TYPE)                                             \
  (TREE_CODE (TYPE) == ENUMERAL_TYPE && ENUM_IS_SCOPED (TYPE))

/* Determine whether this is an unscoped enumeration type.  */
#define UNSCOPED_ENUM_P(TYPE)                                           \
  (TREE_CODE (TYPE) == ENUMERAL_TYPE && !ENUM_IS_SCOPED (TYPE))

/* Set the flag indicating whether an ENUMERAL_TYPE is a C++0x scoped
   enumeration type (1) or a normal (unscoped) enumeration type
   (0).  */
#define SET_SCOPED_ENUM_P(TYPE, VAL)                    \
  (ENUM_IS_SCOPED (TYPE) = (VAL))

#define SET_OPAQUE_ENUM_P(TYPE, VAL)                    \
  (ENUM_IS_OPAQUE (TYPE) = (VAL))

#define OPAQUE_ENUM_P(TYPE)				\
  (TREE_CODE (TYPE) == ENUMERAL_TYPE && ENUM_IS_OPAQUE (TYPE))

/* Determines whether an ENUMERAL_TYPE has an explicit
   underlying type.  */
#define ENUM_FIXED_UNDERLYING_TYPE_P(NODE) (TYPE_LANG_FLAG_5 (NODE))

/* Returns the underlying type of the given enumeration type. The
   underlying type is determined in different ways, depending on the
   properties of the enum:

     - In C++0x, the underlying type can be explicitly specified, e.g.,

         enum E1 : char { ... } // underlying type is char

     - In a C++0x scoped enumeration, the underlying type is int
       unless otherwises specified:

         enum class E2 { ... } // underlying type is int

     - Otherwise, the underlying type is determined based on the
       values of the enumerators. In this case, the
       ENUM_UNDERLYING_TYPE will not be set until after the definition
       of the enumeration is completed by finish_enum.  */
#define ENUM_UNDERLYING_TYPE(TYPE) \
  TREE_TYPE (ENUMERAL_TYPE_CHECK (TYPE))

/* [dcl.init.aggr]

   An aggregate is an array or a class with no user-provided
   constructors, no brace-or-equal-initializers for non-static data
   members, no private or protected non-static data members, no
   base classes, and no virtual functions.

   As an extension, we also treat vectors as aggregates.  Keep these
   checks in ascending code order.  */
#define CP_AGGREGATE_TYPE_P(TYPE)				\
  (gnu_vector_type_p (TYPE)					\
   || TREE_CODE (TYPE) == ARRAY_TYPE				\
   || (CLASS_TYPE_P (TYPE) && COMPLETE_TYPE_P (TYPE) && !CLASSTYPE_NON_AGGREGATE (TYPE)))

/* Nonzero for a class type means that the class type has a
   user-declared constructor.  */
#define TYPE_HAS_USER_CONSTRUCTOR(NODE) (TYPE_LANG_FLAG_1 (NODE))

/* Nonzero means that the FUNCTION_TYPE or METHOD_TYPE has a
   late-specified return type.  */
#define TYPE_HAS_LATE_RETURN_TYPE(NODE) \
  (TYPE_LANG_FLAG_2 (FUNC_OR_METHOD_CHECK (NODE)))

/* When appearing in an INDIRECT_REF, it means that the tree structure
   underneath is actually a call to a constructor.  This is needed
   when the constructor must initialize local storage (which can
   be automatically destroyed), rather than allowing it to allocate
   space from the heap.

   When appearing in a SAVE_EXPR, it means that underneath
   is a call to a constructor.

   When appearing in a CONSTRUCTOR, the expression is a
   compound literal.

   When appearing in a FIELD_DECL, it means that this field
   has been duly initialized in its constructor.  */
#define TREE_HAS_CONSTRUCTOR(NODE) (TREE_LANG_FLAG_4 (NODE))

/* True if NODE is a brace-enclosed initializer.  */
#define BRACE_ENCLOSED_INITIALIZER_P(NODE) \
  (TREE_CODE (NODE) == CONSTRUCTOR && TREE_TYPE (NODE) == init_list_type_node)

/* True if NODE is a compound-literal, i.e., a brace-enclosed
   initializer cast to a particular type.  */
#define COMPOUND_LITERAL_P(NODE) \
  (TREE_CODE (NODE) == CONSTRUCTOR && TREE_HAS_CONSTRUCTOR (NODE))

#define EMPTY_CONSTRUCTOR_P(NODE) (TREE_CODE (NODE) == CONSTRUCTOR \
				   && vec_safe_is_empty(CONSTRUCTOR_ELTS(NODE))\
				   && !TREE_HAS_CONSTRUCTOR (NODE))

/* True if NODE is a init-list used as a direct-initializer, i.e.
   B b{1,2}, not B b({1,2}) or B b = {1,2}.  */
#define CONSTRUCTOR_IS_DIRECT_INIT(NODE) (TREE_LANG_FLAG_0 (CONSTRUCTOR_CHECK (NODE)))

/* True if this CONSTRUCTOR is instantiation-dependent and needs to be
   substituted.  */
#define CONSTRUCTOR_IS_DEPENDENT(NODE) \
  (TREE_LANG_FLAG_1 (CONSTRUCTOR_CHECK (NODE)))

/* True if this CONSTRUCTOR should not be used as a variable initializer
   because it was loaded from a constexpr variable with mutable fields.  */
#define CONSTRUCTOR_MUTABLE_POISON(NODE) \
  (TREE_LANG_FLAG_2 (CONSTRUCTOR_CHECK (NODE)))

/* True if this typed CONSTRUCTOR represents C99 compound-literal syntax rather
   than C++11 functional cast syntax.  */
#define CONSTRUCTOR_C99_COMPOUND_LITERAL(NODE) \
  (TREE_LANG_FLAG_3 (CONSTRUCTOR_CHECK (NODE)))

/* True if this CONSTRUCTOR contains PLACEHOLDER_EXPRs referencing the
   CONSTRUCTOR's type not nested inside another CONSTRUCTOR marked with
   CONSTRUCTOR_PLACEHOLDER_BOUNDARY.  */
#define CONSTRUCTOR_PLACEHOLDER_BOUNDARY(NODE) \
  (TREE_LANG_FLAG_5 (CONSTRUCTOR_CHECK (NODE)))

#define DIRECT_LIST_INIT_P(NODE) \
   (BRACE_ENCLOSED_INITIALIZER_P (NODE) && CONSTRUCTOR_IS_DIRECT_INIT (NODE))

/* True if this is a designated initializer (when we allow initializer-clauses
   mixed with designated-initializer-clauses set whenever there is at least
   one designated-initializer-clause), or a C99 designator.  */
#define CONSTRUCTOR_IS_DESIGNATED_INIT(NODE) \
  (TREE_LANG_FLAG_6 (CONSTRUCTOR_CHECK (NODE)))

/* True if this CONSTRUCTOR comes from a parenthesized list of values, e.g.
   A(1, 2, 3).  */
#define CONSTRUCTOR_IS_PAREN_INIT(NODE) \
  (CONSTRUCTOR_CHECK(NODE)->base.private_flag)

/* True if NODE represents a conversion for direct-initialization in a
   template.  Set by perform_implicit_conversion_flags.  */
#define IMPLICIT_CONV_EXPR_DIRECT_INIT(NODE) \
  (TREE_LANG_FLAG_0 (IMPLICIT_CONV_EXPR_CHECK (NODE)))

/* True if NODE represents a dependent conversion of a non-type template
   argument.  Set by maybe_convert_nontype_argument.  */
#define IMPLICIT_CONV_EXPR_NONTYPE_ARG(NODE) \
  (TREE_LANG_FLAG_1 (IMPLICIT_CONV_EXPR_CHECK (NODE)))

/* True if NODE represents a conversion for braced-init-list in a
   template.  Set by perform_implicit_conversion_flags.  */
#define IMPLICIT_CONV_EXPR_BRACED_INIT(NODE) \
  (TREE_LANG_FLAG_2 (IMPLICIT_CONV_EXPR_CHECK (NODE)))

/* Nonzero means that an object of this type cannot be initialized using
   an initializer list.  */
#define CLASSTYPE_NON_AGGREGATE(NODE) \
  (LANG_TYPE_CLASS_CHECK (NODE)->non_aggregate)
#define TYPE_NON_AGGREGATE_CLASS(NODE) \
  (CLASS_TYPE_P (NODE) && CLASSTYPE_NON_AGGREGATE (NODE))

/* Nonzero if there is a non-trivial X::op=(cv X&) for this class.  */
#define TYPE_HAS_COMPLEX_COPY_ASSIGN(NODE) (LANG_TYPE_CLASS_CHECK (NODE)->has_complex_copy_assign)

/* Nonzero if there is a non-trivial X::X(cv X&) for this class.  */
#define TYPE_HAS_COMPLEX_COPY_CTOR(NODE) (LANG_TYPE_CLASS_CHECK (NODE)->has_complex_copy_ctor)

/* Nonzero if there is a non-trivial X::op=(X&&) for this class.  */
#define TYPE_HAS_COMPLEX_MOVE_ASSIGN(NODE) (LANG_TYPE_CLASS_CHECK (NODE)->has_complex_move_assign)

/* Nonzero if there is a non-trivial X::X(X&&) for this class.  */
#define TYPE_HAS_COMPLEX_MOVE_CTOR(NODE) (LANG_TYPE_CLASS_CHECK (NODE)->has_complex_move_ctor)

/* Nonzero if there is no trivial default constructor for this class.  */
#define TYPE_HAS_COMPLEX_DFLT(NODE) (LANG_TYPE_CLASS_CHECK (NODE)->has_complex_dflt)

/* Nonzero if TYPE has a trivial destructor.  From [class.dtor]:

     A destructor is trivial if it is an implicitly declared
     destructor and if:

       - all of the direct base classes of its class have trivial
	 destructors,

       - for all of the non-static data members of its class that are
	 of class type (or array thereof), each such class has a
	 trivial destructor.  */
#define TYPE_HAS_TRIVIAL_DESTRUCTOR(NODE) \
  (!TYPE_HAS_NONTRIVIAL_DESTRUCTOR (NODE))

/* Nonzero for _TYPE node means that this type does not have a trivial
   destructor.  Therefore, destroying an object of this type will
   involve a call to a destructor.  This can apply to objects of
   ARRAY_TYPE if the type of the elements needs a destructor.  */
#define TYPE_HAS_NONTRIVIAL_DESTRUCTOR(NODE) \
  (TYPE_LANG_FLAG_4 (NODE))

/* Nonzero for class type means that the default constructor is trivial.  */
#define TYPE_HAS_TRIVIAL_DFLT(NODE) \
  (TYPE_HAS_DEFAULT_CONSTRUCTOR (NODE) && ! TYPE_HAS_COMPLEX_DFLT (NODE))

/* Nonzero for class type means that copy initialization of this type can use
   a bitwise copy.  */
#define TYPE_HAS_TRIVIAL_COPY_CTOR(NODE) \
  (TYPE_HAS_COPY_CTOR (NODE) && ! TYPE_HAS_COMPLEX_COPY_CTOR (NODE))

/* Nonzero for class type means that assignment of this type can use
   a bitwise copy.  */
#define TYPE_HAS_TRIVIAL_COPY_ASSIGN(NODE) \
  (TYPE_HAS_COPY_ASSIGN (NODE) && ! TYPE_HAS_COMPLEX_COPY_ASSIGN (NODE))

/* Returns true if NODE is a pointer-to-data-member.  */
#define TYPE_PTRDATAMEM_P(NODE)			\
  (TREE_CODE (NODE) == OFFSET_TYPE)

/* Returns true if NODE is a pointer.  */
#define TYPE_PTR_P(NODE)			\
  (TREE_CODE (NODE) == POINTER_TYPE)

/* Returns true if NODE is a reference.  */
#define TYPE_REF_P(NODE)			\
  (TREE_CODE (NODE) == REFERENCE_TYPE)

/* Returns true if NODE is a pointer or a reference.  */
#define INDIRECT_TYPE_P(NODE)			\
  (TYPE_PTR_P (NODE) || TYPE_REF_P (NODE))

/* Returns true if NODE is an object type:

     [basic.types]

     An object type is a (possibly cv-qualified) type that is not a
     function type, not a reference type, and not a void type.

   Keep these checks in ascending order, for speed.  */
#define TYPE_OBJ_P(NODE)			\
  (!TYPE_REF_P (NODE)				\
   && !VOID_TYPE_P (NODE)  		        \
   && !FUNC_OR_METHOD_TYPE_P (NODE))

/* Returns true if NODE is a pointer to an object.  Keep these checks
   in ascending tree code order.  */
#define TYPE_PTROB_P(NODE)					\
  (TYPE_PTR_P (NODE) && TYPE_OBJ_P (TREE_TYPE (NODE)))

/* Returns true if NODE is a reference to an object.  Keep these checks
   in ascending tree code order.  */
#define TYPE_REF_OBJ_P(NODE)					\
  (TYPE_REF_P (NODE) && TYPE_OBJ_P (TREE_TYPE (NODE)))

/* Returns true if NODE is a pointer to an object, or a pointer to
   void.  Keep these checks in ascending tree code order.  */
#define TYPE_PTROBV_P(NODE)					\
  (TYPE_PTR_P (NODE)						\
   && !FUNC_OR_METHOD_TYPE_P (TREE_TYPE (NODE)))

/* Returns true if NODE is a pointer to function type.  */
#define TYPE_PTRFN_P(NODE)				\
  (TYPE_PTR_P (NODE)			                \
   && TREE_CODE (TREE_TYPE (NODE)) == FUNCTION_TYPE)

/* Returns true if NODE is a reference to function type.  */
#define TYPE_REFFN_P(NODE)				\
  (TYPE_REF_P (NODE)					\
   && TREE_CODE (TREE_TYPE (NODE)) == FUNCTION_TYPE)

/* Returns true if NODE is a pointer to member function type.  */
#define TYPE_PTRMEMFUNC_P(NODE)		\
  (TREE_CODE (NODE) == RECORD_TYPE	\
   && TYPE_PTRMEMFUNC_FLAG (NODE))

#define TYPE_PTRMEMFUNC_FLAG(NODE) \
  (TYPE_LANG_FLAG_2 (RECORD_TYPE_CHECK (NODE)))

/* Returns true if NODE is a pointer-to-member.  */
#define TYPE_PTRMEM_P(NODE) \
  (TYPE_PTRDATAMEM_P (NODE) || TYPE_PTRMEMFUNC_P (NODE))

/* Returns true if NODE is a pointer or a pointer-to-member.  */
#define TYPE_PTR_OR_PTRMEM_P(NODE) \
  (TYPE_PTR_P (NODE) || TYPE_PTRMEM_P (NODE))

/* Indicates when overload resolution may resolve to a pointer to
   member function. [expr.unary.op]/3 */
#define PTRMEM_OK_P(NODE) \
  TREE_LANG_FLAG_0 (TREE_CHECK3 ((NODE), ADDR_EXPR, OFFSET_REF, SCOPE_REF))

/* Get the POINTER_TYPE to the METHOD_TYPE associated with this
   pointer to member function.  TYPE_PTRMEMFUNC_P _must_ be true,
   before using this macro.  */
#define TYPE_PTRMEMFUNC_FN_TYPE(NODE) \
  (cp_build_qualified_type (TREE_TYPE (TYPE_FIELDS (NODE)),\
			    cp_type_quals (NODE)))

/* As above, but can be used in places that want an lvalue at the expense
   of not necessarily having the correct cv-qualifiers.  */
#define TYPE_PTRMEMFUNC_FN_TYPE_RAW(NODE) \
  (TREE_TYPE (TYPE_FIELDS (NODE)))

/* Returns `A' for a type like `int (A::*)(double)' */
#define TYPE_PTRMEMFUNC_OBJECT_TYPE(NODE) \
  TYPE_METHOD_BASETYPE (TREE_TYPE (TYPE_PTRMEMFUNC_FN_TYPE (NODE)))

/* The canonical internal RECORD_TYPE from the POINTER_TYPE to
   METHOD_TYPE.  */
#define TYPE_PTRMEMFUNC_TYPE(NODE) \
  TYPE_LANG_SLOT_1 (NODE)

/* For a pointer-to-member type of the form `T X::*', this is `X'.
   For a type like `void (X::*)() const', this type is `X', not `const
   X'.  To get at the `const X' you have to look at the
   TYPE_PTRMEM_POINTED_TO_TYPE; there, the first parameter will have
   type `const X*'.  */
#define TYPE_PTRMEM_CLASS_TYPE(NODE)			\
  (TYPE_PTRDATAMEM_P (NODE)					\
   ? TYPE_OFFSET_BASETYPE (NODE)		\
   : TYPE_PTRMEMFUNC_OBJECT_TYPE (NODE))

/* For a pointer-to-member type of the form `T X::*', this is `T'.  */
#define TYPE_PTRMEM_POINTED_TO_TYPE(NODE)		\
   (TYPE_PTRDATAMEM_P (NODE)				\
    ? TREE_TYPE (NODE)					\
    : TREE_TYPE (TYPE_PTRMEMFUNC_FN_TYPE (NODE)))

/* For a pointer-to-member constant `X::Y' this is the RECORD_TYPE for
   `X'.  */
#define PTRMEM_CST_CLASS(NODE) \
  TYPE_PTRMEM_CLASS_TYPE (TREE_TYPE (PTRMEM_CST_CHECK (NODE)))

/* For a pointer-to-member constant `X::Y' this is the _DECL for
   `Y'.  */
#define PTRMEM_CST_MEMBER(NODE) \
  (((ptrmem_cst_t)PTRMEM_CST_CHECK (NODE))->member)

/* The expression in question for a TYPEOF_TYPE.  */
#define TYPEOF_TYPE_EXPR(NODE) (TYPE_VALUES_RAW (TYPEOF_TYPE_CHECK (NODE)))

/* The type in question for an UNDERLYING_TYPE.  */
#define UNDERLYING_TYPE_TYPE(NODE) \
  (TYPE_VALUES_RAW (UNDERLYING_TYPE_CHECK (NODE)))

/* The type in question for BASES.  */
#define BASES_TYPE(NODE) \
  (TYPE_VALUES_RAW (BASES_CHECK (NODE)))

#define BASES_DIRECT(NODE) \
  TREE_LANG_FLAG_0 (BASES_CHECK (NODE))

/* The expression in question for a DECLTYPE_TYPE.  */
#define DECLTYPE_TYPE_EXPR(NODE) (TYPE_VALUES_RAW (DECLTYPE_TYPE_CHECK (NODE)))

/* Whether the DECLTYPE_TYPE_EXPR of NODE was originally parsed as an
   id-expression or a member-access expression. When false, it was
   parsed as a full expression.  */
#define DECLTYPE_TYPE_ID_EXPR_OR_MEMBER_ACCESS_P(NODE) \
  (DECLTYPE_TYPE_CHECK (NODE))->type_common.string_flag

/* These flags indicate that we want different semantics from normal
   decltype: lambda capture just drops references,
   lambda proxies look through implicit dereference.  */
#define DECLTYPE_FOR_LAMBDA_CAPTURE(NODE) \
  TREE_LANG_FLAG_0 (DECLTYPE_TYPE_CHECK (NODE))
#define DECLTYPE_FOR_LAMBDA_PROXY(NODE) \
  TREE_LANG_FLAG_2 (DECLTYPE_TYPE_CHECK (NODE))
#define DECLTYPE_FOR_REF_CAPTURE(NODE) \
  TREE_LANG_FLAG_3 (DECLTYPE_TYPE_CHECK (NODE))

/* Nonzero for VAR_DECL and FUNCTION_DECL node means that `extern' was
   specified in its declaration.  This can also be set for an
   erroneously declared PARM_DECL.  */
#define DECL_THIS_EXTERN(NODE) \
  DECL_LANG_FLAG_2 (VAR_FUNCTION_OR_PARM_DECL_CHECK (NODE))

/* Nonzero for VAR_DECL and FUNCTION_DECL node means that `static' was
   specified in its declaration.  This can also be set for an
   erroneously declared PARM_DECL.  */
#define DECL_THIS_STATIC(NODE) \
  DECL_LANG_FLAG_6 (VAR_FUNCTION_OR_PARM_DECL_CHECK (NODE))

/* Nonzero for FIELD_DECL node means that this field is a lambda capture
   field for an array of runtime bound.  */
#define DECL_VLA_CAPTURE_P(NODE) \
  DECL_LANG_FLAG_1 (FIELD_DECL_CHECK (NODE))

/* Nonzero for PARM_DECL node means that this is an array function
   parameter, i.e, a[] rather than *a.  */
#define DECL_ARRAY_PARAMETER_P(NODE) \
  DECL_LANG_FLAG_1 (PARM_DECL_CHECK (NODE))

/* Nonzero for a FIELD_DECL who's NSMDI is currently being
   instantiated.  */
#define DECL_INSTANTIATING_NSDMI_P(NODE) \
  DECL_LANG_FLAG_2 (FIELD_DECL_CHECK (NODE))

/* Nonzero for FIELD_DECL node means that this field is a base class
   of the parent object, as opposed to a member field.  */
#define DECL_FIELD_IS_BASE(NODE) \
  DECL_LANG_FLAG_6 (FIELD_DECL_CHECK (NODE))

/* Nonzero for FIELD_DECL node means that this field is a simple (no
   explicit initializer) lambda capture field, making it invisible to
   name lookup in unevaluated contexts.  */
#define DECL_NORMAL_CAPTURE_P(NODE) \
  DECL_LANG_FLAG_7 (FIELD_DECL_CHECK (NODE))

/* Nonzero if TYPE is an anonymous union or struct type.  We have to use a
   flag for this because "A union for which objects or pointers are
   declared is not an anonymous union" [class.union].  */
#define ANON_AGGR_TYPE_P(NODE)				\
  (CLASS_TYPE_P (NODE) && LANG_TYPE_CLASS_CHECK (NODE)->anon_aggr)
#define SET_ANON_AGGR_TYPE_P(NODE)			\
  (LANG_TYPE_CLASS_CHECK (NODE)->anon_aggr = 1)

/* Nonzero if TYPE is an anonymous union type.  */
#define ANON_UNION_TYPE_P(NODE) \
  (TREE_CODE (NODE) == UNION_TYPE && ANON_AGGR_TYPE_P (NODE))

/* Define fields and accessors for nodes representing declared names.  */

/* True if TYPE is an unnamed structured type with a typedef for
   linkage purposes.  In that case TYPE_NAME and TYPE_STUB_DECL of the
   MAIN-VARIANT are different. */
#define TYPE_WAS_UNNAMED(NODE)				\
  (TYPE_NAME (TYPE_MAIN_VARIANT (NODE))			\
   != TYPE_STUB_DECL (TYPE_MAIN_VARIANT (NODE)))

/* C++: all of these are overloaded!  These apply only to TYPE_DECLs.  */

/* The format of each node in the DECL_FRIENDLIST is as follows:

   The TREE_PURPOSE will be the name of a function, i.e., an
   IDENTIFIER_NODE.  The TREE_VALUE will be itself a TREE_LIST, whose
   TREE_VALUEs are friends with the given name.  */
#define DECL_FRIENDLIST(NODE)		(DECL_INITIAL (NODE))
#define FRIEND_NAME(LIST) (TREE_PURPOSE (LIST))
#define FRIEND_DECLS(LIST) (TREE_VALUE (LIST))

/* The DECL_ACCESS, if non-NULL, is a TREE_LIST.  The TREE_PURPOSE of
   each node is a type; the TREE_VALUE is the access granted for this
   DECL in that type.  The DECL_ACCESS is set by access declarations.
   For example, if a member that would normally be public in a
   derived class is made protected, then the derived class and the
   protected_access_node will appear in the DECL_ACCESS for the node.  */
#define DECL_ACCESS(NODE) (LANG_DECL_MIN_CHECK (NODE)->access)

/* Nonzero if the FUNCTION_DECL is a global constructor.  */
#define DECL_GLOBAL_CTOR_P(NODE) \
  (LANG_DECL_FN_CHECK (NODE)->global_ctor_p)

/* Nonzero if the FUNCTION_DECL is a global destructor.  */
#define DECL_GLOBAL_DTOR_P(NODE) \
  (LANG_DECL_FN_CHECK (NODE)->global_dtor_p)

/* Accessor macros for C++ template decl nodes.  */

/* The DECL_TEMPLATE_PARMS are a list.  The TREE_PURPOSE of each node
   is a INT_CST whose TREE_INT_CST_LOW indicates the level of the
   template parameters, with 1 being the outermost set of template
   parameters.  The TREE_VALUE is a vector, whose elements are the
   template parameters at each level.  Each element in the vector is a
   TREE_LIST, whose TREE_VALUE is a PARM_DECL (if the parameter is a
   non-type parameter), or a TYPE_DECL (if the parameter is a type
   parameter) or a TEMPLATE_DECL (if the parameter is a template
   parameter).  The TREE_PURPOSE is the default value, if any.  The
   TEMPLATE_PARM_INDEX for the parameter is available as the
   DECL_INITIAL (for a PARM_DECL) or as the TREE_TYPE (for a
   TYPE_DECL).

   FIXME: CONST_CAST_TREE is a hack that hopefully will go away after
   tree is converted to C++ class hiearchy.  */
#define DECL_TEMPLATE_PARMS(NODE)       \
   ((struct tree_template_decl *)CONST_CAST_TREE (TEMPLATE_DECL_CHECK (NODE)))->arguments
#define DECL_INNERMOST_TEMPLATE_PARMS(NODE) \
   INNERMOST_TEMPLATE_PARMS (DECL_TEMPLATE_PARMS (NODE))
#define DECL_NTPARMS(NODE) \
   TREE_VEC_LENGTH (DECL_INNERMOST_TEMPLATE_PARMS (NODE))
/* For function, method, class-data templates.

   FIXME: CONST_CAST_TREE is a hack that hopefully will go away after
   tree is converted to C++ class hiearchy.  */
#define DECL_TEMPLATE_RESULT(NODE)      \
   ((struct tree_template_decl *)CONST_CAST_TREE(TEMPLATE_DECL_CHECK (NODE)))->result
/* For a function template at namespace scope, DECL_TEMPLATE_INSTANTIATIONS
   lists all instantiations and specializations of the function so that
   tsubst_friend_function can reassign them to another template if we find
   that the namespace-scope template is really a partial instantiation of a
   friend template.

   For a class template the DECL_TEMPLATE_INSTANTIATIONS lists holds
   all instantiations and specializations of the class type, including
   partial instantiations and partial specializations, so that if we
   explicitly specialize a partial instantiation we can walk the list
   in maybe_process_partial_specialization and reassign them or complain
   as appropriate.

   In both cases, the TREE_PURPOSE of each node contains the arguments
   used; the TREE_VALUE contains the generated variable.  The template
   arguments are always complete.  For example, given:

      template <class T> struct S1 {
	template <class U> struct S2 {};
	template <class U> struct S2<U*> {};
      };

   the record for the partial specialization will contain, as its
   argument list, { {T}, {U*} }, and will be on the
   DECL_TEMPLATE_INSTANTIATIONS list for `template <class T> template
   <class U> struct S1<T>::S2'.

   This list is not used for other templates.  */
#define DECL_TEMPLATE_INSTANTIATIONS(NODE) \
  DECL_SIZE_UNIT (TEMPLATE_DECL_CHECK (NODE))

/* For a class template, this list contains the partial
   specializations of this template.  (Full specializations are not
   recorded on this list.)  The TREE_PURPOSE holds the arguments used
   in the partial specialization (e.g., for `template <class T> struct
   S<T*, int>' this will be `T*, int'.)  The arguments will also include
   any outer template arguments.  The TREE_VALUE holds the TEMPLATE_DECL
   for the partial specialization.  The TREE_TYPE is the _TYPE node for
   the partial specialization.

   This list is not used for other templates.  */
#define DECL_TEMPLATE_SPECIALIZATIONS(NODE)     \
  DECL_SIZE (TEMPLATE_DECL_CHECK (NODE))

/* Nonzero for a DECL which is actually a template parameter.  Keep
   these checks in ascending tree code order.   */
#define DECL_TEMPLATE_PARM_P(NODE)		\
  (DECL_LANG_FLAG_0 (NODE)			\
   && (TREE_CODE (NODE) == CONST_DECL		\
       || TREE_CODE (NODE) == PARM_DECL		\
       || TREE_CODE (NODE) == TYPE_DECL		\
       || TREE_CODE (NODE) == TEMPLATE_DECL))

/* Nonzero for a raw template parameter node.  */
#define TEMPLATE_PARM_P(NODE)					\
  (TREE_CODE (NODE) == TEMPLATE_TYPE_PARM			\
   || TREE_CODE (NODE) == TEMPLATE_TEMPLATE_PARM		\
   || TREE_CODE (NODE) == TEMPLATE_PARM_INDEX)

/* Mark NODE as a template parameter.  */
#define SET_DECL_TEMPLATE_PARM_P(NODE) \
  (DECL_LANG_FLAG_0 (NODE) = 1)

/* Nonzero if NODE is a template template parameter.  */
#define DECL_TEMPLATE_TEMPLATE_PARM_P(NODE) \
  (TREE_CODE (NODE) == TEMPLATE_DECL && DECL_TEMPLATE_PARM_P (NODE))

/* Nonzero for a DECL that represents a function template.  */
#define DECL_FUNCTION_TEMPLATE_P(NODE)                          \
  (TREE_CODE (NODE) == TEMPLATE_DECL                            \
   && DECL_TEMPLATE_RESULT (NODE) != NULL_TREE			\
   && TREE_CODE (DECL_TEMPLATE_RESULT (NODE)) == FUNCTION_DECL)

/* Nonzero for a DECL that represents a class template or alias
   template.  */
#define DECL_TYPE_TEMPLATE_P(NODE)				\
  (TREE_CODE (NODE) == TEMPLATE_DECL				\
   && DECL_TEMPLATE_RESULT (NODE) != NULL_TREE			\
   && TREE_CODE (DECL_TEMPLATE_RESULT (NODE)) == TYPE_DECL)

/* Nonzero for a DECL that represents a class template.  */
#define DECL_CLASS_TEMPLATE_P(NODE)				\
  (DECL_TYPE_TEMPLATE_P (NODE)					\
   && DECL_IMPLICIT_TYPEDEF_P (DECL_TEMPLATE_RESULT (NODE)))

/* Nonzero for a TEMPLATE_DECL that represents an alias template.  */
#define DECL_ALIAS_TEMPLATE_P(NODE)			\
  (DECL_TYPE_TEMPLATE_P (NODE)				\
   && !DECL_ARTIFICIAL (DECL_TEMPLATE_RESULT (NODE)))

/* Nonzero for a NODE which declares a type.  */
#define DECL_DECLARES_TYPE_P(NODE) \
  (TREE_CODE (NODE) == TYPE_DECL || DECL_TYPE_TEMPLATE_P (NODE))

/* Nonzero if NODE declares a function.  */
#define DECL_DECLARES_FUNCTION_P(NODE) \
  (TREE_CODE (NODE) == FUNCTION_DECL || DECL_FUNCTION_TEMPLATE_P (NODE))

/* Nonzero if NODE is the typedef implicitly generated for a type when
   the type is declared.  In C++, `struct S {};' is roughly
   equivalent to `struct S {}; typedef struct S S;' in C.
   DECL_IMPLICIT_TYPEDEF_P will hold for the typedef indicated in this
   example.  In C++, there is a second implicit typedef for each
   class, called the injected-class-name, in the scope of `S' itself, so that
   you can say `S::S'.  DECL_SELF_REFERENCE_P will hold for that typedef.  */
#define DECL_IMPLICIT_TYPEDEF_P(NODE) \
  (TREE_CODE (NODE) == TYPE_DECL && DECL_LANG_FLAG_2 (NODE))
#define SET_DECL_IMPLICIT_TYPEDEF_P(NODE) \
  (DECL_LANG_FLAG_2 (NODE) = 1)
#define DECL_SELF_REFERENCE_P(NODE) \
  (TREE_CODE (NODE) == TYPE_DECL && DECL_LANG_FLAG_4 (NODE))
#define SET_DECL_SELF_REFERENCE_P(NODE) \
  (DECL_LANG_FLAG_4 (NODE) = 1)

/* A `primary' template is one that has its own template header and is not
   a partial specialization.  A member function of a class template is a
   template, but not primary.  A member template is primary.  Friend
   templates are primary, too.  */

/* Returns the primary template corresponding to these parameters.  */
#define TPARMS_PRIMARY_TEMPLATE(NODE) (TREE_TYPE (NODE))

#define DECL_PRIMARY_TEMPLATE(NODE) \
  (TPARMS_PRIMARY_TEMPLATE (DECL_INNERMOST_TEMPLATE_PARMS (NODE)))

/* Returns nonzero if NODE is a primary template.  */
#define PRIMARY_TEMPLATE_P(NODE) (DECL_PRIMARY_TEMPLATE (NODE) == (NODE))

/* Nonzero iff NODE is a specialization of a template.  The value
   indicates the type of specializations:

     1=implicit instantiation

     2=partial or explicit specialization, e.g.:

        template <> int min<int> (int, int),

     3=explicit instantiation, e.g.:

        template int min<int> (int, int);

   Note that NODE will be marked as a specialization even if the
   template it is instantiating is not a primary template.  For
   example, given:

     template <typename T> struct O {
       void f();
       struct I {};
     };

   both O<int>::f and O<int>::I will be marked as instantiations.

   If DECL_USE_TEMPLATE is nonzero, then DECL_TEMPLATE_INFO will also
   be non-NULL.  */
#define DECL_USE_TEMPLATE(NODE) (DECL_LANG_SPECIFIC (NODE)->u.base.use_template)

/* Like DECL_USE_TEMPLATE, but for class types.  */
#define CLASSTYPE_USE_TEMPLATE(NODE) \
  (LANG_TYPE_CLASS_CHECK (NODE)->use_template)

/* True if NODE is a specialization of a primary template.  */
#define CLASSTYPE_SPECIALIZATION_OF_PRIMARY_TEMPLATE_P(NODE)	\
  (CLASS_TYPE_P (NODE)						\
   && CLASSTYPE_USE_TEMPLATE (NODE)				\
   && PRIMARY_TEMPLATE_P (CLASSTYPE_TI_TEMPLATE (NODE)))

#define DECL_TEMPLATE_INSTANTIATION(NODE) (DECL_USE_TEMPLATE (NODE) & 1)
#define CLASSTYPE_TEMPLATE_INSTANTIATION(NODE) \
  (CLASSTYPE_USE_TEMPLATE (NODE) & 1)

#define DECL_TEMPLATE_SPECIALIZATION(NODE) (DECL_USE_TEMPLATE (NODE) == 2)
#define SET_DECL_TEMPLATE_SPECIALIZATION(NODE) (DECL_USE_TEMPLATE (NODE) = 2)

/* Returns true for an explicit or partial specialization of a class
   template.  */
#define CLASSTYPE_TEMPLATE_SPECIALIZATION(NODE) \
  (CLASSTYPE_USE_TEMPLATE (NODE) == 2)
#define SET_CLASSTYPE_TEMPLATE_SPECIALIZATION(NODE) \
  (CLASSTYPE_USE_TEMPLATE (NODE) = 2)

#define DECL_IMPLICIT_INSTANTIATION(NODE) (DECL_USE_TEMPLATE (NODE) == 1)
#define SET_DECL_IMPLICIT_INSTANTIATION(NODE) (DECL_USE_TEMPLATE (NODE) = 1)
#define CLASSTYPE_IMPLICIT_INSTANTIATION(NODE) \
  (CLASSTYPE_USE_TEMPLATE (NODE) == 1)
#define SET_CLASSTYPE_IMPLICIT_INSTANTIATION(NODE) \
  (CLASSTYPE_USE_TEMPLATE (NODE) = 1)

#define DECL_EXPLICIT_INSTANTIATION(NODE) (DECL_USE_TEMPLATE (NODE) == 3)
#define SET_DECL_EXPLICIT_INSTANTIATION(NODE) (DECL_USE_TEMPLATE (NODE) = 3)
#define CLASSTYPE_EXPLICIT_INSTANTIATION(NODE) \
  (CLASSTYPE_USE_TEMPLATE (NODE) == 3)
#define SET_CLASSTYPE_EXPLICIT_INSTANTIATION(NODE) \
  (CLASSTYPE_USE_TEMPLATE (NODE) = 3)

/* Nonzero if DECL is a friend function which is an instantiation
   from the point of view of the compiler, but not from the point of
   view of the language.  For example given:
      template <class T> struct S { friend void f(T) {}; };
   the declaration of `void f(int)' generated when S<int> is
   instantiated will not be a DECL_TEMPLATE_INSTANTIATION, but will be
   a DECL_FRIEND_PSEUDO_TEMPLATE_INSTANTIATION.  */
#define DECL_FRIEND_PSEUDO_TEMPLATE_INSTANTIATION(DECL) \
  (DECL_LANG_SPECIFIC (DECL) && DECL_TEMPLATE_INFO (DECL) \
   && !DECL_USE_TEMPLATE (DECL))

/* Nonzero if DECL is a function generated from a function 'temploid',
   i.e. template, member of class template, or dependent friend.  */
#define DECL_TEMPLOID_INSTANTIATION(DECL)		\
  (DECL_TEMPLATE_INSTANTIATION (DECL)			\
   || DECL_FRIEND_PSEUDO_TEMPLATE_INSTANTIATION (DECL))

/* Nonzero if DECL is either defined implicitly by the compiler or
   generated from a temploid.  */
#define DECL_GENERATED_P(DECL) \
  (DECL_TEMPLOID_INSTANTIATION (DECL) || DECL_DEFAULTED_FN (DECL))

/* Nonzero iff we are currently processing a declaration for an
   entity with its own template parameter list, and which is not a
   full specialization.  */
#define PROCESSING_REAL_TEMPLATE_DECL_P() \
  (!processing_template_parmlist \
   && processing_template_decl > template_class_depth (current_scope ()))

/* Nonzero if this VAR_DECL or FUNCTION_DECL has already been
   instantiated, i.e. its definition has been generated from the
   pattern given in the template.  */
#define DECL_TEMPLATE_INSTANTIATED(NODE) \
  DECL_LANG_FLAG_1 (VAR_OR_FUNCTION_DECL_CHECK (NODE))

/* We know what we're doing with this decl now.  */
#define DECL_INTERFACE_KNOWN(NODE) DECL_LANG_FLAG_5 (NODE)

/* DECL_EXTERNAL must be set on a decl until the decl is actually emitted,
   so that assemble_external will work properly.  So we have this flag to
   tell us whether the decl is really not external.

   This flag does not indicate whether or not the decl is defined in the
   current translation unit; it indicates whether or not we should emit the
   decl at the end of compilation if it is defined and needed.  */
#define DECL_NOT_REALLY_EXTERN(NODE) \
  (DECL_LANG_SPECIFIC (NODE)->u.base.not_really_extern)

#define DECL_REALLY_EXTERN(NODE) \
  (DECL_EXTERNAL (NODE)				\
   && (!DECL_LANG_SPECIFIC (NODE) || !DECL_NOT_REALLY_EXTERN (NODE)))

/* A thunk is a stub function.

   A thunk is an alternate entry point for an ordinary FUNCTION_DECL.
   The address of the ordinary FUNCTION_DECL is given by the
   DECL_INITIAL, which is always an ADDR_EXPR whose operand is a
   FUNCTION_DECL.  The job of the thunk is to either adjust the this
   pointer before transferring control to the FUNCTION_DECL, or call
   FUNCTION_DECL and then adjust the result value. Note, the result
   pointer adjusting thunk must perform a call to the thunked
   function, (or be implemented via passing some invisible parameter
   to the thunked function, which is modified to perform the
   adjustment just before returning).

   A thunk may perform either, or both, of the following operations:

   o Adjust the this or result pointer by a constant offset.
   o Adjust the this or result pointer by looking up a vcall or vbase offset
     in the vtable.

   A this pointer adjusting thunk converts from a base to a derived
   class, and hence adds the offsets. A result pointer adjusting thunk
   converts from a derived class to a base, and hence subtracts the
   offsets.  If both operations are performed, then the constant
   adjustment is performed first for this pointer adjustment and last
   for the result pointer adjustment.

   The constant adjustment is given by THUNK_FIXED_OFFSET.  If the
   vcall or vbase offset is required, THUNK_VIRTUAL_OFFSET is
   used. For this pointer adjusting thunks, it is the vcall offset
   into the vtable.  For result pointer adjusting thunks it is the
   binfo of the virtual base to convert to.  Use that binfo's vbase
   offset.

   It is possible to have equivalent covariant thunks.  These are
   distinct virtual covariant thunks whose vbase offsets happen to
   have the same value.  THUNK_ALIAS is used to pick one as the
   canonical thunk, which will get all the this pointer adjusting
   thunks attached to it.  */

/* An integer indicating how many bytes should be subtracted from the
   this or result pointer when this function is called.  */
#define THUNK_FIXED_OFFSET(DECL) \
  (DECL_LANG_SPECIFIC (THUNK_FUNCTION_CHECK (DECL))->u.fn.u5.fixed_offset)

/* A tree indicating how to perform the virtual adjustment. For a this
   adjusting thunk it is the number of bytes to be added to the vtable
   to find the vcall offset. For a result adjusting thunk, it is the
   binfo of the relevant virtual base.  If NULL, then there is no
   virtual adjust.  (The vptr is always located at offset zero from
   the this or result pointer.)  (If the covariant type is within the
   class hierarchy being laid out, the vbase index is not yet known
   at the point we need to create the thunks, hence the need to use
   binfos.)  */

#define THUNK_VIRTUAL_OFFSET(DECL) \
  (LANG_DECL_MIN_CHECK (FUNCTION_DECL_CHECK (DECL))->access)

/* A thunk which is equivalent to another thunk.  */
#define THUNK_ALIAS(DECL) \
  (DECL_LANG_SPECIFIC (FUNCTION_DECL_CHECK (DECL))->u.min.template_info)

/* For thunk NODE, this is the FUNCTION_DECL thunked to.  It is
   possible for the target to be a thunk too.  */
#define THUNK_TARGET(NODE)				\
  (LANG_DECL_FN_CHECK (NODE)->befriending_classes)

/* True for a SCOPE_REF iff the "template" keyword was used to
   indicate that the qualified name denotes a template.  */
#define QUALIFIED_NAME_IS_TEMPLATE(NODE) \
  (TREE_LANG_FLAG_1 (SCOPE_REF_CHECK (NODE)))

/* [coroutines]
*/

/* True if NODE is a co-routine FUNCTION_DECL.  */
#define DECL_COROUTINE_P(NODE) \
  (LANG_DECL_FN_CHECK (DECL_COMMON_CHECK (NODE))->coroutine_p)

/* True for an OMP_ATOMIC that has dependent parameters.  These are stored
   as an expr in operand 1, and integer_zero_node or clauses in operand 0.  */
#define OMP_ATOMIC_DEPENDENT_P(NODE) \
  (TREE_CODE (TREE_OPERAND (OMP_ATOMIC_CHECK (NODE), 0)) == INTEGER_CST \
   || TREE_CODE (TREE_OPERAND (OMP_ATOMIC_CHECK (NODE), 0)) == OMP_CLAUSE)

/* Used while gimplifying continue statements bound to OMP_FOR nodes.  */
#define OMP_FOR_GIMPLIFYING_P(NODE) \
  (TREE_LANG_FLAG_0 (OMP_LOOPING_CHECK (NODE)))

/* A language-specific token attached to the OpenMP data clauses to
   hold code (or code fragments) related to ctors, dtors, and op=.
   See semantics.c for details.  */
#define CP_OMP_CLAUSE_INFO(NODE) \
  TREE_TYPE (OMP_CLAUSE_RANGE_CHECK (NODE, OMP_CLAUSE_PRIVATE, \
				     OMP_CLAUSE__CONDTEMP_))

/* Nonzero if this transaction expression's body contains statements.  */
#define TRANSACTION_EXPR_IS_STMT(NODE) \
   TREE_LANG_FLAG_0 (TRANSACTION_EXPR_CHECK (NODE))

/* These macros provide convenient access to the various _STMT nodes
   created when parsing template declarations.  */
#define TRY_STMTS(NODE)		TREE_OPERAND (TRY_BLOCK_CHECK (NODE), 0)
#define TRY_HANDLERS(NODE)	TREE_OPERAND (TRY_BLOCK_CHECK (NODE), 1)

#define EH_SPEC_STMTS(NODE)	TREE_OPERAND (EH_SPEC_BLOCK_CHECK (NODE), 0)
#define EH_SPEC_RAISES(NODE)	TREE_OPERAND (EH_SPEC_BLOCK_CHECK (NODE), 1)

#define USING_STMT_NAMESPACE(NODE) TREE_OPERAND (USING_STMT_CHECK (NODE), 0)

/* Nonzero if this try block is a function try block.  */
#define FN_TRY_BLOCK_P(NODE)	TREE_LANG_FLAG_3 (TRY_BLOCK_CHECK (NODE))
#define HANDLER_PARMS(NODE)	TREE_OPERAND (HANDLER_CHECK (NODE), 0)
#define HANDLER_BODY(NODE)	TREE_OPERAND (HANDLER_CHECK (NODE), 1)
#define HANDLER_TYPE(NODE)	TREE_TYPE (HANDLER_CHECK (NODE))

/* CLEANUP_STMT accessors.  The statement(s) covered, the cleanup to run
   and the VAR_DECL for which this cleanup exists.  */
#define CLEANUP_BODY(NODE)	TREE_OPERAND (CLEANUP_STMT_CHECK (NODE), 0)
#define CLEANUP_EXPR(NODE)	TREE_OPERAND (CLEANUP_STMT_CHECK (NODE), 1)
#define CLEANUP_DECL(NODE)	TREE_OPERAND (CLEANUP_STMT_CHECK (NODE), 2)

/* IF_STMT accessors. These give access to the condition of the if
   statement, the then block of the if statement, and the else block
   of the if statement if it exists.  */
#define IF_COND(NODE)		TREE_OPERAND (IF_STMT_CHECK (NODE), 0)
#define THEN_CLAUSE(NODE)	TREE_OPERAND (IF_STMT_CHECK (NODE), 1)
#define ELSE_CLAUSE(NODE)	TREE_OPERAND (IF_STMT_CHECK (NODE), 2)
#define IF_SCOPE(NODE)		TREE_OPERAND (IF_STMT_CHECK (NODE), 3)
#define IF_STMT_CONSTEXPR_P(NODE) TREE_LANG_FLAG_0 (IF_STMT_CHECK (NODE))

/* Like PACK_EXPANSION_EXTRA_ARGS, for constexpr if.  IF_SCOPE is used while
   building an IF_STMT; IF_STMT_EXTRA_ARGS is used after it is complete.  */
#define IF_STMT_EXTRA_ARGS(NODE) IF_SCOPE (NODE)

/* WHILE_STMT accessors. These give access to the condition of the
   while statement and the body of the while statement, respectively.  */
#define WHILE_COND(NODE)	TREE_OPERAND (WHILE_STMT_CHECK (NODE), 0)
#define WHILE_BODY(NODE)	TREE_OPERAND (WHILE_STMT_CHECK (NODE), 1)

/* DO_STMT accessors. These give access to the condition of the do
   statement and the body of the do statement, respectively.  */
#define DO_COND(NODE)		TREE_OPERAND (DO_STMT_CHECK (NODE), 0)
#define DO_BODY(NODE)		TREE_OPERAND (DO_STMT_CHECK (NODE), 1)

/* FOR_STMT accessors. These give access to the init statement,
   condition, update expression, and body of the for statement,
   respectively.  */
#define FOR_INIT_STMT(NODE)	TREE_OPERAND (FOR_STMT_CHECK (NODE), 0)
#define FOR_COND(NODE)		TREE_OPERAND (FOR_STMT_CHECK (NODE), 1)
#define FOR_EXPR(NODE)		TREE_OPERAND (FOR_STMT_CHECK (NODE), 2)
#define FOR_BODY(NODE)		TREE_OPERAND (FOR_STMT_CHECK (NODE), 3)
#define FOR_SCOPE(NODE)		TREE_OPERAND (FOR_STMT_CHECK (NODE), 4)

/* RANGE_FOR_STMT accessors. These give access to the declarator,
   expression, body, and scope of the statement, respectively.  */
#define RANGE_FOR_DECL(NODE)	TREE_OPERAND (RANGE_FOR_STMT_CHECK (NODE), 0)
#define RANGE_FOR_EXPR(NODE)	TREE_OPERAND (RANGE_FOR_STMT_CHECK (NODE), 1)
#define RANGE_FOR_BODY(NODE)	TREE_OPERAND (RANGE_FOR_STMT_CHECK (NODE), 2)
#define RANGE_FOR_SCOPE(NODE)	TREE_OPERAND (RANGE_FOR_STMT_CHECK (NODE), 3)
#define RANGE_FOR_UNROLL(NODE)	TREE_OPERAND (RANGE_FOR_STMT_CHECK (NODE), 4)
#define RANGE_FOR_INIT_STMT(NODE) TREE_OPERAND (RANGE_FOR_STMT_CHECK (NODE), 5)
#define RANGE_FOR_IVDEP(NODE)	TREE_LANG_FLAG_6 (RANGE_FOR_STMT_CHECK (NODE))

#define SWITCH_STMT_COND(NODE)	TREE_OPERAND (SWITCH_STMT_CHECK (NODE), 0)
#define SWITCH_STMT_BODY(NODE)	TREE_OPERAND (SWITCH_STMT_CHECK (NODE), 1)
#define SWITCH_STMT_TYPE(NODE)	TREE_OPERAND (SWITCH_STMT_CHECK (NODE), 2)
#define SWITCH_STMT_SCOPE(NODE)	TREE_OPERAND (SWITCH_STMT_CHECK (NODE), 3)
/* True if there are case labels for all possible values of switch cond, either
   because there is a default: case label or because the case label ranges cover
   all values.  */
#define SWITCH_STMT_ALL_CASES_P(NODE) \
  TREE_LANG_FLAG_0 (SWITCH_STMT_CHECK (NODE))
/* True if the body of a switch stmt contains no BREAK_STMTs.  */
#define SWITCH_STMT_NO_BREAK_P(NODE) \
  TREE_LANG_FLAG_2 (SWITCH_STMT_CHECK (NODE))

/* STMT_EXPR accessor.  */
#define STMT_EXPR_STMT(NODE)	TREE_OPERAND (STMT_EXPR_CHECK (NODE), 0)

/* EXPR_STMT accessor. This gives the expression associated with an
   expression statement.  */
#define EXPR_STMT_EXPR(NODE)	TREE_OPERAND (EXPR_STMT_CHECK (NODE), 0)

/* True if this TARGET_EXPR was created by build_cplus_new, and so we can
   discard it if it isn't useful.  */
#define TARGET_EXPR_IMPLICIT_P(NODE) \
  TREE_LANG_FLAG_0 (TARGET_EXPR_CHECK (NODE))

/* True if this TARGET_EXPR is the result of list-initialization of a
   temporary.  */
#define TARGET_EXPR_LIST_INIT_P(NODE) \
  TREE_LANG_FLAG_1 (TARGET_EXPR_CHECK (NODE))

/* True if this TARGET_EXPR expresses direct-initialization of an object
   to be named later.  */
#define TARGET_EXPR_DIRECT_INIT_P(NODE) \
  TREE_LANG_FLAG_2 (TARGET_EXPR_CHECK (NODE))

/* True if NODE is a TARGET_EXPR that just expresses a copy of its INITIAL; if
   the initializer has void type, it's doing something more complicated.  */
#define SIMPLE_TARGET_EXPR_P(NODE)				\
  (TREE_CODE (NODE) == TARGET_EXPR				\
   && TARGET_EXPR_INITIAL (NODE)				\
   && !VOID_TYPE_P (TREE_TYPE (TARGET_EXPR_INITIAL (NODE))))

/* True if EXPR expresses direct-initialization of a TYPE.  */
#define DIRECT_INIT_EXPR_P(TYPE,EXPR)					\
  (TREE_CODE (EXPR) == TARGET_EXPR && TREE_LANG_FLAG_2 (EXPR)		\
   && same_type_ignoring_top_level_qualifiers_p (TYPE, TREE_TYPE (EXPR)))

/* True if this CONVERT_EXPR is for a conversion to virtual base in
   an NSDMI, and should be re-evaluated when used in a constructor.  */
#define CONVERT_EXPR_VBASE_PATH(NODE) \
  TREE_LANG_FLAG_0 (CONVERT_EXPR_CHECK (NODE))

/* True if SIZEOF_EXPR argument is type.  */
#define SIZEOF_EXPR_TYPE_P(NODE) \
  TREE_LANG_FLAG_0 (SIZEOF_EXPR_CHECK (NODE))

/* True if the ALIGNOF_EXPR was spelled "alignof".  */
#define ALIGNOF_EXPR_STD_P(NODE) \
  TREE_LANG_FLAG_0 (ALIGNOF_EXPR_CHECK (NODE))

/* OMP_DEPOBJ accessors. These give access to the depobj expression of the
   #pragma omp depobj directive and the clauses, respectively.  If
   OMP_DEPOBJ_CLAUSES is INTEGER_CST, it is instead the update clause kind
   or OMP_CLAUSE_DEPEND_LAST for destroy clause.  */
#define OMP_DEPOBJ_DEPOBJ(NODE)	 TREE_OPERAND (OMP_DEPOBJ_CHECK (NODE), 0)
#define OMP_DEPOBJ_CLAUSES(NODE) TREE_OPERAND (OMP_DEPOBJ_CHECK (NODE), 1)

/* An enumeration of the kind of tags that C++ accepts.  */
enum tag_types {
  none_type = 0, /* Not a tag type.  */
  record_type,   /* "struct" types.  */
  class_type,    /* "class" types.  */
  union_type,    /* "union" types.  */
  enum_type,     /* "enum" types.  */
  typename_type, /* "typename" types.  */
  scope_type	 /* namespace or tagged type name followed by :: */
};

/* The various kinds of lvalues we distinguish.  */
enum cp_lvalue_kind_flags {
  clk_none = 0,     /* Things that are not an lvalue.  */
  clk_ordinary = 1, /* An ordinary lvalue.  */
  clk_rvalueref = 2,/* An xvalue (rvalue formed using an rvalue reference) */
  clk_class = 4,    /* A prvalue of class or array type.  */
  clk_bitfield = 8, /* An lvalue for a bit-field.  */
  clk_packed = 16,  /* An lvalue for a packed field.  */
  clk_implicit_rval = 1<<5 /* An lvalue being treated as an xvalue.  */
};

/* This type is used for parameters and variables which hold
   combinations of the flags in enum cp_lvalue_kind_flags.  */
typedef int cp_lvalue_kind;

/* Various kinds of template specialization, instantiation, etc.  */
enum tmpl_spec_kind {
  tsk_none,		   /* Not a template at all.  */
  tsk_invalid_member_spec, /* An explicit member template
			      specialization, but the enclosing
			      classes have not all been explicitly
			      specialized.  */
  tsk_invalid_expl_inst,   /* An explicit instantiation containing
			      template parameter lists.  */
  tsk_excessive_parms,	   /* A template declaration with too many
			      template parameter lists.  */
  tsk_insufficient_parms,  /* A template declaration with too few
			      parameter lists.  */
  tsk_template,		   /* A template declaration.  */
  tsk_expl_spec,	   /* An explicit specialization.  */
  tsk_expl_inst		   /* An explicit instantiation.  */
};

/* The various kinds of access.  BINFO_ACCESS depends on these being
   two bit quantities.  The numerical values are important; they are
   used to initialize RTTI data structures, so changing them changes
   the ABI.  */
enum access_kind {
  ak_none = 0,		   /* Inaccessible.  */
  ak_public = 1,	   /* Accessible, as a `public' thing.  */
  ak_protected = 2,	   /* Accessible, as a `protected' thing.  */
  ak_private = 3	   /* Accessible, as a `private' thing.  */
};

/* The various kinds of special functions.  If you add to this list,
   you should update special_function_p as well.  */
enum special_function_kind {
  sfk_none = 0,		   /* Not a special function.  This enumeral
			      must have value zero; see
			      special_function_p.  */
  /* The following are ordered, for use by member synthesis fns.  */
  sfk_destructor,	   /* A destructor.  */
  sfk_constructor,	   /* A constructor.  */
  sfk_inheriting_constructor, /* An inheriting constructor */
  sfk_copy_constructor,    /* A copy constructor.  */
  sfk_move_constructor,    /* A move constructor.  */
  sfk_copy_assignment,     /* A copy assignment operator.  */
  sfk_move_assignment,     /* A move assignment operator.  */
  /* The following are unordered.  */
  sfk_complete_destructor, /* A destructor for complete objects.  */
  sfk_base_destructor,     /* A destructor for base subobjects.  */
  sfk_deleting_destructor, /* A destructor for complete objects that
			      deletes the object after it has been
			      destroyed.  */
  sfk_conversion,	   /* A conversion operator.  */
  sfk_deduction_guide,	   /* A class template deduction guide.  */
  sfk_comparison,	   /* A comparison operator (e.g. ==, <, <=>).  */
  sfk_virtual_destructor   /* Used by member synthesis fns.  */
};

/* The various kinds of linkage.  From [basic.link],

      A name is said to have linkage when it might denote the same
      object, reference, function, type, template, namespace or value
      as a name introduced in another scope:

      -- When a name has external linkage, the entity it denotes can
	 be referred to from scopes of other translation units or from
	 other scopes of the same translation unit.

      -- When a name has internal linkage, the entity it denotes can
	 be referred to by names from other scopes in the same
	 translation unit.

      -- When a name has no linkage, the entity it denotes cannot be
	 referred to by names from other scopes.  */

enum linkage_kind {
  lk_none,			/* No linkage.  */
  lk_internal,			/* Internal linkage.  */
  lk_external			/* External linkage.  */
};

enum duration_kind {
  dk_static,
  dk_thread,
  dk_auto,
  dk_dynamic
};

/* Bitmask flags to control type substitution.  */
enum tsubst_flags {
  tf_none = 0,			 /* nothing special */
  tf_error = 1 << 0,		 /* give error messages  */
  tf_warning = 1 << 1,	 	 /* give warnings too  */
  tf_ignore_bad_quals = 1 << 2,	 /* ignore bad cvr qualifiers */
  tf_keep_type_decl = 1 << 3,	 /* retain typedef type decls
				    (make_typename_type use) */
  tf_ptrmem_ok = 1 << 4,	 /* pointers to member ok (internal
				    instantiate_type use) */
  tf_user = 1 << 5,		 /* found template must be a user template
				    (lookup_template_class use) */
  tf_conv = 1 << 6,		 /* We are determining what kind of
				    conversion might be permissible,
				    not actually performing the
				    conversion.  */
  tf_decltype = 1 << 7,          /* We are the operand of decltype.
				    Used to implement the special rules
				    for calls in decltype (5.2.2/11).  */
  tf_partial = 1 << 8,		 /* Doing initial explicit argument
				    substitution in fn_type_unification.  */
  tf_fndecl_type = 1 << 9,   /* Substituting the type of a function
				declaration.  */
  tf_no_cleanup = 1 << 10,   /* Do not build a cleanup
				(build_target_expr and friends) */
  tf_norm = 1 << 11,		 /* Build diagnostic information during
				    constraint normalization.  */
  /* Convenient substitution flags combinations.  */
  tf_warning_or_error = tf_warning | tf_error
};

/* This type is used for parameters and variables which hold
   combinations of the flags in enum tsubst_flags.  */
typedef int tsubst_flags_t;

/* The kind of checking we can do looking in a class hierarchy.  */
enum base_access_flags {
  ba_any = 0,  /* Do not check access, allow an ambiguous base,
		      prefer a non-virtual base */
  ba_unique = 1 << 0,  /* Must be a unique base.  */
  ba_check_bit = 1 << 1,   /* Check access.  */
  ba_check = ba_unique | ba_check_bit,
  ba_ignore_scope = 1 << 2 /* Ignore access allowed by local scope.  */
};

/* This type is used for parameters and variables which hold
   combinations of the flags in enum base_access_flags.  */
typedef int base_access;

/* The various kinds of access check during parsing.  */
enum deferring_kind {
  dk_no_deferred = 0, /* Check access immediately */
  dk_deferred = 1,    /* Deferred check */
  dk_no_check = 2     /* No access check */
};

/* The kind of base we can find, looking in a class hierarchy.
   Values <0 indicate we failed.  */
enum base_kind {
  bk_inaccessible = -3,   /* The base is inaccessible */
  bk_ambig = -2,	  /* The base is ambiguous */
  bk_not_base = -1,	  /* It is not a base */
  bk_same_type = 0,	  /* It is the same type */
  bk_proper_base = 1,	  /* It is a proper base */
  bk_via_virtual = 2	  /* It is a proper base, but via a virtual
			     path. This might not be the canonical
			     binfo.  */
};

/* Node for "pointer to (virtual) function".
   This may be distinct from ptr_type_node so gdb can distinguish them.  */
#define vfunc_ptr_type_node  vtable_entry_type


/* For building calls to `delete'.  */
extern GTY(()) tree integer_two_node;

/* The number of function bodies which we are currently processing.
   (Zero if we are at namespace scope, one inside the body of a
   function, two inside the body of a function in a local class, etc.)  */
extern int function_depth;

/* Nonzero if we are inside eq_specializations, which affects
   comparison of PARM_DECLs in cp_tree_equal and alias specializations
   in structrual_comptypes.  */
extern int comparing_specializations;

/* Nonzero if we are inside eq_specializations, which affects
   resolving of typenames in structural_comptypes.  */
extern int comparing_typenames;

/* In parser.c.  */

/* Nonzero if we are parsing an unevaluated operand: an operand to
   sizeof, typeof, or alignof.  This is a count since operands to
   sizeof can be nested.  */

extern int cp_unevaluated_operand;

/* RAII class used to inhibit the evaluation of operands during parsing
   and template instantiation. Evaluation warnings are also inhibited. */

class cp_unevaluated
{
public:
  cp_unevaluated ();
  ~cp_unevaluated ();
};

/* The reverse: an RAII class used for nested contexts that are evaluated even
   if the enclosing context is not.  */

class cp_evaluated
{
public:
  int uneval;
  int inhibit;
  cp_evaluated ()
    : uneval(cp_unevaluated_operand), inhibit(c_inhibit_evaluation_warnings)
  { cp_unevaluated_operand = c_inhibit_evaluation_warnings = 0; }
  ~cp_evaluated ()
  { cp_unevaluated_operand = uneval;
    c_inhibit_evaluation_warnings = inhibit; }
};

/* Nonzero if we are parsing the condition of a precondition or postcondition.
   These occur after the parameters of a declarator (as with a late return
   type), but the operands may be evaluated.  */

extern int cp_contract_operand;
extern tree cp_contract_return_value;

/* in pt.c  */

/* These values are used for the `STRICT' parameter to type_unification and
   fn_type_unification.  Their meanings are described with the
   documentation for fn_type_unification.  */

enum unification_kind_t {
  DEDUCE_CALL,
  DEDUCE_CONV,
  DEDUCE_EXACT
};

// An RAII class used to create a new pointer map for local
// specializations. When the stack goes out of scope, the
// previous pointer map is restored.
enum lss_policy { lss_blank, lss_copy, lss_nop };
class local_specialization_stack
{
public:
  local_specialization_stack (lss_policy = lss_blank);
  ~local_specialization_stack ();

  hash_map<tree, tree> *saved;
};

/* Entry in the specialization hash table.  */
struct GTY((for_user)) spec_entry
{
  tree tmpl;  /* The general template this is a specialization of.  */
  tree args;  /* The args for this (maybe-partial) specialization.  */
  tree spec;  /* The specialization itself.  */
};

/* in class.c */

extern int current_class_depth;

/* in decl.c */

/* An array of static vars & fns.  */
extern GTY(()) vec<tree, va_gc> *static_decls;

/* An array of vtable-needing types that have no key function, or have
   an emitted key function.  */
extern GTY(()) vec<tree, va_gc> *keyed_classes;

/* Here's where we control how name mangling takes place.  */

/* Cannot use '$' up front, because this confuses gdb
   (names beginning with '$' are gdb-local identifiers).

   Note that all forms in which the '$' is significant are long enough
   for direct indexing (meaning that if we know there is a '$'
   at a particular location, we can index into the string at
   any other location that provides distinguishing characters).  */

/* Define NO_DOT_IN_LABEL in your favorite tm file if your assembler
   doesn't allow '.' in symbol names.  */
#ifndef NO_DOT_IN_LABEL

#define JOINER '.'

#define AUTO_TEMP_NAME "_.tmp_"
#define VFIELD_BASE ".vf"
#define VFIELD_NAME "_vptr."
#define VFIELD_NAME_FORMAT "_vptr.%s"

#else /* NO_DOT_IN_LABEL */

#ifndef NO_DOLLAR_IN_LABEL

#define JOINER '$'

#define AUTO_TEMP_NAME "_$tmp_"
#define VFIELD_BASE "$vf"
#define VFIELD_NAME "_vptr$"
#define VFIELD_NAME_FORMAT "_vptr$%s"

#else /* NO_DOLLAR_IN_LABEL */

#define VTABLE_NAME "__vt_"
#define VTABLE_NAME_P(ID_NODE) \
  (!strncmp (IDENTIFIER_POINTER (ID_NODE), VTABLE_NAME, \
	     sizeof (VTABLE_NAME) - 1))
#define VFIELD_BASE "__vfb"
#define VFIELD_NAME "__vptr_"
#define VFIELD_NAME_P(ID_NODE) \
  (!strncmp (IDENTIFIER_POINTER (ID_NODE), VFIELD_NAME, \
	    sizeof (VFIELD_NAME) - 1))
#define VFIELD_NAME_FORMAT "__vptr_%s"

#endif	/* NO_DOLLAR_IN_LABEL */
#endif	/* NO_DOT_IN_LABEL */

#define UDLIT_OP_ANSI_PREFIX "operator\"\""
#define UDLIT_OP_ANSI_FORMAT UDLIT_OP_ANSI_PREFIX "%s"
#define UDLIT_OP_MANGLED_PREFIX "li"
#define UDLIT_OP_MANGLED_FORMAT UDLIT_OP_MANGLED_PREFIX "%s"
#define UDLIT_OPER_P(ID_NODE) \
  (!strncmp (IDENTIFIER_POINTER (ID_NODE), \
             UDLIT_OP_ANSI_PREFIX, \
	     sizeof (UDLIT_OP_ANSI_PREFIX) - 1))
#define UDLIT_OP_SUFFIX(ID_NODE) \
  (IDENTIFIER_POINTER (ID_NODE) + sizeof (UDLIT_OP_ANSI_PREFIX) - 1)

#if !defined(NO_DOLLAR_IN_LABEL) || !defined(NO_DOT_IN_LABEL)

#define VTABLE_NAME_P(ID_NODE) (IDENTIFIER_POINTER (ID_NODE)[1] == 'v' \
  && IDENTIFIER_POINTER (ID_NODE)[2] == 't' \
  && IDENTIFIER_POINTER (ID_NODE)[3] == JOINER)

#define VFIELD_NAME_P(ID_NODE) \
  (!strncmp (IDENTIFIER_POINTER (ID_NODE), VFIELD_NAME, sizeof(VFIELD_NAME)-1))

#endif /* !defined(NO_DOLLAR_IN_LABEL) || !defined(NO_DOT_IN_LABEL) */


/* Nonzero if we're done parsing and into end-of-file activities.
   Two if we're done with front-end processing.  */

extern int at_eof;

/* True if note_mangling_alias should enqueue mangling aliases for
   later generation, rather than emitting them right away.  */

extern bool defer_mangling_aliases;

/* True if noexcept is part of the type (i.e. in C++17).  */

extern bool flag_noexcept_type;

/* A list of namespace-scope objects which have constructors or
   destructors which reside in the global scope.  The decl is stored
   in the TREE_VALUE slot and the initializer is stored in the
   TREE_PURPOSE slot.  */
extern GTY(()) tree static_aggregates;
/* Likewise, for thread local storage.  */
extern GTY(()) tree tls_aggregates;

enum overload_flags { NO_SPECIAL = 0, DTOR_FLAG, TYPENAME_FLAG };

/* These are uses as bits in flags passed to various functions to
   control their behavior.  Despite the LOOKUP_ prefix, many of these
   do not control name lookup.  ??? Functions using these flags should
   probably be modified to accept explicit boolean flags for the
   behaviors relevant to them.  */
/* Check for access violations.  */
#define LOOKUP_PROTECT (1 << 0)
#define LOOKUP_NORMAL (LOOKUP_PROTECT)
/* Even if the function found by lookup is a virtual function, it
   should be called directly.  */
#define LOOKUP_NONVIRTUAL (1 << 1)
/* Non-converting (i.e., "explicit") constructors are not tried.  This flag
   indicates that we are not performing direct-initialization.  */
#define LOOKUP_ONLYCONVERTING (1 << 2)
#define LOOKUP_IMPLICIT (LOOKUP_NORMAL | LOOKUP_ONLYCONVERTING)
/* If a temporary is created, it should be created so that it lives
   as long as the current variable bindings; otherwise it only lives
   until the end of the complete-expression.  It also forces
   direct-initialization in cases where other parts of the compiler
   have already generated a temporary, such as reference
   initialization and the catch parameter.  */
#define DIRECT_BIND (1 << 3)
/* We're performing a user-defined conversion, so more user-defined
   conversions are not permitted (only built-in conversions).  */
#define LOOKUP_NO_CONVERSION (1 << 4)
/* The user has explicitly called a destructor.  (Therefore, we do
   not need to check that the object is non-NULL before calling the
   destructor.)  */
#define LOOKUP_DESTRUCTOR (1 << 5)
/* Do not permit references to bind to temporaries.  */
#define LOOKUP_NO_TEMP_BIND (1 << 6)
/* Do not accept objects, and possibly namespaces.  */
#define LOOKUP_PREFER_TYPES (1 << 7)
/* Do not accept objects, and possibly types.   */
#define LOOKUP_PREFER_NAMESPACES (1 << 8)
/* Accept types or namespaces.  */
#define LOOKUP_PREFER_BOTH (LOOKUP_PREFER_TYPES | LOOKUP_PREFER_NAMESPACES)
/* Return friend declarations and un-declared builtin functions.
   (Normally, these entities are registered in the symbol table, but
   not found by lookup.)  */
#define LOOKUP_HIDDEN (LOOKUP_PREFER_NAMESPACES << 1)
/* We're trying to treat an lvalue as an rvalue.  */
/* FIXME remove when we extend the P1825 semantics to all standard modes, the
   C++20 approach uses IMPLICIT_RVALUE_P instead.  */
#define LOOKUP_PREFER_RVALUE (LOOKUP_HIDDEN << 1)
/* We're inside an init-list, so narrowing conversions are ill-formed.  */
#define LOOKUP_NO_NARROWING (LOOKUP_PREFER_RVALUE << 1)
/* We're looking up a constructor for list-initialization.  */
#define LOOKUP_LIST_INIT_CTOR (LOOKUP_NO_NARROWING << 1)
/* This is the first parameter of a copy constructor.  */
#define LOOKUP_COPY_PARM (LOOKUP_LIST_INIT_CTOR << 1)
/* We only want to consider list constructors.  */
#define LOOKUP_LIST_ONLY (LOOKUP_COPY_PARM << 1)
/* Return after determining which function to call and checking access.
   Used by sythesized_method_walk to determine which functions will
   be called to initialize subobjects, in order to determine exception
   specification and possible implicit delete.
   This is kind of a hack, but exiting early avoids problems with trying
   to perform argument conversions when the class isn't complete yet.  */
#define LOOKUP_SPECULATIVE (LOOKUP_LIST_ONLY << 1)
/* Used by calls from defaulted functions to limit the overload set to avoid
   cycles trying to declare them (core issue 1092).  */
#define LOOKUP_DEFAULTED (LOOKUP_SPECULATIVE << 1)
/* Used in calls to store_init_value to suppress its usual call to
   digest_init.  */
#define LOOKUP_ALREADY_DIGESTED (LOOKUP_DEFAULTED << 1)
/* Like LOOKUP_NO_TEMP_BIND, but also prevent binding to xvalues.  */
#define LOOKUP_NO_RVAL_BIND (LOOKUP_ALREADY_DIGESTED << 1)
/* Used by case_conversion to disregard non-integral conversions.  */
#define LOOKUP_NO_NON_INTEGRAL (LOOKUP_NO_RVAL_BIND << 1)
/* Used for delegating constructors in order to diagnose self-delegation.  */
#define LOOKUP_DELEGATING_CONS (LOOKUP_NO_NON_INTEGRAL << 1)
/* Allow initialization of a flexible array members.  */
#define LOOKUP_ALLOW_FLEXARRAY_INIT (LOOKUP_DELEGATING_CONS << 1)
/* Require constant initialization of a non-constant variable.  */
#define LOOKUP_CONSTINIT (LOOKUP_ALLOW_FLEXARRAY_INIT << 1)
/* We're looking for either a rewritten comparison operator candidate or the
   operator to use on the former's result.  We distinguish between the two by
   knowing that comparisons other than == and <=> must be the latter, as must
   a <=> expression trying to rewrite to <=> without reversing.  */
#define LOOKUP_REWRITTEN (LOOKUP_CONSTINIT << 1)
/* Reverse the order of the two arguments for comparison rewriting.  First we
   swap the arguments in add_operator_candidates, then we swap the conversions
   in add_candidate (so that they correspond to the original order of the
   args), then we swap the conversions back in build_new_op_1 (so they
   correspond to the order of the args in the candidate).  */
#define LOOKUP_REVERSED (LOOKUP_REWRITTEN << 1)
/* We're initializing an aggregate from a parenthesized list of values.  */
#define LOOKUP_AGGREGATE_PAREN_INIT (LOOKUP_REVERSED << 1)

#define LOOKUP_NAMESPACES_ONLY(F)  \
  (((F) & LOOKUP_PREFER_NAMESPACES) && !((F) & LOOKUP_PREFER_TYPES))
#define LOOKUP_TYPES_ONLY(F)  \
  (!((F) & LOOKUP_PREFER_NAMESPACES) && ((F) & LOOKUP_PREFER_TYPES))
#define LOOKUP_QUALIFIERS_ONLY(F)     ((F) & LOOKUP_PREFER_BOTH)


/* These flags are used by the conversion code.
   CONV_IMPLICIT   :  Perform implicit conversions (standard and user-defined).
   CONV_STATIC     :  Perform the explicit conversions for static_cast.
   CONV_CONST      :  Perform the explicit conversions for const_cast.
   CONV_REINTERPRET:  Perform the explicit conversions for reinterpret_cast.
   CONV_PRIVATE    :  Perform upcasts to private bases.
   CONV_FORCE_TEMP :  Require a new temporary when converting to the same
		      aggregate type.  */

#define CONV_IMPLICIT    1
#define CONV_STATIC      2
#define CONV_CONST       4
#define CONV_REINTERPRET 8
#define CONV_PRIVATE	 16
#define CONV_FORCE_TEMP  32
#define CONV_FOLD	 64
#define CONV_OLD_CONVERT (CONV_IMPLICIT | CONV_STATIC | CONV_CONST \
			  | CONV_REINTERPRET)
#define CONV_C_CAST      (CONV_IMPLICIT | CONV_STATIC | CONV_CONST \
			  | CONV_REINTERPRET | CONV_PRIVATE | CONV_FORCE_TEMP)
#define CONV_BACKEND_CONVERT (CONV_OLD_CONVERT | CONV_FOLD)

/* Used by build_expr_type_conversion to indicate which types are
   acceptable as arguments to the expression under consideration.  */

#define WANT_INT	1 /* integer types, including bool */
#define WANT_FLOAT	2 /* floating point types */
#define WANT_ENUM	4 /* enumerated types */
#define WANT_POINTER	8 /* pointer types */
#define WANT_NULL      16 /* null pointer constant */
#define WANT_VECTOR_OR_COMPLEX 32 /* vector or complex types */
#define WANT_ARITH	(WANT_INT | WANT_FLOAT | WANT_VECTOR_OR_COMPLEX)

/* Used with comptypes, and related functions, to guide type
   comparison.  */

#define COMPARE_STRICT	      0 /* Just check if the types are the
				   same.  */
#define COMPARE_BASE	      1 /* Check to see if the second type is
				   derived from the first.  */
#define COMPARE_DERIVED	      2 /* Like COMPARE_BASE, but in
				   reverse.  */
#define COMPARE_REDECLARATION 4 /* The comparison is being done when
				   another declaration of an existing
				   entity is seen.  */
#define COMPARE_STRUCTURAL    8 /* The comparison is intended to be
				   structural. The actual comparison
				   will be identical to
				   COMPARE_STRICT.  */

/* Used with start function.  */
#define SF_DEFAULT	     0  /* No flags.  */
#define SF_PRE_PARSED	     1  /* The function declaration has
				   already been parsed.  */
#define SF_INCLASS_INLINE    2  /* The function is an inline, defined
				   in the class body.  */

/* Used with start_decl's initialized parameter.  */
#define SD_UNINITIALIZED     0
#define SD_INITIALIZED       1
/* Like SD_INITIALIZED, but also mark the new decl as DECL_DECOMPOSITION_P.  */
#define SD_DECOMPOSITION     2
#define SD_DEFAULTED         3
#define SD_DELETED           4

/* Returns nonzero iff TYPE1 and TYPE2 are the same type, or if TYPE2
   is derived from TYPE1, or if TYPE2 is a pointer (reference) to a
   class derived from the type pointed to (referred to) by TYPE1.  */
#define same_or_base_type_p(TYPE1, TYPE2) \
  comptypes ((TYPE1), (TYPE2), COMPARE_BASE)

/* These macros are used to access a TEMPLATE_PARM_INDEX.  */
#define TEMPLATE_PARM_INDEX_CAST(NODE) \
	((template_parm_index*)TEMPLATE_PARM_INDEX_CHECK (NODE))
#define TEMPLATE_PARM_IDX(NODE) (TEMPLATE_PARM_INDEX_CAST (NODE)->index)
#define TEMPLATE_PARM_LEVEL(NODE) (TEMPLATE_PARM_INDEX_CAST (NODE)->level)
#define TEMPLATE_PARM_DESCENDANTS(NODE) (TREE_CHAIN (NODE))
#define TEMPLATE_PARM_ORIG_LEVEL(NODE) (TEMPLATE_PARM_INDEX_CAST (NODE)->orig_level)
#define TEMPLATE_PARM_DECL(NODE) (TEMPLATE_PARM_INDEX_CAST (NODE)->decl)
#define TEMPLATE_PARM_PARAMETER_PACK(NODE) \
  (TREE_LANG_FLAG_0 (TEMPLATE_PARM_INDEX_CHECK (NODE)))

/* These macros are for accessing the fields of TEMPLATE_TYPE_PARM,
   TEMPLATE_TEMPLATE_PARM and BOUND_TEMPLATE_TEMPLATE_PARM nodes.  */
#define TEMPLATE_TYPE_PARM_INDEX(NODE)					\
  (TYPE_VALUES_RAW (TREE_CHECK3 ((NODE), TEMPLATE_TYPE_PARM,		\
				 TEMPLATE_TEMPLATE_PARM,		\
				 BOUND_TEMPLATE_TEMPLATE_PARM)))
#define TEMPLATE_TYPE_IDX(NODE) \
  (TEMPLATE_PARM_IDX (TEMPLATE_TYPE_PARM_INDEX (NODE)))
#define TEMPLATE_TYPE_LEVEL(NODE) \
  (TEMPLATE_PARM_LEVEL (TEMPLATE_TYPE_PARM_INDEX (NODE)))
#define TEMPLATE_TYPE_ORIG_LEVEL(NODE) \
  (TEMPLATE_PARM_ORIG_LEVEL (TEMPLATE_TYPE_PARM_INDEX (NODE)))
#define TEMPLATE_TYPE_DECL(NODE) \
  (TEMPLATE_PARM_DECL (TEMPLATE_TYPE_PARM_INDEX (NODE)))
#define TEMPLATE_TYPE_PARAMETER_PACK(NODE) \
  (TEMPLATE_PARM_PARAMETER_PACK (TEMPLATE_TYPE_PARM_INDEX (NODE)))

/* For a C++17 class deduction placeholder, the template it represents.  */
#define CLASS_PLACEHOLDER_TEMPLATE(NODE) \
  (DECL_INITIAL (TYPE_NAME (TEMPLATE_TYPE_PARM_CHECK (NODE))))

/* Contexts in which auto deduction occurs. These flags are
   used to control diagnostics in do_auto_deduction.  */

enum auto_deduction_context
{
  adc_unspecified,   /* Not given */
  adc_variable_type, /* Variable initializer deduction */
  adc_return_type,   /* Return type deduction */
  adc_unify,         /* Template argument deduction */
  adc_requirement,   /* Argument deduction constraint */
  adc_decomp_type    /* Decomposition declaration initializer deduction */
};

/* True if this type-parameter belongs to a class template, used by C++17
   class template argument deduction.  */
#define TEMPLATE_TYPE_PARM_FOR_CLASS(NODE) \
  (TREE_LANG_FLAG_0 (TEMPLATE_TYPE_PARM_CHECK (NODE)))

/* True iff this TEMPLATE_TYPE_PARM represents decltype(auto).  */
#define AUTO_IS_DECLTYPE(NODE) \
  (TYPE_LANG_FLAG_5 (TEMPLATE_TYPE_PARM_CHECK (NODE)))

/* These constants can used as bit flags in the process of tree formatting.

   TFF_PLAIN_IDENTIFIER: unqualified part of a name.
   TFF_SCOPE: include the class and namespace scope of the name.
   TFF_CHASE_TYPEDEF: print the original type-id instead of the typedef-name.
   TFF_DECL_SPECIFIERS: print decl-specifiers.
   TFF_CLASS_KEY_OR_ENUM: precede a class-type name (resp. enum name) with
       a class-key (resp. `enum').
   TFF_RETURN_TYPE: include function return type.
   TFF_FUNCTION_DEFAULT_ARGUMENTS: include function default parameter values.
   TFF_EXCEPTION_SPECIFICATION: show function exception specification.
   TFF_TEMPLATE_HEADER: show the template<...> header in a
       template-declaration.
   TFF_TEMPLATE_NAME: show only template-name.
   TFF_EXPR_IN_PARENS: parenthesize expressions.
   TFF_NO_FUNCTION_ARGUMENTS: don't show function arguments.
   TFF_UNQUALIFIED_NAME: do not print the qualifying scope of the
       top-level entity.
   TFF_NO_OMIT_DEFAULT_TEMPLATE_ARGUMENTS: do not omit template arguments
       identical to their defaults.
   TFF_NO_TEMPLATE_BINDINGS: do not print information about the template
       arguments for a function template specialization.
   TFF_POINTER: we are printing a pointer type.
   TFF_MODULE_RESTRICTION: format the module suffix for restriction lookup. */

#define TFF_PLAIN_IDENTIFIER			(0)
#define TFF_SCOPE				(1)
#define TFF_CHASE_TYPEDEF			(1 << 1)
#define TFF_DECL_SPECIFIERS			(1 << 2)
#define TFF_CLASS_KEY_OR_ENUM			(1 << 3)
#define TFF_RETURN_TYPE				(1 << 4)
#define TFF_FUNCTION_DEFAULT_ARGUMENTS		(1 << 5)
#define TFF_EXCEPTION_SPECIFICATION		(1 << 6)
#define TFF_TEMPLATE_HEADER			(1 << 7)
#define TFF_TEMPLATE_NAME			(1 << 8)
#define TFF_EXPR_IN_PARENS			(1 << 9)
#define TFF_NO_FUNCTION_ARGUMENTS		(1 << 10)
#define TFF_UNQUALIFIED_NAME			(1 << 11)
#define TFF_NO_OMIT_DEFAULT_TEMPLATE_ARGUMENTS	(1 << 12)
#define TFF_NO_TEMPLATE_BINDINGS		(1 << 13)
#define TFF_POINTER		                (1 << 14)
#define TFF_MODULE_RESTRICTION    (1 << 15)  

/* These constants can be used as bit flags to control strip_typedefs.

   STF_USER_VISIBLE: use heuristics to try to avoid stripping user-facing
       aliases of internal details.  This is intended for diagnostics,
       where it should (for example) give more useful "aka" types.

   STF_STRIP_DEPENDENT: allow the stripping of aliases with dependent
       template parameters, relying on code elsewhere to report any
       appropriate diagnostics.  */
const unsigned int STF_USER_VISIBLE = 1U;
const unsigned int STF_STRIP_DEPENDENT = 1U << 1;

/* Returns the TEMPLATE_DECL associated to a TEMPLATE_TEMPLATE_PARM
   node.  */
#define TEMPLATE_TEMPLATE_PARM_TEMPLATE_DECL(NODE)	\
  ((TREE_CODE (NODE) == BOUND_TEMPLATE_TEMPLATE_PARM)	\
   ? TYPE_TI_TEMPLATE (NODE)				\
   : TYPE_NAME (NODE))

/* in lex.c  */

extern void init_reswords (void);

/* Various flags for the overloaded operator information.  */
enum ovl_op_flags {
  OVL_OP_FLAG_NONE = 0,	/* Don't care.  */
  OVL_OP_FLAG_UNARY = 1,	/* Is unary.  */
  OVL_OP_FLAG_BINARY = 2,	/* Is binary.  */
  OVL_OP_FLAG_AMBIARY = 3,	/* May be unary or binary.  */
  OVL_OP_FLAG_ALLOC = 4,  	/* operator new or delete.  */
  OVL_OP_FLAG_DELETE = 1,	/* operator delete.  */
  OVL_OP_FLAG_VEC = 2		/* vector new or delete.  */
};

/* Compressed operator codes.  Order is determined by operators.def
   and does not match that of tree_codes.  */
enum ovl_op_code {
  OVL_OP_ERROR_MARK,
  OVL_OP_NOP_EXPR,
#define DEF_OPERATOR(NAME, CODE, MANGLING, FLAGS) OVL_OP_##CODE,
#define DEF_ASSN_OPERATOR(NAME, CODE, MANGLING) /* NOTHING */
#include "operators.def"
  OVL_OP_MAX
};

struct GTY(()) ovl_op_info_t {
  /* The IDENTIFIER_NODE for the operator.  */
  tree identifier;
  /* The name of the operator.  */
  const char *name;
  /* The mangled name of the operator.  */
  const char *mangled_name;
  /* The (regular) tree code.  */
  enum tree_code tree_code : 16;
  /* The (compressed) operator code.  */
  enum ovl_op_code ovl_op_code : 8;
  /* The ovl_op_flags of the operator */
  unsigned flags : 8;
};

/* Overloaded operator info indexed by ass_op_p & ovl_op_code.  */
extern GTY(()) ovl_op_info_t ovl_op_info[2][OVL_OP_MAX];
/* Mapping from tree_codes to ovl_op_codes.  */
extern GTY(()) unsigned char ovl_op_mapping[MAX_TREE_CODES];
/* Mapping for ambi-ary operators from the binary to the unary.  */
extern GTY(()) unsigned char ovl_op_alternate[OVL_OP_MAX];

/* Given an ass_op_p boolean and a tree code, return a pointer to its
   overloaded operator info.  Tree codes for non-overloaded operators
   map to the error-operator.  */
#define OVL_OP_INFO(IS_ASS_P, TREE_CODE)			\
  (&ovl_op_info[(IS_ASS_P) != 0][ovl_op_mapping[(TREE_CODE)]])
/* Overloaded operator info for an identifier for which
   IDENTIFIER_OVL_OP_P is true.  */
#define IDENTIFIER_OVL_OP_INFO(NODE) \
  (&ovl_op_info[IDENTIFIER_KIND_BIT_0 (NODE)][IDENTIFIER_CP_INDEX (NODE)])
#define IDENTIFIER_OVL_OP_FLAGS(NODE) \
  (IDENTIFIER_OVL_OP_INFO (NODE)->flags)

inline tree ovl_op_identifier (bool isass, tree_code code)
{ return OVL_OP_INFO(isass, code)->identifier; }
inline tree ovl_op_identifier (tree_code code) { return ovl_op_identifier (false, code); }
#define assign_op_identifier (ovl_op_info[true][OVL_OP_NOP_EXPR].identifier)
#define call_op_identifier (ovl_op_info[false][OVL_OP_CALL_EXPR].identifier)

/* A type-qualifier, or bitmask therefore, using the TYPE_QUAL
   constants.  */

typedef int cp_cv_quals;

/* Non-static member functions have an optional virt-specifier-seq.
   There is a VIRT_SPEC value for each virt-specifier.
   They can be combined by bitwise-or to form the complete set of
   virt-specifiers for a member function.  */
enum virt_specifier
  {
    VIRT_SPEC_UNSPECIFIED = 0x0,
    VIRT_SPEC_FINAL       = 0x1,
    VIRT_SPEC_OVERRIDE    = 0x2
  };

/* A type-qualifier, or bitmask therefore, using the VIRT_SPEC
   constants.  */

typedef int cp_virt_specifiers;

/* Wherever there is a function-cv-qual, there could also be a ref-qualifier:

   [dcl.fct]
   The return type, the parameter-type-list, the ref-qualifier, and
   the cv-qualifier-seq, but not the default arguments or the exception
   specification, are part of the function type.

   REF_QUAL_NONE    Ordinary member function with no ref-qualifier
   REF_QUAL_LVALUE  Member function with the &-ref-qualifier
   REF_QUAL_RVALUE  Member function with the &&-ref-qualifier */

enum cp_ref_qualifier {
  REF_QUAL_NONE = 0,
  REF_QUAL_LVALUE = 1,
  REF_QUAL_RVALUE = 2
};

/* A storage class.  */

enum cp_storage_class {
  /* sc_none must be zero so that zeroing a cp_decl_specifier_seq
     sets the storage_class field to sc_none.  */
  sc_none = 0,
  sc_auto,
  sc_register,
  sc_static,
  sc_extern,
  sc_mutable
};

/* An individual decl-specifier.  This is used to index the array of
   locations for the declspecs in struct cp_decl_specifier_seq
   below.  */

enum cp_decl_spec {
  ds_first,
  ds_signed = ds_first,
  ds_unsigned,
  ds_short,
  ds_long,
  ds_const,
  ds_volatile,
  ds_restrict,
  ds_inline,
  ds_virtual,
  ds_explicit,
  ds_friend,
  ds_typedef,
  ds_alias,
  ds_constexpr,
  ds_complex,
  ds_constinit,
  ds_consteval,
  ds_thread,
  ds_type_spec,
  ds_redefined_builtin_type_spec,
  ds_attribute,
  ds_std_attribute,
  ds_storage_class,
  ds_long_long,
  ds_concept,
  ds_last /* This enumerator must always be the last one.  */
};

/* A decl-specifier-seq.  */

struct cp_decl_specifier_seq {
  /* An array of locations for the declaration sepecifiers, indexed by
     enum cp_decl_spec_word.  */
  location_t locations[ds_last];
  /* The primary type, if any, given by the decl-specifier-seq.
     Modifiers, like "short", "const", and "unsigned" are not
     reflected here.  This field will be a TYPE, unless a typedef-name
     was used, in which case it will be a TYPE_DECL.  */
  tree type;
  /* The attributes, if any, provided with the specifier sequence.  */
  tree attributes;
  /* The c++11 attributes that follows the type specifier.  */
  tree std_attributes;
  /* If non-NULL, a built-in type that the user attempted to redefine
     to some other type.  */
  tree redefined_builtin_type;
  /* The explicit-specifier, if any.  */
  tree explicit_specifier;
  /* The storage class specified -- or sc_none if no storage class was
     explicitly specified.  */
  cp_storage_class storage_class;
  /* For the __intN declspec, this stores the index into the int_n_* arrays.  */
  int int_n_idx;
  /* True iff TYPE_SPEC defines a class or enum.  */
  BOOL_BITFIELD type_definition_p : 1;
  /* True iff multiple types were (erroneously) specified for this
     decl-specifier-seq.  */
  BOOL_BITFIELD multiple_types_p : 1;
  /* True iff multiple storage classes were (erroneously) specified
     for this decl-specifier-seq or a combination of a storage class
     with a typedef specifier.  */
  BOOL_BITFIELD conflicting_specifiers_p : 1;
  /* True iff at least one decl-specifier was found.  */
  BOOL_BITFIELD any_specifiers_p : 1;
  /* True iff at least one type-specifier was found.  */
  BOOL_BITFIELD any_type_specifiers_p : 1;
  /* True iff "int" was explicitly provided.  */
  BOOL_BITFIELD explicit_int_p : 1;
  /* True iff "__intN" was explicitly provided.  */
  BOOL_BITFIELD explicit_intN_p : 1;
  /* True iff "char" was explicitly provided.  */
  BOOL_BITFIELD explicit_char_p : 1;
  /* True iff ds_thread is set for __thread, not thread_local.  */
  BOOL_BITFIELD gnu_thread_keyword_p : 1;
  /* True iff the type is a decltype.  */
  BOOL_BITFIELD decltype_p : 1;
  /* True iff the alternate "__intN__" form of the __intN type has been
     used.  */
  BOOL_BITFIELD int_n_alt: 1;
};

/* The various kinds of declarators.  */

enum cp_declarator_kind {
  cdk_id,
  cdk_function,
  cdk_array,
  cdk_pointer,
  cdk_reference,
  cdk_ptrmem,
  cdk_decomp,
  cdk_error
};

/* A declarator.  */

typedef struct cp_declarator cp_declarator;

typedef struct cp_parameter_declarator cp_parameter_declarator;

/* A parameter, before it has been semantically analyzed.  */
struct cp_parameter_declarator {
  /* The next parameter, or NULL_TREE if none.  */
  cp_parameter_declarator *next;
  /* The decl-specifiers-seq for the parameter.  */
  cp_decl_specifier_seq decl_specifiers;
  /* The declarator for the parameter.  */
  cp_declarator *declarator;
  /* The default-argument expression, or NULL_TREE, if none.  */
  tree default_argument;
  /* True iff this is a template parameter pack.  */
  bool template_parameter_pack_p;
  /* Location within source.  */
  location_t loc;
};

/* A declarator.  */
struct cp_declarator {
  /* The kind of declarator.  */
  ENUM_BITFIELD (cp_declarator_kind) kind : 4;
  /* Whether we parsed an ellipsis (`...') just before the declarator,
     to indicate this is a parameter pack.  */
  BOOL_BITFIELD parameter_pack_p : 1;
  /* If this declarator is parenthesized, this the open-paren.  It is
     UNKNOWN_LOCATION when not parenthesized.  */
  location_t parenthesized;

  location_t id_loc; /* Currently only set for cdk_id, cdk_decomp and
			cdk_function. */
  /* GNU Attributes that apply to this declarator.  If the declarator
     is a pointer or a reference, these attribute apply to the type
     pointed to.  */
  tree attributes;
  /* Standard C++11 attributes that apply to this declarator.  If the
     declarator is a pointer or a reference, these attributes apply
     to the pointer, rather than to the type pointed to.  */
  tree std_attributes;
  /* The contracts, if any. */
  tree contracts;
  /* For all but cdk_id, cdk_decomp and cdk_error, the contained declarator.
     For cdk_id, cdk_decomp and cdk_error, guaranteed to be NULL.  */
  cp_declarator *declarator;
  union {
    /* For identifiers.  */
    struct {
      /* If non-NULL, the qualifying scope (a NAMESPACE_DECL or
	 *_TYPE) for this identifier.  */
      tree qualifying_scope;
      /* The unqualified name of the entity -- an IDENTIFIER_NODE,
	 BIT_NOT_EXPR, or TEMPLATE_ID_EXPR.  */
      tree unqualified_name;
      /* If this is the name of a function, what kind of special
	 function (if any).  */
      special_function_kind sfk;
    } id;
    /* For functions.  */
    struct {
      /* The parameters to the function as a TREE_LIST of decl/default.  */
      tree parameters;
      /* The cv-qualifiers for the function.  */
      cp_cv_quals qualifiers;
      /* The virt-specifiers for the function.  */
      cp_virt_specifiers virt_specifiers;
      /* The ref-qualifier for the function.  */
      cp_ref_qualifier ref_qualifier;
      /* The transaction-safety qualifier for the function.  */
      tree tx_qualifier;
      /* The exception-specification for the function.  */
      tree exception_specification;
      /* The late-specified return type, if any.  */
      tree late_return_type;
      /* The trailing requires-clause, if any. */
      tree requires_clause;
    } function;
    /* For arrays.  */
    struct {
      /* The bounds to the array.  */
      tree bounds;
    } array;
    /* For cdk_pointer and cdk_ptrmem.  */
    struct {
      /* The cv-qualifiers for the pointer.  */
      cp_cv_quals qualifiers;
      /* For cdk_ptrmem, the class type containing the member.  */
      tree class_type;
    } pointer;
    /* For cdk_reference */
    struct {
      /* The cv-qualifiers for the reference.  These qualifiers are
         only used to diagnose ill-formed code.  */
      cp_cv_quals qualifiers;
      /* Whether this is an rvalue reference */
      bool rvalue_ref;
    } reference;
  } u;
};

/* A level of template instantiation.  */
struct GTY((chain_next ("%h.next"))) tinst_level {
  /* The immediately deeper level in the chain.  */
  struct tinst_level *next;

  /* The original node.  TLDCL can be a DECL (for a function or static
     data member), a TYPE (for a class), depending on what we were
     asked to instantiate, or a TREE_LIST with the template as PURPOSE
     and the template args as VALUE, if we are substituting for
     overload resolution.  In all these cases, TARGS is NULL.
     However, to avoid creating TREE_LIST objects for substitutions if
     we can help, we store PURPOSE and VALUE in TLDCL and TARGS,
     respectively.  So TLDCL stands for TREE_LIST or DECL (the
     template is a DECL too), whereas TARGS stands for the template
     arguments.  */
  tree tldcl, targs;

 private:
  /* Return TRUE iff the original node is a split list.  */
  bool split_list_p () const { return targs; }

  /* Return TRUE iff the original node is a TREE_LIST object.  */
  bool tree_list_p () const
  {
    return !split_list_p () && TREE_CODE (tldcl) == TREE_LIST;
  }

  /* Return TRUE iff the original node is not a list, split or not.  */
  bool not_list_p () const
  {
    return !split_list_p () && !tree_list_p ();
  }

  /* Convert (in place) the original node from a split list to a
     TREE_LIST.  */
  tree to_list ();

 public:
  /* Release storage for OBJ and node, if it's a TREE_LIST.  */
  static void free (tinst_level *obj);

  /* Return TRUE iff the original node is a list, split or not.  */
  bool list_p () const { return !not_list_p (); }

  /* Return the original node; if it's a split list, make it a
     TREE_LIST first, so that it can be returned as a single tree
     object.  */
  tree get_node () {
    if (!split_list_p ()) return tldcl;
    else return to_list ();
  }

  /* Return the original node if it's a DECL or a TREE_LIST, but do
     NOT convert a split list to a TREE_LIST: return NULL instead.  */
  tree maybe_get_node () const {
    if (!split_list_p ()) return tldcl;
    else return NULL_TREE;
  }

  /* The location where the template is instantiated.  */
  location_t locus;

  /* errorcount + sorrycount when we pushed this level.  */
  unsigned short errors;

  /* Count references to this object.  If refcount reaches
     refcount_infinity value, we don't increment or decrement the
     refcount anymore, as the refcount isn't accurate anymore.
     The object can be still garbage collected if unreferenced from
     anywhere, which might keep referenced objects referenced longer than
     otherwise necessary.  Hitting the infinity is rare though.  */
  unsigned short refcount;

  /* Infinity value for the above refcount.  */
  static const unsigned short refcount_infinity = (unsigned short) ~0;
};

/* BUILT_IN_FRONTEND function codes.  */
enum cp_built_in_function {
  CP_BUILT_IN_IS_CONSTANT_EVALUATED,
  CP_BUILT_IN_INTEGER_PACK,
  CP_BUILT_IN_SOURCE_LOCATION,
  CP_BUILT_IN_LAST
};

bool decl_spec_seq_has_spec_p (const cp_decl_specifier_seq *, cp_decl_spec);

/* Return the type of the `this' parameter of FNTYPE.  */

inline tree
type_of_this_parm (const_tree fntype)
{
  function_args_iterator iter;
  gcc_assert (TREE_CODE (fntype) == METHOD_TYPE);
  function_args_iter_init (&iter, fntype);
  return function_args_iter_cond (&iter);
}

/* Return the class of the `this' parameter of FNTYPE.  */

inline tree
class_of_this_parm (const_tree fntype)
{
  return TREE_TYPE (type_of_this_parm (fntype));
}

/* A parameter list indicating for a function with no parameters,
   e.g  "int f(void)".  */
extern cp_parameter_declarator *no_parameters;

/* Various dump ids.  */
extern int class_dump_id;
extern int module_dump_id;
extern int raw_dump_id;

/* in call.c */
extern bool check_dtor_name			(tree, tree);
int magic_varargs_p				(tree);

extern tree build_conditional_expr		(const op_location_t &,
						 tree, tree, tree,
                                                 tsubst_flags_t);
extern tree build_addr_func			(tree, tsubst_flags_t);
extern void set_flags_from_callee		(tree);
extern tree build_call_a			(tree, int, tree*);
extern tree build_call_n			(tree, int, ...);
extern bool null_ptr_cst_p			(tree);
extern bool null_member_pointer_value_p		(tree);
extern bool sufficient_parms_p			(const_tree);
extern tree type_decays_to			(tree);
extern tree extract_call_expr			(tree);
extern tree build_trivial_dtor_call		(tree);
extern tree build_user_type_conversion		(tree, tree, int,
						 tsubst_flags_t);
extern tree build_new_function_call		(tree, vec<tree, va_gc> **,
						 tsubst_flags_t);
extern tree build_operator_new_call		(tree, vec<tree, va_gc> **,
						 tree *, tree *, tree, tree,
						 tree *, tsubst_flags_t);
extern tree build_new_method_call		(tree, tree,
						 vec<tree, va_gc> **, tree,
						 int, tree *, tsubst_flags_t);
extern tree build_special_member_call		(tree, tree,
						 vec<tree, va_gc> **,
						 tree, int, tsubst_flags_t);
extern tree build_new_op			(const op_location_t &,
						 enum tree_code,
						 int, tree, tree, tree, tree *,
						 tsubst_flags_t);
extern tree build_op_call			(tree, vec<tree, va_gc> **,
						 tsubst_flags_t);
extern bool aligned_allocation_fn_p		(tree);
extern tree destroying_delete_p			(tree);
extern bool usual_deallocation_fn_p		(tree);
extern tree build_op_delete_call		(enum tree_code, tree, tree,
						 bool, tree, tree,
						 tsubst_flags_t);
extern bool can_convert				(tree, tree, tsubst_flags_t);
extern bool can_convert_standard		(tree, tree, tsubst_flags_t);
extern bool can_convert_arg			(tree, tree, tree, int,
						 tsubst_flags_t);
extern bool can_convert_arg_bad			(tree, tree, tree, int,
						 tsubst_flags_t);
extern int conv_flags				(int, int, tree, tree, int);
extern struct conversion * good_conversion	(tree, tree, tree, int, tsubst_flags_t);
extern location_t get_fndecl_argument_location  (tree, int);
extern void complain_about_bad_argument	(location_t arg_loc,
						 tree from_type, tree to_type,
						 tree fndecl, int parmnum);
extern void maybe_inform_about_fndecl_for_bogus_argument_init (tree, int);


/* A class for recording information about access failures (e.g. private
   fields), so that we can potentially supply a fix-it hint about
   an accessor (from a context in which the constness of the object
   is known).  */

class access_failure_info
{
 public:
  access_failure_info () : m_was_inaccessible (false),
    m_basetype_path (NULL_TREE),
    m_decl (NULL_TREE), m_diag_decl (NULL_TREE) {}

  void record_access_failure (tree basetype_path, tree decl, tree diag_decl);

  bool was_inaccessible_p () const { return m_was_inaccessible; }
  tree get_decl () const { return m_decl; }
  tree get_diag_decl () const { return m_diag_decl; }
  tree get_any_accessor (bool const_p) const;
  void maybe_suggest_accessor (bool const_p) const;
  static void add_fixit_hint (rich_location *richloc, tree accessor);

 private:
  bool m_was_inaccessible;
  tree m_basetype_path;
  tree m_decl;
  tree m_diag_decl;
};

extern void complain_about_access		(tree, tree, bool);
extern void push_defarg_context			(tree);
extern void pop_defarg_context			(void);
extern tree convert_default_arg			(tree, tree, tree, int,
						 tsubst_flags_t);
extern tree convert_arg_to_ellipsis		(tree, tsubst_flags_t);
extern tree build_x_va_arg			(location_t, tree, tree);
extern tree cxx_type_promotes_to		(tree);
extern tree type_passed_as			(tree);
extern tree convert_for_arg_passing		(tree, tree, tsubst_flags_t);
extern bool is_properly_derived_from		(tree, tree);
extern tree initialize_reference		(tree, tree, int,
						 tsubst_flags_t);
extern tree extend_ref_init_temps		(tree, tree,
						 vec<tree, va_gc>**,
						 tree * = NULL);
extern tree make_temporary_var_for_ref_to_temp	(tree, tree);
extern bool type_has_extended_temps		(tree);
extern tree strip_top_quals			(tree);
extern bool reference_related_p			(tree, tree);
extern bool reference_compatible_p		(tree, tree);
extern int remaining_arguments			(tree);
extern tree perform_implicit_conversion		(tree, tree, tsubst_flags_t);
extern tree perform_implicit_conversion_flags	(tree, tree, tsubst_flags_t, int);
extern tree build_converted_constant_expr	(tree, tree, tsubst_flags_t);
extern tree build_converted_constant_bool_expr	(tree, tsubst_flags_t);
extern tree perform_direct_initialization_if_possible (tree, tree, bool,
                                                       tsubst_flags_t);
extern vec<tree,va_gc> *resolve_args (vec<tree,va_gc>*, tsubst_flags_t);
extern tree in_charge_arg_for_name		(tree);
extern tree build_cxx_call			(tree, int, tree *,
						 tsubst_flags_t,
						 tree = NULL_TREE);
extern bool is_std_init_list			(tree);
extern bool is_list_ctor			(tree);
extern void validate_conversion_obstack		(void);
extern void mark_versions_used			(tree);
extern bool cp_warn_deprecated_use		(tree, tsubst_flags_t = tf_warning_or_error);
extern void cp_warn_deprecated_use_scopes	(tree);
extern tree get_function_version_dispatcher	(tree);

/* in class.c */
extern tree build_vfield_ref			(tree, tree);
extern tree build_if_in_charge			(tree true_stmt, tree false_stmt = void_node);
extern tree build_base_path			(enum tree_code, tree,
						 tree, int, tsubst_flags_t);
extern tree convert_to_base			(tree, tree, bool, bool,
						 tsubst_flags_t);
extern tree convert_to_base_statically		(tree, tree);
extern tree build_vtbl_ref			(tree, tree);
extern tree build_vfn_ref			(tree, tree);
extern tree get_vtable_decl			(tree, int);
extern bool add_method				(tree, tree, bool);
extern tree declared_access			(tree);
extern tree currently_open_class		(tree);
extern tree currently_open_derived_class	(tree);
extern tree outermost_open_class		(void);
extern tree current_nonlambda_class_type	(void);
extern tree finish_struct			(tree, tree);
extern void finish_struct_1			(tree);
extern int resolves_to_fixed_type_p		(tree, int * = NULL);
extern void init_class_processing		(void);
extern int is_empty_class			(tree);
extern bool is_really_empty_class		(tree, bool);
extern void pushclass				(tree);
extern void popclass				(void);
extern void push_nested_class			(tree);
extern void pop_nested_class			(void);
extern int current_lang_depth			(void);
extern void push_lang_context			(tree);
extern void pop_lang_context			(void);
extern tree instantiate_type			(tree, tree, tsubst_flags_t);
extern void build_self_reference		(void);
extern int same_signature_p			(const_tree, const_tree);
extern tree lookup_vfn_in_binfo			(tree, tree);
extern void maybe_add_class_template_decl_list	(tree, tree, int);
extern void unreverse_member_declarations	(tree);
extern void invalidate_class_lookup_cache	(void);
extern void maybe_note_name_used_in_class	(tree, tree);
extern void note_name_declared_in_class		(tree, tree);
extern tree get_vtbl_decl_for_binfo		(tree);
extern bool vptr_via_virtual_p			(tree);
extern void debug_class				(tree);
extern void debug_thunks			(tree);
extern void set_linkage_according_to_type	(tree, tree);
extern void determine_key_method		(tree);
extern void check_for_override			(tree, tree);
extern void push_class_stack			(void);
extern void pop_class_stack			(void);
extern bool default_ctor_p			(const_tree);
extern bool type_has_user_nondefault_constructor (tree);
extern tree in_class_defaulted_default_constructor (tree);
extern bool user_provided_p			(tree);
extern bool type_has_user_provided_constructor  (tree);
extern bool type_has_non_user_provided_default_constructor (tree);
extern bool vbase_has_user_provided_move_assign (tree);
extern tree default_init_uninitialized_part (tree);
extern bool trivial_default_constructor_is_constexpr (tree);
extern bool type_has_constexpr_default_constructor (tree);
extern bool type_has_constexpr_destructor	(tree);
extern bool type_has_virtual_destructor		(tree);
extern bool classtype_has_move_assign_or_move_ctor_p (tree, bool user_declared);
extern bool classtype_has_non_deleted_move_ctor (tree);
extern bool classtype_has_non_deleted_copy_ctor (tree);
extern tree classtype_has_depr_implicit_copy	(tree);
extern bool classtype_has_op (tree, tree_code);
extern tree classtype_has_defaulted_op (tree, tree_code);
extern bool type_build_ctor_call		(tree);
extern bool type_build_dtor_call		(tree);
extern void explain_non_literal_class		(tree);
extern void inherit_targ_abi_tags		(tree);
extern void defaulted_late_check		(tree);
extern bool defaultable_fn_check		(tree);
extern void check_abi_tags			(tree);
extern tree missing_abi_tags			(tree);
extern void fixup_type_variants			(tree);
extern void fixup_attribute_variants		(tree);
extern void build_cdtor_clones 			(tree, bool, bool, bool);
extern void clone_cdtor				(tree, bool);
extern tree copy_operator_fn			(tree, tree_code code);
extern void adjust_clone_args			(tree);
extern void deduce_noexcept_on_destructor       (tree);
extern bool uniquely_derived_from_p             (tree, tree);
extern bool publicly_uniquely_derived_p         (tree, tree);
extern tree common_enclosing_class		(tree, tree);

/* in cvt.c */
extern tree convert_to_reference		(tree, tree, int, int, tree,
						 tsubst_flags_t);
extern tree convert_from_reference		(tree);
extern tree force_rvalue			(tree, tsubst_flags_t);
extern tree ocp_convert				(tree, tree, int, int,
						 tsubst_flags_t);
extern tree cp_convert				(tree, tree, tsubst_flags_t);
extern tree cp_convert_and_check                (tree, tree, tsubst_flags_t);
extern tree cp_fold_convert			(tree, tree);
extern tree cp_get_callee			(tree);
extern tree cp_get_callee_fndecl		(tree);
extern tree cp_get_callee_fndecl_nofold		(tree);
extern tree cp_get_fndecl_from_callee		(tree, bool fold = true);
extern tree convert_to_void			(tree, impl_conv_void,
                                 		 tsubst_flags_t);
extern tree convert_force			(tree, tree, int,
						 tsubst_flags_t);
extern tree build_expr_type_conversion		(int, tree, bool);
extern tree type_promotes_to			(tree);
extern bool can_convert_qual			(tree, tree);
extern tree perform_qualification_conversions	(tree, tree);
extern bool tx_safe_fn_type_p			(tree);
extern tree tx_unsafe_fn_variant		(tree);
extern bool fnptr_conv_p			(tree, tree);
extern tree strip_fnptr_conv			(tree);

/* in name-lookup.c */
extern void maybe_push_cleanup_level		(tree);
extern tree maybe_push_decl			(tree);
extern tree current_decl_namespace		(void);

/* decl.c */
extern tree poplevel				(int, int, int);
extern void cxx_init_decl_processing		(void);
enum cp_tree_node_structure_enum cp_tree_node_structure
						(union lang_tree_node *);
extern void finish_scope			(void);
extern void push_switch				(tree);
extern void pop_switch				(void);
extern void note_break_stmt			(void);
extern bool note_iteration_stmt_body_start	(void);
extern void note_iteration_stmt_body_end	(bool);
extern void determine_local_discriminator	(tree);
extern int decls_match				(tree, tree, bool = true);
extern bool maybe_version_functions		(tree, tree, bool);
extern bool merge_contracts			(tree, tree);
extern tree duplicate_decls			(tree, tree, bool);
extern tree declare_local_label			(tree);
extern tree define_label			(location_t, tree);
extern void check_goto				(tree);
extern bool check_omp_return			(void);
extern tree make_typename_type			(tree, tree, enum tag_types, tsubst_flags_t);
extern tree build_typename_type			(tree, tree, tree, tag_types);
extern tree make_unbound_class_template		(tree, tree, tree, tsubst_flags_t);
extern tree make_unbound_class_template_raw	(tree, tree, tree);
extern tree build_library_fn_ptr		(const char *, tree, int);
extern tree build_cp_library_fn_ptr		(const char *, tree, int);
extern tree push_library_fn			(tree, tree, tree, int);
extern tree push_void_library_fn		(tree, tree, int);
extern tree push_throw_library_fn		(tree, tree);
extern void warn_misplaced_attr_for_class_type  (location_t location,
						 tree class_type);
extern bool diagnose_misapplied_contracts	(tree);
extern tree check_tag_decl			(cp_decl_specifier_seq *, bool);
extern tree shadow_tag				(cp_decl_specifier_seq *);
extern tree groktypename			(cp_decl_specifier_seq *, const cp_declarator *, bool);
extern tree start_decl				(const cp_declarator *, cp_decl_specifier_seq *, int, tree, tree, tree *);
extern void start_decl_1			(tree, bool);
extern bool check_array_initializer		(tree, tree, tree);
extern void omp_declare_variant_finalize	(tree, tree);
extern void cp_finish_decl			(tree, tree, bool, tree, int);
extern tree lookup_decomp_type			(tree);
extern void cp_maybe_mangle_decomp		(tree, tree, unsigned int);
extern void cp_finish_decomp			(tree, tree, unsigned int);
extern int cp_complete_array_type		(tree *, tree, bool);
extern int cp_complete_array_type_or_error	(tree *, tree, bool, tsubst_flags_t);
extern tree build_ptrmemfunc_type		(tree);
extern tree build_ptrmem_type			(tree, tree);
/* the grokdeclarator prototype is in decl.h */
extern tree build_this_parm			(tree, tree, cp_cv_quals);
extern tree grokparms				(tree, tree *);
extern int copy_fn_p				(const_tree);
extern bool move_fn_p                           (const_tree);
extern bool move_signature_fn_p                 (const_tree);
extern tree get_scope_of_declarator		(const cp_declarator *);
extern void grok_special_member_properties	(tree);
extern bool grok_ctor_properties		(const_tree, const_tree);
extern bool grok_op_properties			(tree, bool);
extern tree xref_tag				(enum tag_types, tree, tag_scope, bool);
extern tree xref_tag_from_type			(tree, tree, tag_scope);
extern void xref_basetypes			(tree, tree);
extern tree start_enum				(tree, tree, tree, tree, bool, bool *);
extern void finish_enum_value_list		(tree);
extern void finish_enum				(tree);
extern void build_enumerator			(tree, tree, tree, tree, location_t);
extern tree lookup_enumerator			(tree, tree);
extern bool start_preparsed_function		(tree, tree, int);
extern bool start_function			(cp_decl_specifier_seq *,
						 const cp_declarator *, tree);
extern tree begin_function_body			(void);
extern void finish_function_body		(tree);
extern tree outer_curly_brace_block		(tree);
extern tree finish_function			(bool);
extern tree grokmethod				(cp_decl_specifier_seq *, const cp_declarator *, tree);
extern void maybe_register_incomplete_var	(tree);
extern void maybe_commonize_var			(tree);
extern void complete_vars			(tree);
extern tree static_fn_type			(tree);
extern void revert_static_member_fn		(tree);
extern void fixup_anonymous_aggr		(tree);
extern tree compute_array_index_type		(tree, tree, tsubst_flags_t);
extern tree check_default_argument		(tree, tree, tsubst_flags_t);
extern int wrapup_namespace_globals		();
extern tree create_implicit_typedef		(tree, tree);
extern int local_variable_p			(const_tree);
extern tree register_dtor_fn			(tree);
extern tmpl_spec_kind current_tmpl_spec_kind	(int);
extern tree cp_fname_init			(const char *, tree *);
extern tree cxx_builtin_function		(tree decl);
extern tree cxx_builtin_function_ext_scope	(tree decl);
extern tree cxx_simulate_builtin_function_decl	(tree);
extern tree check_elaborated_type_specifier	(enum tag_types, tree, bool);
extern void warn_extern_redeclared_static	(tree, tree);
extern tree cxx_comdat_group			(tree);
extern bool cp_missing_noreturn_ok_p		(tree);
extern bool is_direct_enum_init			(tree, tree);
extern void initialize_artificial_var		(tree, vec<constructor_elt, va_gc> *);
extern tree check_var_type			(tree, tree, location_t);
extern tree reshape_init                        (tree, tree, tsubst_flags_t);
extern tree next_initializable_field (tree);
extern tree fndecl_declared_return_type		(tree);
extern bool undeduced_auto_decl			(tree);
extern bool require_deduced_type		(tree, tsubst_flags_t = tf_warning_or_error);

extern tree finish_case_label			(location_t, tree, tree);
extern tree cxx_maybe_build_cleanup		(tree, tsubst_flags_t);
extern bool check_array_designated_initializer  (constructor_elt *,
						 unsigned HOST_WIDE_INT);
extern bool check_for_uninitialized_const_var   (tree, bool, tsubst_flags_t);
extern tree build_explicit_specifier		(tree, tsubst_flags_t);
extern void do_push_parm_decls			(tree, tree, tree *);

enum contract_matching_context
{
  cmc_declaration,
  cmc_override
};

extern void merge_contracts			(tree, const cp_declarator *);
extern void match_deferred_contracts		(tree);

/* in decl2.c */
extern void record_mangling			(tree, bool);
extern void overwrite_mangling			(tree, tree);
extern void note_mangling_alias			(tree, tree);
extern void generate_mangling_aliases		(void);
extern tree build_memfn_type			(tree, tree, cp_cv_quals, cp_ref_qualifier);
extern tree build_pointer_ptrmemfn_type	(tree);
extern tree change_return_type			(tree, tree);
extern void maybe_retrofit_in_chrg		(tree);
extern void maybe_make_one_only			(tree);
extern bool vague_linkage_p			(tree);
extern void grokclassfn				(tree, tree,
						 enum overload_flags);
extern tree grok_array_decl			(location_t, tree, tree, bool);
extern tree delete_sanity			(location_t, tree, tree, bool,
						 int, tsubst_flags_t);
extern tree check_classfn			(tree, tree, tree);
extern void check_member_template		(tree);
extern tree grokfield (const cp_declarator *, cp_decl_specifier_seq *,
		       tree, bool, tree, tree);
extern tree grokbitfield (const cp_declarator *, cp_decl_specifier_seq *,
			  tree, tree, tree);
extern tree splice_template_attributes		(tree *, tree);
extern bool any_dependent_type_attributes_p	(tree);
extern tree cp_reconstruct_complex_type		(tree, tree);
extern bool attributes_naming_typedef_ok	(tree);
extern void cplus_decl_attributes		(tree *, tree, int);
extern void finish_anon_union			(tree);
extern void cxx_post_compilation_parsing_cleanups (void);
extern tree coerce_new_type			(tree, location_t);
extern void coerce_delete_type			(tree, location_t);
extern void comdat_linkage			(tree);
extern void determine_visibility		(tree);
extern void constrain_class_visibility		(tree);
extern void reset_type_linkage			(tree);
extern void tentative_decl_linkage		(tree);
extern void import_export_decl			(tree);
extern tree build_cleanup			(tree);
extern tree build_offset_ref_call_from_tree	(tree, vec<tree, va_gc> **,
						 tsubst_flags_t);
extern bool cp_tree_defined_p			(tree);
extern bool decl_defined_p			(tree);
extern bool decl_constant_var_p			(tree);
extern bool decl_maybe_constant_var_p		(tree);
extern void no_linkage_error			(tree);
extern void check_default_args			(tree);
extern bool mark_used				(tree);
extern bool mark_used			        (tree, tsubst_flags_t);
extern void finish_static_data_member_decl	(tree, tree, bool, tree, int);
extern tree cp_build_parm_decl			(tree, tree, tree);
extern void copy_linkage			(tree, tree);
extern tree get_guard				(tree);
extern tree get_guard_cond			(tree, bool);
extern tree set_guard				(tree);
extern tree maybe_get_tls_wrapper_call		(tree);
extern void mark_needed				(tree);
extern bool decl_needed_p			(tree);
extern void note_vague_linkage_fn		(tree);
extern void note_variable_template_instantiation (tree);
extern tree build_artificial_parm		(tree, tree, tree);
extern bool possibly_inlined_p			(tree);
extern int parm_index                           (tree);
extern tree vtv_start_verification_constructor_init_function (void);
extern tree vtv_finish_verification_constructor_init_function (tree);
extern bool cp_omp_mappable_type		(tree);
extern bool cp_omp_emit_unmappable_type_notes	(tree);
extern void cp_check_const_attributes (tree);

/* in error.c */
extern const char *type_as_string		(tree, int);
extern const char *type_as_string_translate	(tree, int);
extern const char *decl_as_string		(tree, int);
extern const char *decl_as_string_translate	(tree, int);
extern const char *decl_as_dwarf_string		(tree, int);
extern const char *expr_as_string		(tree, int);
extern const char *expr_to_string		(tree);
extern const char *lang_decl_name		(tree, int, bool);
extern const char *lang_decl_dwarf_name		(tree, int, bool);
extern const char *language_to_string		(enum languages);
extern const char *class_key_or_enum_as_string	(tree);
extern void maybe_warn_variadic_templates       (void);
extern void maybe_warn_cpp0x			(cpp0x_warn_str str);
extern bool pedwarn_cxx98                       (location_t, int, const char *, ...) ATTRIBUTE_GCC_DIAG(3,4);
extern location_t location_of                   (tree);
extern void qualified_name_lookup_error		(tree, tree, tree,
						 location_t);

/* in except.c */
extern void init_exception_processing		(void);
extern tree expand_start_catch_block		(tree);
extern void expand_end_catch_block		(void);
extern tree build_exc_ptr			(void);
extern tree build_throw				(location_t, tree);
extern int nothrow_libfn_p			(const_tree);
extern void check_handlers			(tree);
extern tree finish_noexcept_expr		(tree, tsubst_flags_t);
extern bool expr_noexcept_p			(tree, tsubst_flags_t);
extern void perform_deferred_noexcept_checks	(void);
extern bool nothrow_spec_p			(const_tree);
extern bool type_noexcept_p			(const_tree);
extern bool type_throw_all_p			(const_tree);
extern tree build_noexcept_spec			(tree, tsubst_flags_t);
extern void choose_personality_routine		(enum languages);
extern tree build_must_not_throw_expr		(tree,tree);
extern tree eh_type_info			(tree);
extern tree begin_eh_spec_block			(void);
extern void finish_eh_spec_block		(tree, tree);
extern tree build_eh_type_type			(tree);
extern tree cp_protect_cleanup_actions		(void);
extern void maybe_splice_retval_cleanup		(tree);
extern tree maybe_set_retval_sentinel		(void);

extern tree template_parms_to_args		(tree);
extern tree template_parms_level_to_args	(tree);
extern tree generic_targs_for			(tree);

/* in expr.c */
extern tree cplus_expand_constant		(tree);
extern tree mark_use (tree expr, bool rvalue_p, bool read_p,
		      location_t = UNKNOWN_LOCATION,
		      bool reject_builtin = true);
extern tree mark_rvalue_use			(tree,
                                                 location_t = UNKNOWN_LOCATION,
                                                 bool reject_builtin = true);
extern tree mark_lvalue_use			(tree);
extern tree mark_lvalue_use_nonread		(tree);
extern tree mark_type_use			(tree);
extern tree mark_discarded_use			(tree);
extern void mark_exp_read			(tree);

/* friend.c */
extern int is_friend				(tree, tree);
extern void make_friend_class			(tree, tree, bool);
extern void add_friend				(tree, tree, bool);
extern tree do_friend				(tree, tree, tree, tree,
						 enum overload_flags, bool);

extern void set_global_friend			(tree);
extern bool is_global_friend			(tree);

/* in init.c */
extern tree expand_member_init			(tree);
extern void emit_mem_initializers		(tree);
extern tree build_aggr_init			(tree, tree, int,
                                                 tsubst_flags_t);
extern int is_class_type			(tree, int);
extern tree get_type_value			(tree);
extern tree build_zero_init			(tree, tree, bool);
extern tree build_value_init			(tree, tsubst_flags_t);
extern tree build_value_init_noctor		(tree, tsubst_flags_t);
extern tree get_nsdmi				(tree, bool, tsubst_flags_t);
extern tree build_offset_ref			(tree, tree, bool,
						 tsubst_flags_t);
extern tree throw_bad_array_new_length		(void);
extern bool type_has_new_extended_alignment	(tree);
extern unsigned malloc_alignment		(void);
extern tree build_new_constexpr_heap_type	(tree, tree, tree);
extern tree build_new				(location_t,
						 vec<tree, va_gc> **, tree,
						 tree, vec<tree, va_gc> **,
						 int, tsubst_flags_t);
extern tree get_temp_regvar			(tree, tree);
extern tree build_vec_init			(tree, tree, tree, bool, int,
                                                 tsubst_flags_t);
extern tree build_delete			(location_t, tree, tree,
						 special_function_kind,
						 int, int, tsubst_flags_t);
extern void push_base_cleanups			(void);
extern tree build_vec_delete			(location_t, tree, tree,
						 special_function_kind, int,
						 tsubst_flags_t);
extern tree create_temporary_var		(tree);
extern void initialize_vtbl_ptrs		(tree);
extern tree scalar_constant_value		(tree);
extern tree decl_constant_value			(tree, bool);
extern tree decl_really_constant_value		(tree, bool = true);
extern int diagnose_uninitialized_cst_or_ref_member (tree, bool, bool);
extern tree build_vtbl_address                  (tree);
extern bool maybe_reject_flexarray_init		(tree, tree);

/* in lex.c */
extern void cxx_dup_lang_specific_decl		(tree);
extern tree unqualified_name_lookup_error	(tree,
						 location_t = UNKNOWN_LOCATION);
extern tree unqualified_fn_lookup_error		(cp_expr);
extern tree make_conv_op_name			(tree);
extern tree build_lang_decl			(enum tree_code, tree, tree);
extern tree build_lang_decl_loc			(location_t, enum tree_code, tree, tree);
extern bool maybe_add_lang_decl_raw		(tree, bool decomp_p);
extern bool maybe_add_lang_type_raw		(tree);
extern void retrofit_lang_decl			(tree);
extern void fit_decomposition_lang_decl		(tree, tree);
extern void fit_ptrmem_type_decl		(tree, tree);
extern tree copy_decl				(tree CXX_MEM_STAT_INFO);
extern tree copy_type				(tree CXX_MEM_STAT_INFO);
extern tree cxx_make_type			(enum tree_code CXX_MEM_STAT_INFO);
extern tree make_class_type			(enum tree_code CXX_MEM_STAT_INFO);
extern const char *get_identifier_kind_name	(tree);
extern void set_identifier_kind			(tree, cp_identifier_kind);
extern bool cxx_init				(void);
extern void cxx_finish				(void);
extern bool in_main_input_context		(void);
extern uintptr_t module_token_pre (cpp_reader *, const cpp_token *, uintptr_t);
extern uintptr_t module_token_cdtor (cpp_reader *, uintptr_t);
extern uintptr_t module_token_lang (int type, int keyword, tree value,
				    location_t, uintptr_t);

/* in method.c */
extern void init_method				(void);
extern tree make_thunk				(tree, bool, tree, tree);
extern void finish_thunk			(tree);
extern void use_thunk				(tree, bool);
extern bool trivial_fn_p			(tree);
extern tree forward_parm			(tree);
extern bool is_trivially_xible			(enum tree_code, tree, tree);
extern bool is_xible				(enum tree_code, tree, tree);
extern tree get_defaulted_eh_spec		(tree, tsubst_flags_t = tf_warning_or_error);
extern bool maybe_explain_implicit_delete	(tree);
extern void explain_implicit_non_constexpr	(tree);
extern void deduce_inheriting_ctor		(tree);
extern bool decl_remember_implicit_trigger_p	(tree);
extern void synthesize_method			(tree);
extern tree lazily_declare_fn			(special_function_kind,
						 tree);
extern tree skip_artificial_parms_for		(const_tree, tree);
extern int num_artificial_parms_for		(const_tree);
extern tree make_alias_for			(tree, tree);
extern tree get_copy_ctor			(tree, tsubst_flags_t);
extern tree get_copy_assign			(tree);
extern tree get_default_ctor			(tree);
extern tree get_dtor				(tree, tsubst_flags_t);
extern tree strip_inheriting_ctors		(tree);
extern tree inherited_ctor_binfo		(tree);
extern bool ctor_omit_inherited_parms		(tree, bool exact_name = true);
extern tree locate_ctor				(tree);
extern tree implicitly_declare_fn               (special_function_kind, tree,
						 bool, tree, tree);
/* In module.cc  */
class module_state; /* Forward declare.  */
inline bool modules_p () { return flag_modules != 0; }

#define MK_MODULE (1 << 0)     /* This TU is a module.  */
#define MK_GLOBAL (1 << 1)     /* Entities are in the global module.  */
#define MK_INTERFACE (1 << 2)  /* This TU is an interface.  */
#define MK_PARTITION (1 << 3)  /* This TU is a partition.  */
#define MK_EXPORTING (1 << 4)  /* We are in an export region.  */
extern unsigned module_kind;

/*  MK_MODULE & MK_GLOBAL have the following combined meanings:
 MODULE GLOBAL
   0	  0    not a module
   0      1    GMF of named module (we've not yet seen module-decl)
   1      0    purview of named module
   1      1    header unit.   */

inline bool module_purview_p ()
{ return module_kind & MK_MODULE; }
inline bool global_purview_p ()
{ return module_kind & MK_GLOBAL; }

inline bool not_module_p ()
{ return (module_kind & (MK_MODULE | MK_GLOBAL)) == 0; }
inline bool named_module_p ()
{ /* This is a named module if exactly one of MODULE and GLOBAL is
     set.  */
  /* The divides are constant shifts!  */
  return ((module_kind / MK_MODULE) ^ (module_kind / MK_GLOBAL)) & 1;
}
inline bool header_module_p ()
{ return (module_kind & (MK_MODULE | MK_GLOBAL)) == (MK_MODULE | MK_GLOBAL); }
inline bool named_module_purview_p ()
{ return (module_kind & (MK_MODULE | MK_GLOBAL)) == MK_MODULE; }
inline bool module_interface_p ()
{ return module_kind & MK_INTERFACE; }
inline bool module_partition_p ()
{ return module_kind & MK_PARTITION; }
inline bool module_has_cmi_p ()
{ return module_kind & (MK_INTERFACE | MK_PARTITION); }

/* We're currently exporting declarations.  */
inline bool module_exporting_p ()
{ return module_kind & MK_EXPORTING; }

extern module_state *get_module (tree name, module_state *parent = NULL,
				 bool partition = false);
extern bool module_may_redeclare (tree decl);
extern bool module_friendship_compatible (tree decl1, tree decl2);

extern int module_initializer_kind ();
extern void module_add_import_initializers ();

/* Where the namespace-scope decl was originally declared.  */
extern void set_originating_module (tree, bool friend_p = false);
extern tree get_originating_module_decl (tree) ATTRIBUTE_PURE;
extern int get_originating_module (tree, bool for_mangle = false) ATTRIBUTE_PURE;
extern unsigned get_importing_module (tree, bool = false) ATTRIBUTE_PURE;

/* Where current instance of the decl got declared/defined/instantiated.  */
extern void set_instantiating_module (tree);
extern void set_defining_module (tree);
extern void maybe_attach_decl (tree ctx, tree decl);

extern void mangle_module (int m, bool include_partition);
extern void mangle_module_fini ();
extern void lazy_load_binding (unsigned mod, tree ns, tree id, mc_slot *mslot);
extern void lazy_load_specializations (tree tmpl);
extern void lazy_load_members (tree decl);
extern bool lazy_specializations_p (unsigned, bool, bool);
extern module_state *preprocess_module (module_state *, location_t,
					bool in_purview, 
					bool is_import, bool export_p,
					cpp_reader *reader);
extern void preprocessed_module (cpp_reader *reader);
extern void import_module (module_state *, location_t, bool export_p,
			   tree attr, cpp_reader *);
extern void declare_module (module_state *, location_t, bool export_p,
			    tree attr, cpp_reader *);

extern void module_cpp_undef (cpp_reader *, location_t, cpp_hashnode *);
extern cpp_macro *module_cpp_deferred_macro (cpp_reader *,
					     location_t, cpp_hashnode *);
extern void init_modules (cpp_reader *);
extern void fini_modules ();
extern void finish_module_processing (cpp_reader *);
extern char const *module_name (unsigned, bool header_ok);
extern char const *primary_module_name(unsigned);
extern bitmap get_import_bitmap ();
extern bitmap module_visible_instantiation_path (bitmap *);
extern void module_begin_main_file (cpp_reader *, line_maps *,
				    const line_map_ordinary *);
extern char *module_translate_include (cpp_reader *, line_maps *,
				       location_t, const char *);
extern bool handle_module_option (unsigned opt, const char *arg, int value);

/* Map from DECL to set of IDENTIFIER_NODEs representing restriction sets.  */
typedef hash_map<tree_hash, location_t> restriction_set;
typedef hash_map<tree_hash, restriction_set *> restriction_set_map;

/* Class member restrictions.  */
extern hash_set<tree, true> *get_member_ids (tree);
#define RXN_PARSE 0
extern restriction_set *get_class_restriction_set (tree, int);
extern tree make_qualid (tree);
extern bool view_member_restricted (tree, tree);
extern location_t *view_member_restriction (tree, tree);
extern void record_partial_specialization_instantiation (tree, tree);

/* In optimize.c */
extern bool maybe_clone_body			(tree);

/* In parser.c */
extern tree cp_convert_range_for (tree, tree, tree, tree, unsigned int, bool,
				  unsigned short);
extern void cp_convert_omp_range_for (tree &, vec<tree, va_gc> *, tree &,
				      tree &, tree &, tree &, tree &, tree &);
extern void cp_finish_omp_range_for (tree, tree);
extern bool parsing_nsdmi (void);
extern bool parsing_default_capturing_generic_lambda_in_template (void);
extern void inject_this_parameter (tree, cp_cv_quals);
extern location_t defparse_location (tree);
extern void maybe_show_extern_c_location (void);
extern bool literal_integer_zerop (const_tree);
extern bool function_declarator_p (const cp_declarator *);

/* in pt.c */
extern tree canonical_type_parameter		(tree);
extern void push_access_scope			(tree);
extern void pop_access_scope			(tree);
extern bool check_template_shadow		(tree);
extern bool check_auto_in_tmpl_args             (tree, tree);
extern tree get_innermost_template_args		(tree, int);
extern void maybe_begin_member_template_processing (tree);
extern void maybe_end_member_template_processing (void);
extern tree finish_member_template_decl		(tree);
extern void begin_template_parm_list		(void);
extern bool begin_specialization		(void);
extern void reset_specialization		(void);
extern void end_specialization			(void);
extern void begin_explicit_instantiation	(void);
extern void end_explicit_instantiation		(void);
extern void check_unqualified_spec_or_inst	(tree, location_t);
extern tree check_explicit_specialization	(tree, tree, int, int,
						 tree = NULL_TREE);
extern int num_template_headers_for_class	(tree);
extern void check_template_variable		(tree);
extern tree make_auto				(void);
extern tree make_decltype_auto			(void);
extern tree make_constrained_auto		(tree, tree);
extern tree make_constrained_decltype_auto	(tree, tree);
extern tree make_template_placeholder		(tree);
extern bool template_placeholder_p		(tree);
extern bool ctad_template_p			(tree);
extern tree do_auto_deduction                   (tree, tree, tree,
                                                 tsubst_flags_t
						 = tf_warning_or_error,
                                                 auto_deduction_context
						 = adc_unspecified,
						 tree = NULL_TREE,
						 int = LOOKUP_NORMAL);
extern tree type_uses_auto			(tree);
extern tree type_uses_auto_or_concept		(tree);
extern void append_type_to_template_for_access_check (tree, tree, tree,
						      location_t);
extern tree convert_generic_types_to_packs	(tree, int, int);
extern tree splice_late_return_type		(tree, tree);
extern bool is_auto				(const_tree);
extern tree process_template_parm		(tree, location_t, tree,
						 bool, bool);
extern tree end_template_parm_list		(tree);
extern void end_template_parm_list		(void);
extern void end_template_decl			(void);
extern tree maybe_update_decl_type		(tree, tree);
extern bool check_default_tmpl_args             (tree, tree, bool, bool, int);
extern tree push_template_decl			(tree);
extern tree push_template_decl_real		(tree, bool);
extern tree add_inherited_template_parms	(tree, tree);
extern void template_parm_level_and_index	(tree, int*, int*);
extern bool redeclare_class_template		(tree, tree, tree);
extern tree lookup_template_class		(tree, tree, tree, tree,
						 int, tsubst_flags_t);
extern tree lookup_template_function		(tree, tree);
extern tree lookup_template_variable		(tree, tree);
extern int uses_template_parms			(tree);
extern bool uses_template_parms_level		(tree, int);
extern bool in_template_function		(void);
extern bool need_generic_capture		(void);
extern tree instantiate_class_template		(tree);
extern tree instantiate_template		(tree, tree, tsubst_flags_t);
extern tree fn_type_unification			(tree, tree, tree,
						 const tree *, unsigned int,
						 tree, unification_kind_t, int,
						 struct conversion **,
						 bool, bool);
extern void mark_decl_instantiated		(tree, int);
extern int more_specialized_fn			(tree, tree, int);
extern void do_decl_instantiation		(tree, tree);
extern void do_type_instantiation		(tree, tree, tsubst_flags_t);
extern bool always_instantiate_p		(tree);
extern bool maybe_instantiate_noexcept		(tree, tsubst_flags_t = tf_warning_or_error);
extern tree instantiate_decl			(tree, bool, bool);
extern int comp_template_parms			(const_tree, const_tree);
extern bool template_heads_equivalent_p		(const_tree, const_tree);
extern bool builtin_pack_fn_p			(tree);
extern tree uses_parameter_packs                (tree);
extern bool template_parameter_pack_p           (const_tree);
extern bool function_parameter_pack_p		(const_tree);
extern bool function_parameter_expanded_from_pack_p (tree, tree);
extern tree make_pack_expansion                 (tree, tsubst_flags_t = tf_warning_or_error);
extern bool check_for_bare_parameter_packs      (tree, location_t = UNKNOWN_LOCATION);
extern tree build_template_info			(tree, tree);
extern tree get_template_info			(const_tree);
extern int template_class_depth			(tree);
extern int is_specialization_of			(tree, tree);
extern bool is_specialization_of_friend		(tree, tree);
extern tree get_pattern_parm			(tree, tree);
extern int comp_template_args			(tree, tree, tree * = NULL,
						 tree * = NULL, bool = false);
extern int template_args_equal                  (tree, tree, bool = false);
extern tree maybe_process_partial_specialization (tree);
extern tree most_specialized_instantiation	(tree);
extern tree most_specialized_partial_spec       (tree, tsubst_flags_t);
extern void print_candidates			(tree);
extern void instantiate_pending_templates	(int);
extern tree tsubst_default_argument		(tree, int, tree, tree,
						 tsubst_flags_t);
extern tree tsubst (tree, tree, tsubst_flags_t, tree);
extern tree tsubst_copy_and_build		(tree, tree, tsubst_flags_t,
						 tree, bool = false, bool = false);
extern tree tsubst_expr                         (tree, tree, tsubst_flags_t,
                                                 tree, bool);
extern tree tsubst_pack_expansion		(tree, tree, tsubst_flags_t, tree);
extern tree tsubst_argument_pack		(tree, tree, tsubst_flags_t, tree);
extern tree tsubst_template_args		(tree, tree, tsubst_flags_t, tree);
extern tree tsubst_template_arg			(tree, tree, tsubst_flags_t, tree);
extern tree tsubst_function_parms		(tree, tree, tsubst_flags_t, tree);
extern tree most_general_template		(tree);
extern tree get_mostly_instantiated_function_type (tree);
extern bool problematic_instantiation_changed	(void);
extern void record_last_problematic_instantiation (void);
extern struct tinst_level *current_instantiation(void);
extern bool instantiating_current_function_p    (void);
extern tree maybe_get_template_decl_from_type_decl (tree);
extern int processing_template_parmlist;
extern bool dependent_type_p			(tree);
extern bool dependent_scope_p			(tree);
extern bool any_dependent_template_arguments_p  (const_tree);
extern bool any_erroneous_template_args_p       (const_tree);
extern bool dependent_template_p		(tree);
extern bool dependent_template_id_p		(tree, tree);
extern bool type_dependent_expression_p		(tree);
extern bool type_dependent_object_expression_p	(tree);
extern bool any_type_dependent_arguments_p      (const vec<tree, va_gc> *);
extern bool any_type_dependent_elements_p       (const_tree);
extern bool type_dependent_expression_p_push	(tree);
extern bool value_dependent_expression_p	(tree);
extern bool instantiation_dependent_expression_p (tree);
extern bool instantiation_dependent_uneval_expression_p (tree);
extern bool any_value_dependent_elements_p      (const_tree);
extern bool dependent_omp_for_p			(tree, tree, tree, tree);
extern tree resolve_typename_type		(tree, bool);
extern tree template_for_substitution		(tree);
extern tree build_non_dependent_expr		(tree);
extern void make_args_non_dependent		(vec<tree, va_gc> *);
extern bool reregister_specialization		(tree, tree, tree);
extern tree instantiate_non_dependent_expr	(tree);
extern tree instantiate_non_dependent_expr_sfinae (tree, tsubst_flags_t);
extern tree instantiate_non_dependent_expr_internal (tree, tsubst_flags_t);
extern tree instantiate_non_dependent_or_null   (tree);
extern bool variable_template_specialization_p  (tree);
extern bool alias_type_or_template_p            (tree);
enum { nt_opaque = false, nt_transparent = true };
extern tree alias_template_specialization_p     (const_tree, bool);
extern tree dependent_alias_template_spec_p     (const_tree, bool);
extern bool template_parm_object_p		(const_tree);
extern tree tparm_object_argument		(tree);
extern bool explicit_class_specialization_p     (tree);
extern bool push_tinst_level                    (tree);
extern bool push_tinst_level_loc                (tree, location_t);
extern void pop_tinst_level                     (void);
extern struct tinst_level *outermost_tinst_level(void);
extern void init_template_processing		(void);
extern void print_template_statistics		(void);
bool template_template_parameter_p		(const_tree);
bool template_type_parameter_p                  (const_tree);
extern bool primary_template_specialization_p   (const_tree);
extern tree get_primary_template_innermost_parameters	(const_tree);
extern tree get_template_parms_at_level		(tree, int);
extern tree get_template_innermost_arguments	(const_tree);
extern tree get_template_argument_pack_elems	(const_tree);
extern tree get_function_template_decl		(const_tree);
extern tree resolve_nondeduced_context		(tree, tsubst_flags_t);
extern tree resolve_nondeduced_context_or_error	(tree, tsubst_flags_t);
extern hashval_t iterative_hash_template_arg	(tree arg, hashval_t val);
extern tree coerce_template_parms               (tree, tree, tree);
extern tree coerce_template_parms               (tree, tree, tree, tsubst_flags_t);
extern tree canonicalize_type_argument		(tree, tsubst_flags_t);
extern void register_local_specialization       (tree, tree);
extern tree retrieve_local_specialization       (tree);
extern tree extract_fnparm_pack                 (tree, tree *);
extern tree template_parm_to_arg                (tree);
extern tree dguide_name				(tree);
extern bool dguide_name_p			(tree);
extern bool deduction_guide_p			(const_tree);
extern bool copy_guide_p			(const_tree);
extern bool template_guide_p			(const_tree);
extern bool builtin_guide_p			(const_tree);
extern void store_explicit_specifier		(tree, tree);
extern void unshare_template			(tree);
extern void walk_specializations		(bool,
						 void (*)(bool, spec_entry *,
							  void *),
						 void *);
extern tree check_mergeable_specialization	(bool, spec_entry *);
extern tree match_mergeable_specialization	(bool is_decl, tree tmpl,
						 tree args, tree spec);
extern unsigned get_mergeable_specialization_flags (tree tmpl, tree spec);
extern void add_mergeable_specialization        (tree tmpl, tree args,
						 tree spec, unsigned);
extern tree add_outermost_template_args		(tree, tree);

/* in rtti.c */
/* A vector of all tinfo decls that haven't been emitted yet.  */
extern GTY(()) vec<tree, va_gc> *unemitted_tinfo_decls;

extern void init_rtti_processing		(void);
extern tree build_typeid			(tree, tsubst_flags_t);
extern tree get_tinfo_decl_direct	        (tree, tree, int);
extern tree get_tinfo_decl			(tree);
extern tree get_typeid				(tree, tsubst_flags_t);
extern tree build_headof			(tree);
extern tree build_dynamic_cast			(location_t, tree, tree,
						 tsubst_flags_t);
extern void emit_support_tinfos			(void);
extern bool emit_tinfo_decl			(tree);
extern unsigned get_pseudo_tinfo_index		(tree);
extern tree get_pseudo_tinfo_type		(unsigned);

/* in search.c */
extern bool accessible_base_p			(tree, tree, bool);
extern tree lookup_base                         (tree, tree, base_access,
						 base_kind *, tsubst_flags_t);
extern tree dcast_base_hint			(tree, tree);
extern int accessible_p				(tree, tree, bool);
extern int accessible_in_template_p		(tree, tree);
extern tree lookup_field			(tree, tree, int, bool);
extern tree lookup_fnfields			(tree, tree, int, tsubst_flags_t);
extern tree lookup_member			(tree, tree, int, bool,
						 tsubst_flags_t,
						 access_failure_info *afi = NULL);
extern tree lookup_member_fuzzy			(tree, tree, bool);
extern tree locate_field_accessor		(tree, tree, bool);
extern int look_for_overrides			(tree, tree);
extern void get_pure_virtuals			(tree);
extern void maybe_suppress_debug_info		(tree);
extern void note_debug_info_needed		(tree);
extern tree current_scope			(void);
extern int at_function_scope_p			(void);
extern bool at_class_scope_p			(void);
extern bool at_namespace_scope_p		(void);
extern tree context_for_name_lookup		(tree);
extern tree lookup_conversions			(tree);
extern tree binfo_from_vbase			(tree);
extern tree binfo_for_vbase			(tree, tree);
extern tree look_for_overrides_here		(tree, tree);
#define dfs_skip_bases ((tree)1)
extern tree dfs_walk_all (tree, tree (*) (tree, void *),
			  tree (*) (tree, void *), void *);
extern tree dfs_walk_once (tree, tree (*) (tree, void *),
			   tree (*) (tree, void *), void *);
extern tree binfo_via_virtual			(tree, tree);
extern bool binfo_direct_p			(tree);
extern tree build_baselink			(tree, tree, tree, tree);
extern tree adjust_result_of_qualified_name_lookup
						(tree, tree, tree);
extern tree copied_binfo			(tree, tree);
extern tree original_binfo			(tree, tree);
extern int shared_member_p			(tree);
extern bool any_dependent_bases_p (tree = current_nonlambda_class_type ());
extern bool maybe_check_overriding_exception_spec (tree, tree);

/* in semantics.c */
extern void push_deferring_access_checks	(deferring_kind);
extern void resume_deferring_access_checks	(void);
extern void stop_deferring_access_checks	(void);
extern void pop_deferring_access_checks		(void);
extern vec<deferred_access_check, va_gc> *get_deferred_access_checks (void);
extern void reopen_deferring_access_checks (vec<deferred_access_check, va_gc> *);
extern void pop_to_parent_deferring_access_checks (void);
extern bool perform_access_checks (vec<deferred_access_check, va_gc> *,
				   tsubst_flags_t);
extern bool perform_deferred_access_checks	(tsubst_flags_t);
extern bool perform_or_defer_access_check	(tree, tree, tree,
						 tsubst_flags_t,
						 access_failure_info *afi = NULL);

extern void remove_contract_attributes		(tree);
extern bool contract_active_p			(tree, bool);
extern bool contract_any_active_p		(tree);
extern bool contract_any_deferred_p		(tree);
extern bool function_versioned_p		(tree);
extern void version_contracts			(tree);
extern tree build_checked_function_definition	(tree);
extern tree start_postcondition_statement	();
extern void finish_postcondition_statement	(tree);
extern tree build_postcondition_variable	(tree, tree);
extern tree start_contract			(location_t, tree, tree, tree);
extern tree finish_contract			(tree, tree, tree);
extern tree build_contract_check		(tree);
extern void build_unchecked_result		(tree);
extern tree get_unchecked_result		(tree);
extern void set_unchecked_result		(tree, tree);

extern void emit_assertion			(tree);
extern void emit_preconditions			(tree);
extern void emit_postconditions			(tree);

inline void
set_decl_contracts (tree decl, tree contract_attrs)
{
  remove_contract_attributes (decl);
  if (!DECL_ATTRIBUTES (decl))
    {
      DECL_ATTRIBUTES (decl) = contract_attrs;
      return;
    }
  tree last_attr = DECL_ATTRIBUTES (decl);
  while (TREE_CHAIN (last_attr))
    last_attr = TREE_CHAIN (last_attr);
  TREE_CHAIN (last_attr) = contract_attrs;
}

/* in decl.c */
extern hash_map<tree_decl_hash, hash_set<tree, true> *> pending_guarded_decls;
extern void defer_guarded_contract_match	(tree, tree, tree);

/* RAII sentinel to ensures that deferred access checks are popped before
  a function returns.  */

class deferring_access_check_sentinel
{
public:
  deferring_access_check_sentinel (enum deferring_kind kind = dk_deferred)
  {
    push_deferring_access_checks (kind);
  }
  ~deferring_access_check_sentinel ()
  {
    pop_deferring_access_checks ();
  }
};

extern int stmts_are_full_exprs_p		(void);
extern void init_cp_semantics			(void);
extern tree do_poplevel				(tree);
extern void break_maybe_infinite_loop		(void);
extern void add_decl_expr			(tree);
extern tree maybe_cleanup_point_expr_void	(tree);
extern tree finish_expr_stmt			(tree);
extern tree begin_if_stmt			(void);
extern tree finish_if_stmt_cond			(tree, tree);
extern tree finish_then_clause			(tree);
extern void begin_else_clause			(tree);
extern void finish_else_clause			(tree);
extern void finish_if_stmt			(tree);
extern tree begin_while_stmt			(void);
extern void finish_while_stmt_cond	(tree, tree, bool, unsigned short);
extern void finish_while_stmt			(tree);
extern tree begin_do_stmt			(void);
extern void finish_do_body			(tree);
extern void finish_do_stmt		(tree, tree, bool, unsigned short);
extern tree finish_return_stmt			(tree);
extern tree begin_for_scope			(tree *);
extern tree begin_for_stmt			(tree, tree);
extern void finish_init_stmt			(tree);
extern void finish_for_cond		(tree, tree, bool, unsigned short);
extern void finish_for_expr			(tree, tree);
extern void finish_for_stmt			(tree);
extern tree begin_range_for_stmt		(tree, tree);
extern void finish_range_for_decl		(tree, tree, tree);
extern void finish_range_for_stmt		(tree);
extern tree finish_break_stmt			(void);
extern tree finish_continue_stmt		(void);
extern tree begin_switch_stmt			(void);
extern void finish_switch_cond			(tree, tree);
extern void finish_switch_stmt			(tree);
extern tree finish_goto_stmt			(tree);
extern tree begin_try_block			(void);
extern void finish_try_block			(tree);
extern void finish_handler_sequence		(tree);
extern tree begin_function_try_block		(tree *);
extern void finish_function_try_block		(tree);
extern void finish_function_handler_sequence    (tree, tree);
extern void finish_cleanup_try_block		(tree);
extern tree begin_handler			(void);
extern void finish_handler_parms		(tree, tree);
extern void finish_handler			(tree);
extern void finish_cleanup			(tree, tree);
extern bool is_this_parameter                   (tree);

enum {
  BCS_NORMAL = 0,
  BCS_NO_SCOPE = 1,
  BCS_TRY_BLOCK = 2,
  BCS_FN_BODY = 4,
  BCS_TRANSACTION = 8
};
extern tree begin_compound_stmt			(unsigned int);

extern void finish_compound_stmt		(tree);
extern tree finish_asm_stmt			(location_t, int, tree, tree,
						 tree, tree, tree, bool);
extern tree finish_label_stmt			(tree);
extern void finish_label_decl			(tree);
extern cp_expr finish_parenthesized_expr	(cp_expr);
extern tree force_paren_expr			(tree, bool = false);
inline tree force_paren_expr_uneval 		(tree t)
{ return force_paren_expr (t, true); }
extern tree maybe_undo_parenthesized_ref	(tree);
extern tree maybe_strip_ref_conversion		(tree);
extern tree finish_non_static_data_member       (tree, tree, tree);
extern tree begin_stmt_expr			(void);
extern tree finish_stmt_expr_expr		(tree, tree);
extern tree finish_stmt_expr			(tree, bool);
extern tree stmt_expr_value_expr		(tree);
bool empty_expr_stmt_p				(tree);
extern cp_expr perform_koenig_lookup		(cp_expr, vec<tree, va_gc> *,
						 tsubst_flags_t);
extern tree finish_call_expr			(tree, vec<tree, va_gc> **, bool,
						 bool, tsubst_flags_t);
extern tree lookup_and_finish_template_variable (tree, tree, tsubst_flags_t = tf_warning_or_error);
extern tree finish_template_variable		(tree, tsubst_flags_t = tf_warning_or_error);
extern cp_expr finish_increment_expr		(cp_expr, enum tree_code);
extern tree finish_this_expr			(void);
extern tree finish_pseudo_destructor_expr       (tree, tree, tree, location_t);
extern cp_expr finish_unary_op_expr		(location_t, enum tree_code, cp_expr,
						 tsubst_flags_t);
/* Whether this call to finish_compound_literal represents a C++11 functional
   cast or a C99 compound literal.  */
enum fcl_t { fcl_functional, fcl_c99 };
extern tree finish_compound_literal		(tree, tree, tsubst_flags_t, fcl_t = fcl_functional);
extern tree finish_fname			(tree);
extern void finish_translation_unit		(void);
extern tree finish_template_type_parm		(tree, tree);
extern tree finish_template_template_parm       (tree, tree);
extern tree begin_class_definition		(tree);
extern void finish_template_decl		(tree);
extern tree finish_template_type		(tree, tree, int);
extern tree finish_base_specifier		(tree, tree, bool);
extern void finish_member_declaration		(tree);
extern bool outer_automatic_var_p		(tree);
extern tree process_outer_var_ref		(tree, tsubst_flags_t, bool force_use = false);
extern cp_expr finish_id_expression		(tree, tree, tree,
						 cp_id_kind *,
						 bool, bool, bool *,
						 bool, bool, bool, bool,
						 const char **,
                                                 location_t);
extern tree finish_typeof			(tree);
extern tree finish_underlying_type	        (tree);
extern tree calculate_bases                     (tree, tsubst_flags_t);
extern tree finish_bases                        (tree, bool);
extern tree calculate_direct_bases              (tree, tsubst_flags_t);
extern tree finish_offsetof			(tree, tree, location_t);
extern void finish_decl_cleanup			(tree, tree);
extern void finish_eh_cleanup			(tree);
extern void emit_associated_thunks		(tree);
extern void finish_mem_initializers		(tree);
extern tree check_template_template_default_arg (tree);
extern bool expand_or_defer_fn_1		(tree);
extern void expand_or_defer_fn			(tree);
extern bool check_accessibility_of_qualified_id (tree, tree, tree, tsubst_flags_t);
extern tree finish_qualified_id_expr		(tree, tree, bool, bool,
						 bool, bool, tsubst_flags_t);
extern void simplify_aggr_init_expr		(tree *);
extern void finalize_nrv			(tree *, tree, tree);
extern tree omp_reduction_id			(enum tree_code, tree, tree);
extern tree cp_remove_omp_priv_cleanup_stmt	(tree *, int *, void *);
extern void cp_check_omp_declare_reduction	(tree);
extern void finish_omp_declare_simd_methods	(tree);
extern tree finish_omp_clauses			(tree, enum c_omp_region_type);
extern tree push_omp_privatization_clauses	(bool);
extern void pop_omp_privatization_clauses	(tree);
extern void save_omp_privatization_clauses	(vec<tree> &);
extern void restore_omp_privatization_clauses	(vec<tree> &);
extern void finish_omp_threadprivate		(tree);
extern tree begin_omp_structured_block		(void);
extern tree finish_omp_structured_block		(tree);
extern tree finish_oacc_data			(tree, tree);
extern tree finish_oacc_host_data		(tree, tree);
extern tree finish_omp_construct		(enum tree_code, tree, tree);
extern tree begin_omp_parallel			(void);
extern tree finish_omp_parallel			(tree, tree);
extern tree begin_omp_task			(void);
extern tree finish_omp_task			(tree, tree);
extern tree finish_omp_for			(location_t, enum tree_code,
						 tree, tree, tree, tree, tree,
						 tree, tree, vec<tree> *, tree);
extern tree finish_omp_for_block		(tree, tree);
extern void finish_omp_atomic			(location_t, enum tree_code,
						 enum tree_code, tree, tree,
						 tree, tree, tree, tree,
						 enum omp_memory_order);
extern void finish_omp_barrier			(void);
extern void finish_omp_depobj			(location_t, tree,
						 enum omp_clause_depend_kind,
						 tree);
extern void finish_omp_flush			(int);
extern void finish_omp_taskwait			(void);
extern void finish_omp_taskyield		(void);
extern void finish_omp_cancel			(tree);
extern void finish_omp_cancellation_point	(tree);
extern tree omp_privatize_field			(tree, bool);
extern tree begin_transaction_stmt		(location_t, tree *, int);
extern void finish_transaction_stmt		(tree, tree, int, tree);
extern tree build_transaction_expr		(location_t, tree, int, tree);
extern bool cxx_omp_create_clause_info		(tree, tree, bool, bool,
						 bool, bool);
extern tree baselink_for_fns                    (tree);
extern void finish_static_assert                (tree, tree, location_t,
                                                 bool);
extern tree finish_decltype_type                (tree, bool, tsubst_flags_t);
extern tree finish_trait_expr			(location_t, enum cp_trait_kind, tree, tree);
extern tree build_lambda_expr                   (void);
extern tree build_lambda_object			(tree);
extern tree begin_lambda_type                   (tree);
extern tree lambda_capture_field_type		(tree, bool, bool);
extern tree lambda_return_type			(tree);
extern tree lambda_proxy_type			(tree);
extern tree lambda_function			(tree);
extern void apply_deduced_return_type           (tree, tree);
extern tree add_capture                         (tree, tree, tree, bool, bool);
extern tree add_default_capture                 (tree, tree, tree);
extern void insert_capture_proxy		(tree);
extern void insert_pending_capture_proxies	(void);
extern bool is_capture_proxy			(tree);
extern bool is_normal_capture_proxy             (tree);
extern bool is_constant_capture_proxy           (tree);
extern void register_capture_members		(tree);
extern tree lambda_expr_this_capture            (tree, int);
extern void maybe_generic_this_capture		(tree, tree);
extern tree maybe_resolve_dummy			(tree, bool);
extern tree current_nonlambda_function		(void);
extern tree nonlambda_method_basetype		(void);
extern tree current_nonlambda_scope		(void);
extern tree current_lambda_expr			(void);
extern bool generic_lambda_fn_p			(tree);
extern tree do_dependent_capture		(tree, bool = false);
extern bool lambda_fn_in_template_p		(tree);
extern void maybe_add_lambda_conv_op            (tree);
extern bool is_lambda_ignored_entity            (tree);
extern bool lambda_static_thunk_p		(tree);
extern tree finish_builtin_launder		(location_t, tree,
						 tsubst_flags_t);
extern tree cp_build_vec_convert		(tree, location_t, tree,
						 tsubst_flags_t);
extern void start_lambda_scope			(tree);
extern void record_lambda_scope			(tree);
extern void record_null_lambda_scope		(tree);
extern void finish_lambda_scope			(void);
extern tree start_lambda_function		(tree fn, tree lambda_expr);
extern void finish_lambda_function		(tree body);

/* in tree.c */
extern int cp_tree_operand_length		(const_tree);
extern int cp_tree_code_length			(enum tree_code);
extern void cp_free_lang_data 			(tree t);
extern tree force_target_expr			(tree, tree, tsubst_flags_t);
extern tree build_target_expr_with_type		(tree, tree, tsubst_flags_t);
extern void lang_check_failed			(const char *, int,
						 const char *) ATTRIBUTE_NORETURN
						 ATTRIBUTE_COLD;
extern tree stabilize_expr			(tree, tree *);
extern void stabilize_call			(tree, tree *);
extern bool stabilize_init			(tree, tree *);
extern tree add_stmt_to_compound		(tree, tree);
extern void init_tree				(void);
extern bool pod_type_p				(const_tree);
extern bool layout_pod_type_p			(const_tree);
extern bool std_layout_type_p			(const_tree);
extern bool trivial_type_p			(const_tree);
extern bool trivially_copyable_p		(const_tree);
extern bool type_has_unique_obj_representations (const_tree);
extern bool scalarish_type_p			(const_tree);
extern bool structural_type_p			(tree, bool = false);
extern bool type_has_nontrivial_default_init	(const_tree);
extern bool type_has_nontrivial_copy_init	(const_tree);
extern void maybe_warn_parm_abi			(tree, location_t);
extern bool class_tmpl_impl_spec_p		(const_tree);
extern int zero_init_p				(const_tree);
extern bool zero_init_expr_p			(tree);
extern bool check_abi_tag_redeclaration		(const_tree, const_tree,
						 const_tree);
extern bool check_abi_tag_args			(tree, tree);
extern tree strip_typedefs			(tree, bool * = NULL,
						 unsigned int = 0);
extern tree strip_typedefs_expr			(tree, bool * = NULL,
						 unsigned int = 0);
extern tree copy_binfo				(tree, tree, tree,
						 tree *, int);
extern int member_p				(const_tree);
extern cp_lvalue_kind real_lvalue_p		(const_tree);
extern cp_lvalue_kind lvalue_kind		(const_tree);
extern bool glvalue_p				(const_tree);
extern bool obvalue_p				(const_tree);
extern bool xvalue_p	                        (const_tree);
extern bool bitfield_p				(const_tree);
extern tree cp_stabilize_reference		(tree);
extern bool builtin_valid_in_constant_expr_p    (const_tree);
extern tree build_min				(enum tree_code, tree, ...);
extern tree build_min_nt_loc			(location_t, enum tree_code,
						 ...);
extern tree build_min_non_dep			(enum tree_code, tree, ...);
extern tree build_min_non_dep_op_overload	(enum tree_code, tree, tree, ...);
extern tree build_min_nt_call_vec (tree, vec<tree, va_gc> *);
extern tree build_min_non_dep_call_vec		(tree, tree, vec<tree, va_gc> *);
extern vec<tree, va_gc>* vec_copy_and_insert    (vec<tree, va_gc>*, tree, unsigned);
extern tree build_cplus_new			(tree, tree, tsubst_flags_t);
extern tree build_local_temp			(tree);
extern bool is_local_temp			(tree);
extern tree build_aggr_init_expr		(tree, tree);
extern tree get_target_expr			(tree);
extern tree get_target_expr_sfinae		(tree, tsubst_flags_t);
extern tree build_cplus_array_type		(tree, tree, int is_dep = -1);
extern tree build_array_of_n_type		(tree, int);
extern bool array_of_runtime_bound_p		(tree);
extern bool vla_type_p				(tree);
extern tree build_array_copy			(tree);
extern tree build_vec_init_expr			(tree, tree, tsubst_flags_t);
extern void diagnose_non_constexpr_vec_init	(tree);
extern tree hash_tree_cons			(tree, tree, tree);
extern tree hash_tree_chain			(tree, tree);
extern tree build_qualified_name		(tree, tree, tree, bool);
extern tree build_ref_qualified_type		(tree, cp_ref_qualifier);
extern tree make_module_vec			(tree, unsigned clusters);
inline tree ovl_first				(tree) ATTRIBUTE_PURE;
extern tree ovl_make				(tree fn,
						 tree next = NULL_TREE);
extern tree ovl_insert				(tree fn, tree maybe_ovl,
						 int usingness = 0);
extern tree ovl_skip_hidden			(tree) ATTRIBUTE_PURE;
extern void lookup_mark				(tree lookup, bool val);
extern tree lookup_add				(tree fns, tree lookup);
extern tree lookup_maybe_add			(tree fns, tree lookup,
						 bool deduping);
extern int is_overloaded_fn			(tree) ATTRIBUTE_PURE;
extern bool really_overloaded_fn		(tree) ATTRIBUTE_PURE;
extern tree dependent_name			(tree);
extern tree maybe_get_fns			(tree) ATTRIBUTE_PURE;
extern tree get_fns				(tree) ATTRIBUTE_PURE;
extern tree get_first_fn			(tree) ATTRIBUTE_PURE;
extern tree ovl_scope				(tree);
extern const char *cxx_printable_name		(tree, int);
extern const char *cxx_printable_name_translate	(tree, int);
extern tree canonical_eh_spec			(tree);
extern tree build_cp_fntype_variant		(tree, cp_ref_qualifier, tree, bool);
extern tree build_exception_variant		(tree, tree);
extern void fixup_deferred_exception_variants   (tree, tree);
extern tree bind_template_template_parm		(tree, tree);
extern tree array_type_nelts_total		(tree);
extern tree array_type_nelts_top		(tree);
extern bool array_of_unknown_bound_p		(const_tree);
extern tree break_out_target_exprs		(tree, bool = false);
extern tree build_ctor_subob_ref		(tree, tree, tree);
extern tree replace_placeholders		(tree, tree, bool * = NULL);
extern bool find_placeholders			(tree);
extern tree get_type_decl			(tree);
extern tree decl_namespace_context		(tree);
extern bool decl_anon_ns_mem_p			(const_tree);
extern tree lvalue_type				(tree);
extern tree error_type				(tree);
extern int varargs_function_p			(const_tree);
extern bool cp_tree_equal			(tree, tree);
extern tree no_linkage_check			(tree, bool);
extern void debug_binfo				(tree);
extern tree build_dummy_object			(tree);
extern tree maybe_dummy_object			(tree, tree *);
extern bool is_dummy_object			(const_tree);
extern bool is_byte_access_type			(tree);
extern const struct attribute_spec cxx_attribute_table[];
extern tree make_ptrmem_cst			(tree, tree);
extern tree cp_build_type_attribute_variant     (tree, tree);
extern tree cp_build_reference_type		(tree, bool);
extern tree move				(tree);
extern tree cp_build_qualified_type_real	(tree, int, tsubst_flags_t);
#define cp_build_qualified_type(TYPE, QUALS) \
  cp_build_qualified_type_real ((TYPE), (QUALS), tf_warning_or_error)
extern bool cv_qualified_p			(const_tree);
extern tree cv_unqualified			(tree);
extern special_function_kind special_function_p (const_tree);
extern special_function_kind special_memfn_p	(const_tree);
extern int count_trees				(tree);
extern int char_type_p				(tree);
extern void verify_stmt_tree			(tree);
extern linkage_kind decl_linkage		(tree);
extern duration_kind decl_storage_duration	(tree);
extern tree cp_walk_subtrees (tree*, int*, walk_tree_fn,
			      void*, hash_set<tree> *);
#define cp_walk_tree(tp,func,data,pset) \
	walk_tree_1 (tp, func, data, pset, cp_walk_subtrees)
#define cp_walk_tree_without_duplicates(tp,func,data) \
	walk_tree_without_duplicates_1 (tp, func, data, cp_walk_subtrees)
extern tree rvalue				(tree);
extern tree convert_bitfield_to_declared_type   (tree);
extern tree cp_save_expr			(tree);
extern bool cast_valid_in_integral_constant_expression_p (tree);
extern bool cxx_type_hash_eq			(const_tree, const_tree);
extern tree cxx_copy_lang_qualifiers		(const_tree, const_tree);

extern void cxx_print_statistics		(void);
extern bool maybe_warn_zero_as_null_pointer_constant (tree, location_t);

/* in ptree.c */
extern void cxx_print_xnode			(FILE *, tree, int);
extern void cxx_print_decl			(FILE *, tree, int);
extern void cxx_print_type			(FILE *, tree, int);
extern void cxx_print_identifier		(FILE *, tree, int);
extern void cxx_print_error_function		(diagnostic_context *,
						 const char *,
						 struct diagnostic_info *);

/* in typeck.c */
/* Says how we should behave when comparing two arrays one of which
   has unknown bounds.  */
enum compare_bounds_t { bounds_none, bounds_either, bounds_first };

extern bool cxx_mark_addressable		(tree, bool = false);
extern int string_conv_p			(const_tree, const_tree, int);
extern tree cp_truthvalue_conversion		(tree, tsubst_flags_t);
extern tree contextual_conv_bool		(tree, tsubst_flags_t);
extern tree condition_conversion		(tree);
extern tree require_complete_type		(tree);
extern tree require_complete_type_sfinae	(tree, tsubst_flags_t);
extern tree complete_type			(tree);
extern tree complete_type_or_else		(tree, tree);
extern tree complete_type_or_maybe_complain	(tree, tree, tsubst_flags_t);
inline bool type_unknown_p			(const_tree);
enum { ce_derived, ce_type, ce_normal, ce_exact };
extern bool comp_except_specs			(const_tree, const_tree, int);
extern bool comptypes				(tree, tree, int);
extern bool same_type_ignoring_top_level_qualifiers_p (tree, tree);
extern bool similar_type_p			(tree, tree);
extern bool compparms				(const_tree, const_tree);
extern int comp_cv_qualification		(const_tree, const_tree);
extern int comp_cv_qualification		(int, int);
extern int comp_cv_qual_signature		(tree, tree);
extern tree cxx_sizeof_or_alignof_expr		(location_t, tree,
						 enum tree_code, bool);
extern tree cxx_sizeof_or_alignof_type		(location_t, tree,
						 enum tree_code, bool, bool);
extern tree cxx_alignas_expr                    (tree);
extern tree cxx_sizeof_nowarn                   (tree);
extern tree is_bitfield_expr_with_lowered_type  (const_tree);
extern tree unlowered_expr_type                 (const_tree);
extern tree decay_conversion			(tree,
                                                 tsubst_flags_t,
                                                 bool = true);
extern tree build_class_member_access_expr      (cp_expr, tree, tree, bool,
						 tsubst_flags_t);
extern tree finish_class_member_access_expr     (cp_expr, tree, bool,
						 tsubst_flags_t);
extern tree lookup_destructor			(tree, tree, tree, tsubst_flags_t);
extern tree build_x_indirect_ref		(location_t, tree,
						 ref_operator,
						 tsubst_flags_t);
extern tree cp_build_indirect_ref		(location_t, tree,
						 ref_operator,
						 tsubst_flags_t);
extern tree cp_build_fold_indirect_ref		(tree);
extern tree build_array_ref			(location_t, tree, tree);
extern tree cp_build_array_ref			(location_t, tree, tree,
						 tsubst_flags_t);
extern tree get_member_function_from_ptrfunc	(tree *, tree, tsubst_flags_t);
extern tree cp_build_function_call_nary         (tree, tsubst_flags_t, ...)
						ATTRIBUTE_SENTINEL;
extern tree cp_build_function_call_vec		(tree, vec<tree, va_gc> **,
						 tsubst_flags_t,
						 tree = NULL_TREE);
extern tree build_x_binary_op			(const op_location_t &,
						 enum tree_code, tree,
						 enum tree_code, tree,
						 enum tree_code, tree *,
						 tsubst_flags_t);
inline tree build_x_binary_op (const op_location_t &loc,
			       enum tree_code code, tree arg1, tree arg2,
			       tsubst_flags_t complain)
{
  return build_x_binary_op (loc, code, arg1, TREE_CODE (arg1), arg2,
			    TREE_CODE (arg2), NULL, complain);
}
extern tree build_x_array_ref			(location_t, tree, tree,
						 tsubst_flags_t);
extern tree build_x_unary_op			(location_t,
						 enum tree_code, cp_expr,
                                                 tsubst_flags_t);
extern tree cp_build_addressof			(location_t, tree,
						 tsubst_flags_t);
extern tree cp_build_addr_expr			(tree, tsubst_flags_t);
extern tree cp_build_unary_op                   (enum tree_code, tree, bool,
                                                 tsubst_flags_t);
extern tree genericize_compound_lvalue		(tree);
extern tree unary_complex_lvalue		(enum tree_code, tree);
extern tree build_x_conditional_expr		(location_t, tree, tree, tree,
                                                 tsubst_flags_t);
extern tree build_x_compound_expr_from_list	(tree, expr_list_kind,
						 tsubst_flags_t);
extern tree build_x_compound_expr_from_vec	(vec<tree, va_gc> *,
						 const char *, tsubst_flags_t);
extern tree build_x_compound_expr		(location_t, tree, tree,
						 tsubst_flags_t);
extern tree build_compound_expr                 (location_t, tree, tree);
extern tree cp_build_compound_expr		(tree, tree, tsubst_flags_t);
extern tree build_static_cast			(location_t, tree, tree,
						 tsubst_flags_t);
extern tree build_reinterpret_cast		(location_t, tree, tree,
						 tsubst_flags_t);
extern tree build_const_cast			(location_t, tree, tree,
						 tsubst_flags_t);
extern tree build_c_cast			(location_t, tree, tree);
extern cp_expr build_c_cast			(location_t loc, tree type,
						 cp_expr expr);
extern tree cp_build_c_cast			(location_t, tree, tree,
						 tsubst_flags_t);
extern cp_expr build_x_modify_expr		(location_t, tree,
						 enum tree_code, tree,
						 tsubst_flags_t);
extern tree cp_build_modify_expr		(location_t, tree,
						 enum tree_code, tree,
						 tsubst_flags_t);
extern tree convert_for_initialization		(tree, tree, tree, int,
						 impl_conv_rhs, tree, int,
                                                 tsubst_flags_t);
extern int comp_ptr_ttypes			(tree, tree);
extern bool comp_ptr_ttypes_const		(tree, tree, compare_bounds_t);
extern bool error_type_p			(const_tree);
extern bool ptr_reasonably_similar		(const_tree, const_tree);
extern tree build_ptrmemfunc			(tree, tree, int, bool,
						 tsubst_flags_t);
extern int cp_type_quals			(const_tree);
extern int type_memfn_quals			(const_tree);
extern cp_ref_qualifier type_memfn_rqual	(const_tree);
extern tree apply_memfn_quals			(tree, cp_cv_quals,
						 cp_ref_qualifier = REF_QUAL_NONE);
extern bool cp_has_mutable_p			(const_tree);
extern bool at_least_as_qualified_p		(const_tree, const_tree);
extern void cp_apply_type_quals_to_decl		(int, tree);
extern tree build_ptrmemfunc1			(tree, tree, tree);
extern void expand_ptrmemfunc_cst		(tree, tree *, tree *);
extern tree type_after_usual_arithmetic_conversions (tree, tree);
extern tree common_pointer_type                 (tree, tree);
extern tree composite_pointer_type		(const op_location_t &,
						 tree, tree, tree, tree,
						 composite_pointer_operation,
						 tsubst_flags_t);
extern tree merge_types				(tree, tree);
extern tree strip_array_domain			(tree);
extern tree check_return_expr			(tree, bool *);
extern tree spaceship_type			(tree, tsubst_flags_t = tf_warning_or_error);
extern tree genericize_spaceship		(tree, tree, tree);
extern tree cp_build_binary_op                  (const op_location_t &,
						 enum tree_code, tree, tree,
						 tsubst_flags_t);
extern tree build_x_vec_perm_expr               (location_t,
						 tree, tree, tree,
						 tsubst_flags_t);
#define cxx_sizeof(T)  cxx_sizeof_or_alignof_type (input_location, T, SIZEOF_EXPR, false, true)
extern tree build_simple_component_ref		(tree, tree);
extern tree build_ptrmemfunc_access_expr	(tree, tree);
extern tree build_address			(tree);
extern tree build_nop				(tree, tree);
extern tree non_reference			(tree);
extern tree lookup_anon_field			(tree, tree);
extern bool invalid_nonstatic_memfn_p		(location_t, tree,
						 tsubst_flags_t);
extern tree convert_member_func_to_ptr		(tree, tree, tsubst_flags_t);
extern tree convert_ptrmem			(tree, tree, bool, bool,
						 tsubst_flags_t);
extern int lvalue_or_else			(tree, enum lvalue_use,
                                                 tsubst_flags_t);
extern void check_template_keyword		(tree);
extern bool check_raw_literal_operator		(const_tree decl);
extern bool check_literal_operator_args		(const_tree, bool *, bool *);
extern void maybe_warn_about_useless_cast       (location_t, tree, tree,
						 tsubst_flags_t);
extern tree cp_perform_integral_promotions      (tree, tsubst_flags_t);

extern tree finish_left_unary_fold_expr      (tree, int);
extern tree finish_right_unary_fold_expr     (tree, int);
extern tree finish_binary_fold_expr          (tree, tree, int);
extern tree treat_lvalue_as_rvalue_p	     (tree, bool);
extern bool decl_in_std_namespace_p	     (tree);

/* in typeck2.c */
extern void require_complete_eh_spec_types	(tree, tree);
extern void cxx_incomplete_type_diagnostic	(location_t, const_tree,
						 const_tree, diagnostic_t);

inline location_t
cp_expr_loc_or_loc (const_tree t, location_t or_loc)
{
  location_t loc = cp_expr_location (t);
  if (loc == UNKNOWN_LOCATION)
    loc = or_loc;
  return loc;
}

inline location_t
cp_expr_loc_or_input_loc (const_tree t)
{
  return cp_expr_loc_or_loc (t, input_location);
}

inline void
cxx_incomplete_type_diagnostic (const_tree value, const_tree type,
				diagnostic_t diag_kind)
{
  cxx_incomplete_type_diagnostic (cp_expr_loc_or_input_loc (value),
				  value, type, diag_kind);
}

extern void cxx_incomplete_type_error		(location_t, const_tree,
						 const_tree);
inline void
cxx_incomplete_type_error (const_tree value, const_tree type)
{
  cxx_incomplete_type_diagnostic (value, type, DK_ERROR);
}

extern void cxx_incomplete_type_inform 	        (const_tree);
extern tree error_not_base_type			(tree, tree);
extern tree binfo_or_else			(tree, tree);
extern void cxx_readonly_error			(location_t, tree,
						 enum lvalue_use);
extern void complete_type_check_abstract	(tree);
extern int abstract_virtuals_error		(tree, tree);
extern int abstract_virtuals_error		(abstract_class_use, tree);
extern int abstract_virtuals_error_sfinae	(tree, tree, tsubst_flags_t);
extern int abstract_virtuals_error_sfinae	(abstract_class_use, tree, tsubst_flags_t);

extern tree store_init_value			(tree, tree, vec<tree, va_gc>**, int);
extern tree split_nonconstant_init		(tree, tree);
extern bool check_narrowing			(tree, tree, tsubst_flags_t,
						 bool = false);
extern bool ordinary_char_type_p		(tree);
extern tree digest_init				(tree, tree, tsubst_flags_t);
extern tree digest_init_flags			(tree, tree, int, tsubst_flags_t);
extern tree digest_nsdmi_init		        (tree, tree, tsubst_flags_t);
extern tree build_scoped_ref			(tree, tree, tree *);
extern tree build_x_arrow			(location_t, tree,
						 tsubst_flags_t);
extern tree build_m_component_ref		(tree, tree, tsubst_flags_t);
extern tree build_functional_cast		(location_t, tree, tree,
						 tsubst_flags_t);
extern tree add_exception_specifier		(tree, tree, tsubst_flags_t);
extern tree merge_exception_specifiers		(tree, tree);

/* in mangle.c */
extern void init_mangle				(void);
extern void mangle_decl				(tree);
extern const char *mangle_type_string		(tree);
extern tree mangle_typeinfo_for_type		(tree);
extern tree mangle_typeinfo_string_for_type	(tree);
extern tree mangle_vtbl_for_type		(tree);
extern tree mangle_vtt_for_type			(tree);
extern tree mangle_ctor_vtbl_for_type		(tree, tree);
extern tree mangle_thunk			(tree, int, tree, tree, tree);
extern tree mangle_guard_variable		(tree);
extern tree mangle_tls_init_fn			(tree);
extern tree mangle_tls_wrapper_fn		(tree);
extern bool decl_tls_wrapper_p			(tree);
extern tree mangle_ref_init_variable		(tree);
extern tree mangle_template_parm_object		(tree);
extern char *get_mangled_vtable_map_var_name    (tree);
extern bool mangle_return_type_p		(tree);
extern tree mangle_decomp			(tree, vec<tree> &);
extern void mangle_module_substitution		(int);
extern void mangle_identifier			(char, tree);
extern tree mangle_module_global_init		(int);

/* in dump.c */
extern bool cp_dump_tree			(void *, tree);

/* In cp/cp-objcp-common.c.  */

extern alias_set_type cxx_get_alias_set		(tree);
extern bool cxx_warn_unused_global_decl		(const_tree);
extern size_t cp_tree_size			(enum tree_code);
extern bool cp_var_mod_type_p			(tree, tree);
extern void cxx_initialize_diagnostics		(diagnostic_context *);
extern int cxx_types_compatible_p		(tree, tree);
extern bool cxx_block_may_fallthru		(const_tree);

/* in cp-gimplify.c */
extern int cp_gimplify_expr			(tree *, gimple_seq *,
						 gimple_seq *);
extern void cp_genericize			(tree);
extern bool cxx_omp_const_qual_no_mutable	(tree);
extern enum omp_clause_default_kind cxx_omp_predetermined_sharing_1 (tree);
extern enum omp_clause_default_kind cxx_omp_predetermined_sharing (tree);
extern enum omp_clause_defaultmap_kind cxx_omp_predetermined_mapping (tree);
extern tree cxx_omp_clause_default_ctor		(tree, tree, tree);
extern tree cxx_omp_clause_copy_ctor		(tree, tree, tree);
extern tree cxx_omp_clause_assign_op		(tree, tree, tree);
extern tree cxx_omp_clause_dtor			(tree, tree);
extern void cxx_omp_finish_clause		(tree, gimple_seq *);
extern bool cxx_omp_privatize_by_reference	(const_tree);
extern bool cxx_omp_disregard_value_expr	(tree, bool);
extern void cp_fold_function			(tree);
extern tree cp_fold_maybe_rvalue		(tree, bool);
extern tree cp_fold_rvalue			(tree);
extern tree cp_fully_fold			(tree);
extern tree cp_fully_fold_init			(tree);
extern tree predeclare_vla			(tree);
extern void clear_fold_cache			(void);
extern tree lookup_hotness_attribute		(tree);
extern tree process_stmt_hotness_attribute	(tree, location_t);
extern bool simple_empty_class_p		(tree, tree, tree_code);
extern tree fold_builtin_source_location	(location_t);

/* in name-lookup.c */
extern tree strip_using_decl                    (tree);

/* Tell the binding oracle what kind of binding we are looking for.  */

enum cp_oracle_request
{
  CP_ORACLE_IDENTIFIER
};

/* If this is non-NULL, then it is a "binding oracle" which can lazily
   create bindings when needed by the C compiler.  The oracle is told
   the name and type of the binding to create.  It can call pushdecl
   or the like to ensure the binding is visible; or do nothing,
   leaving the binding untouched.  c-decl.c takes note of when the
   oracle has been called and will not call it again if it fails to
   create a given binding.  */

typedef void cp_binding_oracle_function (enum cp_oracle_request, tree identifier);

extern cp_binding_oracle_function *cp_binding_oracle;

/* Set during diagnostics to record the failed constraint. This is a
   TREE_LIST whose VALUE is the constraint and whose PURPOSE are the
   instantiation arguments Defined in pt.c.  */

extern tree current_failed_constraint;

/* An RAII class to manage the failed constraint.  */

struct diagnosing_failed_constraint
{
  diagnosing_failed_constraint (tree, tree, bool);
  ~diagnosing_failed_constraint ();
  static bool replay_errors_p ();

  bool diagnosing_error;
};

/* in constraint.cc */

extern cp_expr finish_constraint_or_expr	(location_t, cp_expr, cp_expr);
extern cp_expr finish_constraint_and_expr	(location_t, cp_expr, cp_expr);
extern cp_expr finish_constraint_primary_expr	(cp_expr);
extern tree finish_concept_definition		(cp_expr, tree);
extern tree combine_constraint_expressions      (tree, tree);
extern tree append_constraint			(tree, tree);
extern tree get_constraints                     (const_tree);
extern void set_constraints                     (tree, tree);
extern void remove_constraints                  (tree);
extern tree current_template_constraints	(void);
extern tree associate_classtype_constraints     (tree);
extern tree build_constraints                   (tree, tree);
extern tree maybe_substitute_reqs_for		(tree, const_tree);
extern tree get_template_head_requirements	(tree);
extern tree get_trailing_function_requirements	(tree);
extern tree get_shorthand_constraints           (tree);

extern tree build_concept_id			(tree);
extern tree build_type_constraint		(tree, tree, tsubst_flags_t);
extern tree build_concept_check                 (tree, tree, tsubst_flags_t);
extern tree build_concept_check                 (tree, tree, tree, tsubst_flags_t);

extern tree_pair finish_type_constraints	(tree, tree, tsubst_flags_t);
extern tree build_constrained_parameter         (tree, tree, tree = NULL_TREE);
extern void placeholder_extract_concept_and_args (tree, tree&, tree&);
extern bool equivalent_placeholder_constraints  (tree, tree);
extern hashval_t hash_placeholder_constraint	(tree);
extern bool deduce_constrained_parameter        (tree, tree&, tree&);
extern tree resolve_constraint_check            (tree);
extern tree check_function_concept              (tree);
extern tree finish_template_introduction        (tree, tree, location_t loc);
extern bool valid_requirements_p                (tree);
extern tree finish_concept_name                 (tree);
extern tree finish_shorthand_constraint         (tree, tree);
extern tree finish_requires_expr                (location_t, tree, tree);
extern tree finish_simple_requirement           (location_t, tree);
extern tree finish_type_requirement             (location_t, tree);
extern tree finish_compound_requirement         (location_t, tree, tree, bool);
extern tree finish_nested_requirement           (location_t, tree);
extern void check_constrained_friend            (tree, tree);
extern tree tsubst_requires_expr                (tree, tree, tsubst_flags_t, tree);
extern tree tsubst_constraint                   (tree, tree, tsubst_flags_t, tree);
extern tree tsubst_constraint_info              (tree, tree, tsubst_flags_t, tree);
extern tree tsubst_parameter_mapping		(tree, tree, tsubst_flags_t, tree);
extern tree get_mapped_args			(tree);

struct processing_constraint_expression_sentinel
{
  processing_constraint_expression_sentinel ();
  ~processing_constraint_expression_sentinel ();
};

extern bool processing_constraint_expression_p	();

extern tree unpack_concept_check		(tree);
extern tree evaluate_concept_check              (tree, tsubst_flags_t);
extern tree satisfy_constraint_expression	(tree);
extern bool constraints_satisfied_p		(tree);
extern bool constraints_satisfied_p		(tree, tree);
extern void clear_satisfaction_cache		();
extern bool* lookup_subsumption_result          (tree, tree);
extern bool save_subsumption_result             (tree, tree, bool);
extern tree find_template_parameters		(tree, tree);
extern bool equivalent_constraints              (tree, tree);
extern bool equivalently_constrained            (tree, tree);
extern bool subsumes_constraints                (tree, tree);
extern bool strictly_subsumes			(tree, tree, tree);
extern bool weakly_subsumes			(tree, tree, tree);
extern int more_constrained                     (tree, tree);
extern bool at_least_as_constrained             (tree, tree);
extern bool constraints_equivalent_p            (tree, tree);
extern bool atomic_constraints_identical_p	(tree, tree);
extern hashval_t iterative_hash_constraint      (tree, hashval_t);
extern hashval_t hash_atomic_constraint         (tree);
extern void diagnose_constraints                (location_t, tree, tree);

/* in logic.cc */
extern bool subsumes                            (tree, tree);

/* In class.c */
extern void cp_finish_injected_record_type (tree);

/* in vtable-class-hierarchy.c */
extern void vtv_compute_class_hierarchy_transitive_closure (void);
extern void vtv_generate_init_routine           (void);
extern void vtv_save_class_info                 (tree);
extern void vtv_recover_class_info              (void);
extern void vtv_build_vtable_verify_fndecl      (void);

/* In constexpr.c */
/* Representation of entries in the constexpr function definition table.  */

struct GTY((for_user)) constexpr_fundef {
  tree decl;
  tree body;
  tree parms;
  tree result;
};

extern void fini_constexpr			(void);
extern bool literal_type_p                      (tree);
extern tree check_constexpr_fundef           	(tree, tree);
extern tree register_constexpr_fundef           (const constexpr_fundef &);
extern constexpr_fundef *retrieve_constexpr_fundef		(tree);
extern bool is_valid_constexpr_fn		(tree, bool);
extern bool check_constexpr_ctor_body           (tree, tree, bool);
extern tree constexpr_fn_retval		(tree);
extern tree ensure_literal_type_for_constexpr_object (tree);
extern bool potential_constant_expression       (tree);
extern bool is_constant_expression (tree);
extern bool is_rvalue_constant_expression (tree);
extern bool is_nondependent_constant_expression (tree);
extern bool is_nondependent_static_init_expression (tree);
extern bool is_static_init_expression    (tree);
extern bool potential_rvalue_constant_expression (tree);
extern bool require_potential_constant_expression (tree);
extern bool require_constant_expression (tree);
extern bool require_rvalue_constant_expression (tree);
extern bool require_potential_rvalue_constant_expression (tree);
extern tree cxx_constant_value			(tree, tree = NULL_TREE);
extern void cxx_constant_dtor			(tree, tree);
extern tree cxx_constant_init			(tree, tree = NULL_TREE);
extern tree maybe_constant_value		(tree, tree = NULL_TREE, bool = false);
extern tree maybe_constant_init			(tree, tree = NULL_TREE, bool = false);
extern tree fold_non_dependent_expr		(tree,
						 tsubst_flags_t = tf_warning_or_error,
						 bool = false, tree = NULL_TREE);
extern tree maybe_fold_non_dependent_expr	(tree,
						 tsubst_flags_t = tf_warning_or_error);
extern tree fold_non_dependent_init		(tree,
						 tsubst_flags_t = tf_warning_or_error,
						 bool = false);
extern tree fold_simple				(tree);
extern bool reduced_constant_expression_p       (tree);
extern bool is_instantiation_of_constexpr       (tree);
extern bool var_in_constexpr_fn                 (tree);
extern bool var_in_maybe_constexpr_fn           (tree);
extern void explain_invalid_constexpr_fn        (tree);
extern vec<tree> cx_error_context               (void);
extern tree fold_sizeof_expr			(tree);
extern void clear_cv_and_fold_caches		(bool = true);
extern tree unshare_constructor			(tree CXX_MEM_STAT_INFO);

/* An RAII sentinel used to restrict constexpr evaluation so that it
   doesn't do anything that causes extra DECL_UID generation.  */

struct uid_sensitive_constexpr_evaluation_sentinel
{
  temp_override<bool> ovr;
  uid_sensitive_constexpr_evaluation_sentinel ();
};

/* Used to determine whether uid_sensitive_constexpr_evaluation_p was
   called and returned true, indicating that we've restricted constexpr
   evaluation in order to avoid UID generation.  We use this to control
   updates to the fold_cache and cv_cache.  */

struct uid_sensitive_constexpr_evaluation_checker
{
  const unsigned saved_counter;
  uid_sensitive_constexpr_evaluation_checker ();
  bool evaluation_restricted_p () const;
};

/* In cp-ubsan.c */
extern void cp_ubsan_maybe_instrument_member_call (tree);
extern void cp_ubsan_instrument_member_accesses (tree *);
extern tree cp_ubsan_maybe_instrument_downcast	(location_t, tree, tree, tree);
extern tree cp_ubsan_maybe_instrument_cast_to_vbase (location_t, tree, tree);
extern void cp_ubsan_maybe_initialize_vtbl_ptrs (tree);

/* In coroutines.cc */
extern tree finish_co_return_stmt		(location_t, tree);
extern tree finish_co_await_expr		(location_t, tree);
extern tree finish_co_yield_expr		(location_t, tree);
extern tree coro_validate_builtin_call		(tree,
						 tsubst_flags_t = tf_warning_or_error);
extern bool morph_fn_to_coro			(tree, tree *, tree *);

/* Inline bodies.  */
  
inline tree
ovl_first (tree node)
{
  while (TREE_CODE (node) == OVERLOAD)
    node = OVL_FUNCTION (node);
  return node;
}

inline bool
type_unknown_p (const_tree expr)
{
  return TREE_TYPE (expr) == unknown_type_node;
}

inline hashval_t
named_decl_hash::hash (const value_type decl)
{
  tree name = (TREE_CODE (decl) == MODULE_VECTOR
	       ? MODULE_VECTOR_NAME (decl) : OVL_NAME (decl));
  return name ? IDENTIFIER_HASH_VALUE (name) : 0;
}

inline bool
named_decl_hash::equal (const value_type existing, compare_type candidate)
{
  tree name = (TREE_CODE (existing) == MODULE_VECTOR
	       ? MODULE_VECTOR_NAME (existing) : OVL_NAME (existing));
  return candidate == name;
}

inline bool
null_node_p (const_tree expr)
{
  STRIP_ANY_LOCATION_WRAPPER (expr);
  return expr == null_node;
}

/* True iff T is a variable template declaration. */
inline bool
variable_template_p (tree t)
{
  if (TREE_CODE (t) != TEMPLATE_DECL)
    return false;
  if (!PRIMARY_TEMPLATE_P (t))
    return false;
  if (tree r = DECL_TEMPLATE_RESULT (t))
    return VAR_P (r);
  return false;
}

/* True iff T is a standard concept definition. This will return
   true for both the template and underlying declaration.  */

inline bool
standard_concept_p (tree t)
{
  if (TREE_CODE (t) == TEMPLATE_DECL)
    t = DECL_TEMPLATE_RESULT (t);
  return TREE_CODE (t) == CONCEPT_DECL;
}

/* True iff T is a variable concept definition. This will return
   true for both the template and the underlying declaration.  */

inline bool
variable_concept_p (tree t)
{
  if (TREE_CODE (t) == TEMPLATE_DECL)
    t = DECL_TEMPLATE_RESULT (t);
  return VAR_P (t) && DECL_DECLARED_CONCEPT_P (t);
}

/* True iff T is a function concept definition or an overload set
   containing multiple function concepts. This will return true for
   both the template and the underlying declaration.  */

inline bool
function_concept_p (tree t)
{
  if (TREE_CODE (t) == OVERLOAD)
    t = OVL_FIRST (t);
  if (TREE_CODE (t) == TEMPLATE_DECL)
    t = DECL_TEMPLATE_RESULT (t);
  return TREE_CODE (t) == FUNCTION_DECL && DECL_DECLARED_CONCEPT_P (t);
}

/* True iff T is a standard, variable, or function concept.  */

inline bool
concept_definition_p (tree t)
{
  if (t == error_mark_node)
    return false;

  /* Adjust for function concept overloads.  */
  if (TREE_CODE (t) == OVERLOAD)
    t = OVL_FIRST (t);

  /* See through templates. */
  if (TREE_CODE (t) == TEMPLATE_DECL)
    t = DECL_TEMPLATE_RESULT (t);

  /* The obvious and easy case.  */
  if (TREE_CODE (t) == CONCEPT_DECL)
    return true;

  /* Definitely not a concept.  */
  if (!VAR_OR_FUNCTION_DECL_P (t))
    return false;
  if (!DECL_LANG_SPECIFIC (t))
    return false;

  return DECL_DECLARED_CONCEPT_P (t);
}

/* Same as above, but for const trees.  */

inline bool
concept_definition_p (const_tree t)
{
  return concept_definition_p (const_cast<tree> (t));
}

/* True if t is an expression that checks a concept.  */

inline bool
concept_check_p (const_tree t)
{
  if (TREE_CODE (t) == CALL_EXPR)
    t = CALL_EXPR_FN (t);
  if (t && TREE_CODE (t) == TEMPLATE_ID_EXPR)
    return concept_definition_p (TREE_OPERAND (t, 0));
  return false;
}

/* Helpers for IMPLICIT_RVALUE_P to look through automatic dereference.  */

inline bool
implicit_rvalue_p (const_tree t)
{
  if (REFERENCE_REF_P (t))
    t = TREE_OPERAND (t, 0);
  return ((TREE_CODE (t) == NON_LVALUE_EXPR
	   || TREE_CODE (t) == STATIC_CAST_EXPR)
	  && IMPLICIT_RVALUE_P (t));
}
inline tree
set_implicit_rvalue_p (tree ot)
{
  tree t = ot;
  if (REFERENCE_REF_P (t))
    t = TREE_OPERAND (t, 0);
  IMPLICIT_RVALUE_P (t) = 1;
  return ot;
}

/* True if t is a "constrained auto" type-specifier.  */

inline bool
is_constrained_auto (const_tree t)
{
  return is_auto (t) && PLACEHOLDER_TYPE_CONSTRAINTS (t);
}

#if CHECKING_P
namespace selftest {
  extern void run_cp_tests (void);

  /* Declarations for specific families of tests within cp,
     by source file, in alphabetical order.  */
  extern void cp_pt_c_tests ();
  extern void cp_tree_c_tests (void);
} // namespace selftest
#endif /* #if CHECKING_P */

/* -- end of C++ */

#endif /* ! GCC_CP_TREE_H */<|MERGE_RESOLUTION|>--- conflicted
+++ resolved
@@ -485,12 +485,8 @@
       IMPLICIT_CONV_EXPR_BRACED_INIT (in IMPLICIT_CONV_EXPR)
       TINFO_VAR_DECLARED_CONSTINIT (in TEMPLATE_INFO)
       CALL_FROM_NEW_OR_DELETE_P (in CALL_EXPR)
-<<<<<<< HEAD
       contract_semantic (in ASSERTION_, PRECONDITION_, POSTCONDITION_STMT)
-   3: (TREE_REFERENCE_EXPR) (in NON_LVALUE_EXPR) (commented-out).
-=======
    3: IMPLICIT_RVALUE_P (in NON_LVALUE_EXPR or STATIC_CAST_EXPR)
->>>>>>> 6302da22
       ICS_BAD_FLAG (in _CONV)
       FN_TRY_BLOCK_P (in TRY_BLOCK)
       BIND_EXPR_BODY_BLOCK (in BIND_EXPR)
