--- conflicted
+++ resolved
@@ -1,4 +1,3 @@
-<<<<<<< HEAD
 2020-05-05  Jeff Chapman II  <jchapman@lock3software.com>
 
 	Diagnose misapplied contracts. Allow contracts after virt specifier.
@@ -18,6 +17,345 @@
 	(cp_parser_member_declaration): Handle contracts appearing after a
 	function's virt-specifier.
 
+2020-05-05  Jason Merrill  <jason@redhat.com>
+
+	CWG 2235
+	* pt.c (more_specialized_fn): Do consider parms with no deducible
+	template parameters.
+
+2020-05-05  Jason Merrill  <jason@redhat.com>
+
+	PR c++/90212
+	* constexpr.c (potential_constant_expression_1): In a lambda
+	function, consider a captured variable directly.
+
+2020-05-05  Iain Sandoe  <iain@sandoe.co.uk>
+
+	* coroutines.cc (transform_await_wrapper): Check that we have
+	no unlowered co_yields.
+	(captures_temporary): Likewise.
+	(register_awaits): Likewise.
+
+2020-05-05  Nathan Sidwell  <nathan@acm.org>
+
+	PR c++/94807
+	* coroutines.cc (morph_fn_to_coro): Just check for
+	closure_identifier.
+	* pt.c (tsubst_function_decl): Update lambda fn's this_ptr name.
+
+2020-05-05  Marek Polacek  <polacek@redhat.com>
+	    Jason Merrill  <jason@redhat.com>
+
+	PR c++/94799
+	* parser.c (cp_parser_postfix_dot_deref_expression): If we have
+	a type-dependent object of class type, stash it to
+	parser->context->object_type.  If the postfix expression doesn't have
+	a type, use typeof.
+	(cp_parser_class_name): Consider object scope too.
+	(cp_parser_lookup_name): Remove code dealing with the case when
+	object_type is unknown_type_node.
+
+2020-05-04  Patrick Palka  <ppalka@redhat.com>
+
+	PR c++/94038
+	* cp-gimplify.c (cp_fold) <case CALL_EXPR>: Move some variable
+	declarations closer to their uses.  Copy the CALL_EXPR only
+	when one of its arguments has changed.
+	<case TREE_VEC>: Instead of first collecting the folded
+	arguments into a releasing_vec, just make a copy of the TREE_VEC
+	as soon as folding changes one of its arguments.
+
+2020-05-04  Iain Sandoe  <iain@sandoe.co.uk>
+
+	* coroutines.cc (morph_fn_to_coro): Mark the coro.gro variable
+	as artificial and ignored.
+
+2020-05-04  Nathan Sidwell  <nathan@acm.org>
+
+	pt.c (process_template_parm): Don't walk the template list twice,
+	remember the final node instead.
+	(end_template_parm_list): Refactor.  Comment on why we do a pop
+	and a push.
+
+	PR c++/94827 -- don't save parms in nested requirement
+	* constraint.cc (tsubst_nested_requirement): TYPE directly holds
+	notmalized requirement.
+	(finish_nested_requirement): Don't stash current tpl parms into
+	the requirement.
+	(diagnose_nested_requirement): TYPE directly holds notmalized
+	requirement.
+
+2020-05-01  Patrick Palka  <ppalka@redhat.com>
+
+	PR c++/90880
+	* cp-tree.h (check_accessibility_of_qualified_id): Add
+	tsubst_flags_t parameter and change return type to bool.
+	* parser.c (cp_parser_lookup_name): Pass tf_warning_to_error to
+	check_accessibility_of_qualified_id.
+	* pt.c (tsubst_qualified_id): Return error_mark_node if
+	check_accessibility_of_qualified_id returns false.
+	* semantics.c (check_accessibility_of_qualified_id): Add
+	complain parameter.  Pass complain instead of
+	tf_warning_or_error to perform_or_defer_access_check.  Return
+	true unless perform_or_defer_access_check returns false.
+
+2020-05-01  Marek Polacek  <polacek@redhat.com>
+
+	PR c++/94885
+	* typeck2.c (process_init_constructor_record): Return PICFLAG_ERRONEOUS
+	if an initializer element was erroneous.
+
+2020-05-01  Jason Merrill  <jason@redhat.com>
+
+	PR c++/90479
+	* init.c (get_nsdmi): Don't push_to_top_level for a local class.
+
+2020-05-01  Jason Merrill  <jason@redhat.com>
+
+	PR c++/91529
+	* decl.c (cp_finish_decl): Also clear TREE_READONLY if
+	-fmerge-all-constants.
+
+2020-05-01  Jason Merrill  <jason@redhat.com>
+
+	PR c++/93822
+	* pt.c (tsubst_decl): Make sure DECL_VALUE_EXPR continues to have
+	the same type as the variable.
+
+2020-04-30  Jason Merrill  <jason@redhat.com>
+	    Nathan Sidwell  <nathan@acm.org>
+
+	PR c++/94827
+	* constraint.cc (map_arguments): If ARGS is null, it's a
+	self-mapping of parms.
+	(finish_nested_requirement): Do not pass argified
+	current_template_parms to normalization.
+	(tsubst_nested_requirement): Don't assert no template parms.
+
+2020-04-30  Iain Sandoe  <iain@sandoe.co.uk>
+
+	PR c++/94886
+	* coroutines.cc (transform_local_var_uses): Defer walking
+	the DECL_INITIALs of BIND_EXPR vars until all the frame
+	allocations have been made.
+
+2020-04-30  Iain Sandoe  <iain@sandoe.co.uk>
+
+	PR c++/94883
+	* coroutines.cc (register_awaits): Update target
+	expressions for awaitable and suspend handle
+	initializers.
+
+2020-04-30  Iain Sandoe  <iain@sandoe.co.uk>
+
+	PR c++/94879
+	* coroutines.cc (build_co_await): Account for variables
+	with DECL_VALUE_EXPRs.
+	(captures_temporary): Likewise.
+	(register_awaits): Likewise.
+
+2020-04-29  Patrick Palka  <ppalka@redhat.com>
+
+	PR c++/94830
+	* pt.c (find_template_parameter_info::parm_list): New field.
+	(keep_template_parm): Use the new field to build up the
+	parameter list here instead of ...
+	(find_template_parameters): ... here.  Return ftpi.parm_list.
+
+2020-04-29  Jakub Jelinek  <jakub@redhat.com>
+
+	PR target/94707
+	* class.c (build_base_field): Set DECL_FIELD_ABI_IGNORED on C++17 empty
+	base artificial FIELD_DECLs.
+	(layout_class_type): Set DECL_FIELD_ABI_IGNORED on empty class
+	field_poverlapping_p FIELD_DECLs.
+
+2020-04-29  Patrick Palka  <ppalka@redhat.com>
+
+	PR c++/94819
+	* constraint.cc (satisfy_declaration_constraints): Use saved_t
+	instead of t as the key to decl_satisfied_cache.
+
+	PR c++/94808
+	* error.c (print_requires_expression_info): Print the dependent
+	form of the parameter list with its template parameter mapping,
+	rather than printing the substituted form.
+
+2020-04-28  Jason Merrill  <jason@redhat.com>
+
+	PR c++/94583
+	* decl.c (use_eh_spec_block): Check nothrow type after
+	DECL_DEFAULTED_FN.
+	* pt.c (maybe_instantiate_noexcept): Call synthesize_method for
+	DECL_MAYBE_DELETED fns here.
+	* decl2.c (mark_used): Not here.
+	* method.c (get_defaulted_eh_spec): Reject DECL_MAYBE_DELETED here.
+
+2020-04-28  Iain Sandoe  <iain@sandoe.co.uk>
+
+	PR c++/94760
+	* coroutines.cc (instantiate_coro_traits): Pass a reference to
+	object type rather than a pointer type for 'this', for method
+	coroutines.
+	(struct param_info): Add a field to hold that the parm is a lambda
+	closure pointer.
+	(morph_fn_to_coro): Check for lambda closure pointers in the
+	args.  Use a reference to *this when building the args list for the
+	promise allocator lookup.
+
+2020-04-28  Iain Sandoe  <iain@sandoe.co.uk>
+
+	PR c++/94759
+	* coroutines.cc (coro_promise_type_found_p): Do not
+	exclude non-classes here (this needs to be handled in the
+	coroutine header).
+	(morph_fn_to_coro):  Allow for the case where the coroutine
+	returns void.
+
+2020-04-27  Iain Sandoe  <iain@sandoe.co.uk>
+
+	PR c++/94701
+	* coroutines.cc (struct local_var_info): Add fields for static
+	variables and those with DECL_VALUE_EXPR redirection.
+	(transform_local_var_uses): Skip past typedefs and static vars
+	and then account for redirected variables.
+	(register_local_var_uses): Likewise.
+
+2020-04-27  Jason Merrill  <jason@redhat.com>
+
+	PR c++/90750
+	PR c++/79585
+	* decl.c (grokdeclarator): Move dependent attribute to decl.
+	* decl2.c (splice_template_attributes): No longer static.
+
+2020-04-27  Patrick Palka  <ppalka@redhat.com>
+
+	PR c++/94772
+	* constexpr.c (cxx_eval_call_expression): Don't set new_obj if we're
+	evaluating the target constructor of a delegating constructor.
+	(cxx_eval_store_expression): Don't set TREE_READONLY if the LHS of the
+	INIT_EXPR is '*this'.
+
+2020-04-26  Marek Polacek  <polacek@redhat.com>
+
+	PR c++/90320
+	* call.c (struct conversion): Add copy_init_p.
+	(standard_conversion): Set copy_init_p in ck_base and ck_rvalue
+	if FLAGS demands LOOKUP_ONLYCONVERTING.
+	(convert_like_real) <case ck_base>: If copy_init_p is set, or
+	LOOKUP_ONLYCONVERTING into FLAGS.
+
+2020-04-26  Iain Sandoe  <iain@sandoe.co.uk>
+
+	PR c++/94752
+	* coroutines.cc (morph_fn_to_coro): Ensure that
+	unnamed function params have a usable and distinct
+	frame field name.
+
+2020-04-24  Jason Merrill  <jason@redhat.com>
+
+	PR c++/94583
+	* decl.c (redeclaration_error_message): Reject defaulted comparison
+	operator that has been previously declared.
+
+2020-04-25  Patrick Palka  <ppalka@redhat.com>
+
+	* parser.c (cp_parser_diagnose_invalid_type_name): Suggest enabling
+	concepts if the invalid identifier is 'requires'.
+
+2020-04-25  Jakub Jelinek  <jakub@redhat.com>
+
+	PR c++/94742
+	* semantics.c (finish_call_expr): When looking if all overloads
+	are noreturn, use STRIP_TEMPLATE to look through TEMPLATE_DECLs.
+
+2020-04-24  Martin Liska  <mliska@suse.cz>
+
+	* coroutines.cc: Fix compilation error for release checking
+	where we miss declaration of ‘coro_body_contains_bind_expr_p’.
+
+2020-04-23  Patrick Palka  <ppalka@redhat.com>
+
+	* tree.c (zero_init_expr_p): Use uses_template_parms instead of
+	dependent_type_p.
+
+	PR c++/94645
+	* pt.c (template_class_depth): Walk into the DECL_FRIEND_CONTEXT of a
+	friend declaration rather than into its CP_DECL_CONTEXT.
+
+2020-04-23 Iain Sandoe <iain@sandoe.co.uk>
+
+	PR c++/94288
+	* coroutines.cc (await_statement_expander): Simplify cases.
+	(struct susp_frame_data): Add fields for truth and/or if
+	cases, rename one field.
+	(analyze_expression_awaits): New.
+	(expand_one_truth_if): New.
+	(add_var_to_bind): New helper.
+	(coro_build_add_if_not_cond_break): New helper.
+	(await_statement_walker): Handle conditional expressions,
+	handle expansion of truth-and/or-if cases.
+	(bind_expr_find_in_subtree): New, checking-only.
+	(coro_body_contains_bind_expr_p): New, checking-only.
+	(morph_fn_to_coro): Ensure that we have a top level bind
+	expression.
+
+2020-04-22  Jonathan Wakely  <jwakely@redhat.com>
+
+	PR translation/94698
+	* class.c (check_field_decls): Change "define" to "declare" in
+	-Weffc++ diagnostics.
+
+2020-04-22  Patrick Palka  <ppalka@redhat.com>
+
+	PR c++/94719
+	PR c++/94549
+	* constraint.cc (satisfy_declaration_constraints): If the inherited
+	constructor points to an instantiation of a constructor template,
+	remember and use its attached template arguments.
+
+2020-04-22  Jonathan Wakely  <jwakely@redhat.com>
+
+	PR translation/94698
+	* class.c (check_field_decls): Change "override" to "define" in
+	-Weffc++ diagnostics.
+
+2020-04-22 Iain Sandoe <iain@sandoe.co.uk>
+
+	PR c++/94682
+	* coroutines.cc (struct param_info): Add a field to note that
+	the param is 'this'.
+	(morph_fn_to_coro): Convert this to a reference before using it
+	in the promise parameter preview.
+
+2020-04-22  Jason Merrill  <jason@redhat.com>
+
+	PR c++/94546
+	* pt.c (register_parameter_specializations): If the instantiation is
+	still a parameter pack, don't wrap it in a NONTYPE_ARGUMENT_PACK.
+	(tsubst_pack_expansion, tsubst_expr): Adjust.
+
+2020-04-22  Martin Sebor  <msebor@redhat.com>
+	    Jason Merrill  <jason@redhat.com>
+
+	PR c++/94510
+	* decl.c (reshape_init_array_1): Avoid stripping redundant trailing
+	zero initializers...
+	* mangle.c (write_expression): ...and handle them here even for
+	pointers to members by calling zero_init_expr_p.
+	* cp-tree.h (zero_init_expr_p): Declare.
+	* tree.c (zero_init_expr_p): Define.
+	(type_initializer_zero_p): Remove.
+	* pt.c (tparm_obj_values): New hash_map.
+	(get_template_parm_object): Store to it.
+	(tparm_object_argument): New.
+
+2020-04-22  Patrick Palka  <ppalka@redhat.com>
+
+	PR c++/67825
+	* constraint.cc (diagnose_valid_expression): Check convert_to_void here
+	as well as in tsubst_valid_expression_requirement.
+
 2020-04-21  Jeff Chapman II  <jchapman@lock3software.com>
 
 	Fix style and comments in several places.
@@ -26,6 +364,36 @@
 	PRECONDITION_STMT and POSTCONDITION_STMT cases.
 	* search.c (check_final_overrider): Reword guarded override
 	diagnostic.
+
+2020-04-21  Patrick Palka  <ppalka@redhat.com>
+
+	PR c++/94549
+	* constraint.cc (satisfy_declaration_constraints): Don't strip the
+	inherited constructor if it already has template information.
+
+	PR c++/94597
+	* pt.c (any_template_parm_r) <case IDENTIFIER_NODE>: New case.  If this
+	is a conversion operator, visit its TREE_TYPE.
+
+2020-04-21  Nathan Sidwell  <nathan@acm.org>
+
+	* pt.c (tsubst_copy_and_build) [POINTER_PLUS_EXPR]: Check for
+	error_mark_node.
+
+2020-04-21 Iain Sandoe <iain@sandoe.co.uk>
+
+	PR c++/94661
+	* coroutines.cc (morph_fn_to_coro): Simplify return
+	value computation.
+
+2020-04-17  Marek Polacek  <polacek@redhat.com>
+
+	PR c++/94592
+	* constexpr.c (cxx_eval_outermost_constant_expr): Return when T is
+	a BRACE_ENCLOSED_INITIALIZER_P.
+	(is_nondependent_constant_expression): Don't check
+	BRACE_ENCLOSED_INITIALIZER_P.
+	(is_nondependent_static_init_expression): Likewise.
 
 2020-04-20  Jeff Chapman II  <jchapman@lock3software.com>
 
@@ -63,6 +431,47 @@
 	* search.c (check_final_overrider): Pass the basefn to
 	defer_guarded_contract_match.
 
+2020-04-20  Patrick Palka  <ppalka@redhat.com>
+
+	PR c++/94628
+	* cp-tree.h (lss_policy::lss_nop): New enumerator.
+	* pt.c (local_specialization_stack::local_specialization_stack): Handle
+	an lss_nop policy.
+	(local_specialization_stack::~local_specialization_stack): Likewise.
+	(tsubst_pack_expansion): Use a local_specialization_stack instead of
+	manually saving and restoring local_specializations.  Conditionally
+	replace local_specializations sooner, before the handling of the
+	unsubstituted_packs case.
+
+2020-04-20  Marek Polacek  <polacek@redhat.com>
+
+	PR c++/94505 - bogus -Wparentheses warning with fold-expression.
+	* pt.c (fold_expression): Add warning_sentinel for -Wparentheses
+	before calling build_x_binary_op.
+
+2020-04-20  Marek Polacek  <polacek@redhat.com>
+
+	* coroutines.cc (captures_temporary): Don't assign the result of
+	STRIP_NOPS to the same variable.
+
+2020-04-20  Nathan Sidwell  <nathan@acm.org>
+
+	PR c++/94454 - tpl-tpl-parms are not canonicalizable types
+	* pt.c (canonical_type_parameter): Assert not a tpl-tpl-parm.
+	(process_template_parm): tpl-tpl-parms are structural.
+	(rewrite_template_parm): Propagate structuralness.
+
+	PR c++/94454 - Expr pack expansion equality
+	* tree.c (cp_tree_equal) [TEMPLATE_ID_EXPR, default]: Refactor.
+	[EXPR_PACK_EXPANSION]: Add.
+
+	PR c++/94454 Template Argument Hashing
+	* pt.c (iterative_hash_template_arg): Strip nodes as
+	template_args_equal does.
+	[ARGUMENT_PACK_SELECT, TREE_VEC, CONSTRUCTOR]: Refactor.
+	[node_class:TEMPLATE_TEMPLATE_PARM]: Hash by level & index.
+	[node_class:default]: Refactor.
+
 2020-04-19  Jeff Chapman II  <jchapman@lock3software.com>
 
 	* parser.c (cp_parser_contract_condition): If needed, build a location
@@ -72,11 +481,49 @@
 	* semantics.c (start_contract): Remove FIXME about incorrect
 	diagnostic location.
 
+2020-04-18  Patrick Palka  <ppalka@redhat.com>
+
+	PR c++/94632
+	* tree.c (cp_tree_equal) <case PARM_DECL>: Ignore
+	comparing_specializations if the parameters' contexts are identical.
+
+	PR c++/92187
+	* pt.c (splice_late_return_type): Propagate cv-qualifiers and
+	PLACEHOLDER_TYPE_CONSTRAINTS from the original auto node to the new one.
+
+2020-04-17  Patrick Palka  <ppalka@redhat.com>
+
+	PR c++/94483
+	* lambda.c (lambda_capture_field_type): Avoid doing auto deduction if
+	the explicit initializer has parameter packs.
+
+	PR c++/88754
+	* parser.c (cp_parser_check_template_parameters): Before issuing a hard
+	error, first try simulating an error instead.
+
+2020-04-17  Jakub Jelinek  <jakub@redhat.com>
+
+	PR other/94629
+	* call.c (build_conditional_expr_1): Remove redundant assignment to
+	arg2.
+
 2020-04-16  Jeff Chapman II  <jchapman@lock3software.com>
 
 	* cp-tree.h (get_contract_semantic): Use TREE_LANG_FLAG_0, 2, and 3
 	instead of spare1.
 	(set_contract_semantic): Ditto.
+
+2020-04-16  Patrick Palka  <ppalka@redhat.com>
+
+	PR c++/94475
+	* cvt.c (ocp_convert): If the result of scalar_constant_value is
+	erroneous, ignore it and use the original expression.
+
+2020-04-16  Jakub Jelinek  <jakub@redhat.com>
+
+	PR c++/94571
+	* parser.c (cp_parser_simple_declaration): Fix up a pasto in
+	diagnostics.
 
 2020-04-15  Jeff Chapman II  <jchapman@lock3software.com>
 
@@ -95,6 +542,64 @@
 	finish_compound_stmt with finish_compound_stmt and pop_stmt_list,
 	using the new list created in start_postcondition_statement.
 
+2020-04-15  Jakub Jelinek  <jakub@redhat.com>
+
+	PR c/94593
+	* parser.c (cp_parser_pragma) <case PRAGMA_OMP_REQUIRES>: Reject
+	requires directive when not at file or namespace scope.
+
+2020-04-14  Iain Sandoe  <iain@sandoe.co.uk>
+
+	PR c++/94359
+	* coroutines.cc (build_actor_fn): Check that the target can
+	support the resume tailcall before mandating it.
+
+2020-04-14  Patrick Palka  <ppalka@redhat.com>
+
+	PR c++/85278
+	* cxx-pretty-print.c (cxx_pretty_printer:simple_type_specifier)
+	<case DECLTYPE_TYPE>: Handle DECLTYPE_TYPE here instead of ...
+	(pp_cxx_type_specifier_seq) <case DECLTYPE_TYPE>: ... here.
+	(cxx_pretty_printer::direct_abstract_declarator) <case DECLTYPE_TYPE>:
+	New no-op case.
+
+	PR c++/94034
+	* constexpr.c (replace_result_decl_data): New struct.
+	(replace_result_decl_data_r): New function.
+	(replace_result_decl): New function.
+	(cxx_eval_call_expression): Use it.
+	* tree.c (build_aggr_init_expr): Set the location of the AGGR_INIT_EXPR
+	to that of its initializer.
+
+2020-04-13  Marek Polacek  <polacek@redhat.com>
+
+	PR c++/94588
+	* name-lookup.c (check_local_shadow): Add an inform call.
+
+2020-04-13  Patrick Palka  <ppalka@redhat.com>
+
+	PR c++/94521
+	* error.c (dump_scope): Pass TFF_NO_FUNCTION_ARGUMENTS to
+	dump_function_decl when printing a function template instantiation as a
+	scope.
+
+	PR c++/94470
+	* constexpr.c (get_or_insert_ctor_field): Set default value of parameter
+	'pos_hint' to -1.
+	(cxx_eval_bare_aggregate): Use get_or_insert_ctor_field instead of
+	assuming the the next index belongs at the end of the new CONSTRUCTOR.
+	(cxx_eval_store_expression): Revert PR c++/78572 fix.
+
+2020-04-13  Nathan Sidwell  <nathan@acm.org>
+
+	PR c++/94426  lambdas with internal linkage are different to no-linkage
+	* decl2.c (determine_visibility): A lambda's visibility is
+	affected by its extra scope.
+	* pt.c (instantiate_decl): Determine var's visibility before
+	instantiating its initializer.
+	* tree.c (no_linkage_check): Revert code looking at visibility of
+	lambda's extra scope.
+`
 2020-04-12  Jeff Chapman II  <jchapman@lock3software.com>
 
 	* cp-tree.h (cp_tree_index): Remove CPTI_ON_CONTRACT_VIOLATION_ALWAYS.
@@ -105,12 +610,130 @@
 	related logic, including hacky workarounds.
 	(build_contract_check): Remove CCS_ALWAYS case.
 
+2020-04-10  Iain Sandoe  <iain@sandoe.co.uk>
+
+	PR c++/94528
+	* coroutines.cc (co_await_expander): Remove.
+	(expand_one_await_expression): New.
+	(process_one_statement): New.
+	(await_statement_expander): New.
+	(build_actor_fn): Revise to use per-statement expander.
+	(struct susp_frame_data): Reorder and comment.
+	(register_awaits): Factor code.
+	(replace_statement_captures): New, factored from...
+	(maybe_promote_captured_temps):.. here.
+	(await_statement_walker): Revise to process per statement.
+	(morph_fn_to_coro): Use revised susp_frame_data layout.
+
+2020-04-10  Marek Polacek  <polacek@redhat.com>
+
+	PR c++/94149
+	* method.c (constructible_expr): In C++20, try using parenthesized
+	initialization of aggregates to determine the result of
+	__is_constructible.
+
+2020-04-10  Bin Cheng  <bin.cheng@linux.alibaba.com>
+
+	* coroutines.cc (co_await_expander): Simplify.
+
+2020-04-09  Jason Merrill  <jason@redhat.com>
+
+	PR c++/94523
+	* constexpr.c (cxx_eval_constant_expression) [VAR_DECL]: Look at
+	ctx->object and ctx->global->values first.
+
+2020-04-09  Marek Polacek  <polacek@redhat.com>
+
+	PR c++/93790
+	* call.c (initialize_reference): If the reference binding failed, maybe
+	try initializing from { }.
+	* decl.c (grok_reference_init): For T& t(e), set
+	LOOKUP_AGGREGATE_PAREN_INIT but don't build up a constructor yet.
+
 2020-04-08  Jeff Chapman II  <jchapman@lock3software.com>
 
 	* semantics.c (build_checked_function_definition): Swap checked and
 	unchecked DECL_RESULT so any references in the body of the unchecked
 	function still point to its DECL_RESULT. This fixes a different
 	transform for large return types.
+
+2020-04-08  Iain Sandoe  <iain@sandoe.co.uk>
+	    Jun Ma  <JunMa@linux.alibaba.com>
+
+	* coroutines.cc (maybe_promote_captured_temps): Add a cleanup
+	expression, if needed, to any call from which we promoted
+	temporaries captured by reference.
+
+2020-04-08  Marek Polacek  <polacek@redhat.com>
+
+	PR c++/94507 - ICE-on-invalid with lambda template.
+	* pt.c (tsubst_lambda_expr): Cope when tsubst_template_decl or
+	tsubst_function_decl returns error_mark_node.
+
+2020-04-08  Martin Liska  <mliska@suse.cz>
+
+	PR c++/94314
+	* decl.c (duplicate_decls): Duplicate also DECL_IS_REPLACEABLE_OPERATOR.
+	(cxx_init_decl_processing): Mark replaceable all implicitly defined
+	operators.
+
+2020-04-08  Patrick Palka  <ppalka@redhat.com>
+
+	Core issues 1001 and 1322
+	PR c++/92010
+	* pt.c (rebuild_function_or_method_type): Split function out from ...
+	(tsubst_function_type): ... here.
+	(maybe_rebuild_function_decl_type): New function.
+	(tsubst_function_decl): Use it.
+
+2020-04-08  Jakub Jelinek  <jakub@redhat.com>
+
+	PR c++/94325
+	* decl.c (begin_destructor_body): For CLASSTYPE_VBASECLASSES class
+	dtors, if CLASSTYPE_PRIMARY_BINFO is non-NULL, but not BINFO_VIRTUAL_P,
+	look at CLASSTYPE_PRIMARY_BINFO of its BINFO_TYPE if it is not
+	BINFO_VIRTUAL_P, and so on.
+
+2020-04-08  Marek Polacek  <polacek@redhat.com>
+
+	PR c++/94478 - ICE with defaulted comparison operator
+	* method.c (early_check_defaulted_comparison): Give an error when the
+	context is null.
+
+2020-04-08  Tobias Burnus  <tobias@codesourcery.com>
+
+	PR middle-end/94120
+	* paser.c (cp_parser_oacc_declare): Add check that variables
+	are declared in the same scope as the directive.
+
+2020-04-07  Jason Merrill  <jason@redhat.com>
+
+	PR c++/94480
+	* parser.c (cp_parser_requires_expression): Use tentative_firewall.
+
+	PR c++/94481
+	* parser.c (cp_parser_placeholder_type_specifier): Use
+	matching_parens.
+
+2020-04-07  Iain Sandoe  <iain@sandoe.co.uk>
+
+	* coroutines.cc (maybe_promote_captured_temps): Ensure that
+	reference capture placeholder vars are properly declared.
+
+2020-04-07  Patrick Palka  <ppalka@redhat.com>
+
+	PR c++/90996
+	* tree.c (replace_placeholders): Look through all handled components,
+	not just COMPONENT_REFs.
+	* typeck2.c (process_init_constructor_array): Propagate
+	CONSTRUCTOR_PLACEHOLDER_BOUNDARY up from each element initializer to
+	the array initializer.
+
+2020-04-07  Jakub Jelinek  <jakub@redhat.com>
+
+	PR c++/94512
+	* parser.c (cp_parser_omp_parallel): Set OMP_PARALLEL_COMBINED
+	if cp_parser_omp_master succeeded.
 
 2020-04-06  Jeff Chapman II  <jchapman@lock3software.com>
 
@@ -129,6 +752,83 @@
 	* semantics.c (build_arg_list): Use forward_parm.
 	(build_contract_check): Update comments; this is only called during
 	genericization and does not need to be done at gimplification time.
+
+2020-04-06  Jason Merrill  <jason@redhat.com>
+
+	PR c++/94462
+	* decl.c (duplicate_decls): Fix handling of DECL_HIDDEN_FRIEND_P.
+
+2020-04-04  Marek Polacek  <polacek@redhat.com>
+	    Jason Merrill  <jason@redhat.com>
+
+	PR c++/94155 - crash in gimplifier with paren init of aggregates.
+	* init.c (build_vec_init): Fill in indexes.
+
+2020-04-04  Jason Merrill  <jason@redhat.com>
+
+	PR c++/91377
+	* mangle.c (write_expression): Skip IMPLICIT_CONV_EXPR.
+
+2020-04-04  Patrick Palka  <ppalka@redhat.com>
+
+	PR c++/94205
+	PR c++/79937
+	* constexpr.c (struct constexpr_ctx): New field 'parent'.
+	(cxx_eval_bare_aggregate): Propagate CONSTRUCTOR_PLACEHOLDER_BOUNDARY
+	flag from the original constructor to the reduced constructor.
+	(lookup_placeholder): Prefer to return the outermost matching object
+	by recursively calling lookup_placeholder on the 'parent' context,
+	but don't cross CONSTRUCTOR_PLACEHOLDER_BOUNDARY constructors.
+	(cxx_eval_constant_expression): Link the 'ctx' context to the 'new_ctx'
+	context via 'new_ctx.parent' when being expanded without an explicit
+	target.  Don't call replace_placeholders.
+	(cxx_eval_outermost_constant_expr): Initialize 'ctx.parent' to NULL.
+
+	PR c++/94219
+	PR c++/94205
+	* constexpr.c (get_or_insert_ctor_field): Split out (while adding
+	support for VECTOR_TYPEs, and optimizations for the common case)
+	from ...
+	(cxx_eval_store_expression): ... here.  Rename local variable
+	'changed_active_union_member_p' to 'activated_union_member_p'.  Record
+	the sequence of indexes into 'indexes' that yields the subobject we're
+	assigning to.  Record the integer offsets of the constructor indexes
+	we're assigning through into 'index_pos_hints'.  After evaluating the
+	initializer of the store expression, recompute 'valp' using 'indexes'
+	and using 'index_pos_hints' as hints.
+	(cxx_eval_bare_aggregate): Tweak comments.  Use get_or_insert_ctor_field
+	to recompute the constructor_elt pointer we're assigning through after
+	evaluating each initializer.
+
+2020-04-04  Jason Merrill  <jason@redhat.com>
+
+	PR c++/67825
+	* constraint.cc (tsubst_valid_expression_requirement): Call
+	convert_to_void.
+
+2020-04-04  Jason Merrill  <jason@redhat.com>
+
+	PR c++/94453
+	* constexpr.c (maybe_constant_value): Use break_out_target_exprs.
+	* expr.c (mark_use) [VIEW_CONVERT_EXPR]: Don't wrap a TARGET_EXPR in
+	NON_LVALUE_EXPR.
+
+2020-04-04  Jakub Jelinek  <jakub@redhat.com>
+
+	PR debug/94441
+	* parser.c (cp_parser_omp_for_loop): Use
+	protected_set_expr_location_if_unset.
+	* cp-gimplify.c (genericize_if_stmt, genericize_cp_loop): Likewise.
+
+	PR c++/94477
+	* pt.c (tsubst_expr) <case OMP_MASTER>: Clear
+	omp_parallel_combined_clauses.
+
+2020-04-03  Jason Merrill  <jason@redhat.com>
+
+	PR c++/91966
+	* pt.c (complex_pack_expansion_r): New.
+	(complex_alias_template_p): Use it.
 
 2020-04-02  Jeff Chapman II  <jchapman@lock3software.com>
 
@@ -149,6 +849,194 @@
 	(build_unchecked_result): Use set_unchecked_result.
 	(get_unchecked_result): New.
 	(set_unchecked_result): Ditto.
+
+2020-03-31  Jason Merrill  <jason@redhat.com>
+
+	PR c++/94205
+	* constexpr.c (cxx_eval_constant_expression) [TARGET_EXPR]: Call
+	replace_placeholders.
+	* typeck2.c (store_init_value): Fix arguments to
+	fold_non_dependent_expr.
+
+2020-03-31  Jason Merrill  <jason@redhat.com>
+
+	* constexpr.c (cxx_eval_constant_expression) [TARGET_EXPR]: Use
+	local variables.
+
+2020-03-30  Jason Merrill  <jason@redhat.com>
+
+	PR c++/90711
+	* tree.c (cp_tree_equal) [CALL_EXPR]: Compare KOENIG_LOOKUP_P.
+	(called_fns_equal): Check DECL_CONTEXT.
+
+2020-03-30  Jakub Jelinek  <jakub@redhat.com>
+
+	PR c++/94385
+	* semantics.c (add_stmt): Only set STMT_IS_FULL_EXPR_P on trees with
+	STATEMENT_CODE_P code.
+
+2020-03-28  Patrick Palka  <ppalka@redhat.com>
+
+	PR c++/94306
+	* parser.c (cp_parser_requires_clause_opt): Diagnose and recover from
+	"requires {" when "requires requires {" was probably intended.
+
+	PR c++/94252
+	* constraint.cc (tsubst_compound_requirement): Always suppress errors
+	from type_deducible_p and expression_convertible_p, as they're not
+	substitution errors.
+	(diagnose_atomic_constraint) <case INTEGER_CST>: Remove this case so
+	that we diagnose INTEGER_CST expressions of non-bool type via the
+	default case.
+	* cp-gimplify.c (cp_genericize_r) <case REQUIRES_EXPR>: New case.
+	* parser.c (cp_parser_requires_expression): Always parse the requirement
+	body as if we're processing a template, by temporarily incrementing
+	processing_template_decl.  Afterwards, if we're not actually in a
+	template context, perform semantic processing to diagnose any invalid
+	types and expressions.
+	* pt.c (tsubst_copy_and_build) <case REQUIRES_EXPR>: Remove dead code.
+	* semantics.c (finish_static_assert): Explain an assertion failure
+	when the condition is a REQUIRES_EXPR like we do when it is a concept
+	check.
+
+	* constraint.cc (diagnose_compound_requirement): When diagnosing a
+	compound requirement, maybe replay the satisfaction failure, subject to
+	the current diagnosis depth.
+
+	* constraint.cc (finish_constraint_binary_op): Set the location of EXPR
+	as well as its range, because build_x_binary_op doesn't always do so.
+	(current_constraint_diagnosis_depth): New.
+	(concepts_diagnostics_max_depth_exceeded_p): New.
+	(collect_operands_of_disjunction): New.
+	(satisfy_disjunction): When diagnosing a satisfaction failure, maybe
+	replay each branch of the disjunction, subject to the current diagnosis
+	depth.
+	(diagnose_valid_expression): When diagnosing a satisfaction failure,
+	maybe replay the substitution error, subject to the current diagnosis
+	recursion.
+	(diagnose_valid_type): Likewise.
+	(diagnose_nested_requiremnet): Likewise.
+	(diagnosing_failed_constraint::diagnosing_failed_constraint): Increment
+	current_constraint_diagnosis_depth when diagnosing.
+	(diagnosing_failed_constraint::~diagnosing_failed_constraint): Decrement
+	current_constraint_diagnosis_depth when diagnosing.
+	(diagnosing_failed_constraint::replay_errors_p): New static member
+	function.
+	(diagnose_constraints): Don't diagnose if concepts_diagnostics_max_depth
+	is 0.  Emit a one-off note to increase -fconcepts-diagnostics-depth if
+	the limit was exceeded.
+	* cp-tree.h (diagnosing_failed_constraint::replay_errors_p): Declare.
+
+2020-03-27  Nathan Sidwell  <nathan@acm.org>
+
+	PR c++/84733
+	* name-lookup.c (do_pushdecl): Look through cleanp levels.
+
+2020-03-27  Martin Sebor  <msebor@redhat.com>
+
+	PR c++/94078
+	PR c++/93824
+	PR c++/93810
+	* cp-tree.h (most_specialized_partial_spec): Declare.
+	* parser.c (cp_parser_elaborated_type_specifier): Distinguish alias
+	from declarations.
+	(specialization_of): New function.
+	(cp_parser_check_class_key): Move code...
+	(class_decl_loc_t::add): ...to here.  Add parameters.  Avoid issuing
+	-Wredundant-tags on first-time declarations in other declarators.
+	Correct handling of template specializations.
+	(class_decl_loc_t::diag_mismatched_tags): Also expect to be called
+	when -Wredundant-tags is enabled.  Use primary template or partial
+	specialization as the guide for uses of implicit instantiations.
+	* pt.c (most_specialized_partial_spec): Declare extern.
+
+2020-03-27  Nathan Sidwell  <nathan@acm.org>
+
+	PR c++/94257
+	* name-lookup.c (push_namespace): Triage ambiguous lookups that
+	contain namespaces.
+
+2020-03-27  Jakub Jelinek  <jakub@redhat.com>
+
+	PR c++/94326
+	* call.c (set_flags_from_callee): Don't update
+	cp_function_chain->can_throw or current_function_returns_abnormally
+	if cp_unevaluated_operand.
+
+	PR c++/94339
+	* cvt.c (ocp_convert): Handle COMPOUND_EXPR by recursion on the second
+	operand and creating a new COMPOUND_EXPR if anything changed.
+
+2020-03-26  Marek Polacek  <polacek@redhat.com>
+
+	PR c++/94336 - template keyword accepted before destructor names.
+	* parser.c (cp_parser_unqualified_id): Give an error when 'template'
+	is followed by a destructor name.
+
+2020-03-27  Patrick Palka  <ppalka@redhat.com>
+
+	* decl.c (compute_array_index_type_loc): Remove redundant
+	type_dependent_expression_p check that is subsumed by
+	value_dependent_expression_p.
+	* decl2.c (is_late_template_attribute): Likewise.
+	* pt.c (uses_template_parms): Likewise.
+	(dependent_template_arg_p): Likewise.
+
+2020-03-26  Marek Polacek  <polacek@redhat.com>
+
+	DR 1710
+	PR c++/94057 - template keyword in a typename-specifier.
+	* parser.c (check_template_keyword_in_nested_name_spec): New.
+	(cp_parser_nested_name_specifier_opt): Implement DR1710, optional
+	'template'.  Call check_template_keyword_in_nested_name_spec.
+	(cp_parser_simple_type_specifier): Assume that a <
+	following a qualified-id in a typename-specifier begins
+	a template argument list.
+
+2020-03-26  Iain Sandoe  <iain@sandoe.co.uk>
+
+	* coroutines.cc (coro_init_identifiers): Initialize an identifier
+	for the cororoutine handle 'address' method name.
+	(struct coro_aw_data): Add fields to cover the continuations.
+	(co_await_expander): Determine the kind of await_suspend in use.
+	If we have the case that returns a continuation handle, then save
+	this and make the target for 'scope exit without cleanup' be the
+	continuation resume label.
+	(expand_co_awaits): Remove.
+	(struct suspend_point_info): Remove fields that kept the returned
+	await_suspend handle type.
+	(transform_await_expr): Remove code tracking continuation handles.
+	(build_actor_fn): Add the continuation handle as an actor-function
+	scope var.  Build the symmetric transfer continuation point. Call
+	the tree walk for co_await expansion directly, rather than via a 
+	trivial shim function.
+	(register_await_info): Remove fields tracking continuation handles.
+	(get_await_suspend_return_type): Remove.
+	(register_awaits): Remove code tracking continuation handles.
+	(morph_fn_to_coro): Remove code tracking continuation handles.
+
+2020-03-26  Iain Sandoe  <iain@sandoe.co.uk>
+
+	* coroutines.cc (co_await_expander): If we are expanding the
+	initial await expression, set a boolean flag to show that we
+	have now reached the initial await_resume() method call.
+	(expand_co_awaits): Handle the 'initial await resume called' flag.
+	(build_actor_fn): Insert the initial await expression into the
+	start of the user-authored function-body. Handle the 'initial await
+	resume called' flag.
+	(morph_fn_to_coro): Initialise the 'initial await resume called'
+	flag.  Modify the unhandled exception catch clause to recognise
+	exceptions that occur before the initial await_resume() and re-
+	throw them.
+
+2020-03-26  Jakub Jelinek  <jakub@redhat.com>
+
+	PR c++/81349
+	* class.c (user_provided_p): Use STRIP_TEMPLATE instead of returning
+	true for all TEMPLATE_DECLs.
+
+	PR c++/94272
+	* cp-gimplify.c (cp_genericize_r): Handle STATEMENT_LIST.
 
 2020-03-25  Jeff Chapman II  <jchapman@lock3software.com>
 
@@ -195,895 +1083,6 @@
 	of looking for sentinel value.
 	(merge_contracts): Ditto.
 	(duplicate_decls): Save DECL_SEEN_WITHOUT_CONTRACTS_P.
-=======
-2020-05-05  Jason Merrill  <jason@redhat.com>
-
-	CWG 2235
-	* pt.c (more_specialized_fn): Do consider parms with no deducible
-	template parameters.
-
-2020-05-05  Jason Merrill  <jason@redhat.com>
-
-	PR c++/90212
-	* constexpr.c (potential_constant_expression_1): In a lambda
-	function, consider a captured variable directly.
-
-2020-05-05  Iain Sandoe  <iain@sandoe.co.uk>
-
-	* coroutines.cc (transform_await_wrapper): Check that we have
-	no unlowered co_yields.
-	(captures_temporary): Likewise.
-	(register_awaits): Likewise.
-
-2020-05-05  Nathan Sidwell  <nathan@acm.org>
-
-	PR c++/94807
-	* coroutines.cc (morph_fn_to_coro): Just check for
-	closure_identifier.
-	* pt.c (tsubst_function_decl): Update lambda fn's this_ptr name.
-
-2020-05-05  Marek Polacek  <polacek@redhat.com>
-	    Jason Merrill  <jason@redhat.com>
-
-	PR c++/94799
-	* parser.c (cp_parser_postfix_dot_deref_expression): If we have
-	a type-dependent object of class type, stash it to
-	parser->context->object_type.  If the postfix expression doesn't have
-	a type, use typeof.
-	(cp_parser_class_name): Consider object scope too.
-	(cp_parser_lookup_name): Remove code dealing with the case when
-	object_type is unknown_type_node.
-
-2020-05-04  Patrick Palka  <ppalka@redhat.com>
-
-	PR c++/94038
-	* cp-gimplify.c (cp_fold) <case CALL_EXPR>: Move some variable
-	declarations closer to their uses.  Copy the CALL_EXPR only
-	when one of its arguments has changed.
-	<case TREE_VEC>: Instead of first collecting the folded
-	arguments into a releasing_vec, just make a copy of the TREE_VEC
-	as soon as folding changes one of its arguments.
-
-2020-05-04  Iain Sandoe  <iain@sandoe.co.uk>
-
-	* coroutines.cc (morph_fn_to_coro): Mark the coro.gro variable
-	as artificial and ignored.
-
-2020-05-04  Nathan Sidwell  <nathan@acm.org>
-
-	pt.c (process_template_parm): Don't walk the template list twice,
-	remember the final node instead.
-	(end_template_parm_list): Refactor.  Comment on why we do a pop
-	and a push.
-
-	PR c++/94827 -- don't save parms in nested requirement
-	* constraint.cc (tsubst_nested_requirement): TYPE directly holds
-	notmalized requirement.
-	(finish_nested_requirement): Don't stash current tpl parms into
-	the requirement.
-	(diagnose_nested_requirement): TYPE directly holds notmalized
-	requirement.
-
-2020-05-01  Patrick Palka  <ppalka@redhat.com>
-
-	PR c++/90880
-	* cp-tree.h (check_accessibility_of_qualified_id): Add
-	tsubst_flags_t parameter and change return type to bool.
-	* parser.c (cp_parser_lookup_name): Pass tf_warning_to_error to
-	check_accessibility_of_qualified_id.
-	* pt.c (tsubst_qualified_id): Return error_mark_node if
-	check_accessibility_of_qualified_id returns false.
-	* semantics.c (check_accessibility_of_qualified_id): Add
-	complain parameter.  Pass complain instead of
-	tf_warning_or_error to perform_or_defer_access_check.  Return
-	true unless perform_or_defer_access_check returns false.
-
-2020-05-01  Marek Polacek  <polacek@redhat.com>
-
-	PR c++/94885
-	* typeck2.c (process_init_constructor_record): Return PICFLAG_ERRONEOUS
-	if an initializer element was erroneous.
-
-2020-05-01  Jason Merrill  <jason@redhat.com>
-
-	PR c++/90479
-	* init.c (get_nsdmi): Don't push_to_top_level for a local class.
-
-2020-05-01  Jason Merrill  <jason@redhat.com>
-
-	PR c++/91529
-	* decl.c (cp_finish_decl): Also clear TREE_READONLY if
-	-fmerge-all-constants.
-
-2020-05-01  Jason Merrill  <jason@redhat.com>
-
-	PR c++/93822
-	* pt.c (tsubst_decl): Make sure DECL_VALUE_EXPR continues to have
-	the same type as the variable.
-
-2020-04-30  Jason Merrill  <jason@redhat.com>
-	    Nathan Sidwell  <nathan@acm.org>
-
-	PR c++/94827
-	* constraint.cc (map_arguments): If ARGS is null, it's a
-	self-mapping of parms.
-	(finish_nested_requirement): Do not pass argified
-	current_template_parms to normalization.
-	(tsubst_nested_requirement): Don't assert no template parms.
-
-2020-04-30  Iain Sandoe  <iain@sandoe.co.uk>
-
-	PR c++/94886
-	* coroutines.cc (transform_local_var_uses): Defer walking
-	the DECL_INITIALs of BIND_EXPR vars until all the frame
-	allocations have been made.
-
-2020-04-30  Iain Sandoe  <iain@sandoe.co.uk>
-
-	PR c++/94883
-	* coroutines.cc (register_awaits): Update target
-	expressions for awaitable and suspend handle
-	initializers.
-
-2020-04-30  Iain Sandoe  <iain@sandoe.co.uk>
-
-	PR c++/94879
-	* coroutines.cc (build_co_await): Account for variables
-	with DECL_VALUE_EXPRs.
-	(captures_temporary): Likewise.
-	(register_awaits): Likewise.
-
-2020-04-29  Patrick Palka  <ppalka@redhat.com>
-
-	PR c++/94830
-	* pt.c (find_template_parameter_info::parm_list): New field.
-	(keep_template_parm): Use the new field to build up the
-	parameter list here instead of ...
-	(find_template_parameters): ... here.  Return ftpi.parm_list.
-
-2020-04-29  Jakub Jelinek  <jakub@redhat.com>
-
-	PR target/94707
-	* class.c (build_base_field): Set DECL_FIELD_ABI_IGNORED on C++17 empty
-	base artificial FIELD_DECLs.
-	(layout_class_type): Set DECL_FIELD_ABI_IGNORED on empty class
-	field_poverlapping_p FIELD_DECLs.
-
-2020-04-29  Patrick Palka  <ppalka@redhat.com>
-
-	PR c++/94819
-	* constraint.cc (satisfy_declaration_constraints): Use saved_t
-	instead of t as the key to decl_satisfied_cache.
-
-	PR c++/94808
-	* error.c (print_requires_expression_info): Print the dependent
-	form of the parameter list with its template parameter mapping,
-	rather than printing the substituted form.
-
-2020-04-28  Jason Merrill  <jason@redhat.com>
-
-	PR c++/94583
-	* decl.c (use_eh_spec_block): Check nothrow type after
-	DECL_DEFAULTED_FN.
-	* pt.c (maybe_instantiate_noexcept): Call synthesize_method for
-	DECL_MAYBE_DELETED fns here.
-	* decl2.c (mark_used): Not here.
-	* method.c (get_defaulted_eh_spec): Reject DECL_MAYBE_DELETED here.
-
-2020-04-28  Iain Sandoe  <iain@sandoe.co.uk>
-
-	PR c++/94760
-	* coroutines.cc (instantiate_coro_traits): Pass a reference to
-	object type rather than a pointer type for 'this', for method
-	coroutines.
-	(struct param_info): Add a field to hold that the parm is a lambda
-	closure pointer.
-	(morph_fn_to_coro): Check for lambda closure pointers in the
-	args.  Use a reference to *this when building the args list for the
-	promise allocator lookup.
-
-2020-04-28  Iain Sandoe  <iain@sandoe.co.uk>
-
-	PR c++/94759
-	* coroutines.cc (coro_promise_type_found_p): Do not
-	exclude non-classes here (this needs to be handled in the
-	coroutine header).
-	(morph_fn_to_coro):  Allow for the case where the coroutine
-	returns void.
-
-2020-04-27  Iain Sandoe  <iain@sandoe.co.uk>
-
-	PR c++/94701
-	* coroutines.cc (struct local_var_info): Add fields for static
-	variables and those with DECL_VALUE_EXPR redirection.
-	(transform_local_var_uses): Skip past typedefs and static vars
-	and then account for redirected variables.
-	(register_local_var_uses): Likewise.
-
-2020-04-27  Jason Merrill  <jason@redhat.com>
-
-	PR c++/90750
-	PR c++/79585
-	* decl.c (grokdeclarator): Move dependent attribute to decl.
-	* decl2.c (splice_template_attributes): No longer static.
-
-2020-04-27  Patrick Palka  <ppalka@redhat.com>
-
-	PR c++/94772
-	* constexpr.c (cxx_eval_call_expression): Don't set new_obj if we're
-	evaluating the target constructor of a delegating constructor.
-	(cxx_eval_store_expression): Don't set TREE_READONLY if the LHS of the
-	INIT_EXPR is '*this'.
-
-2020-04-26  Marek Polacek  <polacek@redhat.com>
-
-	PR c++/90320
-	* call.c (struct conversion): Add copy_init_p.
-	(standard_conversion): Set copy_init_p in ck_base and ck_rvalue
-	if FLAGS demands LOOKUP_ONLYCONVERTING.
-	(convert_like_real) <case ck_base>: If copy_init_p is set, or
-	LOOKUP_ONLYCONVERTING into FLAGS.
-
-2020-04-26  Iain Sandoe  <iain@sandoe.co.uk>
-
-	PR c++/94752
-	* coroutines.cc (morph_fn_to_coro): Ensure that
-	unnamed function params have a usable and distinct
-	frame field name.
-
-2020-04-24  Jason Merrill  <jason@redhat.com>
-
-	PR c++/94583
-	* decl.c (redeclaration_error_message): Reject defaulted comparison
-	operator that has been previously declared.
-
-2020-04-25  Patrick Palka  <ppalka@redhat.com>
-
-	* parser.c (cp_parser_diagnose_invalid_type_name): Suggest enabling
-	concepts if the invalid identifier is 'requires'.
-
-2020-04-25  Jakub Jelinek  <jakub@redhat.com>
-
-	PR c++/94742
-	* semantics.c (finish_call_expr): When looking if all overloads
-	are noreturn, use STRIP_TEMPLATE to look through TEMPLATE_DECLs.
-
-2020-04-24  Martin Liska  <mliska@suse.cz>
-
-	* coroutines.cc: Fix compilation error for release checking
-	where we miss declaration of ‘coro_body_contains_bind_expr_p’.
-
-2020-04-23  Patrick Palka  <ppalka@redhat.com>
-
-	* tree.c (zero_init_expr_p): Use uses_template_parms instead of
-	dependent_type_p.
-
-	PR c++/94645
-	* pt.c (template_class_depth): Walk into the DECL_FRIEND_CONTEXT of a
-	friend declaration rather than into its CP_DECL_CONTEXT.
-
-2020-04-23 Iain Sandoe <iain@sandoe.co.uk>
-
-	PR c++/94288
-	* coroutines.cc (await_statement_expander): Simplify cases.
-	(struct susp_frame_data): Add fields for truth and/or if
-	cases, rename one field.
-	(analyze_expression_awaits): New.
-	(expand_one_truth_if): New.
-	(add_var_to_bind): New helper.
-	(coro_build_add_if_not_cond_break): New helper.
-	(await_statement_walker): Handle conditional expressions,
-	handle expansion of truth-and/or-if cases.
-	(bind_expr_find_in_subtree): New, checking-only.
-	(coro_body_contains_bind_expr_p): New, checking-only.
-	(morph_fn_to_coro): Ensure that we have a top level bind
-	expression.
-
-2020-04-22  Jonathan Wakely  <jwakely@redhat.com>
-
-	PR translation/94698
-	* class.c (check_field_decls): Change "define" to "declare" in
-	-Weffc++ diagnostics.
-
-2020-04-22  Patrick Palka  <ppalka@redhat.com>
-
-	PR c++/94719
-	PR c++/94549
-	* constraint.cc (satisfy_declaration_constraints): If the inherited
-	constructor points to an instantiation of a constructor template,
-	remember and use its attached template arguments.
-
-2020-04-22  Jonathan Wakely  <jwakely@redhat.com>
-
-	PR translation/94698
-	* class.c (check_field_decls): Change "override" to "define" in
-	-Weffc++ diagnostics.
-
-2020-04-22 Iain Sandoe <iain@sandoe.co.uk>
-
-	PR c++/94682
-	* coroutines.cc (struct param_info): Add a field to note that
-	the param is 'this'.
-	(morph_fn_to_coro): Convert this to a reference before using it
-	in the promise parameter preview.
-
-2020-04-22  Jason Merrill  <jason@redhat.com>
-
-	PR c++/94546
-	* pt.c (register_parameter_specializations): If the instantiation is
-	still a parameter pack, don't wrap it in a NONTYPE_ARGUMENT_PACK.
-	(tsubst_pack_expansion, tsubst_expr): Adjust.
-
-2020-04-22  Martin Sebor  <msebor@redhat.com>
-	    Jason Merrill  <jason@redhat.com>
-
-	PR c++/94510
-	* decl.c (reshape_init_array_1): Avoid stripping redundant trailing
-	zero initializers...
-	* mangle.c (write_expression): ...and handle them here even for
-	pointers to members by calling zero_init_expr_p.
-	* cp-tree.h (zero_init_expr_p): Declare.
-	* tree.c (zero_init_expr_p): Define.
-	(type_initializer_zero_p): Remove.
-	* pt.c (tparm_obj_values): New hash_map.
-	(get_template_parm_object): Store to it.
-	(tparm_object_argument): New.
-
-2020-04-22  Patrick Palka  <ppalka@redhat.com>
-
-	PR c++/67825
-	* constraint.cc (diagnose_valid_expression): Check convert_to_void here
-	as well as in tsubst_valid_expression_requirement.
-
-2020-04-21  Patrick Palka  <ppalka@redhat.com>
-
-	PR c++/94549
-	* constraint.cc (satisfy_declaration_constraints): Don't strip the
-	inherited constructor if it already has template information.
-
-	PR c++/94597
-	* pt.c (any_template_parm_r) <case IDENTIFIER_NODE>: New case.  If this
-	is a conversion operator, visit its TREE_TYPE.
-
-2020-04-21  Nathan Sidwell  <nathan@acm.org>
-
-	* pt.c (tsubst_copy_and_build) [POINTER_PLUS_EXPR]: Check for
-	error_mark_node.
-
-2020-04-21 Iain Sandoe <iain@sandoe.co.uk>
-
-	PR c++/94661
-	* coroutines.cc (morph_fn_to_coro): Simplify return
-	value computation.
-
-2020-04-17  Marek Polacek  <polacek@redhat.com>
-
-	PR c++/94592
-	* constexpr.c (cxx_eval_outermost_constant_expr): Return when T is
-	a BRACE_ENCLOSED_INITIALIZER_P.
-	(is_nondependent_constant_expression): Don't check
-	BRACE_ENCLOSED_INITIALIZER_P.
-	(is_nondependent_static_init_expression): Likewise.
-
-2020-04-20  Patrick Palka  <ppalka@redhat.com>
-
-	PR c++/94628
-	* cp-tree.h (lss_policy::lss_nop): New enumerator.
-	* pt.c (local_specialization_stack::local_specialization_stack): Handle
-	an lss_nop policy.
-	(local_specialization_stack::~local_specialization_stack): Likewise.
-	(tsubst_pack_expansion): Use a local_specialization_stack instead of
-	manually saving and restoring local_specializations.  Conditionally
-	replace local_specializations sooner, before the handling of the
-	unsubstituted_packs case.
-
-2020-04-20  Marek Polacek  <polacek@redhat.com>
-
-	PR c++/94505 - bogus -Wparentheses warning with fold-expression.
-	* pt.c (fold_expression): Add warning_sentinel for -Wparentheses
-	before calling build_x_binary_op.
-
-2020-04-20  Marek Polacek  <polacek@redhat.com>
-
-	* coroutines.cc (captures_temporary): Don't assign the result of
-	STRIP_NOPS to the same variable.
-
-2020-04-20  Nathan Sidwell  <nathan@acm.org>
-
-	PR c++/94454 - tpl-tpl-parms are not canonicalizable types
-	* pt.c (canonical_type_parameter): Assert not a tpl-tpl-parm.
-	(process_template_parm): tpl-tpl-parms are structural.
-	(rewrite_template_parm): Propagate structuralness.
-
-	PR c++/94454 - Expr pack expansion equality
-	* tree.c (cp_tree_equal) [TEMPLATE_ID_EXPR, default]: Refactor.
-	[EXPR_PACK_EXPANSION]: Add.
-
-	PR c++/94454 Template Argument Hashing
-	* pt.c (iterative_hash_template_arg): Strip nodes as
-	template_args_equal does.
-	[ARGUMENT_PACK_SELECT, TREE_VEC, CONSTRUCTOR]: Refactor.
-	[node_class:TEMPLATE_TEMPLATE_PARM]: Hash by level & index.
-	[node_class:default]: Refactor.
-
-2020-04-18  Patrick Palka  <ppalka@redhat.com>
-
-	PR c++/94632
-	* tree.c (cp_tree_equal) <case PARM_DECL>: Ignore
-	comparing_specializations if the parameters' contexts are identical.
-
-	PR c++/92187
-	* pt.c (splice_late_return_type): Propagate cv-qualifiers and
-	PLACEHOLDER_TYPE_CONSTRAINTS from the original auto node to the new one.
-
-2020-04-17  Patrick Palka  <ppalka@redhat.com>
-
-	PR c++/94483
-	* lambda.c (lambda_capture_field_type): Avoid doing auto deduction if
-	the explicit initializer has parameter packs.
-
-	PR c++/88754
-	* parser.c (cp_parser_check_template_parameters): Before issuing a hard
-	error, first try simulating an error instead.
-
-2020-04-17  Jakub Jelinek  <jakub@redhat.com>
-
-	PR other/94629
-	* call.c (build_conditional_expr_1): Remove redundant assignment to
-	arg2.
-
-2020-04-16  Patrick Palka  <ppalka@redhat.com>
-
-	PR c++/94475
-	* cvt.c (ocp_convert): If the result of scalar_constant_value is
-	erroneous, ignore it and use the original expression.
-
-2020-04-16  Jakub Jelinek  <jakub@redhat.com>
-
-	PR c++/94571
-	* parser.c (cp_parser_simple_declaration): Fix up a pasto in
-	diagnostics.
-
-2020-04-15  Jakub Jelinek  <jakub@redhat.com>
-
-	PR c/94593
-	* parser.c (cp_parser_pragma) <case PRAGMA_OMP_REQUIRES>: Reject
-	requires directive when not at file or namespace scope.
-
-2020-04-14  Iain Sandoe  <iain@sandoe.co.uk>
-
-	PR c++/94359
-	* coroutines.cc (build_actor_fn): Check that the target can
-	support the resume tailcall before mandating it.
-
-2020-04-14  Patrick Palka  <ppalka@redhat.com>
-
-	PR c++/85278
-	* cxx-pretty-print.c (cxx_pretty_printer:simple_type_specifier)
-	<case DECLTYPE_TYPE>: Handle DECLTYPE_TYPE here instead of ...
-	(pp_cxx_type_specifier_seq) <case DECLTYPE_TYPE>: ... here.
-	(cxx_pretty_printer::direct_abstract_declarator) <case DECLTYPE_TYPE>:
-	New no-op case.
-
-	PR c++/94034
-	* constexpr.c (replace_result_decl_data): New struct.
-	(replace_result_decl_data_r): New function.
-	(replace_result_decl): New function.
-	(cxx_eval_call_expression): Use it.
-	* tree.c (build_aggr_init_expr): Set the location of the AGGR_INIT_EXPR
-	to that of its initializer.
-
-2020-04-13  Marek Polacek  <polacek@redhat.com>
-
-	PR c++/94588
-	* name-lookup.c (check_local_shadow): Add an inform call.
-
-2020-04-13  Patrick Palka  <ppalka@redhat.com>
-
-	PR c++/94521
-	* error.c (dump_scope): Pass TFF_NO_FUNCTION_ARGUMENTS to
-	dump_function_decl when printing a function template instantiation as a
-	scope.
-
-	PR c++/94470
-	* constexpr.c (get_or_insert_ctor_field): Set default value of parameter
-	'pos_hint' to -1.
-	(cxx_eval_bare_aggregate): Use get_or_insert_ctor_field instead of
-	assuming the the next index belongs at the end of the new CONSTRUCTOR.
-	(cxx_eval_store_expression): Revert PR c++/78572 fix.
-
-2020-04-13  Nathan Sidwell  <nathan@acm.org>
-
-	PR c++/94426  lambdas with internal linkage are different to no-linkage
-	* decl2.c (determine_visibility): A lambda's visibility is
-	affected by its extra scope.
-	* pt.c (instantiate_decl): Determine var's visibility before
-	instantiating its initializer.
-	* tree.c (no_linkage_check): Revert code looking at visibility of
-	lambda's extra scope.
-`
-2020-04-10  Iain Sandoe  <iain@sandoe.co.uk>
-
-	PR c++/94528
-	* coroutines.cc (co_await_expander): Remove.
-	(expand_one_await_expression): New.
-	(process_one_statement): New.
-	(await_statement_expander): New.
-	(build_actor_fn): Revise to use per-statement expander.
-	(struct susp_frame_data): Reorder and comment.
-	(register_awaits): Factor code.
-	(replace_statement_captures): New, factored from...
-	(maybe_promote_captured_temps):.. here.
-	(await_statement_walker): Revise to process per statement.
-	(morph_fn_to_coro): Use revised susp_frame_data layout.
-
-2020-04-10  Marek Polacek  <polacek@redhat.com>
-
-	PR c++/94149
-	* method.c (constructible_expr): In C++20, try using parenthesized
-	initialization of aggregates to determine the result of
-	__is_constructible.
-
-2020-04-10  Bin Cheng  <bin.cheng@linux.alibaba.com>
-
-	* coroutines.cc (co_await_expander): Simplify.
-
-2020-04-09  Jason Merrill  <jason@redhat.com>
-
-	PR c++/94523
-	* constexpr.c (cxx_eval_constant_expression) [VAR_DECL]: Look at
-	ctx->object and ctx->global->values first.
-
-2020-04-09  Marek Polacek  <polacek@redhat.com>
-
-	PR c++/93790
-	* call.c (initialize_reference): If the reference binding failed, maybe
-	try initializing from { }.
-	* decl.c (grok_reference_init): For T& t(e), set
-	LOOKUP_AGGREGATE_PAREN_INIT but don't build up a constructor yet.
-
-2020-04-08  Iain Sandoe  <iain@sandoe.co.uk>
-	    Jun Ma  <JunMa@linux.alibaba.com>
-
-	* coroutines.cc (maybe_promote_captured_temps): Add a cleanup
-	expression, if needed, to any call from which we promoted
-	temporaries captured by reference.
-
-2020-04-08  Marek Polacek  <polacek@redhat.com>
-
-	PR c++/94507 - ICE-on-invalid with lambda template.
-	* pt.c (tsubst_lambda_expr): Cope when tsubst_template_decl or
-	tsubst_function_decl returns error_mark_node.
-
-2020-04-08  Martin Liska  <mliska@suse.cz>
-
-	PR c++/94314
-	* decl.c (duplicate_decls): Duplicate also DECL_IS_REPLACEABLE_OPERATOR.
-	(cxx_init_decl_processing): Mark replaceable all implicitly defined
-	operators.
-
-2020-04-08  Patrick Palka  <ppalka@redhat.com>
-
-	Core issues 1001 and 1322
-	PR c++/92010
-	* pt.c (rebuild_function_or_method_type): Split function out from ...
-	(tsubst_function_type): ... here.
-	(maybe_rebuild_function_decl_type): New function.
-	(tsubst_function_decl): Use it.
-
-2020-04-08  Jakub Jelinek  <jakub@redhat.com>
-
-	PR c++/94325
-	* decl.c (begin_destructor_body): For CLASSTYPE_VBASECLASSES class
-	dtors, if CLASSTYPE_PRIMARY_BINFO is non-NULL, but not BINFO_VIRTUAL_P,
-	look at CLASSTYPE_PRIMARY_BINFO of its BINFO_TYPE if it is not
-	BINFO_VIRTUAL_P, and so on.
-
-2020-04-08  Marek Polacek  <polacek@redhat.com>
-
-	PR c++/94478 - ICE with defaulted comparison operator
-	* method.c (early_check_defaulted_comparison): Give an error when the
-	context is null.
-
-2020-04-08  Tobias Burnus  <tobias@codesourcery.com>
-
-	PR middle-end/94120
-	* paser.c (cp_parser_oacc_declare): Add check that variables
-	are declared in the same scope as the directive.
-
-2020-04-07  Jason Merrill  <jason@redhat.com>
-
-	PR c++/94480
-	* parser.c (cp_parser_requires_expression): Use tentative_firewall.
-
-	PR c++/94481
-	* parser.c (cp_parser_placeholder_type_specifier): Use
-	matching_parens.
-
-2020-04-07  Iain Sandoe  <iain@sandoe.co.uk>
-
-	* coroutines.cc (maybe_promote_captured_temps): Ensure that
-	reference capture placeholder vars are properly declared.
-
-2020-04-07  Patrick Palka  <ppalka@redhat.com>
-
-	PR c++/90996
-	* tree.c (replace_placeholders): Look through all handled components,
-	not just COMPONENT_REFs.
-	* typeck2.c (process_init_constructor_array): Propagate
-	CONSTRUCTOR_PLACEHOLDER_BOUNDARY up from each element initializer to
-	the array initializer.
-
-2020-04-07  Jakub Jelinek  <jakub@redhat.com>
-
-	PR c++/94512
-	* parser.c (cp_parser_omp_parallel): Set OMP_PARALLEL_COMBINED
-	if cp_parser_omp_master succeeded.
-
-2020-04-06  Jason Merrill  <jason@redhat.com>
-
-	PR c++/94462
-	* decl.c (duplicate_decls): Fix handling of DECL_HIDDEN_FRIEND_P.
-
-2020-04-04  Marek Polacek  <polacek@redhat.com>
-	    Jason Merrill  <jason@redhat.com>
-
-	PR c++/94155 - crash in gimplifier with paren init of aggregates.
-	* init.c (build_vec_init): Fill in indexes.
-
-2020-04-04  Jason Merrill  <jason@redhat.com>
-
-	PR c++/91377
-	* mangle.c (write_expression): Skip IMPLICIT_CONV_EXPR.
-
-2020-04-04  Patrick Palka  <ppalka@redhat.com>
-
-	PR c++/94205
-	PR c++/79937
-	* constexpr.c (struct constexpr_ctx): New field 'parent'.
-	(cxx_eval_bare_aggregate): Propagate CONSTRUCTOR_PLACEHOLDER_BOUNDARY
-	flag from the original constructor to the reduced constructor.
-	(lookup_placeholder): Prefer to return the outermost matching object
-	by recursively calling lookup_placeholder on the 'parent' context,
-	but don't cross CONSTRUCTOR_PLACEHOLDER_BOUNDARY constructors.
-	(cxx_eval_constant_expression): Link the 'ctx' context to the 'new_ctx'
-	context via 'new_ctx.parent' when being expanded without an explicit
-	target.  Don't call replace_placeholders.
-	(cxx_eval_outermost_constant_expr): Initialize 'ctx.parent' to NULL.
-
-	PR c++/94219
-	PR c++/94205
-	* constexpr.c (get_or_insert_ctor_field): Split out (while adding
-	support for VECTOR_TYPEs, and optimizations for the common case)
-	from ...
-	(cxx_eval_store_expression): ... here.  Rename local variable
-	'changed_active_union_member_p' to 'activated_union_member_p'.  Record
-	the sequence of indexes into 'indexes' that yields the subobject we're
-	assigning to.  Record the integer offsets of the constructor indexes
-	we're assigning through into 'index_pos_hints'.  After evaluating the
-	initializer of the store expression, recompute 'valp' using 'indexes'
-	and using 'index_pos_hints' as hints.
-	(cxx_eval_bare_aggregate): Tweak comments.  Use get_or_insert_ctor_field
-	to recompute the constructor_elt pointer we're assigning through after
-	evaluating each initializer.
-
-2020-04-04  Jason Merrill  <jason@redhat.com>
-
-	PR c++/67825
-	* constraint.cc (tsubst_valid_expression_requirement): Call
-	convert_to_void.
-
-2020-04-04  Jason Merrill  <jason@redhat.com>
-
-	PR c++/94453
-	* constexpr.c (maybe_constant_value): Use break_out_target_exprs.
-	* expr.c (mark_use) [VIEW_CONVERT_EXPR]: Don't wrap a TARGET_EXPR in
-	NON_LVALUE_EXPR.
-
-2020-04-04  Jakub Jelinek  <jakub@redhat.com>
-
-	PR debug/94441
-	* parser.c (cp_parser_omp_for_loop): Use
-	protected_set_expr_location_if_unset.
-	* cp-gimplify.c (genericize_if_stmt, genericize_cp_loop): Likewise.
-
-	PR c++/94477
-	* pt.c (tsubst_expr) <case OMP_MASTER>: Clear
-	omp_parallel_combined_clauses.
-
-2020-04-03  Jason Merrill  <jason@redhat.com>
-
-	PR c++/91966
-	* pt.c (complex_pack_expansion_r): New.
-	(complex_alias_template_p): Use it.
-
-2020-03-31  Jason Merrill  <jason@redhat.com>
-
-	PR c++/94205
-	* constexpr.c (cxx_eval_constant_expression) [TARGET_EXPR]: Call
-	replace_placeholders.
-	* typeck2.c (store_init_value): Fix arguments to
-	fold_non_dependent_expr.
-
-2020-03-31  Jason Merrill  <jason@redhat.com>
-
-	* constexpr.c (cxx_eval_constant_expression) [TARGET_EXPR]: Use
-	local variables.
-
-2020-03-30  Jason Merrill  <jason@redhat.com>
-
-	PR c++/90711
-	* tree.c (cp_tree_equal) [CALL_EXPR]: Compare KOENIG_LOOKUP_P.
-	(called_fns_equal): Check DECL_CONTEXT.
-
-2020-03-30  Jakub Jelinek  <jakub@redhat.com>
-
-	PR c++/94385
-	* semantics.c (add_stmt): Only set STMT_IS_FULL_EXPR_P on trees with
-	STATEMENT_CODE_P code.
-
-2020-03-28  Patrick Palka  <ppalka@redhat.com>
-
-	PR c++/94306
-	* parser.c (cp_parser_requires_clause_opt): Diagnose and recover from
-	"requires {" when "requires requires {" was probably intended.
-
-	PR c++/94252
-	* constraint.cc (tsubst_compound_requirement): Always suppress errors
-	from type_deducible_p and expression_convertible_p, as they're not
-	substitution errors.
-	(diagnose_atomic_constraint) <case INTEGER_CST>: Remove this case so
-	that we diagnose INTEGER_CST expressions of non-bool type via the
-	default case.
-	* cp-gimplify.c (cp_genericize_r) <case REQUIRES_EXPR>: New case.
-	* parser.c (cp_parser_requires_expression): Always parse the requirement
-	body as if we're processing a template, by temporarily incrementing
-	processing_template_decl.  Afterwards, if we're not actually in a
-	template context, perform semantic processing to diagnose any invalid
-	types and expressions.
-	* pt.c (tsubst_copy_and_build) <case REQUIRES_EXPR>: Remove dead code.
-	* semantics.c (finish_static_assert): Explain an assertion failure
-	when the condition is a REQUIRES_EXPR like we do when it is a concept
-	check.
-
-	* constraint.cc (diagnose_compound_requirement): When diagnosing a
-	compound requirement, maybe replay the satisfaction failure, subject to
-	the current diagnosis depth.
-
-	* constraint.cc (finish_constraint_binary_op): Set the location of EXPR
-	as well as its range, because build_x_binary_op doesn't always do so.
-	(current_constraint_diagnosis_depth): New.
-	(concepts_diagnostics_max_depth_exceeded_p): New.
-	(collect_operands_of_disjunction): New.
-	(satisfy_disjunction): When diagnosing a satisfaction failure, maybe
-	replay each branch of the disjunction, subject to the current diagnosis
-	depth.
-	(diagnose_valid_expression): When diagnosing a satisfaction failure,
-	maybe replay the substitution error, subject to the current diagnosis
-	recursion.
-	(diagnose_valid_type): Likewise.
-	(diagnose_nested_requiremnet): Likewise.
-	(diagnosing_failed_constraint::diagnosing_failed_constraint): Increment
-	current_constraint_diagnosis_depth when diagnosing.
-	(diagnosing_failed_constraint::~diagnosing_failed_constraint): Decrement
-	current_constraint_diagnosis_depth when diagnosing.
-	(diagnosing_failed_constraint::replay_errors_p): New static member
-	function.
-	(diagnose_constraints): Don't diagnose if concepts_diagnostics_max_depth
-	is 0.  Emit a one-off note to increase -fconcepts-diagnostics-depth if
-	the limit was exceeded.
-	* cp-tree.h (diagnosing_failed_constraint::replay_errors_p): Declare.
-
-2020-03-27  Nathan Sidwell  <nathan@acm.org>
-
-	PR c++/84733
-	* name-lookup.c (do_pushdecl): Look through cleanp levels.
-
-2020-03-27  Martin Sebor  <msebor@redhat.com>
-
-	PR c++/94078
-	PR c++/93824
-	PR c++/93810
-	* cp-tree.h (most_specialized_partial_spec): Declare.
-	* parser.c (cp_parser_elaborated_type_specifier): Distinguish alias
-	from declarations.
-	(specialization_of): New function.
-	(cp_parser_check_class_key): Move code...
-	(class_decl_loc_t::add): ...to here.  Add parameters.  Avoid issuing
-	-Wredundant-tags on first-time declarations in other declarators.
-	Correct handling of template specializations.
-	(class_decl_loc_t::diag_mismatched_tags): Also expect to be called
-	when -Wredundant-tags is enabled.  Use primary template or partial
-	specialization as the guide for uses of implicit instantiations.
-	* pt.c (most_specialized_partial_spec): Declare extern.
-
-2020-03-27  Nathan Sidwell  <nathan@acm.org>
-
-	PR c++/94257
-	* name-lookup.c (push_namespace): Triage ambiguous lookups that
-	contain namespaces.
-
-2020-03-27  Jakub Jelinek  <jakub@redhat.com>
-
-	PR c++/94326
-	* call.c (set_flags_from_callee): Don't update
-	cp_function_chain->can_throw or current_function_returns_abnormally
-	if cp_unevaluated_operand.
-
-	PR c++/94339
-	* cvt.c (ocp_convert): Handle COMPOUND_EXPR by recursion on the second
-	operand and creating a new COMPOUND_EXPR if anything changed.
-
-2020-03-26  Marek Polacek  <polacek@redhat.com>
-
-	PR c++/94336 - template keyword accepted before destructor names.
-	* parser.c (cp_parser_unqualified_id): Give an error when 'template'
-	is followed by a destructor name.
-
-2020-03-27  Patrick Palka  <ppalka@redhat.com>
-
-	* decl.c (compute_array_index_type_loc): Remove redundant
-	type_dependent_expression_p check that is subsumed by
-	value_dependent_expression_p.
-	* decl2.c (is_late_template_attribute): Likewise.
-	* pt.c (uses_template_parms): Likewise.
-	(dependent_template_arg_p): Likewise.
-
-2020-03-26  Marek Polacek  <polacek@redhat.com>
-
-	DR 1710
-	PR c++/94057 - template keyword in a typename-specifier.
-	* parser.c (check_template_keyword_in_nested_name_spec): New.
-	(cp_parser_nested_name_specifier_opt): Implement DR1710, optional
-	'template'.  Call check_template_keyword_in_nested_name_spec.
-	(cp_parser_simple_type_specifier): Assume that a <
-	following a qualified-id in a typename-specifier begins
-	a template argument list.
-
-2020-03-26  Iain Sandoe  <iain@sandoe.co.uk>
-
-	* coroutines.cc (coro_init_identifiers): Initialize an identifier
-	for the cororoutine handle 'address' method name.
-	(struct coro_aw_data): Add fields to cover the continuations.
-	(co_await_expander): Determine the kind of await_suspend in use.
-	If we have the case that returns a continuation handle, then save
-	this and make the target for 'scope exit without cleanup' be the
-	continuation resume label.
-	(expand_co_awaits): Remove.
-	(struct suspend_point_info): Remove fields that kept the returned
-	await_suspend handle type.
-	(transform_await_expr): Remove code tracking continuation handles.
-	(build_actor_fn): Add the continuation handle as an actor-function
-	scope var.  Build the symmetric transfer continuation point. Call
-	the tree walk for co_await expansion directly, rather than via a 
-	trivial shim function.
-	(register_await_info): Remove fields tracking continuation handles.
-	(get_await_suspend_return_type): Remove.
-	(register_awaits): Remove code tracking continuation handles.
-	(morph_fn_to_coro): Remove code tracking continuation handles.
-
-2020-03-26  Iain Sandoe  <iain@sandoe.co.uk>
-
-	* coroutines.cc (co_await_expander): If we are expanding the
-	initial await expression, set a boolean flag to show that we
-	have now reached the initial await_resume() method call.
-	(expand_co_awaits): Handle the 'initial await resume called' flag.
-	(build_actor_fn): Insert the initial await expression into the
-	start of the user-authored function-body. Handle the 'initial await
-	resume called' flag.
-	(morph_fn_to_coro): Initialise the 'initial await resume called'
-	flag.  Modify the unhandled exception catch clause to recognise
-	exceptions that occur before the initial await_resume() and re-
-	throw them.
-
-2020-03-26  Jakub Jelinek  <jakub@redhat.com>
-
-	PR c++/81349
-	* class.c (user_provided_p): Use STRIP_TEMPLATE instead of returning
-	true for all TEMPLATE_DECLs.
-
-	PR c++/94272
-	* cp-gimplify.c (cp_genericize_r): Handle STATEMENT_LIST.
 
 2020-03-25  Patrick Palka  <ppalka@redhat.com>
 
@@ -1121,7 +1120,6 @@
 
 	* cp-tree.h (cp_expr): When constructing from an expr and a
 	location, call protected_set_expr_location.
->>>>>>> 371905d1
 
 2020-03-23  Patrick Palka  <ppalka@redhat.com>
 
