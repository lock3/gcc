--- conflicted
+++ resolved
@@ -19,6513 +19,10 @@
 
 2021-01-05  Marek Polacek  <polacek@redhat.com>
 
-<<<<<<< HEAD
-	PR c++/78173
-	* typeck.c (pointer_diff): Use complete_type_or_maybe_complain
-	instead of complete_type_or_else.
-
-2020-12-10  Jason Merrill  <jason@redhat.com>
-
-	* cp-tree.h (struct type_identity): New.
-	(make_temp_override): New.
-	* decl.c (grokdeclarator): Use it.
-	* except.c (maybe_noexcept_warning): Use it.
-	* parser.c (cp_parser_enum_specifier): Use it.
-	(cp_parser_parameter_declaration_clause): Use it.
-	(cp_parser_gnu_attributes_opt): Use it.
-	(cp_parser_std_attribute): Use it.
-
-2020-12-10  Nathan Sidwell  <nathan@acm.org>
-
-	* name-lookup.c (do_nonmember_using_decl): Add INSERT_P parm.
-	Deal with exporting using decls.
-	(finish_nonmember_using_decl): Examine BINDING_VECTOR.
-
-2020-12-10  Nathan Sidwell  <nathan@acm.org>
-
-	* cp-tree.h (visible_instantiation_path): Renamed.
-	* module.cc (get_originating_module_decl, lazy_load_binding)
-	(lazy_load_members, visible_instantiation_path): Stubs.
-	* name-lookup.c (STAT_TYPE_VISIBLE_P, STAT_VISIBLE): New.
-	(search_imported_binding_slot, init_global_partition)
-	(get_fixed_binding_slot): New.
-	(name_lookup::process_module_binding): New.
-	(name_lookup::search_namespace_only): Search BINDING_VECTOR.
-	(name_lookup::adl_namespace_fns): Likewise.
-	(name_lookip::search_adl): Search visible instantiation path.
-	(maybe_lazily_declare): Maybe lazy load members.
-	(implicitly_exporT_namespace): New.
-	(maybe_record_mergeable_decl): New.
-	(check_module_override): New.
-	(do_pushdecl): Deal with BINDING_VECTOR, check override.
-	(add_mergeable_namespace_entity): New.
-	(get_namespace_binding): Deal with BINDING_VECTOR.
-	(do_namespace_alias): Call set_originating_module.
-	(lookup_elaborated_type_1): Deal with BINDING_VECTOR.
-	(do_pushtag): Call set_originating_module.
-	(reuse_namespace): New.
-	(make_namespace_finish): Add FROM_IMPORT parm.
-	(push_namespace): Deal with BINDING_VECTOR & namespace reuse.
-	(maybe_save_operator_binding): Save when module CMI in play.
-	* name-lookup.h (add_mergeable_namespace_entity): Declare.
-
-2020-12-10  Nathan Sidwell  <nathan@acm.org>
-
-	* name-lookup.c: Include bitmap.h.
-	(enum binding_slots): New.
-	(maybe_add_fuzzy_binding): Return bool true if found.
-	(consider_binding_level): Add module support.
-	* module.cc (get_import_bitmap): Stub.
-
-2020-12-10  Nathan Sidwell  <nathan@acm.org>
-
-	* name-lookup.c (pop_local_binding): Check for IDENTIFIER_ANON_P.
-	(update_binding): Level may be null, don't add namespaces to
-	level.
-	(newbinding_bookkeeping): New, broken out of ...
-	(do_pushdecl): ... here, call it.  Don't push anonymous decls.
-	(pushdecl, add_using_namespace): Correct comments.
-	(do_push_nested_namespace): Remove assert.
-	(make_namespace, make_namespace_finish): New, broken out of ...
-	(push_namespace): ... here.  Call them.  Add namespace to level
-	here.
-
-2020-12-10  Nathan Sidwell  <nathan@acm.org>
-
-	* error.c (dump_module_suffix): New.
-	(dump_aggr_type, dump_simple_decl, dump_function_name): Call it.
-	* ptree.c (cxx_print_decl): Print module information.
-	* module.cc (module_name, get_importing_module): Stubs.
-
-2020-12-10  Nathan Sidwell  <nathan@acm.org>
-
-	* name-lookup.h (set_class_bindings): Return vector, take signed
-	'extra' parm.
-	* name-lookup.c (maybe_lazily_declare): Break out ...
-	(get_class_binding): .. of here, call it.
-	(find_member_slot): Adjust get_class_bindings call.
-	(set_class_bindings): Allow -ve extra.  Return the vector.
-	(set_identifier_type_value_with_scope): Remove checking assert.
-	(lookup_using_decl): Set decl's context.
-	(do_pushtag): Adjust set_identifier_type_value_with_scope handling.
-
-2020-12-09  Nathan Sidwell  <nathan@acm.org>
-
-	* parser.h (struct cp_token): Add main_source_p field.
-	* parser.c (cp_lexer_new_main): Pass thought module token filter.
-	Check macros.
-	(cp_lexer_get_preprocessor_token): Set main_source_p.
-	(enum module_parse): New.
-	(cp_parser_diagnose_invalid_type_name): Deal with unrecognized
-	module-directives.
-	(cp_parser_skip_to_closing_parenthesize_1): Skip module-directivres.
-	(cp_parser_skip_to_end_of_statement): Likewise.
-	(cp_parser_skiup_to_end_of_block_or_statement): Likewise.
-	(cp_parser_translation_unit): Add module parsing calls.
-	(cp_parser_module_name, cp_parser_module_declaration): New.
-	(cp_parser_import_declaration, cp_parser_module_export): New.
-	(cp_parser_declaration): Add module export detection.
-	(cp_parser_template_declaration): Adjust 'export' error message.
-	(cp_parser_function_definition_after_declarator): Add
-	module-specific logic.
-	* module.cc (import_module, declare_module)
-	(maybe_check_all_macros): Stubs.
-
-2020-12-09  Marek Polacek  <polacek@redhat.com>
-
-	PR c++/97517
-	* cxx-pretty-print.c (cxx_pretty_printer::simple_type_specifier): Handle
-	NULLPTR_TYPE.
-	(pp_cxx_type_specifier_seq): Likewise.
-	(cxx_pretty_printer::type_id): Likewise.
-
-2020-12-09  Nathan Sidwell  <nathan@acm.org>
-
-	* decl.c (duplicate_decls): Add module-specific redeclaration
-	logic.
-	(cxx_init_decl_processing): Export the global namespace, maybe
-	initialize modules.
-	(start_decl): Reject local-extern in a module, adjust linkage of
-	template var.
-	(xref_tag_1): Add module-specific redeclaration logic.
-	(start_enum): Likewise.
-	(finish_enum_value_list): Export unscoped members of an exported
-	enum.
-	(grokmethod): Implement p1779 linkage of in-class defined
-	functions.
-	* decl2.c (no_linkage_error): Imports are ok.
-	(c_parse_final_cleanups): Call fini_modules.
-	* lex.c (cxx_dup_lang_specific): Clear some module flags in the
-	copy.
-	* module.cc (module_kind): Define.
-	(module_may_redeclare, set_defining_module): Stubs.
-	(init_modules): Error on modules.
-	(fini_modules): Stub.
-	* rtti.c (push_abi_namespace): Save and reset module_kind.
-	(pop_abi_namespace): Restore module kind.
-	(build_dynamic_cast_1, tinfo_base_init): Adjust.
-	* semantics.c (begin_class_definition): Add module-specific logic.
-	(expand_or_defer_fn_1): Keep bodies of more fns when modules_p.
-
-2020-12-09  Tobias Burnus  <tobias@codesourcery.com>
-
-	* parser.c (cp_parser_omp_allocate): New.
-	(cp_parser_omp_construct, cp_parser_pragma): Call it.
-
-2020-12-09  Jason Merrill  <jason@redhat.com>
-
-	PR c++/98019
-	* cvt.c (maybe_warn_nodiscard): Check c_inhibit_evaluation_warnings.
-
-2020-12-09  Jason Merrill  <jason@redhat.com>
-
-	PR c++/59238
-	* init.c (expand_default_init): Pass tf_no_cleanup when building
-	a TARGET_EXPR to go on the RHS of an INIT_EXPR.
-	* typeck.c (cp_build_modify_expr): Likewise.
-
-2020-12-08  Marek Polacek  <polacek@redhat.com>
-
-	PR c++/98103
-	* constexpr.c (cxx_eval_dynamic_cast_fn): If the evaluating of vtable
-	yields a null pointer, give an error and return.  Use objtype.
-
-2020-12-08  Nathan Sidwell  <nathan@acm.org>
-
-	* class.c (layout_class_type): Call set_instantiating_module.
-	(build_self_reference): Likewise.
-	* decl.c (grokfndecl): Call set_originating_module.
-	(grokvardecl): Likewise.
-	(grokdeclarator): Likewise.
-	* pt.c (maybe_new_partial_specialization): Call
-	set_instantiating_module, propagate DECL_MODULE_EXPORT_P.
-	(lookup_template_class_1): Likewise.
-	(tsubst_function_decl): Likewise.
-	(tsubst_decl, instantiate_template_1): Likewise.
-	(build_template_decl): Propagate module flags.
-	(tsubst_template_dcl): Likewise.
-	(finish_concept_definition): Call set_originating_module.
-	* module.cc (set_instantiating_module, set_originating_module): Stubs.
-
-2020-12-08  Jason Merrill  <jason@redhat.com>
-
-	PR c++/96299
-	* cp-tree.h (build_new_op): Add overload that omits some parms.
-	(genericize_spaceship): Add location_t parm.
-	* constexpr.c (cxx_eval_binary_expression): Pass it.
-	* cp-gimplify.c (genericize_spaceship): Pass it.
-	* method.c (genericize_spaceship): Handle class-type arguments.
-	(build_comparison_op): Fall back to op</== when appropriate.
-
-2020-12-08  Jason Merrill  <jason@redhat.com>
-
-	* call.c (build_new_op_1): Set *overload for ambiguity.
-	(build_new_method_call_1): Likewise.
-
-2020-12-08  Bernd Edlinger  <bernd.edlinger@hotmail.de>
-
-	* decl2.c: (is_atomic_expensive_p): New helper function.
-	(build_atomic_load_byte): Rename to...
-	(build_atomic_load_type): ... and add new parameter type.
-	(get_guard_cond): Skip the atomic here if that is expensive.
-	Use the correct type for the atomic load on certain targets.
-
-2020-12-08  Nathan Sidwell  <nathan@acm.org>
-
-	* cp-tree.h (struct tinst_level): Add path & visible fields.
-	(build_cdtor_clones): Declare.
-	(match_mergeable_specialization): Use a spec_entry, add insert parm.
-	* class.c (build_cdtor_clones): Externalize.
-	* pt.c (push_tinst_level_loc): Clear new fields.
-	(match_mergeable_specialization): Adjust API.
-
-2020-12-08  Nathan Sidwell  <nathan@acm.org>
-
-	* decl2.c (start_objects): Refactor and adjust for named module
-	initializers.
-	(finish_objects): Likewise.
-	(generate_ctor_or_dtor_function): Likewise.
-	* module.cc (module_initializer_kind)
-	(module_add_import_initializers): Stubs.
-
-2020-12-08  Nathan Sidwell  <nathan@acm.org>
-
-	* Make-lang.in (MODULE_VERSION): Override when DEVPHASE not empty.
-	* module.cc: Comment.
-
-2020-12-08  Nathan Sidwell  <nathan@acm.org>
-
-	* cp-tree.h (mangle_module_substitution, mangle_identifier)
-	(mangle_module_global_init): Declare.
-	* mangle.c (struct globals): Add mod field.
-	 (mangle_module_substitution, mangle_identifier)
-	(mangle_module_global_init): Define.
-	(write_module, maybe_write_module): New.
-	(write_name): Call it.
-	(start_mangling): Clear mod field.
-	(finish_mangling_internal): Adjust.
-	* module.cc (mangle_module, mangle_module_fini)
-	(get_originating_module): Stubs.
-
-2020-12-08  Nathan Sidwell  <nathan@acm.org>
-
-	* cp-tree.h (module_token_pre, module_token_cdtor)
-	(module_token_lang): Declare.
-	* lex.c: Include langhooks.
-	(struct module_token_filter): New.
-	* cp-tree.h (module_token_pre, module_token_cdtor)
-	(module_token_lang): Define.
-	* module.cc (get_module, preprocess_module, preprocessed_module):
-	Nop stubs.
-
-2020-12-08  Nathan Sidwell  <nathan@acm.org>
-
-	* Make-lang.in (MODULE_VERSION): Define.
-	* module.cc: Add includes.
-
-2020-12-08  Jakub Jelinek  <jakub@redhat.com>
-
-	PR c++/98187
-	* parser.c (cp_parser_omp_parallel): For parallel master with
-	-fopenmp-simd only, just call cp_parser_omp_master instead of
-	wrapping it in OMP_PARALLEL.
-
-2020-12-07  Marek Polacek  <polacek@redhat.com>
-
-	PR c++/98043
-	* decl.c (pop_switch): If SWITCH_STMT_TYPE is a scoped enum type,
-	set it to the type of SWITCH_STMT_COND.
-
-2020-12-07  Nathan Sidwell  <nathan@acm.org>
-
-	* cp-tree.h (build_cplus_array_type): Add defaulted DEP parm.
-	* tree.c (set_array_type_common): Add DEP parm.
-	(build_cplus_array_type): Add DEP parm, determine dependency if
-	needed.  Mark dependency of new types.
-	(cp_build_qualified_type_real): Adjust array-building call, assert
-	no surprising dependency.
-	(strip_typedefs): Likewise.
-
-2020-12-07  Nathan Sidwell  <nathan@acm.org>
-
-	PR c++/98116
-	* typeck.c (structural_comptypes): Move early outs to comptype.
-	Always check template-alias match when comparing_specializations.
-	(comptypes): Do early out checking here.
-
-2020-12-05  Patrick Palka  <ppalka@redhat.com>
-
-	PR c++/97093
-	* constraint.cc (parameter_mapping_equivalent_p): Add some
-	sanity checks.  Clarify comment.
-	(tsubst_nested_requirement): Always perform satisfaction
-	quietly first.  If that yields an erroneous result, emit a
-	context message and replay satisfaction noisily with the
-	diagnostic normal form.
-	(finish_nested_requirement): Normalize the constraint-expression
-	twice, once with diagnostic information and once without.  Store
-	them in a TREE_LIST within the TREE_TYPE.
-	(diagnose_nested_requirement): When replaying satisfaction, use
-	the diagnostic normal form instead of renormalizing on the spot.
-
-2020-12-05  Patrick Palka  <ppalka@redhat.com>
-
-	PR c++/97093
-	* constraint.cc (struct sat_info): Define.
-	(tsubst_nested_requirement): Pass a sat_info object to
-	satisfy_constraint.
-	(satisfy_constraint_r): Take a sat_info argument instead of
-	subst_info.
-	(satisfy_conjunction): Likewise.
-	(satisfy_disjunction): Likewise.  Instead of first evaluating
-	each branch quietly, evaluate each branch only with
-	unsatisfaction diagnostics disabled.  Exit early if evaluation
-	of a branch returns error_mark_node.
-	(satisfy_atom): Take a sat_info argument instead of subst_info.
-	Fix a comment.  Check diagnose_unsatisfaction_p() instead of
-	noisy() before replaying a substitution failure.
-	(satisfy_constraint): Take a sat_info argument instead of
-	subst_info.
-	(satisfy_associated_constraints): Likewise.
-	(satisfy_constraint_expression): Likewise.
-	(satisfy_declaration_constraints): Likewise.
-	(constraint_satisfaction_value): Likewise and adjust
-	accordingly.  Fix formatting.
-	(constraints_satisfied_p): Pass a sat_info object to
-	constraint_satisfaction_value.
-	(evaluate_concept_check): Pass a sat_info object to
-	satisfy_constraint_expression.
-	(diagnose_nested_requirement): Likewise.
-	(diagnose_constraints): Pass an appropriate sat_info object to
-	constraint_satisfaction_value.
-
-2020-12-05  Jakub Jelinek  <jakub@redhat.com>
-
-	PR c++/98122
-	* constexpr.c (cxx_union_active_member): New function.
-	(cxx_fold_indirect_ref_1): Add ctx argument, pass it through to
-	recursive call.  Handle UNION_TYPE.
-	(cxx_fold_indirect_ref): Add ctx argument, pass it to recursive calls
-	and cxx_fold_indirect_ref_1.
-	(cxx_eval_indirect_ref): Adjust cxx_fold_indirect_ref calls.
-
-2020-12-04  Jason Merrill  <jason@redhat.com>
-
-	PR c++/93083
-	* pt.c (convert_template_argument): Handle equivalent placeholders.
-	(do_class_deduction): Look through EXPR_PACK_EXPANSION, too.
-
-2020-12-04  Jason Merrill  <jason@redhat.com>
-
-	* decl2.c (clear_consteval_vfns): Remove *.
-	* pt.c (do_auto_deduction): Remove *.
-	* parser.c (cp_parser_late_parsing_default_args): Change loop
-	to use range 'for'.
-
-2020-12-04  Nathan Sidwell  <nathan@acm.org>
-
-	PR c++/98116
-	* cp-tree.h (comparing_typenames): Delete.
-	(cplus_build_array_type): Remove default parm.
-	* pt.c (comparing_typenames): Delete.
-	(spec_hasher::equal): Don't increment it.
-	* tree.c (set_array_type_canon): Remove dep parm.
-	(build_cplus_array_type): Remove dep parm changes.
-	(cp_build_qualified_type_real): Remove dependent array type
-	changes.
-	(strip_typedefs): Likewise.
-	* typeck.c (structural_comptypes): Revert comparing_typename
-	changes.
-
-2020-12-04  Nathan Sidwell  <nathan@acm.org>
-
-	* cp-tree.h: Add various inline module state predicates, and
-	declare the API that will be provided by modules.cc
-
-2020-12-04  Jakub Jelinek  <jakub@redhat.com>
-
-	PR c++/80780
-	* cp-gimplify.c (fold_builtin_source_location): Use 2 instead of 0
-	as last argument to cxx_printable_name.
-
-2020-12-03  Jason Merrill  <jason@redhat.com>
-
-	* cp-tree.h (releasing_vec::operator[]): Change parameter type to
-	ptrdiff_t.
-
-2020-12-03  Nathan Sidwell  <nathan@acm.org>
-
-	* cp-tree.h (OVL_EXPORT): New.
-	(class ovl_iterator): Add get_using, exporting_p.
-	* tree.c (ovl_insert): Extend using_or_hidden meaning to include
-	an exported using.
-
-2020-12-03  Nathan Sidwell  <nathan@acm.org>
-
-	* cp-tree.h (DECL_UNINSTANTIATED_TEMPLATE_FRIEND): New.
-	* pt.c (push_template_decl): Set it.
-	(tsubst_friend_function): Clear it.
-
-2020-12-03  Nathan Sidwell  <nathan@acm.org>
-
-	* cp-tree.h (make_unbound_class_template_raw): Declare.
-	(canonical_type_parameter): Declare.
-	* decl.c (make_unbound_class_template_raw): Break out of ...
-	(make_unboud_class_template): ... here.  Call it.
-	* pt.c (canonical_type_parameter): Externalize.  Refactor & set
-	structural_equality for type parms.
-
-2020-12-03  Nathan Sidwell  <nathan@acm.org>
-
-	PR c++/98107
-	* tree.c (build_cplus_array_type): Mark dependency of new variant.
-	(cp_build_qualified_type_real, strip_typedefs): Assert
-	TYPE_DEPENDENT_P_VALID, or not a dependent type.
-
-2020-12-03  Jakub Jelinek  <jakub@redhat.com>
-
-	PR libstdc++/93121
-	* cp-tree.h (cp_build_bit_cast): Declare.
-	* cp-tree.def (BIT_CAST_EXPR): New tree code.
-	* cp-objcp-common.c (names_builtin_p): Handle RID_BUILTIN_BIT_CAST.
-	(cp_common_init_ts): Handle BIT_CAST_EXPR.
-	* cxx-pretty-print.c (cxx_pretty_printer::postfix_expression):
-	Likewise.
-	* parser.c (cp_parser_postfix_expression): Handle
-	RID_BUILTIN_BIT_CAST.
-	* semantics.c (cp_build_bit_cast): New function.
-	* tree.c (cp_tree_equal): Handle BIT_CAST_EXPR.
-	(cp_walk_subtrees): Likewise.
-	* pt.c (tsubst_copy): Likewise.
-	* constexpr.c (check_bit_cast_type, cxx_eval_bit_cast): New functions.
-	(cxx_eval_constant_expression): Handle BIT_CAST_EXPR.
-	(potential_constant_expression_1): Likewise.
-	* cp-gimplify.c (cp_genericize_r): Likewise.
-
-2020-12-03  Jason Merrill  <jason@redhat.com>
-
-	* parser.c (cp_parser_primary_expression): Distinguish
-	parms from vars in error.
-	(cp_parser_late_parsing_default_args): Pushdecl parms
-	as we go.
-
-2020-12-03  Jason Merrill  <jason@redhat.com>
-
-	* name-lookup.c (begin_scope): Set immediate_fn_ctx_p.
-	* parser.c (cp_parser_late_parsing_default_args): Push
-	sk_function_parms scope.
-
-2020-12-03  Peter Bergner  <bergner@linux.ibm.com>
-
-	PR c++/97947
-	* typeck2.c (digest_init_r): Handle OPAQUE_TYPE as an aggregate type.
-
-2020-12-02  Jakub Jelinek  <jakub@redhat.com>
-
-	PR c++/80780
-	PR c++/93093
-	* cp-tree.h (source_location_current_p): Declare.
-	* tree.c (source_location_current_p): New function.
-	* call.c (immediate_invocation_p): New function.
-	(build_over_call): Use it to resolve LWG3396.
-	* constexpr.c (cxx_eval_builtin_function_call): Temporarily set
-	current_function_decl from ctx->call->fundef->decl if any.
-	* cp-gimplify.c (cp_genericize_r) <case CALL_EXPR>: Fold calls
-	to immediate function std::source_location::current ().
-
-2020-12-02  Jason Merrill  <jason@redhat.com>
-
-	* decl.c (grokdeclarator): Improve diagnostic for
-	disallowed CTAD placeholder.
-
-2020-12-02  Jason Merrill  <jason@redhat.com>
-
-	* decl.c (check_initializer): Also look through STMT_EXPR
-	and BIND_EXPR.
-
-2020-12-02  Nathan Sidwell  <nathan@acm.org>
-
-	* cp-tree.h (comparing_typenames): Declare.
-	* pt.c (comparing_typenames): Define.
-	(spec_hasher::equal): Increment it around comparisons.
-	* typeck.c (structural_comptypes): Adjust TYPENAME resolution
-	check.
-
-2020-12-02  Marek Polacek  <polacek@redhat.com>
-
-	PR c++/97975
-	* constexpr.c (fold_non_dependent_init): Add a tree parameter.
-	Use it.
-	* cp-tree.h (fold_non_dependent_init): Add a tree parameter with
-	a default value.
-	* typeck2.c (store_init_value): Call fold_non_dependent_expr
-	only when checking the initializer for constexpr variables.
-	Call fold_non_dependent_init instead of maybe_constant_init.
-
-2020-12-02  Marek Polacek  <polacek@redhat.com>
-
-	PR c++/97187
-	PR c++/97993
-	* pt.c (tsubst_copy_and_build) <case NEW_EXPR>: Return error_mark_node
-	if init is erroneous.
-
-2020-12-02  Nathan Sidwell  <nathan@acm.org>
-
-	* cp-tree.h (DECL_MODULE_PURVIEW_P, DECL_MODULE_IMPORT_P)
-	(DECL_MODULE_ENTITY_P): New.
-	(DECL_MODULE_PENDING_SPECIALIZATIONS_P): New.
-	(DECL_MODULE_PENDING_MEMBERS_P): New.
-	(DECL_MODULE_ATTACHMENTS_P): New.
-	(DECL_MODULE_EXPORT_P): New.
-	(struct lang_decl_base): Shrink sel field.  Add new
-	module-specific fields.
-
-2020-12-02  Nathan Sidwell  <nathan@acm.org>
-
-	* cp-tree.h (DECL_TINFO_P): Also for TYPE_DECLs.
-	(get_tinfo_decl_direct): Declare.
-	(get_pseudo_tinfo_index, get_pseudo_tinfo_type): Declare.
-	* rtti.c (get_tinfo_decl_direct): Externalize.
-	(get_tinfo_desc): Set DECL_TINFO_P on the typedef.
-	(get_pseudo_tinfo_index, get_pseudo_tinfo_type): New.
-
-2020-12-02  Nathan Sidwell  <nathan@acm.org>
-
-	* cp-tree.h (maybe_add_lang_decl_raw, maybe_add_lang_type_raw):
-	Declare.
-	* lex.c (maybe_add_lang_decl_raw, maybe_add_lang_type_raw):
-	Externalize, reformat.
-
-2020-12-02  Nathan Sidwell  <nathan@acm.org>
-
-	* cp-tree.h (build_cplus_array_type): Add defaulted DEP parm.
-	* tree.c (set_array_type_common): Add DEP parm.
-	(build_cplus_array_type): Add DEP parm, determine dependency if
-	needed.
-	(cp_build_qualified_type_real): Adjust array-building call.
-	(strip_typedefs): Likewise.
-
-2020-12-02  Nathan Sidwell  <nathan@acm.org>
-
-	* ptree.c (cxx_print_xnode): Increase binding-vector prefix size.
-
-2020-12-02  Nathan Sidwell  <nathan@acm.org>
-
-	* cp-tree.def (BINDING_VECTOR): New.
-	* name-lookup.h (struct binding_slot): New.
-	(BINDING_VECTOR_SLOTS_PER_CLUSTER): New.
-	(struct binding_index, struct binding_cluster): New.
-	(BINDING_VECTOR_ALLOC_CLUSTERS, BINDING_VECTOR_CLUSTER_BASE)
-	(BINDING_VECTOR_CLUSTER): New.
-	(struct tree_binding_vec): New.
-	(BINDING_VECTOR_NAME, BINDING_VECTOR_GLOBAL_DUPS_P)
-	(BINDING_VECTOR_PARTITION_DUPS_P): New.
-	(BINDING_BINDING_GLOBAL_P, BINDING_BINDING_PARTITION_P): New.
-	(BINDING_VECTOR_PENDING_SPECIALIZATIONS)
-	(BINDING_VECTOR_PENDING_IS_HEADER_P)
-	(BINDING_VECTOR_PENDING_IS_PARTITION_P): New.
-	* cp-tree.h (enum cp_tree_node_structure_enum): Add
-	TS_CP_BINDING_VECTOR.
-	(union lang_tree_node): Add binding_vec field.
-	(make_binding_vec): Declare.
-	(named_decl_hash::hash, named_decl_hash::equal): Check for binding
-	vector.
-	* decl.c (cp_tree_node_structure): Add BINDING_VECTOR case.
-	* ptree.c (cxx_print_xnode): Add BINDING_VECTOR case.
-	* tree.c (make_binding_vec): New.
-
-2020-12-01  Ville Voutilainen  <ville.voutilainen@gmail.com>
-
-	PR c++/98054
-	* cxx-pretty-print.c (pp_cxx_trait_expression):
-	Add support for __is_nothrow_{assignable,constructible}.
-
-2020-12-01  Jakub Jelinek  <jakub@redhat.com>
-
-	PR c++/98072
-	* parser.c (cp_parser_omp_depobj): Suppress location wrappers when
-	parsing depend clause.
-
-2020-12-01  Nathan Sidwell  <nathan@acm.org>
-
-	* lex.c (init_reswords): Maybe enable module keywords.
-
-2020-12-01  Nathan Sidwell  <nathan@acm.org>
-
-	* lang-specs.h: Add module-related options.
-
-2020-12-01  Iain Sandoe  <iain@sandoe.co.uk>
-
-	* parser.c (cp_parser_declaration): Add a not about where
-	attributes may be placed.
-
-2020-11-27  Martin Sebor  <msebor@redhat.com>
-
-	* error.c (add_quotes): Revert previous change and use pragma to
-	suppress -Wformat-diag.
-
-2020-11-26  Rainer Orth  <ro@CeBiTec.Uni-Bielefeld.DE>
-
-	* g++spec.c (TIMELIB, TIME_LIBRARY): Remove.
-	(lang_specific_driver): Remove TIME_LIBRARY handling.
-
-2020-11-26  Thomas Schwinge  <thomas@codesourcery.com>
-
-	* parser.c (cp_parser_omp_var_list_no_open): Assert that array
-	section's 'low_bound', 'length' are not location wrapper nodes.
-	(cp_parser_oacc_all_clauses, cp_parser_oacc_cache): Instantiate
-	'auto_suppress_location_wrappers'.
-
-2020-11-25  Martin Sebor  <msebor@redhat.com>
-
-	PR bootstrap/94982
-	* constraint.cc (debug_argument_list): Avoid -Wformat-diag.
-	* error.c (function_category): Same.
-	(print_template_differences): Same.
-	* logic.cc (debug): Same.
-	* name-lookup.c (lookup_using_decl): Same.
-	* parser.c (maybe_add_cast_fixit): Same.
-	(cp_parser_template_introduction): Same.
-	* typeck.c (access_failure_info::add_fixit_hint): Same.
-
-2020-11-25  Thomas Schwinge  <thomas@codesourcery.com>
-
-	* pt.c (tsubst_omp_clauses): Handle 'OMP_CLAUSE__CACHE_'.
-	(tsubst_expr): Handle 'OACC_CACHE'.
-
-2020-11-24  Jason Merrill  <jason@redhat.com>
-
-	PR c++/97899
-	* typeck2.c (store_init_value): Don't split_nonconstant_init in a
-	template.
-
-2020-11-24  Jakub Jelinek  <jakub@redhat.com>
-
-	PR tree-optimization/96929
-	* constexpr.c (cxx_eval_binary_expression): For shifts by constant
-	with MSB set, emulate older wide_int_binop behavior to preserve
-	diagnostics and -fpermissive behavior.
-
-2020-11-23  Nathan Sidwell  <nathan@acm.org>
-
-	* module.cc: New dummy file.
-	* Make-lang.in: Add rules to build module.o
-
-2020-11-23  Jozef Lawrynowicz  <jozef.l@mittosystems.com>
-
-	* decl.c (start_decl): Set DECL_INITIAL for initialized decls
-	before attribute processing.
-
-2020-11-23  Richard Sandiford  <richard.sandiford@arm.com>
-
-	PR c++/97904
-	* pt.c (tsubst): Use verify_type_context to check the type
-	of an array element.
-
-2020-11-21  Marek Polacek  <polacek@redhat.com>
-
-	PR c++/94695
-	* parser.c (warn_for_range_copy): Warn when the loop variable is
-	initialized with a value of a different type resulting in a copy.
-
-2020-11-21  Marek Polacek  <polacek@redhat.com>
-
-	PR c++/97846
-	* constexpr.c (potential_constant_expression_1): Reject
-	LABEL_EXPRs that use non-artifical LABEL_DECLs.
-
-2020-11-21  Marek Polacek  <polacek@redhat.com>
-
-	PR c++/97881
-	* parser.c (warn_about_ambiguous_parse): Only assume "int" if we
-	actually saw any type-specifiers.
-
-2020-11-21  Marek Polacek  <polacek@redhat.com>
-
-	PR c++/97839
-	* parser.c (cp_parser_lambda_declarator_opt): Don't require ().
-
-2020-11-21  Marek Polacek  <polacek@redhat.com>
-
-	PR c++/97427
-	* constexpr.c (cxx_set_object_constness): New function.
-	(cxx_eval_call_expression): Set new_obj for destructors too.
-	Call cxx_set_object_constness to set/unset TREE_READONLY of
-	the object under construction/destruction.
-
-2020-11-21  Aaron Sawdey  <acsawdey@linux.ibm.com>
-
-	* error.c (dump_type): Handle opaque types.
-	(dump_type_prefix): Handle opaque types.
-	(dump_type_suffix): Handle opaque types.
-	(dump_expr): Handle opaque types.
-	* pt.c (tsubst): Allow opaque types in templates.
-	(unify): Allow opaque types in templates.
-	* typeck.c (structural_comptypes): Handle comparison
-	of opaque types.
-
-2020-11-20  Jakub Jelinek  <jakub@redhat.com>
-
-	PR other/97911
-	* Make-lang.in (c++.serial): Change from goal to a variable.
-	(.PHONY): Drop c++.serial and c++.prev.
-	(cc1plus$(exeext)): Depend on $(c++.serial) rather than c++.serial.
-
-2020-11-19  Nathan Sidwell  <nathan@acm.org>
-
-	* cp-tree.h (struct spec_entry): Moved from pt.c.
-	(walk_specializations, match_mergeable_specialization)
-	(get_mergeable_specialization_flags)
-	(add_mergeable_specialization): Declare.
-	* pt.c (struct spec_entry): Moved to cp-tree.h.
-	(walk_specializations, match_mergeable_specialization)
-	(get_mergeable_specialization_flags)
-	(add_mergeable_specialization): New.
-
-2020-11-19  Nathan Sidwell  <nathan@acm.org>
-
-	* cp-tree.h (struct constexpr_fundef): Moved from constexpr.c.
-	(maybe_save_constexpr_fundef): Declare.
-	(register_constexpr_fundef): Take constexpr_fundef object, return
-	void.
-	* decl.c (mabe_save_function_definition): Delete, functionality
-	moved to maybe_save_constexpr_fundef.
-	(emit_coro_helper, finish_function): Adjust.
-	* constexpr.c (struct constexpr_fundef): Moved to cp-tree.h.
-	(constexpr_fundef_hasher::equal): Constify.
-	(constexpr_fundef_hasher::hash): Constify.
-	(retrieve_constexpr_fundef): Make non-static.
-	(maybe_save_constexpr_fundef): Break out checking and duplication
-	from ...
-	(register_constexpr_fundef): ... here.  Just register the constexpr.
-
-2020-11-19  Marek Polacek  <polacek@redhat.com>
-
-	PR c++/97523
-	* init.c (build_new): When value-initializing an array new,
-	leave the INIT as an empty vector.
-
-2020-11-19  Marek Polacek  <polacek@redhat.com>
-
-	PR c++/97895
-	* pt.c (do_auto_deduction): Don't crash when the constructor has
-	zero elements.
-
-2020-11-19  Nathan Sidwell  <nathan@acm.org>
-
-	PR c++/97905
-	* decl.c (duplicate_decls): Relax new assert.
-
-2020-11-18  Iain Sandoe  <iain@sandoe.co.uk>
-
-	* parser.c (cp_parser_objc_valid_prefix_attributes): Check
-	for empty attributes.
-
-2020-11-18  Jakub Jelinek  <jakub@redhat.com>
-
-	* Make-lang.in (c++.serial): New goal.
-	(.PHONY): Add c++.serial c++.prev.
-	(cc1plus$(exeext)): Depend on c++.prev.  Call LINK_PROGRESS.
-
-2020-11-17  Nathan Sidwell  <nathan@acm.org>
-
-	PR c++/97877
-	* decl.c (duplicate_decls): Deal with duplicated DECL_LOCAL_DECL_P
-	decls.  Extend decl_lang_specific checking assert.
-
-2020-11-17  Nathan Sidwell  <nathan@acm.org>
-
-	* cp-tree.h (enum cp_tree_index): Reorder to place lazy fields
-	after newly-added CPTI_MODULE_HWM.
-
-2020-11-17  Iain Sandoe  <iain@sandoe.co.uk>
-
-	PR c++/97871
-	* parser.c (cp_parser_declaration): Remove checking assert.
-
-2020-11-15  Jason Merrill  <jason@redhat.com>
-
-	* decl.c (cp_finish_decl): Only check abstractness on definition.
-	(require_complete_types_for_parms): Check abstractness here.
-	(create_array_type_for_decl): Not here.
-	(grokdeclarator, grokparms, complete_vars): Not here.
-	* pt.c (tsubst, tsubst_arg_types, tsubst_function_type): Not here.
-	* typeck2.c (struct pending_abstract_type): Remove.
-	(struct abstract_type_hasher): Remove.
-	(abstract_pending_vars, complete_type_check_abstract): Remove.
-	(abstract_virtuals_error_sfinae): Handle arrays.
-	* call.c (conv_is_prvalue): Split out from...
-	(conv_binds_ref_to_prvalue): ...here.
-	(implicit_conversion_1): Rename from implicit_conversion.
-	(implicit_conversion): An abstract prvalue is bad.
-	(convert_like_internal): Don't complain if expr is already
-	error_mark_node.
-
-2020-11-13  Jason Merrill  <jason@redhat.com>
-
-	* cp-tree.h (USING_DECL_UNRELATED_P): New.
-	(CONST_DECL_USING_P): New.
-	* class.c (handle_using_decl): If USING_DECL_UNRELATED_P,
-	clone the CONST_DECL.
-	* name-lookup.c (supplement_binding_1): A clone hides its
-	using-declaration.
-	(lookup_using_decl): Rewrite to separate lookup and validation.
-	(do_class_using_decl): Adjust.
-	(finish_nonmember_using_decl): Adjust.
-	* parser.c (make_location): Add cp_token overload.
-	(finish_using_decl): Split out from...
-	(cp_parser_using_declaration): ...here.  Don't look through enums.
-	(cp_parser_using_enum): New.
-	(cp_parser_block_declaration): Call it.
-	(cp_parser_member_declaration): Call it.
-	* semantics.c (finish_id_expression_1): Handle enumerator
-	used from class scope.
-
-2020-11-13  Vladimir N. Makarov  <vmakarov@redhat.com>
-
-	* parser.c (cp_parser_asm_definition): Parse outputs for asm
-	goto too.
-
-2020-11-13  Iain Sandoe  <iain@sandoe.co.uk>
-
-	PR objc/77404
-	* parser.c (cp_parser_objc_class_interface): Pass the
-	location of the class name to the interface declaration.
-
-2020-11-13  Patrick Palka  <ppalka@redhat.com>
-
-	* semantics.c (finish_compound_literal): Don't wrap the original
-	compound literal in a TARGET_EXPR when inside a template.
-
-2020-11-12  Jakub Jelinek  <jakub@redhat.com>
-
-	PR c++/97790
-	* constexpr.c (cxx_eval_constant_expression) <case CLEANUP_POINT_EXPR,
-	case TRY_FINALLY_EXPR, case CLEANUP_STMT>: Don't pass jump_target to
-	cxx_eval_constant_expression when evaluating the cleanups.
-
-2020-11-11  Iain Sandoe  <iain@sandoe.co.uk>
-
-	* parser.c (cp_parser_declaration): Unless we are compiling for
-	Ojective-C++, warn about and discard any attributes that prefix
-	a linkage specification.
-
-2020-11-11  Patrick Palka  <ppalka@redhat.com>
-
-	PR c++/88115
-	* mangle.c (write_expression): Mangle __alignof_ differently
-	from alignof when the ABI version is at least 15.
-
-2020-11-11  Patrick Palka  <ppalka@redhat.com>
-
-	PR c++/88115
-	* cp-tree.h (cxx_sizeof_or_alignof_expr): Add bool parameter.
-	* decl.c (fold_sizeof_expr): Pass false to
-	cxx_sizeof_or_alignof_expr.
-	* parser.c (cp_parser_unary_expression): Pass std_alignof to
-	cxx_sizeof_or_alignof_expr.
-	* pt.c (tsubst_copy): Pass false to cxx_sizeof_or_alignof_expr.
-	(tsubst_copy_and_build): Pass std_alignof to
-	cxx_sizeof_or_alignof_expr.
-	* typeck.c (cxx_alignof_expr): Add std_alignof bool parameter
-	and pass it to cxx_sizeof_or_alignof_type.  Set ALIGNOF_EXPR_STD_P
-	appropriately.
-	(cxx_sizeof_or_alignof_expr): Add std_alignof bool parameter
-	and pass it to cxx_alignof_expr.  Assert op is either
-	SIZEOF_EXPR or ALIGNOF_EXPR.
-
-2020-11-11  Marek Polacek  <polacek@redhat.com>
-
-	PR c++/97518
-	* pt.c (tsubst_qualified_id): Use EXPR_LOCATION of the qualified-id.
-	Use it to maybe_wrap_with_location the final expression.
-
-2020-11-10  Marek Polacek  <polacek@redhat.com>
-
-	PR c++/97518
-	* cp-tree.h (finish_static_assert): Adjust declaration.
-	* parser.c (cp_parser_static_assert): Pass false to
-	finish_static_assert.
-	* pt.c (tsubst_expr): Pass true to finish_static_assert.
-	* semantics.c (find_failing_clause_r): New function.
-	(find_failing_clause): New function.
-	(finish_static_assert): Add a bool parameter.  Use
-	iloc_sentinel.  Call contextual_conv_bool instead of
-	perform_implicit_conversion_flags.  Don't check for INTEGER_CST before
-	calling integer_zerop.  Call find_failing_clause and maybe use its
-	location.  Print the original condition or the failing clause if
-	SHOW_EXPR_P.
-
-2020-11-10  Strager Neds  <strager.nds@gmail.com>
-
-	* decl.c (duplicate_decls): Use new overload of
-	set_decl_section_name.
-	* method.c (use_thunk): Same.
-	* optimize.c (maybe_clone_body): Same.
-	* coroutines.cc (act_des_fn): Same.
-
-2020-11-10  Jakub Jelinek  <jakub@redhat.com>
-
-	PR c/97748
-	* cvt.c (convert_to_void): Check (complain & tf_warning) in the outer
-	if rather than twice times in the inner one.  Use warn_if_unused_value.
-	Formatting fix.
-
-2020-11-10  Chung-Lin Tang  <cltang@codesourcery.com>
-
-	* parser.c (cp_parser_omp_target_data): Add use of
-	new c_omp_adjust_map_clauses function. Add GOMP_MAP_ATTACH_DETACH as
-	handled map clause kind.
-	(cp_parser_omp_target_enter_data): Likewise.
-	(cp_parser_omp_target_exit_data): Likewise.
-	(cp_parser_omp_target): Likewise.
-	* semantics.c (handle_omp_array_sections): Adjust COMPONENT_REF case to
-	use GOMP_MAP_ATTACH_DETACH map kind for C_ORT_OMP region type. Fix
-	interaction between reference case and attach/detach.
-	(finish_omp_clauses): Adjust bitmap checks to allow struct decl and
-	same struct field access to co-exist on OpenMP construct.
-
-2020-11-09  Marek Polacek  <polacek@redhat.com>
-
-	DR 1914
-	* parser.c (cp_parser_check_std_attribute): Return bool.  Add a
-	location_t parameter.  Return true if the attribute wasn't duplicated.
-	Give a warning instead of an error.  Check more attributes.
-	(cp_parser_std_attribute_list): Don't add duplicated attributes to
-	the list.  Pass location to cp_parser_check_std_attribute.
-
-2020-11-09  Patrick Palka  <ppalka@redhat.com>
-
-	* constraint.cc (norm_info::norm_info): Initialize orig_decl.
-	(norm_info::orig_decl): New data member.
-	(normalize_atom): When caching an atom for the first time,
-	compute a list of template parameters used in the targets of the
-	parameter mapping and store it in the TREE_TYPE of the mapping.
-	(get_normalized_constraints_from_decl): Set current_function_decl
-	appropriately when normalizing.  As an optimization, don't
-	set up a push_nested_class_guard when decl has no constraints.
-	(sat_hasher::hash): Use this list to hash only the template
-	arguments that are relevant to the atom.
-	(satisfy_atom): Use this list to compare only the template
-	arguments that are relevant to the atom.
-	* pt.c (keep_template_parm): Do a sanity check on the parameter's
-	index when flag_checking.
-
-2020-11-09  Patrick Palka  <ppalka@redhat.com>
-
-	* cp-tree.h (ATOMIC_CONSTR_MAP_INSTANTIATED_P): Define this flag
-	for ATOMIC_CONSTRs.
-	* constraint.cc (sat_hasher::hash): Use hash_atomic_constraint
-	if the flag is set, otherwise keep using a pointer hash.
-	(sat_hasher::equal): Return false if the flag's setting differs
-	on two atoms.  Call atomic_constraints_identical_p if the flag
-	is set, otherwise keep using a pointer equality test.
-	(satisfy_atom): After instantiating the parameter mapping, form
-	another ATOMIC_CONSTR using the instantiated mapping and query
-	the cache again.  Cache the satisfaction value of both atoms.
-	(diagnose_atomic_constraint): Simplify now that the supplied
-	atom has an instantiated mapping.
-
-2020-11-09  Patrick Palka  <ppalka@redhat.com>
-
-	* constraint.cc (atom_cache): Define this deletable hash_table.
-	(normalize_atom): Use it to cache ATOMIC_CONSTRs when not
-	generating diagnostics.
-	(sat_hasher::hash): Use htab_hash_pointer instead of
-	hash_atomic_constraint.
-	(sat_hasher::equal): Test for pointer equality instead of
-	atomic_constraints_identical_p.
-	* cp-tree.h (struct atom_hasher): Moved and renamed from ...
-	* logic.cc (struct constraint_hash): ... here.
-	(clause::m_set): Adjust accordingly.
-
-2020-11-09  Patrick Palka  <ppalka@redhat.com>
-
-	PR c++/93907
-	* constraint.cc (tsubst_parameter_mapping): Also canonicalize
-	the type arguments of a TYPE_ARGUMENT_PACk.
-
-2020-11-09  Jason Merrill  <jason@redhat.com>
-
-	* pt.c (tsubst): Replace *_ARGUMENT_PACK code with
-	a call to tsubst_argument_pack.
-
-2020-11-09  Jason Merrill  <jason@redhat.com>
-
-	* class.c (handle_using_decl): Add an iloc_sentinel.
-
-2020-11-09  Marek Polacek  <polacek@redhat.com>
-
-	PR c++/97762
-	* parser.c (warn_about_ambiguous_parse): Handle the case when
-	there is no type in the decl-specifiers.
-
-2020-11-09  Nathan Sidwell  <nathan@acm.org>
-
-	* cp-tree.h (LOOKUP_FOUND_P): Add ENUMERAL_TYPE.
-	* name-lookup.c (class name_lookup): Add comments.
-	(name_lookup::adl_namespace_only): Replace with ...
-	(name_lookup::adl_class_fns): ... this and ...
-	(name_lookup::adl_namespace_fns): ... this.
-	(name_lookup::adl_namespace): Deal with inline nests here.
-	(name_lookup::adl_class): Complete the type here.
-	(name_lookup::adl_type): Call broken-out enum ..
-	(name_lookup::adl_enum): New.  No need to call the namespace adl
-	if it is class-scope.
-	(name_lookup::search_adl): Iterate over collected scopes here.
-
-2020-11-09  Nathan Sidwell  <nathan@acm.org>
-
-	* name-lookup.c (lookup_qualified_name): Expose an overload of a
-	singleton with known type.
-	(lookup_name_1): Just check the overload's type to expose it.
-	* parser.c (cp_parser_lookup_name): Do not do that check here.
-
-2020-11-08  Iain Sandoe  <iain@sandoe.co.uk>
-
-	* parser.c (cp_parser_objc_at_property_declaration): Handle
-	class keywords in @property attribute context.
-
-2020-11-06  Marek Polacek  <polacek@redhat.com>
-
-	PR c++/81660
-	* except.c (can_convert_eh): Change the return type to bool.  If
-	the type TO and FROM are the same, return true.
-
-2020-11-06  Iain Sandoe  <iain@sandoe.co.uk>
-
-	* parser.c (cp_parser_objc_at_property_declaration):
-	Improve parsing fidelity. Associate better location info
-	with @property attributes.  Clean up the interface to
-	objc_add_property_declaration ().
-
-2020-11-06  Jakub Jelinek  <jakub@redhat.com>
-
-	PR c++/67453
-	* decl.c (duplicate_decls): Propagate DECL_ATTRIBUTES and
-	DECL_PRESERVE_P from olddecl to its clones if any.
-
-2020-11-06  Nathan Sidwell  <nathan@acm.org>
-
-	* cp-tree.h (DECL_UNDECLARED_BUILTIN_P): Delete.
-	* cp-objcp-common.c (names_bultin_p): Rename
-	DECL_IS_BUILTIN->DECL_IS_UNDECLARED_BUILTIN.
-	* decl.c (decls_match): Likewise.  Replace
-	DECL_UNDECLARED_BUILTIN_P with DECL_IS_UNDECLARED_BUILTIN.
-	(duplicate_decls): Likewise.
-	* decl2.c (collect_source_refs): Likewise.
-	* name-lookup.c (anticipated_builtin_p, print_binding_level)
-	(do_nonmember_using_decl): Likewise.
-	* pt.c (builtin_pack_fn_p): Likewise.
-	* typeck.c (error_args_num): Likewise.
-
-2020-11-06  Nathan Sidwell  <nathan@acm.org>
-
-	* parser.c (cp_parser_template_declaration): Adjust 'export' warning.
-	(cp_parser_explicit_specialization): Remove unneeded bool setting.
-
-2020-11-06  Jan Hubicka  <jh@suse.cz>
-
-	* tree.c (cp_fix_function_decl_p): Do not access ipa_ref_list dirrectly.
-
-2020-11-06  Tobias Burnus  <tobias@codesourcery.com>
-
-	* parser.c (cp_parser_omp_atomic): Add openacc parameter and update
-	OpenACC matching.
-	(cp_parser_omp_construct): Update call.
-
-2020-11-05  Marek Polacek  <polacek@redhat.com>
-
-	* except.c (check_handlers_1): Add auto_diagnostic_group.
-
-2020-11-05  Marek Polacek  <polacek@redhat.com>
-
-	PR c++/78209
-	* pt.c (do_auto_deduction): If init is REFERENCE_REF_P, use its
-	first operand.
-
-2020-11-05  Marek Polacek  <polacek@redhat.com>
-
-	PR c++/97675
-	* except.c (check_handlers_1): Use OPT_Wexceptions for the
-	warning.  Use inform for the second part of the warning.
-
-2020-11-05  Marek Polacek  <polacek@redhat.com>
-
-	PR c++/25814
-	* cp-tree.h (enum cp_tree_index): Add CPTI_EXPLICIT_VOID_LIST.
-	(explicit_void_list_node): Define.
-	(PARENTHESIZED_LIST_P): New macro.
-	(struct cp_declarator): Add function::parens_loc.
-	* decl.c (cxx_init_decl_processing): Initialize explicit_void_list_node.
-	(grokparms): Also break when explicit_void_list_node.
-	* parser.c (make_call_declarator): New location_t parameter.  Use it
-	to set declarator->u.function.parens_loc.
-	(cp_parser_lambda_declarator_opt): Pass UNKNOWN_LOCATION to
-	make_call_declarator.
-	(warn_about_ambiguous_parse): New function.
-	(cp_parser_init_declarator): Call warn_about_ambiguous_parse.
-	(cp_parser_declarator): Set *parenthesized_p to false rather than to
-	true.
-	(cp_parser_direct_declarator): Create a location for the function's
-	parentheses and pass it to make_call_declarator.
-	(cp_parser_parameter_declaration_clause): Return explicit_void_list_node
-	for (void).
-	(cp_parser_parameter_declaration_list): Set PARENTHESIZED_LIST_P
-	in the parameters tree.
-
-2020-11-04  Jakub Jelinek  <jakub@redhat.com>
-
-	PR c++/97670
-	* semantics.c (finish_omp_clauses): Look through array reductions to
-	find underlying decl to clear in the aligned_head bitmap.  Use
-	DECL_UID (t) instead of DECL_UID (OMP_CLAUSE_DECL (c)) when clearing
-	in the bitmap.  Only diagnose errors about allocate vars not being
-	privatized on the same construct on allocate clause if it has
-	a DECL_P OMP_CLAUSE_DECL.
-
-2020-11-04  Iain Sandoe  <iain@sandoe.co.uk>
-
-	* constexpr.c (potential_constant_expression_1): Handle
-	expressions known to be non-constant for Objective-C.
-
-2020-11-03  Jason Merrill  <jason@redhat.com>
-
-	* tree.c (is_byte_access_type): Don't use char_type_p.
-
-2020-11-03  Jakub Jelinek  <jakub@redhat.com>
-
-	PR c++/97663
-	* parser.c (cp_parser_init_declarator): Don't try to parse
-	C++17 deduction guides if there are any type specifiers even when
-	type is NULL.
-
-2020-11-03  Kamlesh Kumar  <kamleshbhalui@gmail.com>
-	    Jason Merrill  <jason@redhat.com>
-
-	PR c++/97453
-	DR2303
-	* pt.c (get_template_base): Consider closest base in template
-	deduction when base of base also matches.
-
-2020-11-03  Nathan Sidwell  <nathan@acm.org>
-
-	* pt.c (tsubst_expr): Simplify using decl instantiation, add
-	asserts.
-
-2020-11-03  Nathan Sidwell  <nathan@acm.org>
-
-	* class.c (copy_fndecl_with_name):  Always not top level.
-	(build_cdtor_clones): Add update_methods parm, use it to
-	conditionally update the method vec.  Return void
-	(clone_cdtor): Adjust.
-	(clone_constructors_and_destructors): Adjust comment.
-
-2020-11-03  Nathan Sidwell  <nathan@acm.org>
-
-	* pt.c (primary_template_specialization_p): Use
-	VAR_OR_FUNCTION_DECL_P.
-	(tsubst_template_decl): Check for FUNCTION_DECL, not !TYPE && !VAR
-	for registering a specialization.
-
-2020-11-03  Nathan Sidwell  <nathan@acm.org>
-
-	* cp-tree.h (fixup_deferred_exception_variants): Declare.
-	* parser.c (cp_parser_class_specifier_1): Call it when
-	completing deferred parses rather than creating a variant.
-	(cp_parser_member_declaration): Move comment from ...
-	(cp_parser_noexcept_specification_opt): ... here.  Refactor the
-	deferred parse.
-	* tree.c (fixup_deferred_exception_variants): New.
-
-2020-11-03  Nathan Sidwell  <nathan@acm.org>
-
-	* pt.c (tsubst_lambda_expr): Reorder extra-scope handling to match
-	the non-template case.
-	(instantiate_body): Move a couple of declarations to their
-	initializers.
-
-2020-11-03  Nathan Sidwell  <nathan@acm.org>
-
-	* decl.c (duplicate_decls): Return error_mark_node fo extern-c
-	mismatch.
-
-2020-11-03  Marek Polacek  <polacek@redhat.com>
-
-	* constexpr.c (potential_constant_expression_1): Treat
-	__PRETTY_FUNCTION__ inside a template function as
-	potentially-constant.
-	* pt.c (uses_template_parms): Call
-	instantiation_dependent_expression_p instead of
-	value_dependent_expression_p.
-	(instantiation_dependent_expression_p): Check
-	potential_constant_expression before calling
-	value_dependent_expression_p.
-
-2020-11-03  Marek Polacek  <polacek@redhat.com>
-
-	PR c++/97632
-	* init.c (build_new_1): Disable -Winit-list-lifetime for an unevaluated
-	operand.
-
-2020-11-03  Nathan Sidwell  <nathan@acm.org>
-
-	* tree.c (bind_template_template_parm): Mark the parm as a
-	template parm.
-	(cp_tree_equal): Refactor CALL_EXPR.  Use comp_template_args for
-	TREE_VECs.
-
-2020-11-03  Nathan Sidwell  <nathan@acm.org>
-
-	* rtti.c (init_rtti_processing): Move var decl to its init.
-	(get_tinfo_decl): Likewise.  Break out creation to called helper
-	...
-	(get_tinfo_decl_direct): ... here.
-	(build_dynamic_cast_1): Move var decls to their initializers.
-	(tinfo_base_init): Set decl's location to BUILTINS_LOCATION.
-	(get_tinfo_desc): Only push ABI namespace when needed.  Set type's
-	context.
-
-2020-11-02  Nathan Sidwell  <nathan@acm.org>
-
-	* decl.c (start_decl_1): Refactor declarations.  Fixup some
-	whitespace.
-	(lookup_and_check_tag): Fixup some whitespace.
-
-2020-11-02  Nathan Sidwell  <nathan@acm.org>
-
-	* decl.c (duplicate_decls): Refactor some template & builtin
-	handling.
-
-2020-11-02  Nathan Sidwell  <nathan@acm.org>
-
-	* cp-tree.h (struct cxx_int_tree_map): Delete.
-	(struct cxx_int_tree_map_hasher): Delete.
-	* cp-gimplify.c (cxx_int_tree_map_hasher::equal): Delete.
-	(cxx_int_tree_map_hasher::hash): Delete.
-
-2020-11-02  Patrick Palka  <ppalka@redhat.com>
-
-	* class.c (finish_struct_1): Don't call clear_satisfaction_cache.
-	* constexpr.c (clear_cv_and_fold_caches): Likewise.  Remove bool
-	parameter.
-	* constraint.cc (clear_satisfaction_cache): Remove definition.
-	* cp-tree.h (clear_satisfaction_cache): Remove declaration.
-	(clear_cv_and_fold_caches): Remove bool parameter.
-	* typeck2.c (store_init_value): Remove argument to
-	clear_cv_and_fold_caches.
-
-2020-11-01  Iain Sandoe  <iain@sandoe.co.uk>
-
-	* parser.c (cp_parser_objc_at_property_declaration): Use any
-	exisiting syntax error to suppress complaints about a missing
-	closing parenthesis in parsing property attributes.
-
-2020-10-30  Jakub Jelinek  <jakub@redhat.com>
-
-	* semantics.c (finish_omp_clauses) <case OMP_CLAUSE_ALLOCATE>: Handle
-	non-static members in methods.
-	* pt.c (tsubst_omp_clauses): Handle OMP_CLAUSE_ALLOCATE.
-
-2020-10-29  Marek Polacek  <polacek@redhat.com>
-
-	DR 625
-	PR c++/97479
-	* parser.c (cp_parser_type_id_1): Reject using auto as
-	a template-argument in C++20.
-
-2020-10-29  Marek Polacek  <polacek@redhat.com>
-
-	PR c++/93107
-	* pt.c (do_auto_deduction): Call resolve_nondeduced_context for
-	the elements of a { } list.
-
-2020-10-29  Marek Polacek  <polacek@redhat.com>
-
-	* typeck.c (do_warn_enum_conversions): Don't warn for SPACESHIP_EXPR.
-	(cp_build_binary_op): Reject float <=> enum or enum <=> float.  Use
-	CP_INTEGRAL_TYPE_P instead of INTEGRAL_OR_ENUMERATION_TYPE_P.
-
-2020-10-29  Patrick Palka  <ppalka@redhat.com>
-
-	* constraint.cc (get_normalized_constraints): Remove 'args'
-	parameter.  Pass NULL_TREE as the initial template arguments to
-	normalize_expression.
-	(get_normalized_constraints_from_info): Remove 'args' parameter
-	and adjust the call to get_normalized_constraints.
-	(get_normalized_constraints_from_decl): Remove 'args' local
-	variable and adjust call to get_normalized_constraints_from_info.
-	(normalize_concept_definition): Remove 'args' local variable
-	and adjust call to get_normalized_constraints.
-	(normalize_constraint_expression): Remove the two-parameter
-	overload.  Remove 'args' parameter from the three-parameter
-	overload and update function comment accordingly.  Remove
-	default argument from 'diag' parameter.  Adjust call to
-	get_normalized_constraints.
-	(finish_nested_requirement): Adjust call to
-	normalize_constraint_expression.
-	(strictly_subsumes): Remove 'args' parameter.  Adjust call to
-	get_normalized_constraints_from_info.
-	(weakly_subsumes): Likewise.
-	* cp-tree.h (strictly_subsumes): Remove 'args' parameter.
-	(weakly_subsumes): Likewise.
-	* pt.c (process_partial_specialization): Adjust call to
-	strictly_subsumes.
-	(is_compatible_template_arg): Adjust call to weakly_subsumes.
-
-2020-10-29  Patrick Palka  <ppalka@redhat.com>
-
-	PR c++/97412
-	* constraint.cc (normalize_concept_check): Don't call
-	tsubst_template_args when 'args' is NULL.
-
-2020-10-29  Jason Merrill  <jason@redhat.com>
-
-	PR c++/97388
-	* constexpr.c (cxx_eval_outermost_constant_expr): Revert to
-	original expression if evaluation sets non_constant_p.
-
-2020-10-29  Jakub Jelinek  <jakub@redhat.com>
-	    Jason Merrill  <jason@redhat.com>
-
-	PR c++/97388
-	* constexpr.c (cxx_bind_parameters_in_call): Set non_constant_args
-	if the parameter type has a non-trivial destructor.
-	(cxx_eval_call_expression): Only unshare arguments if we're
-	memoizing this evaluation.
-
-2020-10-29  Jakub Jelinek  <jakub@redhat.com>
-
-	PR c++/95808
-	* cp-tree.h (enum cp_tree_index): Add CPTI_HEAP_VEC_UNINIT_IDENTIFIER
-	and CPTI_HEAP_VEC_IDENTIFIER.
-	(heap_vec_uninit_identifier, heap_vec_identifier): Define.
-	* decl.c (initialize_predefined_identifiers): Initialize those
-	identifiers.
-	* constexpr.c (cxx_eval_call_expression): Reject array allocations
-	deallocated with non-array deallocation or non-array allocations
-	deallocated with array deallocation.
-	(non_const_var_error): Handle heap_vec_uninit_identifier and
-	heap_vec_identifier too.
-	(cxx_eval_constant_expression): Handle also heap_vec_uninit_identifier
-	and in that case during initialization replace it with
-	heap_vec_identifier.
-	(find_heap_var_refs): Handle heap_vec_uninit_identifier and
-	heap_vec_identifier too.
-
-2020-10-29  Nathan Sidwell  <nathan@acm.org>
-
-	* pt.c (push_template_decl): Do not give function-scope entities
-	other than implicit typedefs a template header. Do not readd
-	template info to a redeclared template.
-
-2020-10-28  Marek Polacek  <polacek@redhat.com>
-
-	* decl.c (grokdeclarator): Offer a fix-it hint for the "unnecessary
-	parentheses in declaration" warning.
-	* parser.c (cp_parser_direct_declarator): When setting
-	declarator->parenthesized, use a location range.
-
-2020-10-28  Marek Polacek  <polacek@redhat.com>
-
-	PR c++/97573
-	* call.c (build_conditional_expr_1): Warn about the deprecated
-	enum/real type conversion in C++20.  Also warn about a non-enumerated
-	and enumerated type in ?: when -Wenum-conversion is on.
-	* typeck.c (do_warn_enum_conversions): New function.
-	(cp_build_binary_op): Call it.
-
-2020-10-28  Marek Polacek  <polacek@redhat.com>
-
-	PR c++/96675
-	PR c++/96742
-	* pt.c (tsubst_copy_and_build): Call value_dependent_expression_p or
-	type_dependent_expression_p instead of type_dependent_expression_p_push.
-	But only call value_dependent_expression_p for expressions that are
-	potential_constant_expression.
-
-2020-10-28  Marek Polacek  <polacek@redhat.com>
-
-	PR c++/94799
-	* parser.c (cp_parser_class_name): Use parser->scope when
-	setting typename_p.
-
-2020-10-28  Marek Polacek  <polacek@redhat.com>
-
-	PR c++/86773
-	* parser.c (cp_parser_fold_expression): Return error_mark_node
-	if a left fold is preceded by an expression.
-
-2020-10-28  Nathan Sidwell  <nathan@acm.org>
-
-	* parser.c (cp_parser_omp_declare_reduction): Set
-	DECL_LOCAL_DECL_P before push_template_decl.
-	* pt.c (instantiate_body): Nested fns do not have template_info.
-
-2020-10-28  Patrick Palka  <ppalka@redhat.com>
-
-	PR c++/95132
-	* decl2.c (mark_used): Move up the constraints_satisfied_p check
-	so that we check constraints before calling maybe_instantiate_decl.
-
-2020-10-28  Nathan Sidwell  <nathan@acm.org>
-
-	* pt.c (push_template_decl): Refactor for some RAII.
-
-2020-10-28  Jakub Jelinek  <jakub@redhat.com>
-
-	* parser.c (cp_parser_omp_clause_name): Handle allocate.
-	(cp_parser_omp_clause_allocate): New function.
-	(cp_parser_omp_all_clauses): Handle PRAGMA_OMP_CLAUSE_ALLOCATE.
-	(OMP_FOR_CLAUSE_MASK, OMP_SECTIONS_CLAUSE_MASK,
-	OMP_PARALLEL_CLAUSE_MASK, OMP_SINGLE_CLAUSE_MASK,
-	OMP_TASK_CLAUSE_MASK, OMP_TASKGROUP_CLAUSE_MASK,
-	OMP_DISTRIBUTE_CLAUSE_MASK, OMP_TEAMS_CLAUSE_MASK,
-	OMP_TARGET_CLAUSE_MASK, OMP_TASKLOOP_CLAUSE_MASK): Add
-	PRAGMA_OMP_CLAUSE_ALLOCATE.
-	* semantics.c (finish_omp_clauses): Handle OMP_CLAUSE_ALLOCATE.
-	* pt.c (tsubst_omp_clauses): Likewise.
-
-2020-10-27  Nathan Sidwell  <nathan@acm.org>
-
-	* cp-tree.h (struct lang_type): Delete nested_udts field.
-	(CLASSTYPE_NESTED_UTDS): Delete.
-	* name-lookup.h (binding_table, binding_entry): Delete typedefs.
-	(bt_foreach_proc): Likewise.
-	(struct binding_entry_s): Delete.
-	(SCOPE_DEFAULT_HT_SIZE, CLASS_SCOPE_HT_SIZE)
-	(NAMESPACE_ORDINARY_HT_SIZE, NAMESPACE_STD_HT_SIZE)
-	(GLOBAL_SCOPE_HT_SIZE): Delete.
-	(binding_table_foreach, binding_table_find): Delete declarations.
-	* name-lookup.c (ENTRY_INDEX): Delete.
-	(free_binding_entry): Delete.
-	(binding_entry_make, binding_entry_free): Delete.
-	(struct binding_table_s): Delete.
-	(binding_table_construct, binding_table_free): Delete.
-	(binding_table_new, binding_table_expand): Delete.
-	(binding_table_insert, binding_table_find): Delete.
-	(binding_table_foreach): Delete.
-	(maybe_process_template_type_declaration): Delete
-	CLASSTYPE_NESTED_UTDS insertion.
-	(do_pushtag): Likewise.
-	* decl2.c (bt_reset_linkage_1): Fold into reset_type_linkage_1.
-	(reset_type_linkage_2, bt_reset_linkage_2): Fold into
-	reset_type_linkage.
-	* pt.c (instantiate_class_template_1): Delete NESTED_UTDs comment.
-	(bt_instantiate_type_proc): Delete.
-	(do_type_instantiation): Instantiate implicit typedef fields.
-	Delete NESTED_UTD walk.
-	* search.c (lookup_field_r): Delete unreachable NESTED_UTD
-	search.
-
-2020-10-27  Nathan Sidwell  <nathan@acm.org>
-
-	* parser.c (cp_parser_explicit_instantiation): Refactor some RAII.
-	* pt.c (bt_instantiate_type_proc): DATA is the tree, pass type to
-	do_type_instantiation.
-	(do_type_instantiation): Require T to be a type.  Refactor for
-	some RAII.
-
-2020-10-26  Ville Voutilainen  <ville.voutilainen@gmail.com>
-
-	* cp-tree.h (CPTK_IS_NOTHROW_ASSIGNABLE): New.
-	(CPTK_IS_NOTHROW_CONSTRUCTIBLE): Likewise.
-	(is_nothrow_xible): Likewise.
-	* method.c (is_nothrow_xible): New.
-	(is_trivially_xible): Tweak.
-	* parser.c (cp_parser_primary_expression): Handle the new RID_*.
-	(cp_parser_trait_expr): Likewise.
-	* semantics.c (trait_expr_value): Handle the new RID_*.
-	(finish_trait_expr): Likewise.
-
-2020-10-24  Marek Polacek  <polacek@redhat.com>
-
-	PR c++/96241
-	* constexpr.c (cxx_eval_array_reference): Set up ctx->ctor if we
-	are initializing an aggregate.  Call free_constructor on the new
-	CONSTRUCTOR if it isn't returned from cxx_eval_constant_expression.
-
-2020-10-23  Marek Polacek  <polacek@redhat.com>
-
-	PR c++/91741
-	* typeck.c (cp_build_binary_op): Implement -Wsizeof-array-div.
-
-2020-10-22  Patrick Palka  <ppalka@redhat.com>
-
-	PR c++/97328
-	* constexpr.c (init_subob_ctx): Don't punt on RANGE_EXPR
-	indexes, instead build a sub-aggregate initialization context
-	with no subobject.
-
-2020-10-22  Patrick Palka  <ppalka@redhat.com>
-
-	PR c++/96575
-	* constexpr.c (cxx_eval_constant_expression)
-	<case EMPTY_CLASS_EXPR>: Lower it to a CONSTRUCTOR.
-	(potential_constant_expression_1) <case COMPOUND_EXPR>: Remove
-	now-redundant handling of COMPOUND_EXPR with EMPTY_CLASS_EXPR
-	second operand.
-	<case EMPTY_CLASS_EXPR>: Return true instead of false.
-
-2020-10-22  Patrick Palka  <ppalka@redhat.com>
-
-	PR c++/97511
-	* decl.c (duplicate_decls): Return NULL_TREE if
-	DECL_TEMPLATE_PARM_P differ.
-
-2020-10-20  Nathan Sidwell  <nathan@acm.org>
-
-	* name-lookup.c (push_local_extern_decl_alias): Reconstextualize
-	alias' parm decls.  Drop any default args.
-
-2020-10-19  Iain Sandoe  <iain@sandoe.co.uk>
-
-	PR c++/97438
-	* coroutines.cc (struct coroutine_info): Add a field to
-	record that we emitted a promise type error.
-	(coro_promise_type_found_p): Check for the case that the
-	promise type contains both return_void and return_value.
-	Emit an error if so, with information about the wrong
-	type methods.
-
-2020-10-16  Nathan Sidwell  <nathan@acm.org>
-
-	PR c++/97460
-	* pt.c (push_template_decl): Check DECL_LANG_SPECIFIC in friend
-	case.
-
-2020-10-16  Nathan Sidwell  <nathan@acm.org>
-
-	PR c++/96258
-	* parser.c (cp_parser_declaration): Make token2 point to EOF if
-	token1 was EOF.
-
-2020-10-15  Jason Merrill  <jason@redhat.com>
-
-	PR c++/95844
-	* decl.c (copy_fn_p): Return false for a function that is neither a
-	constructor nor an assignment operator.
-	(move_signature_fn_p): Likewise.
-
-2020-10-15  Marek Polacek  <polacek@redhat.com>
-
-	PR c++/97406
-	PR c++/85901
-	* cxx-pretty-print.c (pp_cxx_type_specifier_seq): Handle OFFSET_TYPE.
-	(cxx_pretty_printer::abstract_declarator): Fix the printing of ')'.
-	(cxx_pretty_printer::direct_abstract_declarator): Handle OFFSET_TYPE.
-	(cxx_pretty_printer::type_id): Likewise.  Print the abstract declarator
-	for pointers-to-members.
-
-2020-10-14  Jason Merrill  <jason@redhat.com>
-
-	PR c++/97358
-	* pt.c (check_for_bare_parameter_packs): Diagnose use of
-	capture pack.
-
-2020-10-14  Nathan Sidwell  <nathan@acm.org>
-
-	* cp-tree.h (struct lang_decl_fn): Adjust context comment.
-	(DECL_FRIEND_P): Replace with ...
-	(DECL_UNIQUE_FRIEND_P): ... this.  Only for FUNCTION_DECLs.
-	(DECL_FRIEND_CONTEXT): Adjust.
-	* class.c (add_implicitly_declared_members): Detect friendly
-	spaceship from context.
-	* constraint.cc (remove_constraints): Use a checking assert.
-	(maybe_substitute_reqs_for): Use DECL_UNIQUE_FRIEND_P.
-	* decl.c (check_no_redeclaration_friend_default_args):
-	DECL_UNIQUE_FRIEND_P is signficant, not hiddenness.
-	(duplicate_decls): Adjust DECL_UNIQUE_FRIEND_P clearing.
-	(redeclaration_error_message): Use DECL_UNIQUE_FRIEND_P.
-	(start_preparsed_function): Correct in-class friend processing.
-	Refactor some initializers.
-	(grokmethod): Directly check friend decl-spec.
-	* decl2.c (grokfield): Check DECL_UNIQUE_FRIEND_P.
-	* friend.c (do_friend): Set DECL_UNIQUE_FRIEND_P first, remove
-	extraneous conditions.  Don't re set it afterwards.
-	* name-lookup.c (lookup_elaborated_type_1): Simplify revealing
-	code.
-	(do_pushtag): Likewise.
-	* pt.c (optimize_specialization_lookup_p): Check
-	DECL_UNIQUE_FRIEND_P.
-	(push_template_decl): Likewise.  Drop unneeded friend setting.
-	(type_dependent_expression_p): Check DECL_UNIQUE_FRIEND_P.
-
-2020-10-14  Nathan Sidwell  <nathan@acm.org>
-
-	* name-lookup.c (push_local_extern_decl_alias): Push into alias's
-	namespace and use pushdecl.
-	(do_pushdecl_with_scope): Clarify behaviour.
-
-2020-10-12  Martin Sebor  <msebor@redhat.com>
-
-	PR c++/97201
-	* error.c (dump_type_suffix): Handle both the C and C++ forms of
-	zero-length arrays.
-
-2020-10-12  Martin Sebor  <msebor@redhat.com>
-
-	PR c++/96511
-	PR middle-end/96384
-	* init.c (warn_placement_new_too_small): Call builtin_objsize instead
-	of duplicating what it does.
-
-2020-10-08  Jason Merrill  <jason@redhat.com>
-
-	PR c++/96805
-	PR c++/96199
-	* pt.c (tsubst_aggr_type): Don't build a TYPENAME_TYPE when
-	entering_scope.
-	(tsubst_template_decl): Use tsubst_aggr_type.
-
-2020-10-08  Patrick Palka  <ppalka@redhat.com>
-
-	PR c++/97052
-	* constraint.cc (build_type_constraint): Temporarily increment
-	processing_template_decl before calling build_concept_check.
-	* pt.c (make_constrained_placeholder_type): Likewise.
-
-2020-10-08  Patrick Palka  <ppalka@redhat.com>
-
-	PR c++/96229
-	* parser.c (cp_parser_class_specifier_1): Move call to
-	associate_classtype_constraints from here to ...
-	(cp_parser_class_head): ... here.
-	* pt.c (is_compatible_template_arg): Correct documentation to
-	say "argument is _no_ more constrained than the parameter".
-
-2020-10-07  Marek Polacek  <polacek@redhat.com>
-
-	PR c++/97010
-	* pt.c (tsubst_copy_and_build) <case TEMPLATE_ID_EXPR>: Call
-	tsubst_copy_and_build explicitly instead of using the RECUR macro.
-	Handle a TEMPLATE_ID_EXPR with an IDENTIFIER_NODE as its operand.
-	<case CALL_EXPR>: Perform ADL for a TEMPLATE_ID_EXPR with an
-	IDENTIFIER_NODE as its operand.
-
-2020-10-07  Patrick Palka  <ppalka@redhat.com>
-
-	PR c++/88115
-	PR libstdc++/97273
-	* tree.c (cp_tree_equal) <case ALIGNOF_EXPR>: Return false if
-	ALIGNOF_EXPR_STD_P differ.
-
-2020-10-07  Nathan Sidwell  <nathan@acm.org>
-
-	* cp-tree.h (struct language_function): Delete extern_decl_map.
-	(DECL_LOCAL_DECL_ALIAS): New.
-	* name-lookup.h (is_local_extern): Delete.
-	* name-lookup.c (set_local_extern_decl_linkage): Replace with ...
-	(push_local_extern_decl): ... this new function.
-	(do_pushdecl): Call new function after pushing new decl.  Unhide
-	hidden non-functions.
-	(is_local_extern): Delete.
-	* decl.c (layout_var_decl): Do not allow VLA local externs.
-	* decl2.c (mark_used): Also mark DECL_LOCAL_DECL_ALIAS. Drop old
-	local-extern treatment.
-	* parser.c (cp_parser_oacc_declare): Deal with local extern aliases.
-	* pt.c (tsubst_expr): Adjust local extern instantiation.
-	* cp-gimplify.c (cp_genericize_r): Remap DECL_LOCAL_DECLs.
-
-2020-10-07  Nathan Sidwell  <nathan@acm.org>
-
-	* cp-tree.h (DECL_BUILTIN_P): Rename to ...
-	(DECL_UNDECLARED_BUILTIN_P): ... here.
-	* decl.c (duplicate_decls): Adjust.
-	* name-lookup.c (anticipated_builtin_p): Adjust.
-	(do_nonmember_using_decl): Likewise.
-
-2020-10-07  Nathan Sidwell  <nathan@acm.org>
-
-	* tree.c (build_cp_fntype_variant): Clear
-	TYPE_DEPENDENT_P_VALID if necessary.
-
-2020-10-06  Marek Polacek  <polacek@redhat.com>
-
-	PR c++/97297
-	* parser.c (cp_parser_direct_declarator): When checking if a
-	name is a function template declaration for the P0634R3 case,
-	look in uninstantiated templates too.
-
-2020-10-05  Marek Polacek  <polacek@redhat.com>
-
-	* cp-tree.h (NON_UNION_CLASS_TYPE_P): Fix typo in a comment.
-
-2020-10-05  Richard Biener  <rguenther@suse.de>
-	    Jakub Jelinek  <jakub@redhat.com>
-
-	PR c++/97197
-	* error.c (dump_expr): Handle TARGET_MEM_REF.
-
-2020-10-05  Nathan Sidwell  <nathan@acm.org>
-
-	* name-lookup.c (maybe_add_fuzzy_decl): New.
-	(maybe_add_fuzzy_binding): New.
-	(consider_binding_level): Use intermediate sortable vector for
-	namespace bindings.
-
-2020-10-02  Marek Polacek  <polacek@redhat.com>
-
-	PR c++/97014
-	* cxx-pretty-print.c (pp_cxx_template_argument_list): If the
-	argument is template_parm_object_p, print its DECL_INITIAL.
-
-2020-10-02  Nathan Sidwell  <nathan@acm.org>
-
-	* cp-tree.h (lang_decl_base): anticipated_p is not used for
-	anticipatedness.
-	(DECL_ANTICIPATED): Delete.
-	* decl.c (duplicate_decls): Delete DECL_ANTICIPATED_management,
-	use was_hidden.
-	(cxx_builtin_function): Drop DECL_ANTICIPATED setting.
-	(xref_tag_1): Drop DECL_ANTICIPATED assert.
-	* name-lookup.c (name_lookup::adl_class_only): Drop
-	DECL_ANTICIPATED check.
-	(name_lookup::search_adl): Always dedup.
-	(anticipated_builtin_p): Reimplement.
-	(do_pushdecl): Drop DECL_ANTICIPATED asserts & update.
-	(lookup_elaborated_type_1): Drop DECL_ANTICIPATED update.
-	(do_pushtag): Drop DECL_ANTICIPATED setting.
-	* pt.c (push_template_decl): Likewise.
-	(tsubst_friend_class): Likewise.
-
-2020-10-02  Nathan Sidwell  <nathan@acm.org>
-
-	* name-lookup.c (consider_decl): New, broken out of ...
-	(consider_binding_level): ... here.  Iterate the hash table for
-	namespace bindings.
-
-2020-10-02  Nathan Sidwell  <nathan@acm.org>
-
-	* cp-tree.h (base_ctor_omit_inherited_parms): Declare.
-	* class.c (add_method): Refactor main loop, only pass fns to
-	ctor_omit_inherited_parms.
-	(build_cdtor_clones): Rename bool parms.
-	(clone_cdtor): Call base_ctor_omit_inherited_parms.
-	* method.c (base_ctor_omit_inherited_parms): New, broken out of
-	...
-	(ctor_omit_inherited_parms): ... here, call it with
-	DECL_CLONED_FUNCTION.
-
-2020-10-02  Nathan Sidwell  <nathan@acm.org>
-
-	* cp-tree.h (cp_fname_init): Delete declaration.
-	* decl.c (cp_fname_init): Merge into only caller ...
-	(cp_make_fname): ... here & refactor.
-
-2020-10-02  Jason Merril  <jason@redhat.com>
-
-	* call.c (build_operator_new_call): Set CALL_FROM_NEW_OR_DELETE_P.
-	(build_op_delete_call): Likewise.
-	* init.c (build_new_1, build_vec_delete_1, build_delete): Not here.
-	(build_delete):
-
-2020-10-02  Jason Merril  <jason@redhat.com>
-
-	* lambda.c (call_from_lambda_thunk_p): New.
-	* cp-gimplify.c (cp_genericize_r): Use it.
-	* pt.c (tsubst_copy_and_build): Use it.
-	* typeck.c (check_return_expr): Use it.
-	* cp-tree.h: Declare it.
-	(CALL_FROM_NEW_OR_DELETE_P): Move to gcc/tree.h.
-
-2020-10-01  Nathan Sidwell  <nathan@acm.org>
-
-	* cp-tree.h (DECL_ANTICIPATED): Adjust comment.
-	(DECL_HIDDEN_P, TYPE_HIDDEN_P): Delete.
-	* tree.c (ovl_insert): Delete DECL_HIDDEN_P assert.
-	(ovl_skip_hidden): Likewise.
-
-2020-10-01  Nathan Sidwell  <nathan@acm.org>
-
-	* name-lookup.c (pushdecl_top_level): Assert incoming context is
-	null, add global_namespace context.
-	(pushdecl_top_level_and_finish): Likewise.
-	* pt.c (get_template_parm_object): Clear decl context before
-	pushing.
-	* semantics.c (finish_compound_literal): Likewise.
-
-2020-10-01  Nathan Sidwell  <nathan@acm.org>
-
-	* decl.c (lookup_and_check_tag): Refactor.
-
-2020-10-01  Jakub Jelinek  <jakub@redhat.com>
-
-	PR c++/96994
-	* call.c (build_over_call): If obj_arg is non-NULL, return INIT_EXPR
-	setting obj_arg to call.
-
-2020-10-01  Jakub Jelinek  <jakub@redhat.com>
-
-	PR c++/97195
-	* constexpr.c (cxx_eval_call_expression): Don't VERIFY_CONSTANT the
-	second argument.
-
-2020-10-01  Marek Polacek  <polacek@redhat.com>
-
-	PR c++/90210
-	* pt.c (do_class_deduction): Don't prune explicit deduction guides
-	in copy-list-initialization.  In copy-list-initialization, if an
-	explicit deduction guide was selected, give an error.
-
-2020-09-30  Nathan Sidwell  <nathan@acm.org>
-
-	* cp-tree.h (struct lang_decl_fn): Remove hidden_friend_p.
-	(DECL_HIDDEN_FRIEND_P): Delete.
-	* call.c (add_function_candidate): Drop assert about anticipated
-	decl.
-	(build_new_op_1): Drop koenig lookup flagging for hidden friend.
-	* decl.c (duplicate_decls): Drop HIDDEN_FRIEND_P updating.
-	* name-lookup.c (do_pushdecl): Likewise.
-	(set_decl_namespace): Discover hiddenness from OVL_HIDDEN_P.
-	* pt.c (check_explicit_specialization): Record found_hidden
-	explicitly.
-
-2020-09-29  Marek Polacek  <polacek@redhat.com>
-
-	PR c++/94695
-	* call.c (ref_conv_binds_directly_p): New function.
-	* cp-tree.h (ref_conv_binds_directly_p): Declare.
-	* parser.c (warn_for_range_copy): New function.
-	(cp_convert_range_for): Call it.
-
-2020-09-29  Nathan Sidwell  <nathan@acm.org>
-
-	* cp-tree.h (ovl_insert): Change final parm to hidden-or-using
-	indicator.
-	* name-lookup.h (HIDDEN_TYPE_BINDING_P): New.
-	(struct cxx_binding): Add type_is_hidden flag.
-	* tree.c (ovl_insert): Change using_p parm to using_or_hidden,
-	adjust.
-	(ovl_skip_hidden): Assert we never see a naked hidden decl.
-	* decl.c (xref_tag_1): Delete unhiding friend from here (moved to
-	lookup_elaborated_type_1).
-	* name-lookup.c (STAT_TYPE_HIDDEN_P, STAT_DECL_HIDDEN_P): New.
-	(name_lookup::search_namespace_only): Check new hidden markers.
-	(cxx_binding_make): Clear HIDDEN_TYPE_BINDING_P.
-	(update_binding): Update new hidden markers.
-	(lookup_name_1): Check HIDDEN_TYPE_BINDING_P and simplify friend
-	ignoring.
-	(lookup_elaborated_type_1): Use new hidden markers.  Reveal the
-	decl here.
-
-2020-09-29  Nathan Sidwell  <nathan@acm.org>
-
-	* name-lookup.c (create_local_binding): Do not clear
-	INHERITED_VALUE_BINDING_P here.
-	(name_lookup::process_binding): Move done hidden-decl triage to ...
-	(name_lookup::search_namespace_only): ... here, its only caller.
-	(cxx_binding_make): Clear flags here.
-	(push_binding): Not here.
-	(pop_local_binding): RAII.
-	(update_binding): Refactor.
-	(do_pushdecl): Assert we're never revealing a local binding.
-	(do_pushdecl_with_scope): Directly call do_pushdecl.
-	(get_class_binding): Do not clear LOCAL_BINDING_P here.
-	* pt.c (push_template_decl): Set friend & anticipated before
-	pushing.
-
-2020-09-29  Nathan Sidwell  <nathan@acm.org>
-
-	* name-lookup.c (update_binding): We never meet two implicit
-	typedefs.
-	(do_pushdecl): Adjust set_identifier_type_value_with_scope calls.
-	(set_identifier_type_value_with_scope): Do not update binding in
-	the namespace-case.  Assert it is already there.
-
-2020-09-25  Nathan Sidwell  <nathan@acm.org>
-
-	* cp-tree.h (duplicate_decls): Replace 'is_friend' with 'hiding'
-	and add 'was_hidden'.
-	* name-lookup.h (pushdecl_namespace_level): Replace 'is_friend'
-	with 'hiding'.
-	(pushdecl): Likewise.
-	(pushdecl_top_level): Drop is_friend parm.
-	* decl.c (check_no_redeclaration_friend_default_args): Rename parm
-	olddelc_hidden_p.
-	(duplicate_decls): Replace 'is_friend' with 'hiding'
-	and 'was_hidden'.  Do minimal adjustments in body.
-	(cxx_builtin_function): Pass 'hiding' to pushdecl.
-	* friend.c (do_friend): Pass 'hiding' to pushdecl.
-	* name-lookup.c (supplement_binding_1): Drop defaulted arg to
-	duplicate_decls.
-	(update_binding): Replace 'is_friend' with 'hiding'.  Drop
-	defaulted arg to duplicate_decls.
-	(do_pushdecl): Replace 'is_friend' with 'hiding'.  Assert no
-	surprise hidhing.  Adjust duplicate_decls calls to inform of old
-	decl's hiddennes.
-	(pushdecl): Replace 'is_friend' with 'hiding'.
-	(set_identifier_type_value_with_scope): Adjust update_binding
-	call.
-	(do_pushdecl_with_scope): Replace 'is_friend' with 'hiding'.
-	(pushdecl_outermost_localscope): Drop default arg to
-	do_pushdecl_with_scope.
-	(pushdecl_namespace_level): Replace 'is_friend' with 'hiding'.
-	(pushdecl_top_level): Drop is_friend parm.
-	* pt.c (register_specialization): Comment duplicate_decls call
-	args.
-	(push_template_decl): Commont pushdecl_namespace_level.
-	(tsubst_friend_function, tsubst_friend_class): Likewise.
-
-2020-09-25  Nathan Sidwell  <nathan@acm.org>
-
-	* name-lookup.h (enum tag_scope): Replace with ...
-	(enum class TAG_how): ... this.  Add HIDDEN_FRIEND value.
-	(lookup_type_scope): Replace with ...
-	(lookup_elaborated_type): ... this.
-	(pushtag): Use TAG_how, not tag_scope.
-	* cp-tree.h (xref_tag): Parameter is TAG_how, not tag_scope.
-	* decl.c (lookup_and_check_tag): Likewise.  Adjust.
-	(xref_tag_1, xref_tag): Likewise. adjust.
-	(start_enum): Adjust lookup_and_check_tag call.
-	* name-lookup.c (lookup_type_scope_1): Rename to ...
-	(lookup_elaborated_type_1) ... here. Use TAG_how, not tag_scope.
-	(lookup_type_scope): Rename to ...
-	(lookup_elaborated_type): ... here.  Use TAG_how, not tag_scope.
-	(do_pushtag): Use TAG_how, not tag_scope.  Adjust.
-	(pushtag): Likewise.
-	* parser.c (cp_parser_elaborated_type_specifier): Adjust.
-	(cp_parser_class_head): Likewise.
-
-2020-09-25  Nathan Sidwell  <nathan@acm.org>
-
-	* cp-tree.h (DECL_BUILTIN_P): New.
-	* decl.c (duplicate_decls): Use it.  Do not treat omp-udr as a
-	builtin.
-	* name-lookup.c (anticipated_builtin): Use it.
-	(set_decl_context_in_fn): Function-scope OMP UDRs have function context.
-	(do_nonmember_using_decl): Use DECL_BUILTIN_P.
-	* parser.c (cp_parser_omp_declare_reduction): Function-scope OMP
-	UDRs have function context.  Assert we never find a valid duplicate.
-	* pt.c (tsubst_expr): Function-scope OMP UDRs have function context.
-
-2020-09-24  Nathan Sidwell  <nathan@acm.org>
-
-	* cp-tree.h (duplicate_decls): Default is_friend to false.
-	(xref_tag): Default tag_scope & tpl_header_p to ts_current & false.
-	(push_template_decl_real): Default is_friend to false.  Rename to
-	...
-	(push_template_decl): ... here.  Delete original decl.
-	* name-lookup.h (pushdecl_namespace_level): Default is_friend to
-	false.
-	(pushtag): Default tag_scope to ts_current.
-	* coroutines.cc (morph_fn_to_coro): Drop default args to xref_tag.
-	* decl.c (start_decl): Drop default args to duplicate_decls.
-	(start_enum): Drop default arg to pushtag & xref_tag.
-	(start_preparsed_function): Pass DECL_FRIEND_P to
-	push_template_decl.
-	(grokmethod): Likewise.
-	* friend.c (do_friend): Rename push_template_decl_real calls.
-	* lambda.c (begin_lamnbda_type): Drop default args to xref_tag.
-	(vla_capture_type): Likewise.
-	* name-lookup.c (maybe_process_template_type_declaration): Rename
-	push_template_decl_real call.
-	(pushdecl_top_level_and_finish): Drop default arg to
-	pushdecl_namespace_level.
-	* pt.c (push_template_decl_real): Assert no surprising friend
-	functions.  Rename to ...
-	(push_template_decl): ... here.  Delete original function.
-	(lookup_template_class_1): Drop default args from pushtag.
-	(instantiate_class_template_1): Likewise.
-	* ptree.c (debug_overload): Print hidden and using markers.
-	* rtti.c (init_rtti_processing): Drop refault args from xref_tag.
-	(build_dynamic_cast_1, tinfo_base_init): Likewise.
-	* semantics.c (begin_class_definition): Drop default args to
-	pushtag.
-
-2020-09-24  Nathan Sidwell  <nathan@acm.org>
-
-	PR c++/97186
-	* pt.c (maybe_instantiate_noexcept): Local externs are never
-	member fns.
-
-2020-09-23  Nathan Sidwell  <nathan@acm.org>
-
-	* name-lookup.h (typedef cxx_binding): Delete tdef.
-	(typedef cp_binding_level): Likewise.
-	(struct cxx_binding): Flags are bools.
-
-2020-09-23  Nathan Sidwell  <nathan@acm.org>
-
-	PR c++/97171
-	* pt.c (tsubst_copy) [FUNCTION_DECL,VAR_DECL]: Retrieve local
-	specialization for DECL_LOCAL_P decls.
-
-2020-09-22  Patrick Palka  <ppalka@redhat.com>
-
-	PR c++/95310
-	* pt.c (corresponding_template_parameter): Define.
-	(keep_template_parm): Use it to adjust the given template
-	parameter to the corresponding in-scope one from ctx_parms.
-
-2020-09-22  Nathan Sidwell  <nathan@acm.org>
-
-	* cp-tree.h (xref_tag_from_type): Don't declare.
-	* decl.c (xref_tag_from_type): Delete.
-	* pt.c (lookup_template_class_1): Erroneously located class
-	definitions just give error_mark, don't try and inject it into the
-	namespace.
-
-2020-09-22  Jakub Jelinek  <jakub@redhat.com>
-
-	PR c++/97145
-	* constexpr.c (cxx_eval_builtin_function_call): Return void_node for
-	calls to __sanitize_ptr_{sub,cmp} builtins.
-
-2020-09-22  Nathan Sidwell  <nathan@acm.org>
-
-	* pt.c (instantiate_class_template_1): Do not repush and unhide
-	injected friend.
-
-2020-09-21  Marek Polacek  <polacek@redhat.com>
-
-	PR c++/90583
-	DR 1722
-	* lambda.c (maybe_add_lambda_conv_op): Mark the conversion function
-	as noexcept.
-
-2020-09-21  Marek Polacek  <polacek@redhat.com>
-
-	* pt.c (deduction_guides_for): Add a bool parameter.  Set it.
-	(do_class_deduction): Warn when CTAD succeeds but the type doesn't
-	have any explicit deduction guides.
-
-2020-09-21  Nathan Sidwell  <nathan@acm.org>
-
-	* decl.c (xref_tag_1): Use IDENTIFIER_LAMBDA_P to detect lambdas.
-	* lambda.c (begin_lambda_type): Use ts_current to push the tag.
-	* name-lookup.h (enum tag_scope): Drop ts_lambda.
-
-2020-09-21  Marek Polacek  <polacek@redhat.com>
-
-	PR c++/97099
-	* decl.c (redeclaration_error_message): Detect a redeclaration of
-	deduction guides.
-
-2020-09-19  Sandra Loosemore  <sandra@codesourcery.com>
-
-	* cp-gimplify.c (enum bc_t, bc_label): Move to c-family.
-	(begin_bc_block, finish_bc_block, get_bc_label): Likewise.
-	(genericize_cp_loop): Likewise.
-	(genericize_for_stmt, genericize_while_stmt): Likewise.
-	(genericize_do_stmt, genericize_switch_stmt): Likewise.
-	(genericize_continue_stmt, genericize_break_stmt): Likewise.
-	(genericize_omp_for_stmt): Likewise.
-	(cp_genericize_r): Call c_genericize_control_stmt instead of
-	above functions directly.
-	(cp_genericize): Call save_bc_state and restore_bc_state instead
-	of manipulating bc_label directly.
-	* cp-objcp-common.c (cxx_block_may_fallthru): Defer to
-	c_block_may_fallthru instead of handling SWITCH_STMT here.
-	(cp_common_init_ts): Move handling of loop and switch-related
-	statements to c-family.
-	* cp-tree.def (FOR_STMT, WHILE_STMT, DO_STMT): Move to c-family.
-	(BREAK_STMT, CONTINUE_STMT, SWITCH_STMT): Likewise.
-	* cp-tree.h (LABEL_DECL_BREAK, LABEL_DECL_CONTINUE): Likewise.
-	(WHILE_COND, WHILE_BODY): Likewise.
-	(DO_COND, DO_BODY): Likewise.
-	(FOR_INIT_STMT, FOR_COND, FOR_EXPR, FOR_BODY, FOR_SCOPE): Likewise.
-	(SWITCH_STMT_COND, SWITCH_STMT_BODY): Likewise.
-	(SWITCH_STMT_TYPE, SWITCH_STMT_SCOPE): Likewise.
-	(SWITCH_STMT_ALL_CASES_P, SWITCH_STMT_NO_BREAK_P): Likewise.
-	* cxx-pretty-print.c (cxx_pretty_printer::statement): Move code
-	to handle structured loop and switch tree nodes to c-family.
-	* dump.c (cp_dump_tree): Likewise.
-
-2020-09-19  Patrick Palka  <ppalka@redhat.com>
-
-	PR c++/96531
-	PR c++/97103
-	* constraint.cc (map_arguments): Call template_parm_to_arg
-	in the self-mapping case.
-	(finish_shorthand_constraint): No need to build a TREE_LIST
-	before calling template_parm_to_arg.
-	* pt.c (template_parm_to_arg): Rewrite to handle TEMPLATE_PARM_P
-	nodes as well as DECL_TEMPLATE_PARM_P nodes, and to make the
-	overlying TREE_LIST node optional.
-	(keep_template_parm): Don't record a BOUND_TEMPLATE_TEMPLATE_PARM,
-	instead record its corresponding TEMPLATE_TEMPLATE_PARM.
-	(convert_generic_types_to_packs): Don't call
-	template_parm_to_arg.
-
-2020-09-19  Patrick Palka  <ppalka@redhat.com>
-
-	PR c++/97051
-	* constraint.cc (satisfy_atom): Pass true as the
-	manifestly_const_eval argument to maybe_constant_value.
-
-2020-09-18  Jason Merrill  <jason@redhat.com>
-
-	PR bootstrap/97118
-	* decl.c (complete_vars): Only call layout_var_decl if completing
-	the type succeeded.
-
-2020-09-18  Jason Merrill  <jason@redhat.com>
-
-	* decl.c (complete_vars): Call layout_var_decl.
-
-2020-09-17  Patrick Palka  <ppalka@redhat.com>
-
-	PR c++/96409
-	PR c++/96410
-	* constraint.cc (tsubst_requires_expr): Use REQUIRES_EXPR_PARMS
-	and REQUIRES_EXPR_REQS.  Use REQUIRES_EXPR_EXTRA_ARGS,
-	add_extra_args and build_extra_args to defer substitution until
-	we have all the template arguments.
-	(finish_requires_expr): Adjust the call to build_min so that
-	REQUIRES_EXPR_EXTRA_ARGS gets set to NULL_TREE.
-	* cp-tree.def (REQUIRES_EXPR): Give it a third operand.
-	* cp-tree.h (REQUIRES_EXPR_PARMS, REQUIRES_EXPR_REQS,
-	REQUIRES_EXPR_EXTRA_ARGS): Define.
-	(add_extra_args, build_extra_args): Declare.
-
-2020-09-16  Nathan Sidwell  <nathan@acm.org>
-
-	* cp-tree.h (cp_check_omp_declare_reduction): Return bool.
-	* semantics.c (cp_check_omp_declare_reduction): Return true on for
-	success.
-	* pt.c (push_template_decl_real): OMP reductions do not get a
-	template header.
-	(tsubst_function_decl): Remove special casing for local decl omp
-	reductions.
-	(tsubst_expr): Call instantiate_body for a local omp reduction.
-	(instantiate_body): Add nested_p parm, and deal with such
-	instantiations.
-	(instantiate_decl): Reject FUNCTION_SCOPE entities, adjust
-	instantiate_body call.
-
-2020-09-16  Nathan Sidwell  <nathan@acm.org>
-
-	* pt.c (instantiate_body): Remove 'nested' var, simplify
-	push_to_top logic.
-
-2020-09-16  Nathan Sidwell  <nathan@acm.org>
-
-	* pt.c (instantiate_body): New, broken out of ..
-	(instantiate_decl): ... here.  Call it.
-
-2020-09-15  Nathan Sidwell  <nathan@acm.org>
-
-	* pt.c (push_template_decl_real): OMP reductions retain a template
-	header.
-	(tsubst_function_decl): Likewise.
-
-2020-09-15  Tobias Burnus  <tobias@codesourcery.com>
-
-	PR fortran/96668
-	* cp-gimplify.c (cxx_omp_finish_clause): Add bool openacc arg.
-	* cp-tree.h (cxx_omp_finish_clause): Likewise
-	* semantics.c (handle_omp_for_class_iterator): Update call.
-
-2020-09-14  Marek Polacek  <polacek@redhat.com>
-
-	* pt.c (push_template_decl_real): Use VAR_OR_FUNCTION_DECL_P.
-
-2020-09-14  Nathan Sidwell  <nathan@acm.org>
-
-	* pt.c (push_template_decl_real): Don't attach a template head to
-	local externs.
-	(tsubst_function_decl): Add support for headless local extern
-	decls.
-	(tsubst_decl): Add support for headless local extern decls.
-
-2020-09-11  Nathan Sidwell  <nathan@acm.org>
-
-	* decl.c (grokfndecl): Don't attach to local extern.
-
-2020-09-11  Nathan Sidwell  <nathan@acm.org>
-
-	* parser.c (cp_parser_objc_method_definition_list): Reimplement
-	loop, make sure we pop scope.
-
-2020-09-11  Marek Polacek  <polacek@redhat.com>
-
-	* cp-tree.h (LOOKUP_CONSTINIT): Remove.
-	(LOOKUP_REWRITTEN): Adjust.
-	* decl.c (duplicate_decls): Set DECL_DECLARED_CONSTINIT_P.
-	(check_initializer): Use DECL_DECLARED_CONSTINIT_P instead of
-	LOOKUP_CONSTINIT.
-	(cp_finish_decl): Don't set DECL_DECLARED_CONSTINIT_P.  Use
-	DECL_DECLARED_CONSTINIT_P instead of LOOKUP_CONSTINIT.
-	(grokdeclarator): Set DECL_DECLARED_CONSTINIT_P.
-	* decl2.c (grokfield): Don't handle LOOKUP_CONSTINIT.
-	* parser.c (cp_parser_decomposition_declaration): Remove
-	LOOKUP_CONSTINIT handling.
-	(cp_parser_init_declarator): Likewise.
-	* pt.c (tsubst_expr): Likewise.
-	(instantiate_decl): Likewise.
-	* typeck2.c (store_init_value): Use DECL_DECLARED_CONSTINIT_P instead
-	of LOOKUP_CONSTINIT.
-
-2020-09-10  Nathan Sidwell  <nathan@acm.org>
-
-	* cp-tree.h (TINFO_VAR_DECLARED_CONSTINIT): Replace with ...
-	(DECL_DECLARED_CONSTINIT_P): ... this.
-	* decl.c (start_decl): No need to retrofit_lang_decl for constinit
-	flag.
-	(cp_finish_decl): Use DECL_DECLARED_CONSTINIT_P.
-	* pt.c (tsubst_decl): No need to handle constinit flag
-	propagation.
-	(tsubst_expr): Or here.
-
-2020-09-10  Nathan Sidwell  <nathan@acm.org>
-
-	* cp-tree.h (DECL_LOCAL_FUNCTION_P): Rename to ...
-	(DECL_LOCAL_DECL_P): ... here.  Accept both fns and vars.
-	* decl.c (start_decl): Set DECL_LOCAL_DECL_P for local externs.
-	(omp_declare_variant_finalize_one): Use DECL_LOCAL_DECL_P.
-	(local_variable_p): Simplify.
-	* name-lookup.c (set_decl_context_in_fn): Assert DECL_LOCAL_DECL_P
-	is as expected.  Simplify.
-	(do_pushdecl): Don't set decl_context_in_fn for friends.
-	(is_local_extern): Simplify.
-	* call.c (equal_functions): Use DECL_LOCAL_DECL_P.
-	* parser.c (cp_parser_postfix_expression): Likewise.
-	(cp_parser_omp_declare_reduction): Likewise.
-	* pt.c (check_default_tmpl_args): Likewise.
-	(tsubst_expr): Assert nested reduction function is local.
-	(type_dependent_expression_p): Use DECL_LOCAL_DECL_P.
-	* semantics.c (finish_call_expr): Likewise.
-
-2020-09-09  Marek Polacek  <polacek@redhat.com>
-
-	PR c++/77841
-	* decl.c (reshape_init): If we're initializing a char array from
-	a string-literal that is enclosed in braces, unwrap it.
-	* init.c (build_new_1): Don't handle string-initializers here.
-	(build_new): Handle new-expression with paren-init when the
-	array bound is known.  Always pass string constants to build_new_1
-	enclosed in braces.  Don't handle string-initializers in any
-	special way.
-
-2020-09-09  Marek Polacek  <polacek@redhat.com>
-
-	PR c++/95164
-	* decl.c (reshape_init_r): When initializing an aggregate member
-	with an initializer from an initializer-list, also consider
-	COMPOUND_LITERAL_P.
-
-2020-09-09  Nathan Sidwell  <nathan@acm.org>
-
-	* parser.c (cp_parser_omp_declare_reduction): Refactor to avoid
-	code duplication.  Update DECL_TI_TEMPLATE's context.
-	* pt.c (tsubst_expr): For OMP reduction function, set context to
-	global_namespace before pushing.
-	(tsubst_omp_udr): Assert current_function_decl, add comment about
-	decl context.
-
-2020-09-09  Patrick Palka  <ppalka@redhat.com>
-
-	PR c++/96647
-	* class.c (resolve_address_of_overloaded_function): Check
-	constraints_satisfied_p and perform return-type deduction via
-	maybe_instantiate_decl when considering non-template functions
-	in the overload set.
-	* cp-tree.h (maybe_instantiate_decl): Declare.
-	* decl2.c (maybe_instantiate_decl): Remove static.
-
-2020-09-04  Jason Merrill  <jason@redhat.com>
-
-	* expr.c (mark_use): Use iloc_sentinel.
-
-2020-09-03  Jakub Jelinek  <jakub@redhat.com>
-
-	PR c++/96901
-	* constexpr.c (fundef_copies_table): Change type from
-	hash_map<tree, tree> * to decl_tree_map *.
-
-2020-09-03  Marek Polacek  <polacek@redhat.com>
-
-	PR c++/92812
-	* cp-tree.h (do_aggregate_paren_init): Declare.
-	* decl.c (do_aggregate_paren_init): New.
-	(grok_reference_init): Use it.
-	(check_initializer): Likewise.
-	* init.c (perform_member_init): Handle initializing an array from
-	a ()-list.  Use do_aggregate_paren_init.
-
-2020-09-03  Jakub Jelinek  <jakub@redhat.com>
-
-	PR c++/96862
-	* constexpr.c (cxx_eval_outermost_constant_expr): Temporarily disable
-	flag_rounding_math during manifestly constant evaluation.
-
-2020-09-01  Marek Polacek  <polacek@redhat.com>
-
-	PR c++/77841
-	* init.c (build_new_1): Call reshape_init.
-
-2020-09-01  Jakub Jelinek  <jakub@redhat.com>
-
-	PR c++/96867
-	* semantics.c (handle_omp_array_sections_1): Test
-	DECL_ARRAY_PARAMETER_P only on PARM_DECLs.
-
-2020-08-31  Marek Polacek  <polacek@redhat.com>
-	    Jason Merrill  <jason@redhat.com>
-
-	PR c++/93529
-	* call.c (build_new_method_call_1): Use build_constructor_from_vec
-	instead of build_tree_list_vec + build_constructor_from_list.
-	* init.c (build_new_1): Handle new char[]{"foo"}.  Use
-	build_constructor_from_vec instead of build_tree_list_vec +
-	build_constructor_from_list.
-	(build_new): Deduce the array size in new-expression if not
-	present.  Handle ()-init.  Handle initializing an array from
-	a string literal.
-	* parser.c (cp_parser_new_type_id): Leave [] alone.
-	(cp_parser_direct_new_declarator): Allow [].
-	* pt.c (type_dependent_expression_p): In a NEW_EXPR, consider
-	array types whose dimension has to be deduced type-dependent.
-
-2020-08-27  Martin Liska  <mliska@suse.cz>
-
-	* class.c (build_vtbl_initializer): Set exact argument of a vector
-	growth function to true.
-	* constraint.cc (get_mapped_args): Likewise.
-	* decl.c (cp_maybe_mangle_decomp): Likewise.
-	(cp_finish_decomp): Likewise.
-	* parser.c (cp_parser_omp_for_loop): Likewise.
-	* pt.c (canonical_type_parameter): Likewise.
-	* rtti.c (get_pseudo_ti_init): Likewise.
-
-2020-08-26  Nathan Sidwell  <nathan@acm.org>
-
-	* decl.c (poplevel): A local-binding tree list holds the name in
-	TREE_PURPOSE.
-	* name-lookup.c (update_local_overload): Add id to TREE_PURPOSE.
-	(lookup_name_1): Deal with local-binding error_mark_node marker.
-	(op_unqualified_lookup): Return error_mark_node for 'nothing
-	found'.  Retain global binding, check class binding here.
-	(maybe_save_operator_binding): Reimplement to always cache a
-	result.
-	(push_operator_bindings): Deal with 'ignore' marker.
-
-2020-08-25  Tobias Burnus  <tobias@codesourcery.com>
-
-	PR c/96678
-	* semantics.c (handle_omp_array_sections_1): Talk about
-	array function parameter in the error message.
-
-2020-08-25  Jakub Jelinek  <jakub@redhat.com>
-
-	PR c++/96721
-	* cp-tree.h (build_trivial_dtor_call): Add bool argument defaulted
-	to false.
-	* call.c (build_trivial_dtor_call): Add NO_PTR_DEREF argument.  If
-	instance is a pointer and NO_PTR_DEREF is true, clobber the pointer
-	rather than what it points to.
-	* semantics.c (finish_call_expr): Call build_trivial_dtor_call with
-	true as NO_PTR_DEREF.
-
-2020-08-25  Jason Merrill  <jason@redhat.com>
-
-	PR c++/95428
-	* optimize.c (populate_clone_array): Revert PR70462 change.
-	(maybe_clone_body): Likewise.
-
-2020-08-24  Nathan Sidwell  <nathan@acm.org>
-
-	* ptree.c (debug_overload): New.
-
-2020-08-19  Jason Merrill  <jason@redhat.com>
-
-	DR 2369
-	* cp-tree.h (push_tinst_level, push_tinst_level_loc): Declare.
-	* constraint.cc (satisfy_declaration_constraints):
-	Use add_outermost_template_args and push_tinst_level.
-	* pt.c (add_outermost_template_args): Handle getting
-	a TEMPLATE_DECL as the first argument.
-	(push_tinst_level, push_tinst_level_loc): No longer static.
-	(fn_type_unification): Check satisfaction before non-dependent
-	conversions.
-
-2020-08-18  Nathan Sidwell  <nathan@acm.org>
-
-	* cp-tree.h (SET_TYPE_TEMPLTE_INFO): Do not deal with ALIAS templates.
-	* pt.c (lookup_template_class_1): Special-case alias template
-	template_info setting.
-
-2020-08-18  Jason Merrill  <jason@redhat.com>
-
-	PR c++/96199
-	* pt.c (tsubst_aggr_type): Rewrite in C++17, too.
-	(maybe_dependent_member_ref): Likewise.
-	(build_deduction_guide): Re-substitute template parms.
-	* cp-tree.h (struct push_nested_class_guard): New.
-	* constraint.cc (get_normalized_constraints_from_decl): Use it.
-
-2020-08-18  Jason Merrill  <jason@redhat.com>
-
-	PR c++/96199
-	* pt.c (maybe_dependent_member_ref): New.
-	(tsubst_copy) [CONST_DECL]: Use it.
-	[VAR_DECL]: Likewise.
-	(tsubst_aggr_type): Handle nested type.
-
-2020-08-18  Nathan Sidwell  <nathan@acm.org>
-
-	* name-lookup.c (qualify_lookup): Drop lambda checking here.
-	Reorder namespace & type checking.
-	(lookup_name_1): Do hidden lambda checking here.
-
-2020-08-14  Nathan Sidwell  <nathan@acm.org>
-
-	* name-lookup.h (lookup_name_real, lookup_name_nonclass): Rename
-	to ...
-	(lookup_name): ... these new overloads.
-	* name-lookup.c (identifier_type_value_1): Rename lookup_name_real
-	call.
-	(lookup_name_real_1): Rename to ...
-	(lookup_name_1): ... here.
-	(lookup_name_real): Rename to ...
-	(lookup_name): ... here.  Rename lookup_name_real_1 call.
-	(lookup_name_nonclass): Delete.
-	* call.c (build_operator_new_call): Rename lookup_name_real call.
-	(add_operator_candidates): Likewise.
-	(build_op_delete_call): Rename lookup_name_nonclass call.
-	* parser.c (cp_parser_lookup_name): Likewise.
-	* pt.c (tsubst_friend_class, lookup_init_capture_pack): Likewise.
-	(tsubst_expr): Likewise.
-	* semantics.c (capture_decltype): Likewise.
-
-2020-08-14  Nathan Sidwell  <nathan@acm.org>
-
-	* cp-tree.h (LOOKUP_HIDDEN): Delete.
-	(LOOKUP_PREFER_RVALUE): Adjust initializer.
-	* name-lookup.h (enum class LOOK_want): Add HIDDEN_FRIEND and
-	HIDDEN_LAMBDA flags.
-	(lookup_name_real): Drop flags parm.
-	(lookup_qualified_name): Drop find_hidden parm.
-	* name-lookup.c (class name_lookup): Drop hidden field, adjust
-	ctors.
-	(name_lookup::add_overload): Check want for hiddenness.
-	(name_lookup::process_binding): Likewise.
-	(name_lookup::search_unqualified): Likewise.
-	(identifier_type_value_1): Adjust lookup_name_real call.
-	(set_decl_namespace): Adjust name_lookup ctor.
-	(qualify_lookup): Drop flags parm, use want for hiddenness.
-	(lookup_qualified_name): Drop find_hidden parm.
-	(lookup_name_real_1): Drop flags parm, adjust qualify_lookup
-	calls.
-	(lookup_name_real): Drop flags parm.
-	(lookup_name_nonclass, lookup_name): Adjust lookup_name_real
-	calls.
-	(lookup_type_scope_1): Adjust qualify_lookup calls.
-	* call.c (build_operator_new_call): Adjust lookup_name_real call.
-	(add_operator_candidates): Likewise.
-	* coroutines.cc (morph_fn_to_coro): Adjust lookup_qualified_name
-	call.
-	* parser.c (cp_parser_lookup_name): Adjust lookup_name_real calls.
-	* pt.c (check_explicit_specialization): Adjust
-	lookup_qualified_name call.
-	(deduction_guides_for): Likewise.
-	(tsubst_friend_class): Adjust lookup_name_real call.
-	(lookup_init_capture_pack): Likewise.
-	(tsubst_expr): Likewise, don't look in namespaces.
-	* semantics.c (capture_decltype): Adjust lookup_name_real.  Don't
-	look in namespaces.
-
-2020-08-14  Jason Merrill  <jason@redhat.com>
-
-	PR c++/90254
-	PR c++/93711
-	* cp-tree.h (unsafe_return_slot_p): Declare.
-	* call.c (is_base_field_ref): Rename to unsafe_return_slot_p.
-	(build_over_call): Check unsafe_return_slot_p.
-	(build_special_member_call): Likewise.
-	* init.c (expand_default_init): Likewise.
-	* typeck2.c (split_nonconstant_init_1): Likewise.
-
-2020-08-14  Nathan Sidwell  <nathan@acm.org>
-
-	* cp-tree.h (LOOKUP_PREFER_TYPES, LOOKUP_PREFER_NAMESPACES)
-	(LOOKUP_NAMESPACES_ONLY, LOOKUP_TYPES_ONLY)
-	(LOOKUP_QUALIFIERS_ONL): Delete.
-	(LOOKUP_HIDDEN): Adjust.
-	* name-lookup.h (enum class LOOK_want): New.
-	(operator|, operator&): Overloads for it.
-	(lookup_name_real): Replace prefer_type & namespaces_only with
-	LOOK_want parm.
-	(lookup_qualified_name): Replace prefer_type with LOOK_want.
-	(lookup_name_prefer_type): Replace with ...
-	(lookup_name): ... this.  New overload with LOOK_want parm.
-	* name-lookup.c (struct name_lookup): Replace flags with want and
-	hidden fields.  Adjust constructors.
-	(name_lookyp::add_overload): Correct hidden stripping test.  Update
-	for new LOOK_want type.
-	(name_lookup::process_binding): Likewise.
-	(name_lookup::search_unqualified): Use hidden flag.
-	(identifier_type_value_1): Adjust lookup_name_real call.
-	(set_decl_namespace): Adjust name_lookup ctor.
-	(lookup_flags): Delete.
-	(qualify_lookup): Add LOOK_want parm, adjust.
-	(lookup_qualified_name): Replace prefer_type parm with LOOK_want.
-	(lookup_name_real_1): Replace prefer_type and namespaces_only with
-	LOOK_want parm.
-	(lookup_name_real): Likewise.
-	(lookup_name_nonclass, lookup_name): Adjust lookup_name_real call.
-	(lookup_name_prefer_type): Rename to ...
-	(lookup_name): ... here.  New overload with LOOK_want parm.
-	(lookup_type_scope_1): Adjust qualify_lookup calls.
-	* call.c (build_operator_new_call)
-	(add_operator_candidates): Adjust lookup_name_real calls.
-	* coroutines.cc (find_coro_traits_template_decl)
-	(find_coro_handle_template_decl, morph_fn_to_coro): Adjust
-	lookup_qualified_name calls.
-	* cp-objcp-common.c (identifier_global_tag): Likewise.
-	* decl.c (get_tuple_size, get_tuple_decomp_init): Likewise.
-	(lookup_and_check_tag): Use lookup_name overload.
-	* parser.c (cp_parser_userdef_numeric_literal): Adjust
-	lookup_qualified_name call.
-	(prefer_arg_type): Drop template_mem_access parm, return LOOK_want
-	value.
-	(cp_parser_lookup_name): Adjust lookup_member, lookup_name_real
-	calls.
-	* pt.c (check_explicit_specialization): Adjust lookup_qualified_name
-	call.
-	(tsubst_copy_and_build, tsubst_qualified_name): Likewise
-	(deduction_guides_for): Likewise.
-	(tsubst_friend_class): Adjust lookup_name_real call.
-	(lookup_init_capture, tsubst_expr): Likewise.
-	* rtti.c (emit_support_tinfos): Adjust lookup_qualified_name call.
-	* semantics.c (omp_reduction_lookup): Likewise.
-	(capture_decltype): Adjust lookup_name_real call.
-
-2020-08-13  Nathan Sidwell  <nathan@acm.org>
-
-	* name-lookup.h (enum class LOOK_where): New.
-	(operator|, operator&): Overloads for it.
-	(lookup_name_real): Replace NONCLASS & BLOCK_P parms with WHERE.
-	* name-lookup.c (identifier_type_value_w): Adjust
-	lookup_name_real call.
-	(lookup_name_real_1): Replace NONCLASS and BLOCK_P parameters
-	with WHERE bitmask. Don't search namespaces if not asked to.
-	(lookup_name_real): Adjust lookup_name_real_1 call.
-	(lookup_name_nonclass, lookup_name)
-	(lookup_name_prefer_type): Likewise.
-	* call.c (build_operator_new_call)
-	(add_operator_candidates): Adjust lookup_name_real calls.
-	* parser.c (cp_parser_lookup_name): Likewise.
-	* pt.c (tsubst_friend_class, lookup_init_capture_pack)
-	(tsubst_expr): Likewise.
-	* semantics.c (capture_decltype): Likewise.
-
-2020-08-13  Marek Polacek  <polacek@redhat.com>
-
-	PR c++/92812
-	* typeck.c (build_static_cast_1): Implement P1975R0 by allowing
-	static_cast to aggregate type.
-
-2020-08-10  Jakub Jelinek  <jakub@redhat.com>
-
-	PR c++/96497
-	* constexpr.c (cxx_eval_binary_expression): For SPACESHIP_EXPR, tail
-	call cxx_eval_constant_expression after genericize_spaceship to avoid
-	undesirable further VERIFY_CONSTANT.
-
-2020-08-10  Patrick Palka  <ppalka@redhat.com>
-
-	* pt.c (resolve_overloaded_unification): Drop functions with
-	unsatisfied constraints.
-	(resolve_nondeduced_context): Likewise.
-
-2020-08-05  Patrick Palka  <ppalka@redhat.com>
-	    Jason Merrill  <jason@redhat.com>
-
-	PR c++/96282
-	* constexpr.c (cxx_eval_vec_init_1): Truncate ctx->ctor and
-	then clear CONSTRUCTOR_NO_CLEARING on each appended element
-	initializer if we're initializing a previously zero-initialized
-	array object.
-
-2020-08-04  Marek Polacek  <polacek@redhat.com>
-
-	PR c++/96082
-	* parser.c (cp_parser_elaborated_type_specifier): Allow
-	'template' following ::.
-
-2020-08-04  Nathan Sidwell  <nathan@acm.org>
-
-	* parser.c (cp_parser_explicit_specialization): Refactor
-	to avoid leak of num_template_parameter_lists value.
-
-2020-08-04  Patrick Palka  <ppalka@redhat.com>
-
-	PR c++/94024
-	* init.c (sort_mem_initializers): Preserve TREE_TYPE of the
-	member initializer list node.
-	(emit_mem_initializers): Set input_location when performing each
-	member initialization.
-	* parser.c (cp_parser_mem_initializer): Attach the source
-	location of this initializer to a dummy EMPTY_CLASS_EXPR
-	within the TREE_TYPE of the list node.
-	* pt.c (tsubst_initializer_list): Preserve TREE_TYPE of the
-	member initializer list node.
-
-2020-08-03  Marek Polacek  <polacek@redhat.com>
-
-	* cp-tree.h (after_nsdmi_defaulted_late_checks): Remove.
-
-2020-08-03  Marek Polacek  <polacek@redhat.com>
-
-	DR 2032
-	PR c++/96218
-	* pt.c (check_default_tmpl_args): Also consider variable
-	templates.
-
-2020-07-31  Jakub Jelinek  <jakub@redhat.com>
-
-	PR c++/96182
-	* decl.c (finish_function): In constexpr functions use for C++14 and
-	later error instead of warning if no return statement is present and
-	diagnose it regardless of warn_return_type.  Move the warn_return_type
-	diagnostics earlier in the function.
-
-2020-07-31  Martin Sebor  <msebor@redhat.com>
-
-	PR c++/96003
-	* class.c (build_base_path): Set no-warning bit on the synthesized
-	conditional expression in static_cast.
-
-2020-07-31  Richard Biener  <rguenther@suse.de>
-
-	PR debug/96383
-	* cp-objcp-common.h (LANG_HOOKS_FINALIZE_EARLY_DEBUG):
-	Define to c_common_finalize_early_debug.
-
-2020-07-31  Patrick Palka  <ppalka@redhat.com>
-
-	PR c++/96197
-	* constexpr.c (cxx_eval_constant_expression) <case CONST_DECL>:
-	Pass false to decl_constant_value and decl_really_constant_value
-	so that they don't unshare their result.
-	* cp-tree.h (decl_constant_value): New declaration with an added
-	bool parameter.
-	(decl_really_constant_value): Add bool parameter defaulting to
-	true to existing declaration.
-	* init.c (constant_value_1): Add bool parameter which controls
-	whether to unshare the initializer before returning.  Call
-	unshare_expr at most once.
-	(scalar_constant_value): Pass true to constant_value_1's new
-	bool parameter.
-	(decl_really_constant_value): Add bool parameter and forward it
-	to constant_value_1.
-	(decl_constant_value): Likewise, but instead define a new
-	overload with an added bool parameter.
-
-2020-07-30  Patrick Palka  <ppalka@redhat.com>
-
-	PR c++/64194
-	* pt.c (resolve_overloaded_unification): If the function
-	template specialization has a placeholder return type,
-	then instantiate it before attempting unification.
-
-2020-07-30  Patrick Palka  <ppalka@redhat.com>
-
-	PR c++/95486
-	* pt.c (alias_ctad_tweaks): Call remove_constraints before
-	calling set_constraints.
-
-2020-07-30  Patrick Palka  <ppalka@redhat.com>
-
-	PR c++/96106
-	* pt.c (reduce_template_parm_level): Propagate DECL_VIRTUAL_P
-	from the original TEMPLATE_PARM_DECL to the new lowered one.
-
-2020-07-30  Patrick Palka  <ppalka@redhat.com>
-
-	PR c++/96164
-	* constraint.cc (constraints_satisfied_p): Return true if
-	!flags_concepts.
-	* pt.c (do_type_instantiation): Update a paragraph taken from
-	[temp.explicit] to reflect the latest specification.  Don't
-	instantiate a member with unsatisfied constraints.
-
-2020-07-29  Jason Merrill  <jason@redhat.com>
-
-	PR c++/91427
-	* cp-tree.h (IMPLICIT_RVALUE_P): New.
-	(enum cp_lvalue_kind_flags): Add clk_implicit_rval.
-	(implicit_rvalue_p, set_implicit_rvalue_p): New.
-	* call.c (reference_binding): Check clk_implicit_rval.
-	(build_over_call): Adjust C++20 implicit move.
-	* coroutines.cc (finish_co_return_stmt): Simplify implicit move.
-	* except.c (build_throw): Adjust C++20 implicit move.
-	* pt.c (tsubst_copy_and_build) [STATIC_CAST_EXPR]: Propagate
-	IMPLICIT_RVALUE_P.
-	* tree.c (lvalue_kind): Set clk_implicit_rval.
-	* typeck.c (treat_lvalue_as_rvalue_p): Overhaul.
-	(maybe_warn_pessimizing_move): Adjust.
-	(check_return_expr): Adjust C++20 implicit move.
-
-2020-07-29  Jason Merrill  <jason@redhat.com>
-
-	PR c++/91212
-	* call.c (build_over_call): Don't call a const ref
-	overload for implicit move.
-
-2020-07-28  Nathan Sidwell  <nathan@acm.org>
-
-	* cp-gimplify.c (cp_genericize_r): Set IMPORTED_DECL's context.
-	* cp-objcp-common.c (cp_pushdecl): Set decl's context.
-	* decl.c (grokfndecl): Make DECL_CONTEXT setting clearer.
-
-2020-07-28  Nathan Sidwell  <nathan@acm.org>
-
-	* class.c (fixup_type_variants): Copy TYPE_SIZE and
-	TYPE_SIZE_UINIT.
-	(finish_struct): Call it.
-
-2020-07-28  Nathan Sidwell  <nathan@acm.org>
-
-	* ptree.c (cxx_print_decl): Better indentation.
-
-2020-07-28  Jakub Jelinek  <jakub@redhat.com>
-	    Mark Wielaard  <mark@klomp.org>
-
-	PR c++/96328
-	* parser.c (cp_lexer_safe_previous_token): Don't call
-	cp_lexer_previous_token, instead inline it by hand and return NULL
-	instead of failing assertion if all previous tokens until the first
-	one are purged.
-	(cp_parser_error_1): Optimize - only call cp_lexer_safe_previous_token
-	if token->type is CPP_NAME.  Use cp_lexer_safe_previous_token instead
-	of cp_lexer_previous_token for the missing_token_desc != RT_NONE
-	case too.
-
-2020-07-27  Nathan Sidwell  <nathan@acm.org>
-
-	* cp-tree.h (enum cp_tree_index): Add CPTI_AS_BASE_IDENTIFIER.
-	(as_base_identifier): Define.
-	* decl.c (initialize_predifined_identifiers): Initialize as_base
-	identifier.
-	* class.c (layout_class_type): Name the as-base type.  Zap
-	NSDMI its fields may have.
-
-2020-07-22  Nathan Sidwell  <nathan@acm.org>
-
-	* class.c (maybe_add_class_template_decl_list): Don't add CONST_DECLs.
-
-2020-07-22  Nathan Sidwell  <nathan@acm.org>
-
-	* typeck.c (structural_comptypes): [DECLTYPE_TYPE] break
-	apart complex if.
-	[UNDERLYING_TYPE]: Use an if.
-	[TYPEOF_TYPE]: New.
-
-2020-07-22  Nathan Sidwell  <nathan@acm.org>
-
-	* decl.c (decls_match): Move variables into scopes
-	they're needed in.
-	(duplicate_decls): Use STRIP_TEMPLATE.
-	(build_typename_type): Move var decls to their assignments.
-	(begin_function_body): Likewise.
-	* decl2.c (get_guard): Likewise.
-	(mark_used): Use true for truthiness.
-	* error.c (dump_aggr_type): Hold the decl in a var called
-	'decl', not 'name'.
-
-2020-07-22  Nathan Sidwell  <nathan@acm.org>
-
-	* cp-tree.h (struct tree_lambda_expr): Shrink
-	default_capture_mode & discriminator.
-
-2020-07-22  Nathan Sidwell  <nathan@acm.org>
-
-	* mangle.c (decl_is_template_id): Rename to ...
-	(maybe_template_info): ... here.  Return the template info,
-	rather than use a pointer.  Adjust all callers.
-	(find_substitution): Use template_args_equal, rather than
-	local check.
-
-2020-07-22  Tobias Burnus  <tobias@codesourcery.com>
-
-	* parser.c (cp_parser_omp_clause_hint): Require nonnegative hint.
-	(cp_parser_omp_critical): Permit hint(0) clause without named critical.
-	* pt.c (tsubst_expr): Re-check the latter for templates.
-
-2020-07-21  Sunil K Pandey  <skpgkp2@gmail.com>
-
-	PR target/95237
-	* decl.c (cp_finish_decl): Call target hook
-	lower_local_decl_alignment to lower local decl alignment.
-
-2020-07-21  Nathan Sidwell  <nathan@acm.org>
-
-	* parser.c (cp_lexer_consume_token): Drop PRAGMA_EOL assert.
-	(cp_parser_skip_to_closing_parenthesis_1): Only pass start token
-	to pragma skipper if recovering.
-	(cp_parser_skip_to_pragma_eol): Only purge and change pragma
-	state when recovering.
-
-2020-07-20  Jason Merrill  <jason@redhat.com>
-
-	* pt.c (type_dependent_expression_p): A pseudo-dtor can be
-	dependent.
-	* semantics.c (finish_call_expr): Use build_trivial_dtor_call for
-	pseudo-destructor.
-	(finish_pseudo_destructor_expr): Leave type NULL for dependent arg.
-
-2020-07-20  Jason Merrill  <jason@redhat.com>
-
-	* mangle.c (write_base_ref): New.
-	(write_expression): Use it for base field COMPONENT_REFs.
-	* pt.c (invalid_tparm_referent_p): Canonicalize the type
-	of array offsets.  Allow subobjects.
-
-2020-07-20  Jason Merrill  <jason@redhat.com>
-
-	* pt.c (collect_ctor_idx_types): Add 'const' when deducing from
-	a string constant.
-
-2020-07-17  Marek Polacek  <polacek@redhat.com>
-
-	PR c++/79815
-	* decl.c (grokdeclarator): Detect cv-qual decltype(auto).
-	* pt.c (do_auto_deduction): Likewise.
-
-2020-07-16  Iain Sandoe  <iain@sandoe.co.uk>
-
-	PR c++/95591
-	PR c++/95599
-	PR c++/95823
-	PR c++/95824
-	PR c++/95895
-	* coroutines.cc (struct coro_ret_data): Delete.
-	(coro_maybe_expand_co_return): Delete.
-	(co_return_expander): Delete.
-	(expand_co_returns): Delete.
-	(co_await_find_in_subtree): Remove unused name.
-	(build_actor_fn): Remove unused parm, remove handling
-	for co_return expansion.
-	(register_await_info): Demote duplicate info message to a
-	warning.
-	(coro_make_frame_entry): Move closer to use site.
-	(struct susp_frame_data): Add fields for final suspend label
-	and a flag to indicate await expressions with initializers.
-	(captures_temporary): Delete.
-	(register_awaits): Remove unused code, update comments.
-	(find_any_await): New.
-	(tmp_target_expr_p): New.
-	(struct interesting): New.
-	(find_interesting_subtree): New.
-	(struct var_nest_node): New.
-	(flatten_await_stmt): New.
-	(handle_nested_conditionals): New.
-	(process_conditional): New.
-	(replace_statement_captures): Rename to...
-	(maybe_promote_temps): ... this.
-	(maybe_promote_captured_temps): Delete.
-	(analyze_expression_awaits): Check for await expressions with
-	initializers.  Simplify handling for truth-and/or-if.
-	(expand_one_truth_if): Simplify (map cases that need expansion
-	to COND_EXPR).
-	(await_statement_walker): Handle CO_RETURN_EXPR. Simplify the
-	handling for truth-and/or-if expressions.
-	(register_local_var_uses): Ensure that we create names in the
-	implementation namespace.
-	(morph_fn_to_coro): Add final suspend label to suspend frame
-	callback data and remove it from the build_actor_fn call.
-
-2020-07-16  Marek Polacek  <polacek@redhat.com>
-
-	* call.c (convert_like): Remove macro and introduce a new
-	wrapper instead.
-	(convert_like_with_context): Likewise.
-	(convert_like_real): Rename to convert_like.
-	(convert_like_real_1): Rename to convert_like_internal.  Call
-	convert_like instead of convert_like_real therein.
-	(perform_direct_initialization_if_possible): Call convert_like
-	instead of convert_like_real.
-
-2020-07-16  Iain Sandoe  <iain@sandoe.co.uk>
-
-	* coroutines.cc: Correct some spelling errors
-	in comments.
-
-2020-07-15  Nathan Sidwell  <nathan@acm.org>
-
-	* parser.c (cp_parser_declaration): Avoid copying tokens.
-	(cp_parser_block_declaration): RAII token pointer.
-
-2020-07-15  Nathan Sidwell  <nathan@acm.org>
-
-	* parser.c (cp_parser_skip_to_closing_parenthesis_1): Deal with
-	meeting a deferred pragma.
-	(cp_parser_skip_to_end_of_statement): Likewise.
-	(cp_parser_skip_to_end_of_block_or_statement): Likewise.
-	(cp_parser_skip_to_pragma_eol): We should never meet EOF.
-	(cp_parser_omp_declare_simd): Likewise.
-	(cp_parser_omp_declare_reduction, cp_parser_oacc_routine)
-	(pragma_lex): Likewise.
-
-2020-07-14  Marek Polacek  <polacek@redhat.com>
-
-	PR c++/95789
-	PR c++/96104
-	PR c++/96179
-	* call.c (convert_like_real_1): Renamed from convert_like_real.
-	(convert_like_real): New wrapper for convert_like_real_1.
-
-2020-07-14  Nathan Sidwell  <nathan@acm.org>
-
-	* parser.c (cp_lexer_alloc): Do not deal with PCH here.
-	(cp_lexer_new_main): Deal with PCH here.  Store the tokens directly
-	into the buffer.
-	(cp_lexer_new_from_tokens): Assert last token isn't purged either.
-	(cp_lexer_get_preprocessor_token): Change first arg to flags, adjust.
-	(cp_parser_new): Pass the lexer in, don't create it here.
-	(cp_parser_translation_unit): Initialize access checks here.
-	(cp_parser_initial_pragma): First token is provided by caller,
-	don't deal with PCH stopping here.  Adjust error message.
-	(c_parse_file): Adjust, change error message to avoid C++20 module
-	confusion.
-
-2020-07-14  Nathan Sidwell  <nathan@acm.org>
-
-	* ptree.c (cxx_print_type): Add TYPEOF_TYPE and BASES.
-
-2020-07-14  Nathan Sidwell  <nathan@acm.org>
-
-	* class.c (build_base_field_1): Cache CLASSTYPE_AS_BASE.
-	(build_self_reference): Rename value -> decl.
-	(dump_class_hierarchy_1): Cache CLASSTYPE_AS_BASE.
-
-2020-07-14  Marek Polacek  <polacek@redhat.com>
-
-	PR c++/95820
-	* decl.c (grokdeclarator) <case cdk_function>: Check also
-	pointers/references/... to functions.
-
-2020-07-14  Nathan Sidwell  <nathan@acm.org>
-
-	* cp-tree.h: Correct some tree lang flag comments,
-	reformat some structure definitions.  Note some structure
-	sizes.  Clarify some comments.
-	(yyungetc): Delete.  Not been a thing for some time.
-	* class.c (copy_fndecl_with_name): Comment.
-	(check_bases_and_members): Unnecessary {}.
-	(layout_class_type): Comment.
-	* cp-tree.def (UNBOUND_CLASS_TEMPLATE): Adjust comment.
-	* decl.c:  Fix some formatting & whitespace issues.
-	(function_requirements_equivalent_p): Note why
-	substitutions are needed.
-	* decl2.c (no_linkage_error): Note that heroics about
-	'typedef struct { ... };' are no longer needed.
-	* method.c: Whitespace.
-	* name-lookup.c: Whitespace.
-	(add_decl_to_level): Reformat a line.
-	(print_binding_stack): Mark as DEBUG_FUNCTION.
-	(has_using_namespace_std_directive_p): Delete comment.
-	* pt.c: Whitespace
-	* ptree.c: Whitespace.
-	* rtti.c: Whitespace & comment.
-	* tree.c: Comment.
-	* typeck.c (structural_comptypes): Add comment.
-
-2020-07-13  Nathan Sidwell  <nathan@acm.org>
-
-	* Make-lang.in (c++.disclean): Likewise.
-
-2020-07-13  Marek Polacek  <polacek@redhat.com>
-
-	PR c++/96077
-	* parser.c (cp_parser_enum_specifier): Commit to tentative parse
-	after we've seen an opening brace.
-
-2020-07-10  Jason Merrill  <jason@redhat.com>
-
-	* tree.c (structural_type_p): Allow unions.
-	* mangle.c (write_expression): Express unions with a designator.
-
-2020-07-10  Jason Merrill  <jason@redhat.com>
-
-	* pt.c (convert_nontype_argument): Handle REAL_TYPE.
-	(invalid_nontype_parm_type_p): Allow all structural types.
-	* tree.c (structural_type_p): Use SCALAR_TYPE_P.
-
-2020-07-10  Jason Merrill  <jason@redhat.com>
-
-	PR c++/96105
-	PR c++/96052
-	PR c++/95976
-	* class.c (check_field_decls): An array of empty classes is not an
-	empty data member.
-	(layout_empty_base_or_field): Handle explicit alignment.
-	Fix union handling.
-
-2020-07-09  Julian Brown  <julian@codesourcery.com>
-	    Thomas Schwinge  <thomas@codesourcery.com>
-
-	PR middle-end/95270
-	* semantics.c (finish_omp_clauses): Likewise.
-
-2020-07-09  Patrick Palka  <ppalka@redhat.com>
-
-	PR c++/96132
-	* constexpr.c (potential_constant_expression_1) <case PARM_DECL>:
-	Restore dependent_type_p check that guarded the call to
-	is_really_empty_class.
-
-2020-07-08  Patrick Palka  <ppalka@redhat.com>
-
-	PR c++/95497
-	* constexpr.c (potential_constant_expression_1) <case PARM_DECL>:
-	When processing_template_decl, check COMPLETE_TYPE_P before
-	calling is_really_empty_class.  Don't check dependent_type_p.
-
-2020-07-08  Marek Polacek  <polacek@redhat.com>
-
-	PR c++/96103
-	* parser.c (cp_parser_decltype): Print error about using decltype(auto)
-	in C++11.  Check that the token following "auto" is ")".
-
-2020-07-07  Patrick Palka  <ppalka@redhat.com>
-
-	PR c++/95303
-	* cxx-pretty-print.c (pp_cxx_unqualified_id): Check
-	PRIMARY_TEMPLATE_P before printing the innermost template
-	arguments.
-
-2020-07-07  Martin Sebor  <msebor@redhat.com>
-
-	PR c++/96063
-	* parser.c (class_decl_loc_t::diag_mismatched_tags): Print notes only
-	if warning_at returns nonzero.
-
-2020-07-06  Martin Sebor  <msebor@redhat.com>
-
-	PR c++/95984
-	* call.c (build_over_call): Check calls only when tf_warning is set.
-
-2020-07-06  Nathan Sidwell  <nathan@acm.org>
-
-	* decl.c (push_library_fn): Return the decl pushdecl_toplevel returns.
-	* except.c (verify_library_fn): Replace with ...
-	(declare_library_fn_1): ... this fn.  Always push the fn.
-	(declare_library_fn): Call it.
-	(build_throw): Call declare_library_fn_1.
-
-2020-07-06  Jonathan Wakely  <jwakely@redhat.com>
-
-	PR c++/96068
-	* parser.c (cp_parser_toplevel_declaration): Only do pedwarn for
-	empty-declaration in C++98.
-
-2020-07-02  Jason Merrill  <jason@redhat.com>
-	    Jakub Jelinek  <jakub@redhat.com>
-
-	* decl.c (grokfndecl): Allow consteval virtual.
-	* search.c (check_final_overrider): Check consteval mismatch.
-	* constexpr.c (cxx_eval_thunk_call): New.
-	(cxx_eval_call_expression): Call it.
-	* cvt.c (cp_get_fndecl_from_callee): Handle FDESC_EXPR.
-	* decl2.c (mark_vtable_entries): Track vtables with consteval.
-	(maybe_emit_vtables): Pass consteval_vtables through.
-	(clear_consteval_vfns): Replace consteval with nullptr.
-	(c_parse_final_cleanups): Call it.
-
-2020-07-01  Nathan Sidwell  <nathan@acm.org>
-
-	* class.c (copy_fndecl_with_name): Add additional predicate args, do
-	not deduce them locally.
-	(copy_operator_fn): Adjust copy_fndecl_with_name call.
-	(build_clone): Add vtt and inherited predicate args.  Pass through
-	to copy_fndecl_with_name call.
-	(build_cdtor_clones): Likewise, pass through to build_clone as
-	needed.
-	(build_cdtor): Determine vtt and inherited here.
-	* cp-tree.h (DECL_NEEDS_CTT_PARM_P): Delete.
-
-2020-06-30  Nathan Sidwell  <nathan@acm.org>
-
-	* cp-tree.h (copy_fndecl_with_name): Rename to ...
-	(copy_operatorn_fn): ... this.  Change arg type.
-	(clone_function_decl): Rename to ...
-	(clone_cdtor): ... this.
-	* class.c (copy_fndecl_with_name): Make static.
-	(copy_operator_fn): New wrapper.
-	(build_clones): Rename to ...
-	(build_cdtor_clones): ... this.
-	(clone_function_decl): Rename to ...
-	(clone_cdtor): ... this.  Adjust build_clones calls.
-	(clone_constructors_and_destructors): Adjust clone_function_decl
-	calls.
-	* method.c (implicitly_declare_fn): Adjust copy_fndecl_with_name
-	call.
-	(lazily_declare_fn): Adjust clone_function_decl call.
-	* pt.c (tsubst_function_decl): Likewise.
-	(instantiate_template_1): Likewise.
-
-2020-06-30  Iain Sandoe  <iain@sandoe.co.uk>
-
-	* coroutines.cc (morph_fn_to_coro): Remove trailing
-	space in a diagnostic.
-
-2020-06-30  Iain Sandoe  <iain@sandoe.co.uk>
-
-	* coroutines.cc (expand_one_await_expression): Remove
-	code dealing with initial suspend.
-	(build_actor_fn): Remove code special-casing initial
-	and final suspend. Handle the final suspend and marking
-	of the coroutine as done.
-	(coro_rewrite_function_body): New.
-	(bind_expr_find_in_subtree): Remove.
-	(coro_body_contains_bind_expr_p): Remove.
-	(morph_fn_to_coro): Split the rewrite of the original
-	function into coro_rewrite_function_body and call it.
-
-2020-06-29  Marek Polacek  <polacek@redhat.com>
-
-	PR c++/94553
-	* decl.c (duplicate_decls): Make sure a concept or a variable
-	template is unique in its declarative region.
-
-2020-06-29  Marek Polacek  <polacek@redhat.com>
-
-	PR c++/95568
-	* pt.c (collect_ctor_idx_types): Use TREE_TYPE.
-
-2020-06-28  Iain Sandoe  <iain@sandoe.co.uk>
-
-	PR c++/95711
-	* coroutines.cc (register_local_var_uses): Skip past
-	namespace decls.
-
-2020-06-27  Iain Sandoe  <iain@sandoe.co.uk>
-
-	PR c++/95736
-	* coroutines.cc (get_awaitable_var): New helper.
-	(build_co_await): Check more carefully before
-	copying an awaitable.
-	(expand_one_await_expression): No initializer
-	is required when the awaitable is not a temp.
-	(register_awaits): Remove handling that is now
-	completed when the await expression is built.
-
-2020-06-27  Iain Sandoe  <iain@sandoe.co.uk>
-
-	* coroutines.cc (morph_fn_to_coro): Diagnose unavailable
-	get_return_object_on_allocation_failure.
-
-2020-06-26  Iain Sandoe  <iain@sandoe.co.uk>
-
-	PR c++/95519
-	* coroutines.cc (struct coroutine_info):Add a field
-	to hold computed p.return_void expressions.
-	(coro_build_promise_expression): New.
-	(get_coroutine_return_void_expr): New.
-	(finish_co_yield_expr): Build the promise expression
-	using coro_build_promise_expression.
-	(finish_co_return_stmt): Likewise.
-	(build_init_or_final_await): Likewise.
-	(morph_fn_to_coro): Likewise, for several cases.
-
-2020-06-26  Iain Sandoe  <iain@sandoe.co.uk>
-
-	* coroutines.cc (morph_fn_to_coro): Handle error
-	returns in building g-r-o-o-a-f expressions.
-
-2020-06-24  Nicholas Krause  <xerofoify@gmail.com>
-
-	PR c++/95672
-	* typeck2.c (cxx_incomplete_type_diagnostic): Add missing
-	TYPE_EXPANSION_PACK check for diagnosing incomplete types in
-	cxx_incomplete_type_diagnostic.
-
-2020-06-24  Iain Sandoe  <iain@sandoe.co.uk>
-
-	PR c++/95518
-	PR c++/95813
-	* coroutines.cc (act_des_fn): Copy function
-	attributes onto the outlined coroutine helpers.
-
-2020-06-24  Jason Merrill  <jason@redhat.com>
-
-	* call.c (build_over_call): Only call build_base_path once.
-
-2020-06-24  Jason Merrill  <jason@redhat.com>
-
-	PR c++/95719
-	* call.c (build_over_call): Look up the overrider in base_binfo.
-	* class.c (lookup_vfn_in_binfo): Look through BINFO_PRIMARY_P.
-
-2020-06-23  Jason Merrill  <jason@redhat.com>
-
-	PR c++/93976
-	Implement C++20 P2082R1, Fixing CTAD for aggregates.
-	* cp-tree.h (TPARMS_PRIMARY_TEMPLATE): Split out from...
-	(DECL_PRIMARY_TEMPLATE): ...here.
-	(builtin_guide_p): Declare.
-	* decl.c (reshape_init_class): Handle bases of a template.
-	(reshape_init_r): An array with dependent bound takes a single
-	initializer.
-	* pt.c (tsubst_default_argument): Shortcut {}.
-	(unify_pack_expansion): Allow omitted arguments to trailing pack.
-	(builtin_guide_p): New.
-	(collect_ctor_idx_types): Give a trailing pack a {} default
-	argument.  Handle arrays better.
-
-2020-06-23  Iain Sandoe  <iain@sandoe.co.uk>
-
-	PR c++/95477
-	* coroutines.cc (morph_fn_to_coro): Apply a cleanup to
-	the get return object when the DTOR is non-trivial.
-
-2020-06-20  Iain Sandoe  <iain@sandoe.co.uk>
-
-	PR c++/95505
-	* coroutines.cc (morph_fn_to_coro): Update handling of
-	get-return-object-on-allocation-fail and diagnose missing
-	std::nothrow.
-
-2020-06-20  Jason Merrill  <jason@redhat.com>
-
-	* call.c (joust): Only compare constraints for non-template
-	candidates with matching parameters.
-	* pt.c (tsubst_pack_expansion): Fix getting a type parameter
-	pack.
-	(more_specialized_fn): Only compare constraints for candidates with
-	matching parameters.
-
-2020-06-19  Jason Merrill  <jason@redhat.com>
-
-	* method.c (early_check_defaulted_comparison): Allow defaulting
-	comparison outside class.  Complain if non-member operator isn't a
-	friend.
-
-2020-06-18  Jason Merrill  <jason@redhat.com>
-
-	* method.c (early_check_defaulted_comparison): Check for &&.
-	(build_comparison_op): Allow empty union.  Diagnose non-category
-	type.
-	(common_comparison_type): Remove handling for non-category type.
-
-2020-06-18  Marek Polacek  <polacek@redhat.com>
-
-	PR c++/95735
-	* pt.c (finish_template_variable): Return if
-	coerce_innermost_template_parms return error_mark_node.
-
-2020-06-18  Marek Polacek  <polacek@redhat.com>
-
-	PR c++/95728
-	* pt.c (tsubst_copy_and_build) <case NEW_EXPR>: Return error_mark_node
-	if placement is erroneous.
-
-2020-06-17  Jonathan Wakely  <jwakely@redhat.com>
-
-	PR c++/66159
-	* parser.c (cp_parser_elaborated_type_specifier): Do not warn
-	unless in a declaration.
-
-2020-06-17  Jason Merrill  <jason@redhat.com>
-
-	* cp-tree.h (copy_fndecl_with_name): Declare.
-	* class.c (copy_fndecl_with_name): Split out from...
-	(build_clone): ...here.
-	(add_implicitly_declared_members): Add op== to TYPE_FIELDS.
-	* method.c (implicitly_declare_fn): Use copy_fndecl_with_name.
-
-2020-06-17  Jason Merrill  <jason@redhat.com>
-
-	* call.c (build_new_op_1): Don't look for a CALL_EXPR when
-	calling a consteval function.
-
-2020-06-17  Jason Merrill  <jason@redhat.com>
-
-	* decl2.c (grokfield): Pass SD_DEFAULTED and SD_DELETED.
-	* decl.c (duplicate_decls): Reduce error for delete
-	after earlier declaration to pedwarn.
-
-2020-06-17  Marek Polacek  <polacek@redhat.com>
-
-	PR c++/95508
-	* constexpr.c (maybe_fold_non_dependent_expr): New.
-	* cp-tree.h (maybe_fold_non_dependent_expr): Declare.
-	* typeck.c (cp_build_array_ref): Call maybe_fold_non_dependent_expr
-	instead of maybe_constant_value.
-
-2020-06-16  Marek Polacek  <polacek@redhat.com>
-
-	PR c++/95369
-	* call.c (add_list_candidates): Return if a designated initializer
-	is used with a non-aggregate.
-	(implicit_conversion_error): Give an error for the case above.
-
-2020-06-16  Marek Polacek  <polacek@redhat.com>
-
-	PR c++/95560
-	* name-lookup.c (check_local_shadow): Check if types are
-	non-null before calling same_type_p.
-
-2020-06-16  Jakub Jelinek  <jakub@redhat.com>
-
-	* semantics.c (handle_omp_for_class_iterator): Adjust
-	c_omp_check_loop_iv_exprs caller.
-	(finish_omp_for): Likewise.  Don't call fold_build_cleanup_point_expr
-	before calling c_finish_omp_for and c_omp_check_loop_iv, move it
-	after those calls.
-	* pt.c (tsubst_omp_for_iterator): Handle non-rectangular loops.
-
-2020-06-16  Jakub Jelinek  <jakub@redhat.com>
-
-	* parser.c (cp_parser_omp_clause_schedule): Reject modifier separated
-	from kind by comma rather than colon.
-
-2020-06-16  Patrick Palka  <ppalka@redhat.com>
-
-	* pt.c (perform_instantiation_time_access_checks): No need to
-	tsubst into decl.
-	* semantics.c (enforce_access): Verify that decl is not
-	dependent.
-
-2020-06-16  Patrick Palka  <ppalka@redhat.com>
-
-	PR c++/41437
-	PR c++/47346
-	* cp-tree.h (qualified_typedef_usage_s): Delete.
-	(qualified_typedef_usage_t): Delete.
-	(deferred_access_check): Move up in file.
-	(tree_template_info::typedefs_needing_access_checking): Delete.
-	(tree_template_info::deferred_access_checks): New field.
-	(TI_TYPEDEFS_NEEDING_ACCESS_CHECKING): Rename to ...
-	(TI_DEFERRED_ACCESS_CHECKS): ... this, and adjust accordingly.
-	* pt.c (perform_typedefs_access_check): Rename to ...
-	(perform_instantiation_time_access_checks): ... this, and adjust
-	accordingly.  Remove unnecessary tree tests.
-	(instantiate_class_template_1): Adjust accordingly.
-	(instantiate_decl): Likewise.
-	* semantics.c (enforce_access): Likewise.
-
-2020-06-16  Patrick Palka  <ppalka@redhat.com>
-
-	PR c++/41437
-	PR c++/47346
-	* call.c (enforce_access): Move to semantics.c.
-	* cp-tree.h (enforce_access): Delete.
-	(get_types_needing_access_check): Delete.
-	(add_typedef_to_current_template_for_access_check): Delete.
-	* decl.c (make_typename_type): Adjust accordingly.  Use
-	check_accessibility_of_qualified_id instead of directly using
-	perform_or_defer_access_check.
-	* parser.c (cp_parser_template_declaration_after_parameters):
-	Don't push a dk_no_check access state when parsing a template.
-	* pt.c (get_types_needing_access_check): Delete.
-	(append_type_to_template_for_access_check_1): Delete.
-	(perform_typedefs_access_check): Adjust.  If type_decl is a
-	FIELD_DECL, also check its DECL_CONTEXT for dependence. Use
-	tsubst_copy instead of tsubst to substitute into type_decl so
-	that we substitute into the DECL_CONTEXT of a FIELD_DECL.
-	(append_type_to_template_for_access_check): Delete.
-	* search.c (accessible_p): Remove the processing_template_decl
-	early exit.
-	* semantics.c (enforce_access): Moved from call.c.  If we're
-	parsing a template and the access check failed, add the check to
-	TI_TYPEDEFS_NEEDING_ACCESS_CHECKING.
-	(perform_or_defer_access_check): Adjust comment.
-	(add_typedef_to_current_template_for_access_check): Delete.
-	(check_accessibility_of_qualified_id):  Adjust accordingly.
-	Exit early if the scope is dependent.
-
-2020-06-11  Patrick Palka  <ppalka@redhat.com>
-
-	PR c++/93467
-	* constraint.cc (associate_classtype_constraints): If there is a
-	discrepancy between the current template depth and the template
-	depth of the original declaration, then adjust the template
-	parameter depth within the current constraints appropriately.
-	* pt.c (tsubst_friend_class): Substitute into and set the
-	constraints on the injected declaration.
-
-2020-06-11  Iain Sandoe  <iain@sandoe.co.uk>
-
-	* coroutines.cc (instantiate_coro_traits): Pass a reference
-	to lambda closure objects to traits instantiation.
-	(morph_fn_to_coro): Likewise for promise parameter
-	preview and allocator lookup.
-
-2020-06-10  Iain Sandoe  <iain@sandoe.co.uk>
-
-	PR c++/95440
-	* call.c (add_candidates): Use vec_safe_length() for
-	testing the arguments list.
-	(build_new_method_call_1): Use vec_safe_is_empty() when
-	checking for an empty args list.
-
-2020-06-10  Marek Polacek  <polacek@redhat.com>
-
-	PR c++/95562
-	* parser.c (cp_parser_direct_declarator): Clear
-	CP_PARSER_FLAGS_DELAY_NOEXCEPT if the declarator kind is not
-	cdk_id.
-
-2020-06-09  Iain Sandoe  <iain@sandoe.co.uk>
-
-	PR c++/95137
-	* coroutines.cc (expand_one_await_expression): Build separate
-	DTOR trees for the awaitable object on the destroy and resume
-	paths.
-
-2020-06-09  Jason Merrill  <jason@redhat.com>
-
-	PR c++/95552
-	* cp-gimplify.c (predeclare_vla): Only predeclare a VLA if it's
-	wrapped in a pointer type.
-
-2020-06-05  Marek Polacek  <polacek@redhat.com>
-
-	PR c++/95369
-	* call.c (build_converted_constant_expr_internal): Allow
-	list-initialization.
-
-2020-06-05  Iain Sandoe  <iain@sandoe.co.uk>
-
-	* cp-tree.def (CO_RETURN_EXPR): Correct the class
-	to use tcc_statement.
-
-2020-06-05  Jason Merrill  <jason@redhat.com>
-
-	* error.c (dump_binary_op): Handle negative operand to
-	POINTER_PLUS_EXPR.
-
-2020-06-04  Jason Merrill  <jason@redhat.com>
-
-	PR c++/93310
-	* constexpr.c (cxx_eval_constant_expression) [OBJ_TYPE_REF]:
-	Evaluate OBJ_TYPE_REF_EXPR.
-
-2020-06-04  Jason Merrill  <jason@redhat.com>
-
-	PR c++/95158
-	* class.c (lookup_vfn_in_binfo): New.
-	* call.c (build_over_call): Use it.
-	* cp-tree.h (resolves_to_fixed_type_p): Add default argument.
-	(lookup_vfn_in_binfo): Declare.
-
-2020-06-04  Iain Sandoe  <iain@sandoe.co.uk>
-
-	PR c++/95346
-	* coroutines.cc (morph_fn_to_coro): Ensure that the get-
-	return-object is constructed correctly; When it is not the
-	final return value, pass it to the CTOR of the return type
-	as an rvalue, per the standard comment.
-
-2020-06-04  Jakub Jelinek  <jakub@redhat.com>
-
-	PR c++/82304
-	PR c++/95307
-	* constexpr.c (cxx_eval_constant_expression): Diagnose CONVERT_EXPR
-	conversions from pointer types to arithmetic types here...
-	(cxx_eval_outermost_constant_expr): ... instead of here.
-
-2020-06-03  Mark Wielaard  <mark@klomp.org>
-
-	* parser.c (cp_lexer_safe_previous_token): New function.
-	(cp_parser_error_1): Add name_hint if the previous token is
-	a string literal and next token is a CPP_NAME and we have a
-	missing header suggestion for the name.
-
-2020-06-03  Patrick Palka  <ppalka@redhat.com>
-
-	* pt.c (process_partial_specialization): Pass the full set of
-	generic template arguments to strictly_subsumes.
-
-2020-06-03  Patrick Palka  <ppalka@redhat.com>
-
-	PR c++/92103
-	* pt.c (most_specialized_partial_spec): Reorganize the loop over
-	DECL_TEMPLATE_SPECIALIZATIONS.  Check constraints_satisfied_p on
-	the original template declaration, not on the tsubsted one.
-
-2020-06-03  Iain Sandoe  <iain@sandoe.co.uk>
-
-	PR c++/95345
-	* coroutines.cc (finish_co_await_expr): Revise to allow for
-	parameter packs.
-	(finish_co_yield_expr): Likewise.
-
-2020-06-03  Jason Merrill  <jason@redhat.com>
-
-	PR c++/95232
-	* cp-tree.h (predeclare_vla): Declare.
-	* cp-gimplify.c (predeclare_vla): Handle getting a decl.
-	* pt.c (tsubst_expr) [DECL_EXPR]: Use it.
-
-2020-06-03  Tobias Burnus  <tobias@codesourcery.com>
-
-	* cp-gimplify.c (cxx_omp_predetermined_mapping): New.
-	* cp-objcp-common.h (LANG_HOOKS_OMP_PREDETERMINED_MAPPING): Redfine.
-	* cp-tree.h (cxx_omp_predetermined_mapping): Declare.
-
-2020-06-02  Jason Merrill  <jason@redhat.com>
-
-	PR c++/95193
-	* pt.c (tsubst_decl): Relax assert.
-
-2020-06-02  Iain Sandoe  <iain@sandoe.co.uk>
-
-	PR c++/95050
-	* coroutines.cc (build_co_await): Wrap the co_await expression
-	in a TARGET_EXPR, where needed.
-	(finish_co_yield_expr): Likewise.
-
-2020-06-02  Patrick Palka  <ppalka@redhat.com>
-
-	PR c++/92633
-	PR c++/92838
-	* pt.c (tsubst_function_decl): Don't do set_constraints when
-	regenerating a lambda.
-	(tsubst_lambda_expr): Substitute into the lambda's constraints
-	and do set_constraints here.
-
-2020-06-01  Jason Merrill  <jason@redhat.com>
-
-	PR c++/95466
-	PR c++/95311
-	PR c++/95221
-	* class.c (build_vfn_ref): Revert 95311 change.
-	* cp-ubsan.c (cp_ubsan_maybe_instrument_member_call): Build a
-	COMPOUND_EXPR.
-
-2020-06-01  Iain Sandoe  <iain@sandoe.co.uk>
-
-	PR c++/95350
-	* coroutines.cc (struct param_info): Remove rv_ref field.
-	(build_actor_fn): Remove specifial rvalue ref handling.
-	(morph_fn_to_coro): Likewise.
-
-2020-05-31  Iain Sandoe  <iain@sandoe.co.uk>
-
-	PR c++/95087
-	* coroutines.cc (morph_fn_to_coro): If we see an
-	early fatal error, drop the erroneous function body.
-
-2020-05-31  Iain Sandoe  <iain@sandoe.co.uk>
-
-	* coroutines.cc (build_co_await): Remove unused
-	variable.
-	(finish_co_await_expr): Likewise.
-	(finish_co_yield_expr): Likewise; revise comment.
-
-2020-05-30  Iain Sandoe  <iain@sandoe.co.uk>
-
-	* coroutines.cc (morph_fn_to_coro): Revise initialization
-	of the frame pointer to avoid an unused value.
-
-2020-05-30  Patrick Palka  <ppalka@redhat.com>
-
-	PR c++/95386
-	* constraint.cc (satisfaction_value): Accept INTEGER_CST of any
-	boolean type.
-
-2020-05-29  Patrick Palka  <ppalka@redhat.com>
-	    Jason Merrill  <jason@redhat.com>
-
-	PR c++/95181
-	* class.c (add_method): Let special member function templates
-	coexist if they are not equivalently constrained, or in a class
-	template.
-
-2020-05-29  Jason Merrill  <jason@redhat.com>
-
-	PR c++/95371
-	* pt.c (process_template_parm): Set DECL_TEMPLATE_INFO
-	on the DECL_TEMPLATE_RESULT.
-
-2020-05-29  Marek Polacek  <polacek@redhat.com>
-
-	PR c++/95344
-	* cp-gimplify.c (cp_fold) <case MODIFY_EXPR>: Don't set
-	TREE_THIS_VOLATILE here.
-	(cp_fold): Set it here along with TREE_NO_WARNING.
-
-2020-05-29  Jason Merrill  <jason@redhat.com>
-
-	PR c++/95311
-	PR c++/95221
-	* class.c (build_vfn_ref): Don't fold the INDIRECT_REF.
-
-2020-05-29  Patrick Palka  <ppalka@redhat.com>
-
-	PR c++/92652
-	PR c++/93698
-	PR c++/94128
-	* parser.c (cp_parser_requires_clause_expression): Temporarily
-	increment processing_template_decl only if it is 0.
-	(cp_parser_constraint_expression): Likewise.
-	(cp_parser_requires_expression): Likewise.
-
-2020-05-29  Patrick Palka  <ppalka@redhat.com>
-
-	PR c++/95241
-	* constexpr.c (get_or_insert_ctor_field): Add limited support
-	for RANGE_EXPR index lookups.
-
-2020-05-28  Jakub Jelinek  <jakub@redhat.com>
-
-	PR c++/95328
-	* decl.c (cp_finish_decomp): Call complete_type before checking
-	COMPLETE_TYPE_P.
-
-2020-05-28  Jason Merrill  <jason@redhat.com>
-
-	PR c++/94926
-	* decl.c (cp_finish_decl): Revert r9-297 change.
-	(check_static_variable_definition): Likewise.
-	* constexpr.c (ensure_literal_type_for_constexpr_object): Likewise.
-	* pt.c (instantiate_decl): Return early on type error.
-
-2020-05-27  Jason Merrill  <jason@redhat.com>
-
-	PR c++/95319
-	* decl.c (reshape_init_array_1): Don't reuse in overload context.
-
-2020-05-27  Jason Merrill  <jason@redhat.com>
-
-	PR c++/95242
-	* call.c (build_new_op_1): Suppress
-	warn_zero_as_null_pointer_constant across comparison of <=> result
-	to 0.
-
-2020-05-27  Jason Merrill  <jason@redhat.com>
-
-	PR c++/95222
-	* decl.c (grokdeclarator): Don't shift attributes in TYPENAME
-	context.
-
-2020-05-27  Nathan Sidwell  <nathan@acm.org>
-
-	PR c++/95263
-	* pt.c (lookup_template_class_1): Restore alias template mutation.
-
-2020-05-26  Jakub Jelinek  <jakub@redhat.com>
-
-	PR c++/95197
-	* cp-gimplify.c: Include omp-general.h.
-	(cp_genericize_r) <case OMP_DISTRIBUTE>: For class iteration
-	variables in composite distribute parallel for, instantiate copy
-	ctor of their types.
-
-2020-05-23  Patrick Palka  <ppalka@redhat.com>
-
-	PR c++/94038
-	* constexpr.c (cxx_eval_constant_expression)
-	<case TEMPLATE_ID_EXPR>: Don't evaluate the concept when
-	constexpr evaluation is uid-sensitive.
-
-2020-05-22  Jason Merrill  <jason@redhat.com>
-
-	* cp-gimplify.c (cp_gimplify_expr) [CALL_EXPR]: Don't preevaluate
-	the function address if the call used operator syntax.
-
-2020-05-21  Jason Merrill  <jason@redhat.com>
-
-	PR c++/95221
-	* cp-ubsan.c (cp_ubsan_maybe_instrument_member_call): For a virtual
-	call, instrument the OBJ_TYPE_REF.
-
-	* decl.c (compute_array_index_type_loc): Diagnose expressions
-	in a template that can't be constant.
-	* parser.c (cp_parser_direct_declarator): Don't check
-	non-constant array bounds here.
-
-	* cp-tree.h (is_rvalue_constant_expression): Declare.
-	* constexpr.c (is_rvalue_constant_expression): New.
-	* parser.c (cp_parser_constant_expression): Use it.
-	* decl.c (cp_finish_decl): Try to treat a constexpr initializer in a
-	template as constant.
-
-	* typeck.c (build_x_modify_expr): Handle error_mark_node arguments.
-
-	* decl.c (grokparms): Return NULL_TREE if any parms were erroneous.
-
-2020-05-21  Iain Sandoe  <iain@sandoe.co.uk>
-
-	* coroutines.cc (finish_co_return_stmt): Revert change to use
-	finish_expr_stmt.
-
-2020-05-21  Patrick Palka  <ppalka@redhat.com>
-
-	PR c++/94038
-	* constexpr.c (constexpr_ctx::uid_sensitive): Remove field.
-	(uid_sensitive_constexpr_evaluation_value): Define.
-	(uid_sensitive_constexpr_evaluation_true_counter): Define.
-	(uid_sensitive_constexpr_evaluation_p): Define.
-	(uid_sensitive_constexpr_evaluation_sentinel): Define its
-	constructor.
-	(uid_sensitive_constexpr_evaluation_checker): Define its
-	constructor and its evaluation_restricted_p method.
-	(get_fundef_copy): Remove 'ctx' parameter.  Use u_s_c_e_p
-	instead of constexpr_ctx::uid_sensitive.
-	(cxx_eval_call_expression): Use u_s_c_e_p instead, and test it
-	last.  Adjust call to get_fundef_copy.
-	(instantiate_cx_fn_r): Test u_s_c_e_p so that we increment the
-	counter if necessary.
-	(cxx_eval_outermost_constant_expr): Remove 'uid_sensitive'
-	parameter.  Adjust function body accordingly.
-	(maybe_constant_value): Remove 'uid_sensitive' parameter and
-	adjust function body accordingly.  Set up a
-	uid_sensitive_constexpr_evaluation_checker, and use it to
-	conditionally update the cv_cache.
-	* cp-gimplify.c (cp_fold): Set up a
-	uid_sensitive_constexpr_evaluation_checker, and use it to
-	conditionally update the fold_cache.
-	* cp-tree.h (maybe_constant_value): Update declaration.
-	(struct uid_sensitive_constexpr_evaluation_sentinel): Define.
-	(struct sensitive_constexpr_evaluation_checker): Define.
-	* expr.c (fold_for_warn): Set up a
-	uid_sensitive_constexpr_evaluation_sentinel before calling
-	the folding subroutines.  Drop all but the first argument to
-	maybe_constant_value.
-
-2020-05-20  Marek Polacek  <polacek@redhat.com>
-
-	DR 2237
-	* parser.c (cp_parser_unqualified_id): Reject simple-template-id as
-	the declarator-id of a destructor.
-	(cp_parser_constructor_declarator_p): Reject simple-template-id as
-	the declarator-id of a constructor.
-
-2020-05-20  Marek Polacek  <polacek@redhat.com>
-
-	DR 2289
-	PR c++/94553
-	* cp-tree.h (SD_DECOMPOSITION): New flag.
-	* decl.c (duplicate_decls): Make sure a structured binding is unique
-	in its declarative region.
-	(start_decl): If INITIALIZED is SD_DECOMPOSITION, call
-	fit_decomposition_lang_decl.
-	(grokdeclarator): Compare INITIALIZED directly to SD_* flags.
-	* parser.c (cp_parser_decomposition_declaration): Pass SD_DECOMPOSITION
-	to start_decl.
-
-2020-05-20  Patrick Palka  <ppalka@redhat.com>
-
-	PR c++/95223
-	* typeck.c (structural_comptypes): Don't perform
-	context-dependent resolution of TYPENAME_TYPEs when
-	comparing_specializations.
-
-2020-05-19  Nathan Sidwell  <nathan@acm.org>
-
-	* pt.c (lookup_template_class_1): Do not reinit template_info of an
-	alias here.
-
-2020-05-18  Martin Sebor  <msebor@redhat.com>
-
-	PR c++/94923
-	* call.c ((maybe_warn_class_memaccess): Use is_byte_access_type.
-	* cp-tree.h (is_dummy_object): Return bool.
-	(is_byte_access_type): Declare new function.
-	* tree.c (is_dummy_object): Return bool.
-	(is_byte_access_type): Define new function.
-
-2020-05-19  Patrick Palka  <ppalka@redhat.com>
-
-	PR c++/87847
-	* pt.c (init_template_processing): Enable sanitization for
-	decl_specializations and type_specializations.
-
-	PR c++/66439
-	* pt.c (fn_type_unification): Pass 'fn' instead of NULL_TREE as
-	the 'in_decl' parameter to coerce_template_parms.
-
-2020-05-18  Marek Polacek  <polacek@redhat.com>
-
-	PR c++/94955
-	* typeck.c (cp_build_binary_op): Use fold_for_warn instead of
-	cp_fold_rvalue.
-
-2020-05-18  Marek Polacek  <polacek@redhat.com>
-
-	PR c++/94937
-	* cvt.c (cp_get_fndecl_from_callee): Return NULL_TREE if the function
-	type is not INDIRECT_TYPE_P.
-	* decl.c (omp_declare_variant_finalize_one): Call
-	cp_get_callee_fndecl_nofold instead of looking for the function decl
-	manually.
-
-2020-05-18  Marek Polacek  <polacek@redhat.com>
-
-	PR c++/90915
-	* parser.c (cp_parser_has_attribute_expression): Sorry on a
-	type-dependent argument.
-
-2020-05-18  Marek Polacek  <polacek@redhat.com>
-
-	DR 1512
-	PR c++/87699
-	* call.c (add_builtin_candidate) <case EQ_EXPR>: Create candidate
-	operator functions when type is std::nullptr_t for ==/!=.
-	* typeck.c (composite_pointer_type_r): Add a bool * parameter.  Use it
-	to maybe add "const" to the pointer type.
-	(composite_pointer_type): Update the call to composite_pointer_type_r.
-	(cp_build_binary_op): Turn two warning_at into error_at.  Print the
-	types.
-
-2020-05-18  Jason Merrill  <jason@redhat.com>
-
-	* call.c (build_over_call): Remove unnecessary
-	cp_stabilize_reference.
-
-2020-05-18  Marek Polacek  <polacek@redhat.com>
-
-	* call.c (add_builtin_candidate): Don't create a builtin overload
-	candidate for ++ when type is bool in C++17.
-
-2020-05-18  Marek Polacek  <polacek@redhat.com>
-
-	* cfns.h: Regenerated.
-
-2020-05-17  Iain Sandoe  <iain@sandoe.co.uk>
-
-	* coroutines.cc (morph_fn_to_coro): Initialize the gro variable.
-
-2020-05-16  Iain Sandoe  <iain@sandoe.co.uk>
-
-	* coroutines.cc (finish_co_return_stmt): Implement rules
-	from [class.copy.elision] /3.
-
-2020-05-16  Patrick Palka  <ppalka@redhat.com>
-
-	PR c++/57943
-	* semantics.c (finish_decltype_type): Call
-	instantiate_non_dependent_expr_sfinae on the expression.
-
-2020-05-15  Patrick Palka  <ppalka@redhat.com>
-
-	Revert:
-
-	2020-04-07  Patrick Palka  <ppalka@redhat.com>
-
-	PR c++/90996
-	* typeck2.c (process_init_constructor_array): Propagate
-	CONSTRUCTOR_PLACEHOLDER_BOUNDARY up from each element initializer to
-	the array initializer.
-
-2020-05-15  Jason Merrill  <jason@redhat.com>
-
-	PR c++/93286 - ICE with __is_constructible and variadic template.
-	* pt.c (tsubst_tree_list): New.
-	(tsubst, tsubst_copy_and_build): Use it.
-	* decl2.c (is_late_template_attribute): Handle error_mark_node args.
-
-2020-05-15  Nathan Sidwell  <nathan@acm.org>
-
-	* pt.c (template_args_equal): Fix thinkos in previous 'cleanup'.
-
-2020-05-14  Jason Merrill  <jason@redhat.com>
-
-	PR c++/93901
-	* pt.c (maybe_instantiate_noexcept): Change clone handling.
-
-2020-05-14  Patrick Palka  <ppalka@redhat.com>
-
-	PR c++/78446
-	* call.c (build_op_call): Pass complain to lookup_fnfields.
-	(build_special_member_call): Likewise.
-	* class.c (type_requires_array_cookie): Pass tf_warning_or_error
-	to lookup_fnfields.
-	* cp-tree.h (lookup_fnfields): Add tsubst_flags_t parameter.
-	* except.c (build_throw): Pass tf_warning_or_error to
-	lookup_fnfields.
-	* init.c (build_new_1): Pass complain to lookup_fnfields.
-	* method.c (locate_fn_flags): Likewise.
-	* name-lookup.c (lookup_name_real_1): Pass tf_warning_or_error
-	to lookup_fnfields.
-	* pt.c (tsubst_baselink): Pass complain to lookup_fnfields.
-	* search.c (lookup_fnfields): New 'complain' parameter.  Pass it
-	to lookup_member.
-
-2020-05-14  Nathan Sidwell  <nathan@acm.org>
-
-	* parser.c (cp_parser_diagnose_invalid_typename): Mention
-	std=c++20 not 2a, reformat dependent binfo inform loops.
-
-	* pt.c (tsubst_template_decl): Reorder and commonize some control
-	paths.
-
-	* pt.c (tsubst_friend_function): Simplify control flow.
-
-	* pt.c (lookup_template_class_1): Remove unnecessary else by
-	simply grabbing TYPE_NAME earlier.
-
-	* pt.c (push_template_decl_real): Adjust friend pushing logic.
- 	Reinit template type.
-
-	* pt.c (build_template_decl): Init DECL_TEMPLATE_RESULT &
-	TREE_TYPE here ...
-	(process_partial_specialization): ... not here ...
-	(push_template_decl_real, add_inherited_template_parms)
-	(build_deduction_guide): ... or here.
-
-2020-05-14  Jakub Jelinek  <jakub@redhat.com>
-
-	* cp-gimplify.c (cp_genericize_r): Set cfun->has_omp_target.
-
-2020-05-13  Patrick Palka  <ppalka@redhat.com>
-
-	PR c++/79706
-	* init.c (build_vec_delete_1): Just return error_mark_node if
-	deallocate_expr is error_mark_node.
-	(build_delete): Just return error_mark_node if do_delete is
-	error_mark_node.
-
-2020-05-13  Patrick Palka  <ppalka@redhat.com>
-
-	PR c++/95020
-	* constraint.cc (tsubst_requires_expr): Produce a new
-	requires-expression when processing_template_decl, even if
-	template arguments are not dependent.
-
-2020-05-13  Marek Polacek  <polacek@redhat.com>
-
-	PR c++/95066
-	* decl.c (duplicate_decls): Set DECL_HAS_DEPENDENT_EXPLICIT_SPEC_P.
-
-2020-05-13  Nathan Sidwell  <nathan@acm.org>
-
-	* pt.c (template_args_equal): Reorder category checking for
-	clarity.
-
-	* pt.c (perform_typedefs_access_check): Cache expensively
-	calculated object references.
-	(check_auto_in_tmpl_args): Just assert we do not get unexpected
-	nodes, rather than silently do nothing.
-	(append_type_to_template_for_access): Likewise, cache expensie
-	object reference.
-
-	* pt.c (canonical_type_parameter): Simplify.
-
-	Formatting fixups & some simplifications.
-	* pt.c (spec_hash_table): New typedef.
-	(decl_specializations, type_specializations): Use it.
-	(retrieve_specialization): Likewise.
-	(register_specialization): Remove unnecessary casts.
-	(push_template_decl_real): Reformat.
-	(instantiate_class_template_1): Use more RAII.
-	(make_argument_pack): Simplify.
-	(instantiate_template_1): Use gcc_checking_assert for expensive
-	asserts.
-	(instantiate_decl): Likewise.
-	(resolve_typename_type): Reformat comment.
-	* semantics.c (struct deferred_access): Remove unnecessary GTY on
-	member.
-	(begin_class_definition): Fix formatting.
-
-2020-05-13  Jason Merrill  <jason@redhat.com>
-
-	* call.c, class.c, constexpr.c, constraint.cc, decl.c, init.c,
-	lambda.c, lex.c, method.c, name-lookup.c, parser.c, pt.c, tree.c,
-	typeck2.c: Change cxx2a to cxx20.
-
-2020-05-12  Marek Polacek  <polacek@redhat.com>
-
-	PR c++/95074
-	* parser.c (cp_parser_postfix_expression) <case CPP_OPEN_PAREN>: When
-	looking for a block-scope function declaration, look through the whole
-	set, not just the first function in the overload set.
-
-2020-05-12  Jakub Jelinek  <jakub@redhat.com>
-
-	PR c++/95063
-	* pt.c (tsubst_decl): Deal with DECL_OMP_PRIVATIZED_MEMBER for
-	a bit-field.
-
-2020-05-11  Jason Merrill  <jason@redhat.com>
-
-	Resolve C++20 NB comment CA104
-	* pt.c (determine_specialization): Compare constraints for
-	specialization of member template of class instantiation.
-
-2020-05-11  Jason Merrill  <jason@redhat.com>
-
-	PR c++/92583
-	PR c++/92654
-	* tree.c (cp_walk_subtrees): Stop at typedefs.
-	Handle TYPENAME_TYPE here.
-	* pt.c (find_parameter_packs_r): Not here.
-	(for_each_template_parm_r): Clear *walk_subtrees.
-	* decl2.c (min_vis_r): Look through typedefs.
-
-2020-05-11  Jason Merrill  <jason@redhat.com>
-
-	* call.c (implicit_conversion_error): Split out from...
-	(perform_implicit_conversion_flags): ...here.
-	(build_converted_constant_expr_internal): Use it.
-
-2020-05-11  Jason Merrill  <jason@redhat.com>
-
-	PR c++/90748
-	* parser.c (inject_parm_decls): Set current_class_ptr here.
-	(cp_parser_direct_declarator): And here.
-	(cp_parser_late_return_type_opt): Not here.
-	(cp_parser_noexcept_specification_opt): Nor here.
-	(cp_parser_exception_specification_opt)
-	(cp_parser_late_noexcept_specifier): Remove unneeded parameters.
-
-2020-05-11  Jason Merrill  <jason@redhat.com>
-
-	* decl.c (cxx_init_decl_processing): Call declare_weak for
-	__cxa_pure_virtual.
-
-2020-05-11  Jason Merrill  <jason@redhat.com>
-
-	* pt.c (instantiate_class_template_1): Call tsubst_expr for
-	STATIC_ASSERT member.
-	* ptree.c (cxx_print_xnode): Handle STATIC_ASSERT.
-
-2020-05-11  Jason Merrill  <jason@redhat.com>
-
-	* pt.c (find_parameter_packs_r) [LAMBDA_EXPR]: Remove redundant
-	walking of capture list.
-
-2020-05-11  Jason Merrill  <jason@redhat.com>
-
-	* cp-tree.h (LOOKUP_EXPLICIT_TMPL_ARGS): Remove.
-	* call.c (build_new_function_call): Don't set it.
-	(build_new_method_call_1): Likewise.
-	(build_over_call): Check cand->explicit_targs instead.
-
-2020-05-11  Jason Merrill  <jason@redhat.com>
-
-	* decl.c (compute_array_index_type_loc): Stabilize before building
-	the MINUS_EXPR.
-
-2020-05-11  Jason Merrill  <jason@redhat.com>
-
-	* decl.c (grokdeclarator): Adjust deprecated_state here.
-	(start_decl): Not here.
-
-2020-05-08  Iain Sandoe  <iain@sandoe.co.uk>
-
-	PR c++/95003
-	* coroutines.cc (build_actor_fn): Ensure that bind scopes
-	are marked as having side-effects where necessary.
-	(replace_statement_captures): Likewise.
-	(morph_fn_to_coro): Likewise.
-
-2020-05-08  Nathan Sidwell  <nathan@acm.org>
-
-	* NEWS: Delete, it is so stale.
-
-	* parser.c (cp_lexer_set_source_position_from_token): EOF has a
-	location too.
-
-2020-05-07  Iain Sandoe  <iain@sandoe.co.uk>
-
-	PR c++/94817
-	PR c++/94829
-	* coroutines.cc (morph_fn_to_coro): Set unformed outline
-	functions to error_mark_node.  For early error returns suppress
-	warnings about missing ramp return values.  Fix reinstatement
-	of the function body on pre-existing initial error.
-	* decl.c (finish_function): Use the normal error path for fails
-	in the ramp function, do not try to compile the helpers if the
-	transform fails.
-
-2020-05-07  Marek Polacek  <polacek@redhat.com>
-
-	PR c++/94590 - Detect long double -> double narrowing.
-	* typeck2.c (check_narrowing): Detect long double -> double
-	narrowing even when double and long double have the same
-	precision.  Make it handle conversions to float too.
-
-2020-05-07  Marek Polacek  <polacek@redhat.com>
-
-	PR c++/94255
-	* parser.c (cp_parser_class_specifier_1): Check that the scope is
-	nested inside current scope before pushing it.
-
-2020-05-07  Marek Polacek  <polacek@redhat.com>
-
-	  P1957R2
-	  * typeck2.c (check_narrowing): Consider T* to bool narrowing
-	  in C++11 and up.
-
-2020-05-07  Marek Polacek  <polacek@redhat.com>
-
-	* decl.c (grok_op_properties): Fix spelling of non-static.
-	* typeck.c (build_class_member_access_expr): Likewise.
-
-2020-05-07  Richard Biener  <rguenther@suse.de>
-
-	PR middle-end/94703
-	* optimize.c (update_cloned_parm): Copy DECL_NOT_GIMPLE_REG_P.
-
-2020-05-06  Marek Polacek  <polacek@redhat.com>
-
-	PR c++/94938
-	* pt.c (tsubst_copy_and_build): Call type_dependent_expression_p_push
-	instead of uses_template_parms.  Move the warning_sentinels after the
-	RECURs.
-
-2020-05-06  Jakub Jelinek  <jakub@redhat.com>
-
-	PR c++/94951
-	* typeck.c (cp_strict_aliasing_warning): New function.
-	(cp_build_indirect_ref_1, build_reinterpret_cast_1): Use
-	it instead of strict_aliasing_warning.
-
-	PR c++/94907
-	* method.c (defaulted_late_check): Don't call synthesize_method
-	on constexpr sfk_comparison if it has been called on it already.
-
-2020-05-06  Nathan Sidwell  <nathan@acm.org>
-
-	PR c++/94946
-	* decl.c (grokdeclarator): Don't splice template attributes in
-	parm context -- they can apply to the parm.
-
-2020-05-05  Jeff Chapman II  <jchapman@lock3software.com>
-
-	Diagnose misapplied contracts. Allow contracts after virt specifier.
-	* cp-tree.h (diagnose_misapplied_contracts): New.
-	* decl.c (diagnose_misapplied_contracts): Same.
-	(check_tag_decl): Use above to diagnose contracts on tag decls.
-	(grokdeclarator): Diagnose contracts in declspecs and declaration
-	attrlist if any. Extract diagnostic into
-	diagnose_misapplied_contracts.
-	* parser.c (cp_separate_contracts): Now works when passed in contracts
-	list is not already empty.
-	(cp_parser_statement): Initialize contract_attrs before call to
-	cp_separate_contracts.
-	(cp_parser_decl_specifier_seq): Diagnose invalid application of
-	contracts.
-	(cp_parser_class_head): Ditto.
-	(cp_parser_member_declaration): Handle contracts appearing after a
-	function's virt-specifier.
-
-2020-05-05  Iain Sandoe  <iain@sandoe.co.uk>
-
-	* coroutines.cc: Remove references to n4849 throughout.
-
-2020-05-05  Jason Merrill  <jason@redhat.com>
-
-	CWG 2235
-	* pt.c (more_specialized_fn): Do consider parms with no deducible
-	template parameters.
-
-2020-05-05  Jason Merrill  <jason@redhat.com>
-
-	PR c++/90212
-	* constexpr.c (potential_constant_expression_1): In a lambda
-	function, consider a captured variable directly.
-
-2020-05-05  Iain Sandoe  <iain@sandoe.co.uk>
-
-	* coroutines.cc (transform_await_wrapper): Check that we have
-	no unlowered co_yields.
-	(captures_temporary): Likewise.
-	(register_awaits): Likewise.
-
-2020-05-05  Nathan Sidwell  <nathan@acm.org>
-
-	PR c++/94807
-	* coroutines.cc (morph_fn_to_coro): Just check for
-	closure_identifier.
-	* pt.c (tsubst_function_decl): Update lambda fn's this_ptr name.
-
-2020-05-05  Marek Polacek  <polacek@redhat.com>
-	    Jason Merrill  <jason@redhat.com>
-
-	PR c++/94799
-	* parser.c (cp_parser_postfix_dot_deref_expression): If we have
-	a type-dependent object of class type, stash it to
-	parser->context->object_type.  If the postfix expression doesn't have
-	a type, use typeof.
-	(cp_parser_class_name): Consider object scope too.
-	(cp_parser_lookup_name): Remove code dealing with the case when
-	object_type is unknown_type_node.
-
-2020-05-04  Patrick Palka  <ppalka@redhat.com>
-
-	PR c++/94038
-	* cp-gimplify.c (cp_fold) <case CALL_EXPR>: Move some variable
-	declarations closer to their uses.  Copy the CALL_EXPR only
-	when one of its arguments has changed.
-	<case TREE_VEC>: Instead of first collecting the folded
-	arguments into a releasing_vec, just make a copy of the TREE_VEC
-	as soon as folding changes one of its arguments.
-
-2020-05-04  Iain Sandoe  <iain@sandoe.co.uk>
-
-	* coroutines.cc (morph_fn_to_coro): Mark the coro.gro variable
-	as artificial and ignored.
-
-2020-05-04  Nathan Sidwell  <nathan@acm.org>
-
-	pt.c (process_template_parm): Don't walk the template list twice,
-	remember the final node instead.
-	(end_template_parm_list): Refactor.  Comment on why we do a pop
-	and a push.
-
-	PR c++/94827 -- don't save parms in nested requirement
-	* constraint.cc (tsubst_nested_requirement): TYPE directly holds
-	notmalized requirement.
-	(finish_nested_requirement): Don't stash current tpl parms into
-	the requirement.
-	(diagnose_nested_requirement): TYPE directly holds notmalized
-	requirement.
-
-2020-05-01  Patrick Palka  <ppalka@redhat.com>
-
-	PR c++/90880
-	* cp-tree.h (check_accessibility_of_qualified_id): Add
-	tsubst_flags_t parameter and change return type to bool.
-	* parser.c (cp_parser_lookup_name): Pass tf_warning_to_error to
-	check_accessibility_of_qualified_id.
-	* pt.c (tsubst_qualified_id): Return error_mark_node if
-	check_accessibility_of_qualified_id returns false.
-	* semantics.c (check_accessibility_of_qualified_id): Add
-	complain parameter.  Pass complain instead of
-	tf_warning_or_error to perform_or_defer_access_check.  Return
-	true unless perform_or_defer_access_check returns false.
-
-2020-05-01  Marek Polacek  <polacek@redhat.com>
-
-	PR c++/94885
-	* typeck2.c (process_init_constructor_record): Return PICFLAG_ERRONEOUS
-	if an initializer element was erroneous.
-
-2020-05-01  Jason Merrill  <jason@redhat.com>
-
-	PR c++/90479
-	* init.c (get_nsdmi): Don't push_to_top_level for a local class.
-
-2020-05-01  Jason Merrill  <jason@redhat.com>
-
-	PR c++/91529
-	* decl.c (cp_finish_decl): Also clear TREE_READONLY if
-	-fmerge-all-constants.
-
-2020-05-01  Jason Merrill  <jason@redhat.com>
-
-	PR c++/93822
-	* pt.c (tsubst_decl): Make sure DECL_VALUE_EXPR continues to have
-	the same type as the variable.
-
-2020-04-30  Jason Merrill  <jason@redhat.com>
-	    Nathan Sidwell  <nathan@acm.org>
-
-	PR c++/94827
-	* constraint.cc (map_arguments): If ARGS is null, it's a
-	self-mapping of parms.
-	(finish_nested_requirement): Do not pass argified
-	current_template_parms to normalization.
-	(tsubst_nested_requirement): Don't assert no template parms.
-
-2020-04-30  Iain Sandoe  <iain@sandoe.co.uk>
-
-	PR c++/94886
-	* coroutines.cc (transform_local_var_uses): Defer walking
-	the DECL_INITIALs of BIND_EXPR vars until all the frame
-	allocations have been made.
-
-2020-04-30  Iain Sandoe  <iain@sandoe.co.uk>
-
-	PR c++/94883
-	* coroutines.cc (register_awaits): Update target
-	expressions for awaitable and suspend handle
-	initializers.
-
-2020-04-30  Iain Sandoe  <iain@sandoe.co.uk>
-
-	PR c++/94879
-	* coroutines.cc (build_co_await): Account for variables
-	with DECL_VALUE_EXPRs.
-	(captures_temporary): Likewise.
-	(register_awaits): Likewise.
-
-2020-04-29  Patrick Palka  <ppalka@redhat.com>
-
-	PR c++/94830
-	* pt.c (find_template_parameter_info::parm_list): New field.
-	(keep_template_parm): Use the new field to build up the
-	parameter list here instead of ...
-	(find_template_parameters): ... here.  Return ftpi.parm_list.
-
-2020-04-29  Jakub Jelinek  <jakub@redhat.com>
-
-	PR target/94707
-	* class.c (build_base_field): Set DECL_FIELD_ABI_IGNORED on C++17 empty
-	base artificial FIELD_DECLs.
-	(layout_class_type): Set DECL_FIELD_ABI_IGNORED on empty class
-	field_poverlapping_p FIELD_DECLs.
-
-2020-04-29  Patrick Palka  <ppalka@redhat.com>
-
-	PR c++/94819
-	* constraint.cc (satisfy_declaration_constraints): Use saved_t
-	instead of t as the key to decl_satisfied_cache.
-
-	PR c++/94808
-	* error.c (print_requires_expression_info): Print the dependent
-	form of the parameter list with its template parameter mapping,
-	rather than printing the substituted form.
-
-2020-04-28  Jason Merrill  <jason@redhat.com>
-
-	PR c++/94583
-	* decl.c (use_eh_spec_block): Check nothrow type after
-	DECL_DEFAULTED_FN.
-	* pt.c (maybe_instantiate_noexcept): Call synthesize_method for
-	DECL_MAYBE_DELETED fns here.
-	* decl2.c (mark_used): Not here.
-	* method.c (get_defaulted_eh_spec): Reject DECL_MAYBE_DELETED here.
-
-2020-04-28  Iain Sandoe  <iain@sandoe.co.uk>
-
-	PR c++/94760
-	* coroutines.cc (instantiate_coro_traits): Pass a reference to
-	object type rather than a pointer type for 'this', for method
-	coroutines.
-	(struct param_info): Add a field to hold that the parm is a lambda
-	closure pointer.
-	(morph_fn_to_coro): Check for lambda closure pointers in the
-	args.  Use a reference to *this when building the args list for the
-	promise allocator lookup.
-
-2020-04-28  Iain Sandoe  <iain@sandoe.co.uk>
-
-	PR c++/94759
-	* coroutines.cc (coro_promise_type_found_p): Do not
-	exclude non-classes here (this needs to be handled in the
-	coroutine header).
-	(morph_fn_to_coro):  Allow for the case where the coroutine
-	returns void.
-
-2020-04-27  Iain Sandoe  <iain@sandoe.co.uk>
-
-	PR c++/94701
-	* coroutines.cc (struct local_var_info): Add fields for static
-	variables and those with DECL_VALUE_EXPR redirection.
-	(transform_local_var_uses): Skip past typedefs and static vars
-	and then account for redirected variables.
-	(register_local_var_uses): Likewise.
-
-2020-04-27  Jason Merrill  <jason@redhat.com>
-
-	PR c++/90750
-	PR c++/79585
-	* decl.c (grokdeclarator): Move dependent attribute to decl.
-	* decl2.c (splice_template_attributes): No longer static.
-
-2020-04-27  Patrick Palka  <ppalka@redhat.com>
-
-	PR c++/94772
-	* constexpr.c (cxx_eval_call_expression): Don't set new_obj if we're
-	evaluating the target constructor of a delegating constructor.
-	(cxx_eval_store_expression): Don't set TREE_READONLY if the LHS of the
-	INIT_EXPR is '*this'.
-
-2020-04-26  Marek Polacek  <polacek@redhat.com>
-
-	PR c++/90320
-	* call.c (struct conversion): Add copy_init_p.
-	(standard_conversion): Set copy_init_p in ck_base and ck_rvalue
-	if FLAGS demands LOOKUP_ONLYCONVERTING.
-	(convert_like_real) <case ck_base>: If copy_init_p is set, or
-	LOOKUP_ONLYCONVERTING into FLAGS.
-
-2020-04-26  Iain Sandoe  <iain@sandoe.co.uk>
-
-	PR c++/94752
-	* coroutines.cc (morph_fn_to_coro): Ensure that
-	unnamed function params have a usable and distinct
-	frame field name.
-
-2020-04-24  Jason Merrill  <jason@redhat.com>
-
-	PR c++/94583
-	* decl.c (redeclaration_error_message): Reject defaulted comparison
-	operator that has been previously declared.
-
-2020-04-25  Patrick Palka  <ppalka@redhat.com>
-
-	* parser.c (cp_parser_diagnose_invalid_type_name): Suggest enabling
-	concepts if the invalid identifier is 'requires'.
-
-2020-04-25  Jakub Jelinek  <jakub@redhat.com>
-
-	PR c++/94742
-	* semantics.c (finish_call_expr): When looking if all overloads
-	are noreturn, use STRIP_TEMPLATE to look through TEMPLATE_DECLs.
-
-2020-04-24  Martin Liska  <mliska@suse.cz>
-
-	* coroutines.cc: Fix compilation error for release checking
-	where we miss declaration of ‘coro_body_contains_bind_expr_p’.
-
-2020-04-23  Patrick Palka  <ppalka@redhat.com>
-
-	* tree.c (zero_init_expr_p): Use uses_template_parms instead of
-	dependent_type_p.
-
-	PR c++/94645
-	* pt.c (template_class_depth): Walk into the DECL_FRIEND_CONTEXT of a
-	friend declaration rather than into its CP_DECL_CONTEXT.
-
-2020-04-23 Iain Sandoe <iain@sandoe.co.uk>
-
-	PR c++/94288
-	* coroutines.cc (await_statement_expander): Simplify cases.
-	(struct susp_frame_data): Add fields for truth and/or if
-	cases, rename one field.
-	(analyze_expression_awaits): New.
-	(expand_one_truth_if): New.
-	(add_var_to_bind): New helper.
-	(coro_build_add_if_not_cond_break): New helper.
-	(await_statement_walker): Handle conditional expressions,
-	handle expansion of truth-and/or-if cases.
-	(bind_expr_find_in_subtree): New, checking-only.
-	(coro_body_contains_bind_expr_p): New, checking-only.
-	(morph_fn_to_coro): Ensure that we have a top level bind
-	expression.
-
-2020-04-22  Jonathan Wakely  <jwakely@redhat.com>
-
-	PR translation/94698
-	* class.c (check_field_decls): Change "define" to "declare" in
-	-Weffc++ diagnostics.
-
-2020-04-22  Patrick Palka  <ppalka@redhat.com>
-
-	PR c++/94719
-	PR c++/94549
-	* constraint.cc (satisfy_declaration_constraints): If the inherited
-	constructor points to an instantiation of a constructor template,
-	remember and use its attached template arguments.
-
-2020-04-22  Jonathan Wakely  <jwakely@redhat.com>
-
-	PR translation/94698
-	* class.c (check_field_decls): Change "override" to "define" in
-	-Weffc++ diagnostics.
-
-2020-04-22 Iain Sandoe <iain@sandoe.co.uk>
-
-	PR c++/94682
-	* coroutines.cc (struct param_info): Add a field to note that
-	the param is 'this'.
-	(morph_fn_to_coro): Convert this to a reference before using it
-	in the promise parameter preview.
-
-2020-04-22  Jason Merrill  <jason@redhat.com>
-
-	PR c++/94546
-	* pt.c (register_parameter_specializations): If the instantiation is
-	still a parameter pack, don't wrap it in a NONTYPE_ARGUMENT_PACK.
-	(tsubst_pack_expansion, tsubst_expr): Adjust.
-
-2020-04-22  Martin Sebor  <msebor@redhat.com>
-	    Jason Merrill  <jason@redhat.com>
-
-	PR c++/94510
-	* decl.c (reshape_init_array_1): Avoid stripping redundant trailing
-	zero initializers...
-	* mangle.c (write_expression): ...and handle them here even for
-	pointers to members by calling zero_init_expr_p.
-	* cp-tree.h (zero_init_expr_p): Declare.
-	* tree.c (zero_init_expr_p): Define.
-	(type_initializer_zero_p): Remove.
-	* pt.c (tparm_obj_values): New hash_map.
-	(get_template_parm_object): Store to it.
-	(tparm_object_argument): New.
-
-2020-04-22  Patrick Palka  <ppalka@redhat.com>
-
-	PR c++/67825
-	* constraint.cc (diagnose_valid_expression): Check convert_to_void here
-	as well as in tsubst_valid_expression_requirement.
-
-2020-04-21  Jeff Chapman II  <jchapman@lock3software.com>
-
-	Fix style and comments in several places.
-	* parser.c (get_source): Move to input.c.
-	* pt.c (tsubst_expr): Remove outdated TODO and unneeded
-	PRECONDITION_STMT and POSTCONDITION_STMT cases.
-	* search.c (check_final_overrider): Reword guarded override
-	diagnostic.
-
-2020-04-21  Patrick Palka  <ppalka@redhat.com>
-
-	PR c++/94549
-	* constraint.cc (satisfy_declaration_constraints): Don't strip the
-	inherited constructor if it already has template information.
-
-	PR c++/94597
-	* pt.c (any_template_parm_r) <case IDENTIFIER_NODE>: New case.  If this
-	is a conversion operator, visit its TREE_TYPE.
-
-2020-04-21  Nathan Sidwell  <nathan@acm.org>
-
-	* pt.c (tsubst_copy_and_build) [POINTER_PLUS_EXPR]: Check for
-	error_mark_node.
-
-2020-04-21 Iain Sandoe <iain@sandoe.co.uk>
-
-	PR c++/94661
-	* coroutines.cc (morph_fn_to_coro): Simplify return
-	value computation.
-
-2020-04-17  Marek Polacek  <polacek@redhat.com>
-
-	PR c++/94592
-	* constexpr.c (cxx_eval_outermost_constant_expr): Return when T is
-	a BRACE_ENCLOSED_INITIALIZER_P.
-	(is_nondependent_constant_expression): Don't check
-	BRACE_ENCLOSED_INITIALIZER_P.
-	(is_nondependent_static_init_expression): Likewise.
-
-2020-04-20  Jeff Chapman II  <jchapman@lock3software.com>
-
-	Correctly treat contract attributes on friend and static member
-	function decls as a complete class context.
-	* cp-tree.h (CONTRACT_SOURCE_LOCATION_WRAPPER): New helper.
-	(CONTRACT_SOURCE_LOCATION): Ditto.
-	(pending_guarded_decls): Newly extern.
-	(defer_guarded_contract_match): Now accepts both a source function and
-	list of contract attributes to distinguish between overrides and
-	redeclarations.
-	* decl.c (merge_contracts): Defer contract matching when the new or
-	existing contracts are not fully parsed. Use new contract location
-	helpers.
-	(pending_guarded_overrides): Renamed to:
-	(pending_guarded_decls): and made extern.
-	(defer_guarded_contract_match): Accepts and stores both a function and
-	list of contracts.
-	(match_deferred_contracts): Uses the contract location helpers.
-	Determines arguments to match_contract_conditions based on the
-	information saved by defer_guarded_contract_match.
-	(finish_function): New checking assertion that there are no
-	outstanding pending contract matching required.
-	* parser.c (cp_parser_contracts): Now accepts a defer bool if the
-	caller knows the contracts cannot be parsed yet.
-	(cp_parser_member_declaration): Defer parsing of contracts when
-	calling cp_parser_contracts on friend decls.
-	(cp_parser_save_member_function_body): Always defer parsing of
-	contracts since we in an incomplete type.
-	(begin_contract_scope): Instead of calling inject_this_parameter,
-	directly inject the this parameter that's already been added to the
-	function's parameter list.
-	(cp_parser_late_parsing_for_contracts): Defer if this is a friend
-	decl. If we are parsing now, parse any deferred matches as well.
-	* search.c (check_final_overrider): Pass the basefn to
-	defer_guarded_contract_match.
-
-2020-04-20  Patrick Palka  <ppalka@redhat.com>
-
-	PR c++/94628
-	* cp-tree.h (lss_policy::lss_nop): New enumerator.
-	* pt.c (local_specialization_stack::local_specialization_stack): Handle
-	an lss_nop policy.
-	(local_specialization_stack::~local_specialization_stack): Likewise.
-	(tsubst_pack_expansion): Use a local_specialization_stack instead of
-	manually saving and restoring local_specializations.  Conditionally
-	replace local_specializations sooner, before the handling of the
-	unsubstituted_packs case.
-
-2020-04-20  Marek Polacek  <polacek@redhat.com>
-
-	PR c++/94505 - bogus -Wparentheses warning with fold-expression.
-	* pt.c (fold_expression): Add warning_sentinel for -Wparentheses
-	before calling build_x_binary_op.
-
-2020-04-20  Marek Polacek  <polacek@redhat.com>
-
-	* coroutines.cc (captures_temporary): Don't assign the result of
-	STRIP_NOPS to the same variable.
-
-2020-04-20  Nathan Sidwell  <nathan@acm.org>
-
-	PR c++/94454 - tpl-tpl-parms are not canonicalizable types
-	* pt.c (canonical_type_parameter): Assert not a tpl-tpl-parm.
-	(process_template_parm): tpl-tpl-parms are structural.
-	(rewrite_template_parm): Propagate structuralness.
-
-	PR c++/94454 - Expr pack expansion equality
-	* tree.c (cp_tree_equal) [TEMPLATE_ID_EXPR, default]: Refactor.
-	[EXPR_PACK_EXPANSION]: Add.
-
-	PR c++/94454 Template Argument Hashing
-	* pt.c (iterative_hash_template_arg): Strip nodes as
-	template_args_equal does.
-	[ARGUMENT_PACK_SELECT, TREE_VEC, CONSTRUCTOR]: Refactor.
-	[node_class:TEMPLATE_TEMPLATE_PARM]: Hash by level & index.
-	[node_class:default]: Refactor.
-
-2020-04-19  Jeff Chapman II  <jchapman@lock3software.com>
-
-	* parser.c (cp_parser_contract_condition): If needed, build a location
-	wrapper around the parsed condition for later diagnostics.
-	* pt.c (tsubst_contract): Use the original condition location as the
-	location of the substituted condition.
-	* semantics.c (start_contract): Remove FIXME about incorrect
-	diagnostic location.
-
-2020-04-18  Patrick Palka  <ppalka@redhat.com>
-
-	PR c++/94632
-	* tree.c (cp_tree_equal) <case PARM_DECL>: Ignore
-	comparing_specializations if the parameters' contexts are identical.
-
-	PR c++/92187
-	* pt.c (splice_late_return_type): Propagate cv-qualifiers and
-	PLACEHOLDER_TYPE_CONSTRAINTS from the original auto node to the new one.
-
-2020-04-17  Patrick Palka  <ppalka@redhat.com>
-
-	PR c++/94483
-	* lambda.c (lambda_capture_field_type): Avoid doing auto deduction if
-	the explicit initializer has parameter packs.
-
-	PR c++/88754
-	* parser.c (cp_parser_check_template_parameters): Before issuing a hard
-	error, first try simulating an error instead.
-
-2020-04-17  Jakub Jelinek  <jakub@redhat.com>
-
-	PR other/94629
-	* call.c (build_conditional_expr_1): Remove redundant assignment to
-	arg2.
-
-2020-04-16  Jeff Chapman II  <jchapman@lock3software.com>
-
-	* cp-tree.h (get_contract_semantic): Use TREE_LANG_FLAG_0, 2, and 3
-	instead of spare1.
-	(set_contract_semantic): Ditto.
-
-2020-04-16  Patrick Palka  <ppalka@redhat.com>
-
-	PR c++/94475
-	* cvt.c (ocp_convert): If the result of scalar_constant_value is
-	erroneous, ignore it and use the original expression.
-
-2020-04-16  Jakub Jelinek  <jakub@redhat.com>
-
-	PR c++/94571
-	* parser.c (cp_parser_simple_declaration): Fix up a pasto in
-	diagnostics.
-
-2020-04-15  Jeff Chapman II  <jchapman@lock3software.com>
-
-	* parser.c: Cleanup outdated FIXMEs.
-	(cp_parser_cache_contract_condition): Use
-	cp_parser_skip_to_closing_parenthesis_1.
-	* search.c (check_final_overrider): Remove outdated FIXME.
-	* semantics.c: Cleanup outdated FIXMEs.
-	(start_checked_function_definition): Begin BCS_FN_BODY instead of
-	BCS_NORMAL.
-	(finish_checked_function_definition): Use finish_compound_stmt instead
-	of finish_function_body.
-	(start_postcondition_statement): push_stmt_list to capture the built
-	tree.
-	(finish_postcondition_statement): Replace inlined version of
-	finish_compound_stmt with finish_compound_stmt and pop_stmt_list,
-	using the new list created in start_postcondition_statement.
-
-2020-04-15  Jakub Jelinek  <jakub@redhat.com>
-
-	PR c/94593
-	* parser.c (cp_parser_pragma) <case PRAGMA_OMP_REQUIRES>: Reject
-	requires directive when not at file or namespace scope.
-
-2020-04-14  Iain Sandoe  <iain@sandoe.co.uk>
-
-	PR c++/94359
-	* coroutines.cc (build_actor_fn): Check that the target can
-	support the resume tailcall before mandating it.
-
-2020-04-14  Patrick Palka  <ppalka@redhat.com>
-
-	PR c++/85278
-	* cxx-pretty-print.c (cxx_pretty_printer:simple_type_specifier)
-	<case DECLTYPE_TYPE>: Handle DECLTYPE_TYPE here instead of ...
-	(pp_cxx_type_specifier_seq) <case DECLTYPE_TYPE>: ... here.
-	(cxx_pretty_printer::direct_abstract_declarator) <case DECLTYPE_TYPE>:
-	New no-op case.
-
-	PR c++/94034
-	* constexpr.c (replace_result_decl_data): New struct.
-	(replace_result_decl_data_r): New function.
-	(replace_result_decl): New function.
-	(cxx_eval_call_expression): Use it.
-	* tree.c (build_aggr_init_expr): Set the location of the AGGR_INIT_EXPR
-	to that of its initializer.
-
-2020-04-13  Marek Polacek  <polacek@redhat.com>
-
-	PR c++/94588
-	* name-lookup.c (check_local_shadow): Add an inform call.
-
-2020-04-13  Patrick Palka  <ppalka@redhat.com>
-
-	PR c++/94521
-	* error.c (dump_scope): Pass TFF_NO_FUNCTION_ARGUMENTS to
-	dump_function_decl when printing a function template instantiation as a
-	scope.
-
-	PR c++/94470
-	* constexpr.c (get_or_insert_ctor_field): Set default value of parameter
-	'pos_hint' to -1.
-	(cxx_eval_bare_aggregate): Use get_or_insert_ctor_field instead of
-	assuming the the next index belongs at the end of the new CONSTRUCTOR.
-	(cxx_eval_store_expression): Revert PR c++/78572 fix.
-
-2020-04-13  Nathan Sidwell  <nathan@acm.org>
-
-	PR c++/94426  lambdas with internal linkage are different to no-linkage
-	* decl2.c (determine_visibility): A lambda's visibility is
-	affected by its extra scope.
-	* pt.c (instantiate_decl): Determine var's visibility before
-	instantiating its initializer.
-	* tree.c (no_linkage_check): Revert code looking at visibility of
-	lambda's extra scope.
-`
-2020-04-12  Jeff Chapman II  <jchapman@lock3software.com>
-
-	* cp-tree.h (cp_tree_index): Remove CPTI_ON_CONTRACT_VIOLATION_ALWAYS.
-	(on_contract_violation_always_fn): Remove.
-	* except.c (init_exception_processing): Remove always continue handler
-	logic.
-	* semantics.c (build_contract_handler_fn): Remove ALWAYS_CONTINUE
-	related logic, including hacky workarounds.
-	(build_contract_check): Remove CCS_ALWAYS case.
-
-2020-04-10  Iain Sandoe  <iain@sandoe.co.uk>
-
-	PR c++/94528
-	* coroutines.cc (co_await_expander): Remove.
-	(expand_one_await_expression): New.
-	(process_one_statement): New.
-	(await_statement_expander): New.
-	(build_actor_fn): Revise to use per-statement expander.
-	(struct susp_frame_data): Reorder and comment.
-	(register_awaits): Factor code.
-	(replace_statement_captures): New, factored from...
-	(maybe_promote_captured_temps):.. here.
-	(await_statement_walker): Revise to process per statement.
-	(morph_fn_to_coro): Use revised susp_frame_data layout.
-
-2020-04-10  Marek Polacek  <polacek@redhat.com>
-
-	PR c++/94149
-	* method.c (constructible_expr): In C++20, try using parenthesized
-	initialization of aggregates to determine the result of
-	__is_constructible.
-
-2020-04-10  Bin Cheng  <bin.cheng@linux.alibaba.com>
-
-	* coroutines.cc (co_await_expander): Simplify.
-
-2020-04-09  Jason Merrill  <jason@redhat.com>
-
-	PR c++/94523
-	* constexpr.c (cxx_eval_constant_expression) [VAR_DECL]: Look at
-	ctx->object and ctx->global->values first.
-
-2020-04-09  Marek Polacek  <polacek@redhat.com>
-
-	PR c++/93790
-	* call.c (initialize_reference): If the reference binding failed, maybe
-	try initializing from { }.
-	* decl.c (grok_reference_init): For T& t(e), set
-	LOOKUP_AGGREGATE_PAREN_INIT but don't build up a constructor yet.
-
-2020-04-08  Jeff Chapman II  <jchapman@lock3software.com>
-
-	* semantics.c (build_checked_function_definition): Swap checked and
-	unchecked DECL_RESULT so any references in the body of the unchecked
-	function still point to its DECL_RESULT. This fixes a different
-	transform for large return types.
-
-2020-04-08  Iain Sandoe  <iain@sandoe.co.uk>
-	    Jun Ma  <JunMa@linux.alibaba.com>
-
-	* coroutines.cc (maybe_promote_captured_temps): Add a cleanup
-	expression, if needed, to any call from which we promoted
-	temporaries captured by reference.
-
-2020-04-08  Marek Polacek  <polacek@redhat.com>
-
-	PR c++/94507 - ICE-on-invalid with lambda template.
-	* pt.c (tsubst_lambda_expr): Cope when tsubst_template_decl or
-	tsubst_function_decl returns error_mark_node.
-
-2020-04-08  Martin Liska  <mliska@suse.cz>
-
-	PR c++/94314
-	* decl.c (duplicate_decls): Duplicate also DECL_IS_REPLACEABLE_OPERATOR.
-	(cxx_init_decl_processing): Mark replaceable all implicitly defined
-	operators.
-
-2020-04-08  Patrick Palka  <ppalka@redhat.com>
-
-	Core issues 1001 and 1322
-	PR c++/92010
-	* pt.c (rebuild_function_or_method_type): Split function out from ...
-	(tsubst_function_type): ... here.
-	(maybe_rebuild_function_decl_type): New function.
-	(tsubst_function_decl): Use it.
-
-2020-04-08  Jakub Jelinek  <jakub@redhat.com>
-
-	PR c++/94325
-	* decl.c (begin_destructor_body): For CLASSTYPE_VBASECLASSES class
-	dtors, if CLASSTYPE_PRIMARY_BINFO is non-NULL, but not BINFO_VIRTUAL_P,
-	look at CLASSTYPE_PRIMARY_BINFO of its BINFO_TYPE if it is not
-	BINFO_VIRTUAL_P, and so on.
-
-2020-04-08  Marek Polacek  <polacek@redhat.com>
-
-	PR c++/94478 - ICE with defaulted comparison operator
-	* method.c (early_check_defaulted_comparison): Give an error when the
-	context is null.
-
-2020-04-08  Tobias Burnus  <tobias@codesourcery.com>
-
-	PR middle-end/94120
-	* paser.c (cp_parser_oacc_declare): Add check that variables
-	are declared in the same scope as the directive.
-
-2020-04-07  Jason Merrill  <jason@redhat.com>
-
-	PR c++/94480
-	* parser.c (cp_parser_requires_expression): Use tentative_firewall.
-
-	PR c++/94481
-	* parser.c (cp_parser_placeholder_type_specifier): Use
-	matching_parens.
-
-2020-04-07  Iain Sandoe  <iain@sandoe.co.uk>
-
-	* coroutines.cc (maybe_promote_captured_temps): Ensure that
-	reference capture placeholder vars are properly declared.
-
-2020-04-07  Patrick Palka  <ppalka@redhat.com>
-
-	PR c++/90996
-	* tree.c (replace_placeholders): Look through all handled components,
-	not just COMPONENT_REFs.
-	* typeck2.c (process_init_constructor_array): Propagate
-	CONSTRUCTOR_PLACEHOLDER_BOUNDARY up from each element initializer to
-	the array initializer.
-
-2020-04-07  Jakub Jelinek  <jakub@redhat.com>
-
-	PR c++/94512
-	* parser.c (cp_parser_omp_parallel): Set OMP_PARALLEL_COMBINED
-	if cp_parser_omp_master succeeded.
-
-2020-04-06  Jeff Chapman II  <jchapman@lock3software.com>
-
-	* cp-tree.h (function_declarator_p): Newly public.
-	* decl.c (match_contract_conditions): Invert return value to match
-	name, update comments.
-	(match_contracts): Ditto, update usage of above.
-	(grokdeclarator): Use function_declarator_p, look for unseparated
-	contract attributes in std_attributes too.
-	* except.c (init_exception_processing): Remove TODO.
-	* parser.c (function_declarator_p): No longer static.
-	(stringify_tree): Remove.
-	(cp_parser_contract_condition): Use expr_to_string.
-	(begin_contract_scope): Use inject_parm_decls and
-	inject_this_parameter.
-	* semantics.c (build_arg_list): Use forward_parm.
-	(build_contract_check): Update comments; this is only called during
-	genericization and does not need to be done at gimplification time.
-
-2020-04-06  Jason Merrill  <jason@redhat.com>
-
-	PR c++/94462
-	* decl.c (duplicate_decls): Fix handling of DECL_HIDDEN_FRIEND_P.
-
-2020-04-04  Marek Polacek  <polacek@redhat.com>
-	    Jason Merrill  <jason@redhat.com>
-
-	PR c++/94155 - crash in gimplifier with paren init of aggregates.
-	* init.c (build_vec_init): Fill in indexes.
-
-2020-04-04  Jason Merrill  <jason@redhat.com>
-
-	PR c++/91377
-	* mangle.c (write_expression): Skip IMPLICIT_CONV_EXPR.
-
-2020-04-04  Patrick Palka  <ppalka@redhat.com>
-
-	PR c++/94205
-	PR c++/79937
-	* constexpr.c (struct constexpr_ctx): New field 'parent'.
-	(cxx_eval_bare_aggregate): Propagate CONSTRUCTOR_PLACEHOLDER_BOUNDARY
-	flag from the original constructor to the reduced constructor.
-	(lookup_placeholder): Prefer to return the outermost matching object
-	by recursively calling lookup_placeholder on the 'parent' context,
-	but don't cross CONSTRUCTOR_PLACEHOLDER_BOUNDARY constructors.
-	(cxx_eval_constant_expression): Link the 'ctx' context to the 'new_ctx'
-	context via 'new_ctx.parent' when being expanded without an explicit
-	target.  Don't call replace_placeholders.
-	(cxx_eval_outermost_constant_expr): Initialize 'ctx.parent' to NULL.
-
-	PR c++/94219
-	PR c++/94205
-	* constexpr.c (get_or_insert_ctor_field): Split out (while adding
-	support for VECTOR_TYPEs, and optimizations for the common case)
-	from ...
-	(cxx_eval_store_expression): ... here.  Rename local variable
-	'changed_active_union_member_p' to 'activated_union_member_p'.  Record
-	the sequence of indexes into 'indexes' that yields the subobject we're
-	assigning to.  Record the integer offsets of the constructor indexes
-	we're assigning through into 'index_pos_hints'.  After evaluating the
-	initializer of the store expression, recompute 'valp' using 'indexes'
-	and using 'index_pos_hints' as hints.
-	(cxx_eval_bare_aggregate): Tweak comments.  Use get_or_insert_ctor_field
-	to recompute the constructor_elt pointer we're assigning through after
-	evaluating each initializer.
-
-2020-04-04  Jason Merrill  <jason@redhat.com>
-
-	PR c++/67825
-	* constraint.cc (tsubst_valid_expression_requirement): Call
-	convert_to_void.
-
-2020-04-04  Jason Merrill  <jason@redhat.com>
-
-	PR c++/94453
-	* constexpr.c (maybe_constant_value): Use break_out_target_exprs.
-	* expr.c (mark_use) [VIEW_CONVERT_EXPR]: Don't wrap a TARGET_EXPR in
-	NON_LVALUE_EXPR.
-
-2020-04-04  Jakub Jelinek  <jakub@redhat.com>
-
-	PR debug/94441
-	* parser.c (cp_parser_omp_for_loop): Use
-	protected_set_expr_location_if_unset.
-	* cp-gimplify.c (genericize_if_stmt, genericize_cp_loop): Likewise.
-
-	PR c++/94477
-	* pt.c (tsubst_expr) <case OMP_MASTER>: Clear
-	omp_parallel_combined_clauses.
-
-2020-04-03  Jason Merrill  <jason@redhat.com>
-
-	PR c++/91966
-	* pt.c (complex_pack_expansion_r): New.
-	(complex_alias_template_p): Use it.
-
-2020-04-02  Jeff Chapman II  <jchapman@lock3software.com>
-
-	Store DECL_UNCHECKED_RESULT in separate hash_map instead of bloating
-	lang_decl_fn.
-	* cp-tree.h (lang_decl_fn): Remove unchecked_result.
-	(set_unchecked_result): New.
-	(get_unchecked_result): Ditto.
-	(DECL_UNCHECKED_RESULT): Use above.
-	* decl.c (duplicate_decls): Remove contracts and unchecked_result from
-	to-be-reused FUNCTION_DECL nodes before freeing them.
-	* pt.c (tsubst_contract_conditions): Use set_unchecked_result instead
-	of DECL_UNCHECKED_RESULT.
-	(instantiate_template_1): Ditto.
-	(regenerate_decl_from_template): Ditto.
-	* semantics.c (decl_unchecked_results): New hash_map to track
-	unchecked results.
-	(build_unchecked_result): Use set_unchecked_result.
-	(get_unchecked_result): New.
-	(set_unchecked_result): Ditto.
-
-2020-03-31  Jason Merrill  <jason@redhat.com>
-
-	PR c++/94205
-	* constexpr.c (cxx_eval_constant_expression) [TARGET_EXPR]: Call
-	replace_placeholders.
-	* typeck2.c (store_init_value): Fix arguments to
-	fold_non_dependent_expr.
-
-2020-03-31  Jason Merrill  <jason@redhat.com>
-
-	* constexpr.c (cxx_eval_constant_expression) [TARGET_EXPR]: Use
-	local variables.
-
-2020-03-30  Jason Merrill  <jason@redhat.com>
-
-	PR c++/90711
-	* tree.c (cp_tree_equal) [CALL_EXPR]: Compare KOENIG_LOOKUP_P.
-	(called_fns_equal): Check DECL_CONTEXT.
-
-2020-03-30  Jakub Jelinek  <jakub@redhat.com>
-
-	PR c++/94385
-	* semantics.c (add_stmt): Only set STMT_IS_FULL_EXPR_P on trees with
-	STATEMENT_CODE_P code.
-
-2020-03-28  Patrick Palka  <ppalka@redhat.com>
-
-	PR c++/94306
-	* parser.c (cp_parser_requires_clause_opt): Diagnose and recover from
-	"requires {" when "requires requires {" was probably intended.
-
-	PR c++/94252
-	* constraint.cc (tsubst_compound_requirement): Always suppress errors
-	from type_deducible_p and expression_convertible_p, as they're not
-	substitution errors.
-	(diagnose_atomic_constraint) <case INTEGER_CST>: Remove this case so
-	that we diagnose INTEGER_CST expressions of non-bool type via the
-	default case.
-	* cp-gimplify.c (cp_genericize_r) <case REQUIRES_EXPR>: New case.
-	* parser.c (cp_parser_requires_expression): Always parse the requirement
-	body as if we're processing a template, by temporarily incrementing
-	processing_template_decl.  Afterwards, if we're not actually in a
-	template context, perform semantic processing to diagnose any invalid
-	types and expressions.
-	* pt.c (tsubst_copy_and_build) <case REQUIRES_EXPR>: Remove dead code.
-	* semantics.c (finish_static_assert): Explain an assertion failure
-	when the condition is a REQUIRES_EXPR like we do when it is a concept
-	check.
-
-	* constraint.cc (diagnose_compound_requirement): When diagnosing a
-	compound requirement, maybe replay the satisfaction failure, subject to
-	the current diagnosis depth.
-
-	* constraint.cc (finish_constraint_binary_op): Set the location of EXPR
-	as well as its range, because build_x_binary_op doesn't always do so.
-	(current_constraint_diagnosis_depth): New.
-	(concepts_diagnostics_max_depth_exceeded_p): New.
-	(collect_operands_of_disjunction): New.
-	(satisfy_disjunction): When diagnosing a satisfaction failure, maybe
-	replay each branch of the disjunction, subject to the current diagnosis
-	depth.
-	(diagnose_valid_expression): When diagnosing a satisfaction failure,
-	maybe replay the substitution error, subject to the current diagnosis
-	recursion.
-	(diagnose_valid_type): Likewise.
-	(diagnose_nested_requiremnet): Likewise.
-	(diagnosing_failed_constraint::diagnosing_failed_constraint): Increment
-	current_constraint_diagnosis_depth when diagnosing.
-	(diagnosing_failed_constraint::~diagnosing_failed_constraint): Decrement
-	current_constraint_diagnosis_depth when diagnosing.
-	(diagnosing_failed_constraint::replay_errors_p): New static member
-	function.
-	(diagnose_constraints): Don't diagnose if concepts_diagnostics_max_depth
-	is 0.  Emit a one-off note to increase -fconcepts-diagnostics-depth if
-	the limit was exceeded.
-	* cp-tree.h (diagnosing_failed_constraint::replay_errors_p): Declare.
-
-2020-03-27  Nathan Sidwell  <nathan@acm.org>
-
-	PR c++/84733
-	* name-lookup.c (do_pushdecl): Look through cleanp levels.
-
-2020-03-27  Martin Sebor  <msebor@redhat.com>
-
-	PR c++/94078
-	PR c++/93824
-	PR c++/93810
-	* cp-tree.h (most_specialized_partial_spec): Declare.
-	* parser.c (cp_parser_elaborated_type_specifier): Distinguish alias
-	from declarations.
-	(specialization_of): New function.
-	(cp_parser_check_class_key): Move code...
-	(class_decl_loc_t::add): ...to here.  Add parameters.  Avoid issuing
-	-Wredundant-tags on first-time declarations in other declarators.
-	Correct handling of template specializations.
-	(class_decl_loc_t::diag_mismatched_tags): Also expect to be called
-	when -Wredundant-tags is enabled.  Use primary template or partial
-	specialization as the guide for uses of implicit instantiations.
-	* pt.c (most_specialized_partial_spec): Declare extern.
-
-2020-03-27  Nathan Sidwell  <nathan@acm.org>
-
-	PR c++/94257
-	* name-lookup.c (push_namespace): Triage ambiguous lookups that
-	contain namespaces.
-
-2020-03-27  Jakub Jelinek  <jakub@redhat.com>
-
-	PR c++/94326
-	* call.c (set_flags_from_callee): Don't update
-	cp_function_chain->can_throw or current_function_returns_abnormally
-	if cp_unevaluated_operand.
-
-	PR c++/94339
-	* cvt.c (ocp_convert): Handle COMPOUND_EXPR by recursion on the second
-	operand and creating a new COMPOUND_EXPR if anything changed.
-
-2020-03-26  Marek Polacek  <polacek@redhat.com>
-
-	PR c++/94336 - template keyword accepted before destructor names.
-	* parser.c (cp_parser_unqualified_id): Give an error when 'template'
-	is followed by a destructor name.
-
-2020-03-27  Patrick Palka  <ppalka@redhat.com>
-
-	* decl.c (compute_array_index_type_loc): Remove redundant
-	type_dependent_expression_p check that is subsumed by
-	value_dependent_expression_p.
-	* decl2.c (is_late_template_attribute): Likewise.
-	* pt.c (uses_template_parms): Likewise.
-	(dependent_template_arg_p): Likewise.
-
-2020-03-26  Marek Polacek  <polacek@redhat.com>
-
-	DR 1710
-	PR c++/94057 - template keyword in a typename-specifier.
-	* parser.c (check_template_keyword_in_nested_name_spec): New.
-	(cp_parser_nested_name_specifier_opt): Implement DR1710, optional
-	'template'.  Call check_template_keyword_in_nested_name_spec.
-	(cp_parser_simple_type_specifier): Assume that a <
-	following a qualified-id in a typename-specifier begins
-	a template argument list.
-
-2020-03-26  Iain Sandoe  <iain@sandoe.co.uk>
-
-	* coroutines.cc (coro_init_identifiers): Initialize an identifier
-	for the cororoutine handle 'address' method name.
-	(struct coro_aw_data): Add fields to cover the continuations.
-	(co_await_expander): Determine the kind of await_suspend in use.
-	If we have the case that returns a continuation handle, then save
-	this and make the target for 'scope exit without cleanup' be the
-	continuation resume label.
-	(expand_co_awaits): Remove.
-	(struct suspend_point_info): Remove fields that kept the returned
-	await_suspend handle type.
-	(transform_await_expr): Remove code tracking continuation handles.
-	(build_actor_fn): Add the continuation handle as an actor-function
-	scope var.  Build the symmetric transfer continuation point. Call
-	the tree walk for co_await expansion directly, rather than via a 
-	trivial shim function.
-	(register_await_info): Remove fields tracking continuation handles.
-	(get_await_suspend_return_type): Remove.
-	(register_awaits): Remove code tracking continuation handles.
-	(morph_fn_to_coro): Remove code tracking continuation handles.
-
-2020-03-26  Iain Sandoe  <iain@sandoe.co.uk>
-
-	* coroutines.cc (co_await_expander): If we are expanding the
-	initial await expression, set a boolean flag to show that we
-	have now reached the initial await_resume() method call.
-	(expand_co_awaits): Handle the 'initial await resume called' flag.
-	(build_actor_fn): Insert the initial await expression into the
-	start of the user-authored function-body. Handle the 'initial await
-	resume called' flag.
-	(morph_fn_to_coro): Initialise the 'initial await resume called'
-	flag.  Modify the unhandled exception catch clause to recognise
-	exceptions that occur before the initial await_resume() and re-
-	throw them.
-
-2020-03-26  Jakub Jelinek  <jakub@redhat.com>
-
-	PR c++/81349
-	* class.c (user_provided_p): Use STRIP_TEMPLATE instead of returning
-	true for all TEMPLATE_DECLs.
-
-	PR c++/94272
-	* cp-gimplify.c (cp_genericize_r): Handle STATEMENT_LIST.
-
-2020-03-25  Jeff Chapman II  <jchapman@lock3software.com>
-
-	Store contracts in DECL_ATTRIBUTES.
-	* cp-tree.h (lang_decl_fn): Remove separate contracts member.
-	(find_contract): New.
-	(DECL_HAS_CONTRACTS_P): New.
-	(DECL_CONTRACTS): Use the above.
-	(CONTRACT_CHAIN): New. Find next contract attribute.
-	(remove_contract_attributes): New.
-	(set_decl_contracts): New.
-	* decl.c: Use above methods for interacting with contracts.
-	* pt.c: Ditto.
-	* semantics.c: Ditto.
-	(remove_contract_attributes): New. Deletes contract attributes from
-	regular attributes.
-
-	Stop using DECL_DEFERRED_CONTRACTS in favor of separate hash map for
-	guarded overrides.
-	* cp-tree.h (DECL_CONTRACTS): Look directly at contracts since
-	deferred contracts have been moved elsewhere.
-	(DECL_DEFERRED_CONTRACTS): Remove.
-	(defer_guarded_contract_match): New.
-	* decl.c: Use DECL_CONTRACTS instead of DECL_DEFERRED_CONTRACTS.
-	(merge_contracts): Save original decl and location in contracts.
-	(pending_guarded_overrides): New.
-	(defer_guarded_contract_match): New.
-	(match_deferred_contracts): Use the above instead of
-	DECL_DEFERRED_CONTRACTS.
-	* parser.c (cp_separate_contracts): Fix whitespace.
-	(cp_parser_late_parsing_for_contracts): Only worry about parsing
-	non-deferred contracts.
-	* pt.c (instantiate_class_template_1): We no longer need extra logic
-	to handle deferred contracts here.
-	(tsubst_contract_conditions_r): Handle DECL_CONTRACTS directly.
-	(instantiate_template_1): Ditto.
-	* search.c (check_final_overrider): Ditto.
-	Use defer_guarded_contract_match if needed.
-	* semantics.c (build_unchecked_function_declaration): Handle
-	DECL_CONTRACTS directly.
-
-	* cp-tree.h (DECL_SEEN_WITHOUT_CONTRACTS_P): New.
-	* decl.c (match_contracts): Use DECL_SEEN_WITHOUT_CONTRACTS_P instead
-	of looking for sentinel value.
-	(merge_contracts): Ditto.
-	(duplicate_decls): Save DECL_SEEN_WITHOUT_CONTRACTS_P.
-
-2020-03-25  Patrick Palka  <ppalka@redhat.com>
-
-	PR c++/94265
-	* parser.c (cp_parser_selection_statement) <case RID_IF>: Invalidate the
-	current condition chain when the if-statement has a non-empty
-	init-statement.
-
-2020-03-25  Iain Sandoe  <iain@sandoe.co.uk>
-
-	PR c++/94319
-	* coroutines.cc (captures_temporary): Fix a missing dereference.
-
-2020-03-24  Marek Polacek  <polacek@redhat.com>
-
-	PR c++/94190 - wrong no post-decrement operator error in template.
-	* call.c (convert_like_real): Use convert_from_reference on the result.
-
-2020-03-24  Jason Merrill  <jason@redhat.com>
-
-	PR c++/94186
-	* constraint.cc (constraint_satisfaction_value): Repeat noisily on
-	error.
-	(tsubst_nested_requirement): Likewise.
-	(get_constraint_error_location): Allow missing context.
-	(diagnose_atomic_constraint): Diagnose non-bool constraint here.
-	(satisfy_atom): Not here.  Only diagnose non-constant when noisy.
-
-2020-03-24  Jason Merrill  <jason@redhat.com>
-
-	* pt.c (any_template_parm_r): Look into the type of a non-type
-	template parm.
-
-2020-03-24  Jason Merrill  <jason@redhat.com>
-
-	* cp-tree.h (cp_expr): When constructing from an expr and a
-	location, call protected_set_expr_location.
-
-2020-03-23  Patrick Palka  <ppalka@redhat.com>
-
-	PR c++/93805
-	* except.c (maybe_noexcept_warning): Add TODO.
-	* method.c (walk_field_subobs): Pass tf_none to expr_noexcept_p.
-
-2020-03-23  nathans  <nathan@acm.org>
-
-	PR c++/94044
-	* tree.c (cp_tree_equal) [SIZEOF_EXPR]: Detect argument pack
-	operand.
-
-2020-03-21  Patrick Palka  <ppalka@redhat.com>
-
-	PR c++/94066
-	* constexpr.c (reduced_constant_expression_p) [CONSTRUCTOR]: Properly
-	handle unions without an initializer.
-	(cxx_eval_component_reference): Emit a different diagnostic when the
-	constructor element corresponding to a union member is NULL.
-	(cxx_eval_bare_aggregate): When constructing a union, always set the
-	active union member before evaluating the initializer.  Relax assertion
-	that verifies the index of the constructor element we're initializing
-	hasn't been changed.
-	(cxx_eval_store_expression): Diagnose changing the active union member
-	while the union is in the process of being initialized.  After setting
-	an active union member, clear CONSTRUCTOR_NO_CLEARING on the underlying
-	CONSTRUCTOR.
-	(cxx_eval_constant_expression) [PLACEHOLDER_EXPR]: Don't re-reduce a
-	CONSTRUCTOR returned by lookup_placeholder.
-
-2020-03-20  Patrick Palka  <ppalka@redhat.com>
-
-	* cxx-pretty-print.c (pp_cxx_parameter_mapping): Make extern.  Move
-	the "[with ]" bits to here from ...
-	(pp_cxx_atomic_constraint): ... here.
-	* cxx-pretty-print.h (pp_cxx_parameter_mapping): Declare.
-	* error.c (rebuild_concept_check): Delete.
-	(print_concept_check_info): Print the dependent form of the constraint and the
-	preferably substituted parameter mapping alongside it.
-
-2020-03-19  Jason Merrill  <jason@redhat.com>
-
-	PR c++/94175
-	* cp-gimplify.c (simple_empty_class_p): Look through
-	SIMPLE_TARGET_EXPR_P.
-	(cp_gimplify_expr) [MODIFY_EXPR]: Likewise.
-	[RETURN_EXPR]: Avoid producing 'return *retval;'.
-	* call.c (build_call_a): Strip TARGET_EXPR from empty class arg.
-	* cp-tree.h (SIMPLE_TARGET_EXPR_P): Check that TARGET_EXPR_INITIAL
-	is non-null.
-
-2020-03-19  Jakub Jelinek  <jakub@redhat.com>
-
-	PR c++/93931
-	* parser.c (cp_parser_omp_var_list_no_open): Call process_outer_var_ref
-	on outer_automatic_var_p decls.
-	* cp-gimplify.c (cxx_omp_disregard_value_expr): Return true also for
-	capture proxy decls.
-
-2020-03-18  Nathan Sidwell  <nathan@acm.org>
-
-	PR c++/94147 - mangling of lambdas assigned to globals
-	* parser.c (cp_parser_init_declarator): Namespace-scope variables
-	provide a lambda scope.
-	* tree.c (no_linkage_check): Lambdas with a variable for extra
-	scope have a linkage from the variable.
-
-2020-03-18  Jakub Jelinek  <jakub@redhat.com>
-
-	* constraint.cc (resolve_function_concept_check, subsumes_constraints,
-	strictly_subsumes): Fix up duplicated word issue in a comment.
-	* coroutines.cc (build_init_or_final_await, captures_temporary):
-	Likewise.
-	* logic.cc (dnf_size_r, cnf_size_r): Likewise.
-	* pt.c (append_type_to_template_for_access_check): Likewise.
-
-	PR c++/91759
-	* decl.c (grokfndecl): Restore old diagnostics about deduction
-	guide declared in different scope if in_namespace is NULL_TREE.
-
-2020-03-17  Jeff Chapman II  <jchapman@lock3software.com>
-
-	* cp-tree.h (CONTRACT_LITERAL_MODE_P): Examine shape of contract
-	configuration instead of TREE_CONSTANT flag.
-	* parser.c (cp_parser_contract_role): Just parse a role; don't build
-	the contract_mode along with it.
-	(cp_parser_contract_mode_opt): Ditto.
-	(cp_parser_contract_attribute_spec): Let start_contract build the
-	contract_mode.
-	* semantics.c (contract_config_to_mode): New.
-	(compute_contract_concrete_semantic): New; extracted from
-	start_contract.
-	(start_contract): Use the above.
-
-2020-03-17  Jakub Jelinek  <jakub@redhat.com>
-
-	PR c++/90995
-	* parser.c (cp_parser_enum_specifier): Use temp_override for
-	parser->colon_corrects_to_scope_p, replace goto out with return.
-	If scoped enum or enum with underlying type is not followed by
-	{ or ;, call cp_parser_commit_to_tentative_parse before calling
-	cp_parser_error and make sure to return error_mark_node instead of
-	NULL_TREE.  Formatting fixes.
-
-2020-03-17  Ville Voutilainen  <ville.voutilainen@gmail.com>
-
-	PR c++/94197
-	* method.c (assignable_expr): Use cp_unevaluated.
-	(is_xible_helper): Push a non-deferred access check for
-	the stub objects created by assignable_expr and constructible_expr.
-
-2020-03-17  Jakub Jelinek  <jakub@redhat.com>
-
-	* pt.c (tsubst): Fix up duplicated word issue in a diagnostic message.
-	(lookup_template_class_1, tsubst_expr): Fix up duplicated word issue
-	in a comment.
-	* parser.c (cp_parser_statement, cp_parser_linkage_specification,
-	cp_parser_placeholder_type_specifier,
-	cp_parser_constraint_requires_parens): Likewise.
-	* name-lookup.c (suggest_alternative_in_explicit_scope): Likewise.
-
-2020-03-15  Iain Sandoe  <iain@sandoe.co.uk>
-
-	* coroutines.cc (co_await_expander): Fix indentation.
-
-2020-03-14  Jason Merrill  <jason@redhat.com>
-
-	PR c++/92068
-	* pt.c (process_partial_specialization): Error rather than crash on
-	extra pack expansion.
-
-2020-03-14  Jason Merrill  <jason@redhat.com>
-
-	PR c++/92909
-	* pt.c (find_parameter_packs_r): [DECL_EXPR]: Walk
-	DECL_ORIGINAL_TYPE of a typedef.
-
-2020-03-14  Jason Merrill  <jason@redhat.com>
-
-	PR c++/93248
-	* pt.c (build_deduction_guide): Clear cp_unevaluated_operand for
-	substituting DECL_ARGUMENTS.
-
-2020-03-14  Jakub Jelinek  <jakub@redhat.com>
-
-	* logic.cc (formula::formula): Change "a an" to "an" in a comment.
-	* parser.c (cp_debug_parser): Change "a an" to "an" in a string
-	literal.
-
-2020-03-13  Patrick Palka  <ppalka@redhat.com>
-
-	PR c++/67960
-	* call.c (build_over_call): Use a warning_sentinel to disable
-	warn_deprecated_decl before calling build_addr_func.
-
-2020-03-12  Jakub Jelinek  <jakub@redhat.com>
-
-	PR c++/94124
-	* decl.c (reshape_init_array_1): Don't unshare constructor if there
-	aren't any trailing zero elts, otherwise only unshare the first
-	nelts.
-
-2020-03-11  Jason Merrill  <jason@redhat.com>
-
-	PR c++/93907
-	* constraint.cc (tsubst_parameter_mapping): Canonicalize type
-	argument.
-
-2020-03-11  Marek Polacek  <polacek@redhat.com>
-	    Jason Merrill  <jason@redhat.com>
-
-	PR c++/94074 - wrong modifying const object error for COMPONENT_REF.
-	* constexpr.c (cref_has_const_field): New function.
-	(modifying_const_object_p): Consider a COMPONENT_REF
-	const only if any of its fields are const.
-	(cxx_eval_store_expression): Mark a CONSTRUCTOR of a const type
-	as readonly after its initialization has been done.
-
-2020-03-10  Marek Polacek  <polacek@redhat.com>
-
-	PR c++/94124 - wrong conversion error with non-viable overload.
-	* decl.c (reshape_init_array_1): Unshare a constructor if we
-	stripped trailing zero-initializers.
-
-2020-03-10  Jason Merrill  <jason@redhat.com>
-
-	PR c++/93901
-	* pt.c (maybe_instantiate_noexcept): Always update clones.
-
-2020-03-10  Jason Merrill  <jason@redhat.com>
-
-	PR c++/93596
-	* pt.c (maybe_aggr_guide): Check BRACE_ENCLOSED_INITIALIZER_P.
-
-2020-03-10  Jason Merrill  <jason@redhat.com>
-
-	PR c++/93922
-	PR c++/94041
-	PR c++/52320
-	PR c++/66139
-	* cp-gimplify.c (cp_gimplify_init_expr): Partially revert patch for
-	66139: Don't split_nonconstant_init.  Remove pre_p parameter.
-
-2020-03-09  Marek Polacek  <polacek@redhat.com>
-
-	PR c++/92031 - bogus taking address of rvalue error.
-	PR c++/91465 - ICE with template codes in check_narrowing.
-	PR c++/93870 - wrong error when converting template non-type arg.
-	PR c++/94068 - ICE with template codes in check_narrowing.
-	* call.c (convert_like_real): Return IMPLICIT_CONV_EXPR
-	in a template when not ck_identity and we're dealing with a class.
-	(convert_like_real) <case ck_ref_bind>: Return IMPLICIT_CONV_EXPR
-	in a template if we need a temporary.
-	* decl.c (compute_array_index_type_loc): Remove
-	instantiate_non_dependent_expr_sfinae call.  Call
-	fold_non_dependent_expr instead of maybe_constant_value.
-	(build_explicit_specifier): Don't instantiate or create a sentinel
-	before converting the expression.
-	* except.c (build_noexcept_spec): Likewise.
-	* pt.c (convert_nontype_argument): Don't build IMPLICIT_CONV_EXPR.
-	Set IMPLICIT_CONV_EXPR_NONTYPE_ARG if that's what
-	build_converted_constant_expr returned.
-	* typeck2.c (check_narrowing): Call fold_non_dependent_expr instead
-	of maybe_constant_value.
-
-2020-03-09  Jakub Jelinek  <jakub@redhat.com>
-
-	PR c++/94067
-	Revert
-	2019-10-11  Paolo Carlini  <paolo.carlini@oracle.com>
-
-	* constexpr.c (cxx_eval_constant_expression): Do not handle
-	RROTATE_EXPR and LROTATE_EXPR.
-
-2020-03-09  Marek Polacek  <polacek@redhat.com>
-
-	PR c++/94050 - ABI issue with alignas on armv7hl.
-	* class.c (layout_class_type): Don't replace a class's
-	CLASSTYPE_AS_BASE if their TYPE_USER_ALIGN don't match.
-
-2020-03-09  Bin Cheng  <bin.cheng@linux.alibaba.com>
-
-	* coroutines.cc (build_actor_fn): Factor out code inserting the
-	default return_void call to...
-	(morph_fn_to_coro): ...here, also hoist local var declarations.
-
-2020-03-08  Patrick Palka  <ppalka@redhat.com>
-
-	PR c++/93729
-	* call.c (convert_like_real): Check complain before emitting an error
-	about binding a bit-field to a reference.
-
-	* cxx-pretty-print.c (cxx_pretty_printer::simple_type_specifier)
-	[TYPENAME_TYPE]: Print the TYPENAME_TYPE_FULLNAME instead of the
-	TYPE_NAME.
-
-2020-03-06  Nathan Sidwell  <nathan@acm.org>
-
-	PR c++/94027
-	* mangle.c (find_substitution): Don't call same_type_p on template
-	args that cannot match.
-
-2020-03-04  Martin Sebor  <msebor@redhat.com>
-
-	PR c++/90938
-	* tree.c (type_initializer_zero_p): Fail for structs initialized
-	with non-structs.
-
-2020-03-04  Jason Merrill  <jason@redhat.com>
-
-	PR c++/90432
-	* init.c (perform_member_init): Don't do aggregate initialization of
-	empty field.
-	* constexpr.c (cx_check_missing_mem_inits): Don't enforce
-	initialization of empty field.
-
-2020-03-04  Martin Liska  <mliska@suse.cz>
-
-	* method.c: Wrap array in ctor with braces in order
-	to silent clang warnings.
-
-2020-03-03  Jason Merrill  <jason@redhat.com>
-	    Marek Polacek  <polacek@redhat.com>
-
-	PR c++/90505 - mismatch in template argument deduction.
-	* pt.c (tsubst): Don't reduce the template level of template
-	parameters when tf_partial.
-
-2020-03-03  Jakub Jelinek  <jakub@redhat.com>
-
-	PR c++/93998
-	* constexpr.c (cxx_eval_constant_expression)
-	<case TARGET_EXPR, case SAVE_EXPR>: Don't record anything if
-	*non_constant_p is true.
-
-2020-03-03  Jun Ma  <JunMa@linux.alibaba.com>
-
-	* coroutines.cc (captures_temporary): Strip component_ref
-	to its base object.
-
-2020-03-03  Jun Ma  <JunMa@linux.alibaba.com>
-
-	* coroutines.cc (finish_co_await_expr): Build co_await_expr
-	with unknown_type_node.
-	(finish_co_yield_expr): Ditto.
-	*pt.c (type_dependent_expression_p): Set co_await/yield_expr
-	with unknown type as dependent.
-
-2020-03-02  Iain Sandoe  <iain@sandoe.co.uk>
-
-	* coroutines.cc (struct local_var_info): Adjust to remove the
-	reference to the captured var, and just to note that this is a
-	lambda capture proxy.
-	(transform_local_var_uses): Handle lambda captures specially.
-	(struct param_frame_data): Add a visited set.
-	(register_param_uses): Also check for param uses in lambda
-	capture proxies.
-	(struct local_vars_frame_data): Remove captures list.
-	(register_local_var_uses): Handle lambda capture proxies by
-	noting and bypassing them.
-	(morph_fn_to_coro): Update to remove lifetime extension of
-	lambda capture-by-copy vars.
-
-2020-03-02  Iain Sandoe  <iain@sandoe.co.uk>
-
-	* coroutines.cc (build_co_await): Do not build frame
-	awaitable proxy vars when the co_await expression is
-	a function parameter or local var.
-	(co_await_expander): Do not initialise a frame var with
-	itself.
-	(transform_await_expr): Only substitute the awaitable
-	frame var if it's needed.
-	(register_awaits): Do not make frame copies for param
-	or local vars that are awaitables.
-
-2020-02-28  Jason Merrill  <jason@redhat.com>
-
-	Implement P2092R0, Disambiguating Nested-Requirements
-	* parser.c (cp_parser_requirement_parameter_list): Pass
-	CP_PARSER_FLAGS_TYPENAME_OPTIONAL.
-
-	* call.c (build_user_type_conversion_1): Don't look at the second
-	conversion of a non-viable candidate.
-
-2020-02-28  Jakub Jelinek  <jakub@redhat.com>
-
-	P1937R2 - Fixing inconsistencies between const{expr,eval} functions
-	* typeck.c (cp_build_addr_expr_1): Allow taking address of immediate
-	functions in unevaluated contexts.
-
-2020-02-27  Nathan Sidwell  <nathan@acm.org>
-
-	PR c++/93933
-	* pt.c (template_args_equal): Pass ARGUMENT_PACKS through to
-	cp_tree_equal.
-	* tree.c (cp_tree_equal): Compare ARGUMENT_PACKS here,
-	* typeck.c (comptypes): Assert we don't get any argument packs.
-
-	* class.c (adjust_clone_args): Correct arg-checking assert.
-	* typeck.c (comptypes): Assert not nulls.
-
-2020-02-26  Marek Polacek  <polacek@redhat.com>
-
-	PR c++/93789 - ICE with invalid array bounds.
-	* decl.c (compute_array_index_type_loc): Don't use the folded
-	size when folding cleared TREE_CONSTANT.
-
-2020-02-26  Iain Sandoe  <iain@sandoe.co.uk>
-
-	* class.c (classtype_has_non_deleted_copy_ctor): New.
-	* coroutines.cc (struct param_info): Keep track of params
-	that are references, and cache the original type and whether
-	the DTOR is trivial.
-	(build_actor_fn): Handle param copies always, and adjust the
-	handling for references.
-	(register_param_uses): Only handle uses here.
-	(classtype_has_non_deleted_copy_ctor): New.
-	(morph_fn_to_coro): Adjust param copy handling to match n4849
-	by reordering ahead of the promise CTOR and always making a
-	frame copy, even if the param is unused in the coroutine body.
-	* cp-tree.h (classtype_has_non_deleted_copy_ctor): New.
-
-2020-02-26  Patrick Palka  <ppalka@redhat.com>
-
-	* constraint.cc (finish_constraint_binary_op): Set expr's location range
-	to the range of its operands.
-	(satisfy_atom): Pass MAP instead of ARGS to diagnose_atomic_constraint.
-	(diagnose_trait_expr): Take the instantiated parameter mapping MAP
-	instead of the corresponding template arguments ARGS and adjust body
-	accordingly.
-	(diagnose_requires_expr): Likewise.
-	(diagnose_atomic_constraint): Likewise.  When printing an atomic
-	constraint expression, print the instantiated parameter mapping
-	alongside it.
-	* cxx-pretty-print.cc (cxx_pretty_printer::expression)
-	[NONTYPE_ARGUMENT_PACK]: Print braces around a NONTYPE_ARGUMENT_PACK.
-	(cxx_pretty_printer::type_id): Handle TYPE_ARGUMENT_PACK.
-
-2020-02-26  Marek Polacek  <polacek@redhat.com>
-
-	PR c++/93676 - value-init crash in template.
-	* init.c (build_new_1): Don't call build_vec_init in a template.
-
-2020-02-26  Marek Polacek  <polacek@redhat.com>
-
-	PR c++/93862 - ICE with static_cast when converting from int[].
-	* call.c (reference_compatible_p): No longer static.
-	* cp-tree.h (reference_compatible_p): Declare.
-	* typeck.c (build_static_cast_1): Use reference_compatible_p instead
-	of reference_related_p.
-
-2020-02-26  Marek Polacek  <polacek@redhat.com>
-
-	PR c++/93803 - ICE with constexpr init and [[no_unique_address]].
-	* constexpr.c (reduced_constant_expression_p): Don't crash on a null
-	field.
-
-2020-02-24  Martin Sebor  <msebor@redhat.com>
-
-	PR c++/93804
-	* parser.c (cp_parser_check_class_key): Avoid issuing -Wredundant-tags
-	in shared C/C++ code in headers.
-	Remove a duplicate hunk of code.
-
-2020-02-24  Marek Polacek  <polacek@redhat.com>
-
-	PR c++/93869 - ICE with -Wmismatched-tags.
-	* parser.c (cp_parser_check_class_key): Check class_key earlier.
-
-2020-02-24  Marek Polacek  <polacek@redhat.com>
-
-	PR c++/93712 - ICE with ill-formed array list-initialization.
-	* call.c (next_conversion): Return NULL for ck_aggr.
-	(build_aggr_conv): Set u.expr instead of u.next.
-	(build_array_conv): Likewise.
-	(build_complex_conv): Likewise.
-	(conv_get_original_expr): Handle ck_aggr.
-
-2020-02-24  Jakub Jelinek  <jakub@redhat.com>
-
-	P1937R2 - Fixing inconsistencies between const{expr,eval} functions
-	* call.c (build_over_call): Don't evaluate immediate functions in
-	unevaluated operands.
-
-2020-02-24  Jason Merrill  <jason@redhat.com>
-
-	P0780R2: Resolve lambda init-capture pack grammar.
-	* parser.c (cp_parser_lambda_introducer): Expect &...x=y rather than
-	...&x=y.
-
-2020-02-22  Marek Polacek  <polacek@redhat.com>
-
-	PR c++/93882
-	* decl.c (grokdeclarator): Use %qs in a diagnostic message.
-
-2020-02-21  Martin Sebor  <msebor@redhat.com>
-
-	PR gcov-profile/93753
-	* class.c (check_flexarrays): Tighten up a test for potential members
-	of anonymous structs or unions.
-
-2020-02-20  Martin Sebor  <msebor@redhat.com>
-
-	PR c++/93801
-	* parser.c (cp_parser_check_class_key): Only handle true C++ class-keys.
-
-2020-02-20  Martin Liska  <mliska@suse.cz>
-
-	PR translation/93841
-	* config/or1k/or1k.opt: Remove superfluous word.
-	* doc/invoke.texi: Likewise.
-
-2020-02-20  Martin Liska  <mliska@suse.cz>
-
-	PR translation/93838
-	* parser.c (cp_parser_decl_specifier_seq): Remove trailing space.
-
-2020-02-19  Marek Polacek  <polacek@redhat.com>
-
-	PR c++/93169 - wrong-code with a non-constexpr constructor.
-	* constexpr.c (cxx_eval_call_expression): Only set TREE_READONLY
-	on constant CONSTRUCTORs.
-
-2020-02-15  Marek Polacek  <polacek@redhat.com>
-
-	PR c++/93710 - poor diagnostic for array initializer.
-	* call.c (build_user_type_conversion_1): Use cp_expr_loc_or_input_loc
-	for an error call.
-
-2020-02-15  Jason Merrill  <jason@redhat.com>
-
-	PR c++/92556
-	* pt.c (any_template_parm_r): Look into lambda body.
-
-	PR c++/92583
-	* pt.c (any_template_parm_r): Remove CONSTRUCTOR handling.
-
-2020-02-14  Jakub Jelinek  <jakub@redhat.com>
-
-	PR c++/61414
-	* class.c (enum_min_precision): Change prec type from int to int &.
-
-	PR libstdc++/92906
-	* cp-tree.h (enum cp_tree_index): Add CPTI_FALLBACK_DFLOAT32_TYPE,
-	CPTI_FALLBACK_DFLOAT64_TYPE and CPTI_FALLBACK_DFLOAT128_TYPE.
-	(fallback_dfloat32_type, fallback_dfloat64_type,
-	fallback_dfloat128_type): Define.
-	* mangle.c (write_builtin_type): Handle fallback_dfloat*_type like
-	dfloat*_type_node.
-	* rtti.c (emit_support_tinfos): Emit DFP typeinfos even when dfp
-	is disabled for compatibility.
-
-2020-02-13  Jason Merrill  <jason@redhat.com>
-
-	PR c++/93713
-	* name-lookup.c (matching_fn_p): A function does not match a
-	template.
-
-	PR c++/93643
-	PR c++/91476
-	* tree.c (decl_linkage): Always lk_none for locals.
-
-2020-02-12  Jason Merrill  <jason@redhat.com>
-
-	PR c++/92583
-	PR c++/92654
-	* tree.c (cp_walk_subtrees): Walk CONSTRUCTOR types here.
-	* pt.c (find_parameter_packs_r): Not here.
-
-2020-02-12 Iain Sandoe  <iain@sandoe.co.uk>
-
-	* coroutines.cc (build_actor_fn): Implement deallocation function
-	selection per n4849, dcl.fct.def.coroutine bullet 12.
-	(morph_fn_to_coro): Implement allocation function selection per
-	n4849, dcl.fct.def.coroutine bullets 9 and 10.
-
-2020-02-12  Marek Polacek  <polacek@redhat.com>
-
-	PR c++/93684 - ICE-on-invalid with broken attribute.
-	* parser.c (cp_parser_std_attribute): Peek a token first before
-	consuming it.
-
-2020-02-11  Jason Merrill  <jason@redhat.com>
-
-	PR c++/93675
-	* class.c (add_implicitly_declared_members): Use do_friend.
-	* method.c (implicitly_declare_fn): Fix friend handling.
-	(decl_remember_implicit_trigger_p): New.
-	(synthesize_method): Use it.
-	* decl2.c (mark_used): Use it.
-
-2020-02-11  Jason Merrill  <jason@redhat.com>
-
-	PR c++/93650
-	PR c++/90691
-	* constexpr.c (maybe_constant_value): Correct earlier change.
-	(cxx_eval_binary_expression) [SPACESHIP_EXPR]: Pass lval through.
-	* method.c (genericize_spaceship): Wrap result in TARGET_EXPR.
-
-2020-02-12  Patrick Palka  <ppalka@redhat.com>
-
-	PR c++/69448
-	PR c++/80471
-	* type-utils.h (find_type_usage): Refactor to take a tree * and to
-	return a tree *, and update documentation accordingly.
-	* pt.c (make_auto_1): Set AUTO_IS_DECLTYPE when building a
-	decltype(auto) node.
-	(make_constrained_decltype_auto): No need to explicitly set
-	AUTO_IS_DECLTYPE anymore.
-	(splice_late_return_type): Use find_type_usage to find and
-	replace a possibly nested auto node instead of using is_auto.
-	Check test for is_auto into an assert when deciding whether
-	to late_return_type.
-	(type_uses_auto): Adjust the call to find_type_usage.
-	* parser.c (cp_parser_decltype): No need to explicitly set
-	AUTO_IS_DECLTYPE anymore.
-
-	* error.c (dump_decl) [CONCEPT_DECL]: Use dump_simple_decl.
-	(dump_simple_decl): Handle standard concept definitions as well as
-	variable concept definitions.
-
-2020-02-10  Jakub Jelinek  <jakub@redhat.com>
-
-	PR other/93641
-	* error.c (dump_decl_name): Fix up last argument to strncmp.
-
-2020-02-10  Jason Merrill  <jason@redhat.com>
-
-	PR c++/93618
-	* tree.c (array_of_unknown_bound_p): New.
-	* init.c (perform_member_init): Do nothing for flexible arrays.
-
-2020-02-09  Jakub Jelinek  <jakub@redhat.com>
-
-	PR c++/93633
-	* constexpr.c (cxx_eval_constant_expression): If obj is heap var with
-	ARRAY_TYPE, use the element type.  Punt if objtype after that is not
-	a class type.
-
-2020-02-08  Jason Merrill  <jason@redhat.com>
-
-	PR c++/90691
-	* expr.c (fold_for_warn): Call maybe_constant_value.
-	* constexpr.c (struct constexpr_ctx): Add uid_sensitive bit-field.
-	(maybe_constant_value): Add uid_sensitive parm.
-	(get_fundef_copy): Don't copy if it's true.
-	(cxx_eval_call_expression): Don't instantiate if it's true.
-	(cxx_eval_outermost_constant_expr): Likewise.
-
-	PR c++/92852
-	* constexpr.c (maybe_constant_value): Don't unshare if the cached
-	value is the same as the argument.
-
-	* typeck.c (maybe_warn_about_returning_address_of_local): Add
-	location parameter.
-
-	* typeck2.c (process_init_constructor): Also clear TREE_SIDE_EFFECTS
-	if appropriate.
-
-2020-02-08  Jakub Jelinek  <jakub@redhat.com>
-
-	PR c++/93549
-	* constexpr.c (find_array_ctor_elt): If last element has no index,
-	for flag_checking verify all elts have no index.  If i is within the
-	elts, return it directly, if it is right after the last elt, append
-	if NULL index, otherwise force indexes on all elts.
-	(cxx_eval_store_expression): Allow cep->index to be NULL.
-
-2020-02-07  Marek Polacek  <polacek@redhat.com>
-
-	PR c++/92947 - Paren init of aggregates in unevaluated context.
-	* call.c (build_new_method_call_1): Don't check
-	cp_unevaluated_operand.  Check the return value of digest_init.
-
-2020-02-06  Jason Merrill  <jason@redhat.com>
-
-	PR c++/92654
-	* tree.c (cp_walk_subtrees): Walk into type template arguments.
-	* cp-tree.h (TYPE_TEMPLATE_INFO_MAYBE_ALIAS): Use typedef_variant_p
-	instead of TYPE_ALIAS_P.
-	* pt.c (push_template_decl_real): Likewise.
-	(find_parameter_packs_r): Likewise.  Remove dead code.
-	* error.c (find_typenames_r): Remove dead code.
-
-2020-02-06  Jason Merrill  <jason@redhat.com>
-
-	PR c++/92517
-	* parser.c (cp_parser_constraint_primary_expression): Do the main
-	parse non-tentatively.
-
-2020-02-06  Marek Polacek  <polacek@redhat.com>
-
-	PR c++/93597 - ICE with lambda in operator function.
-	* name-lookup.c (maybe_save_operator_binding): Check is_overloaded_fn.
-
-2020-02-05  Jason Merrill  <jason@redhat.com>
-
-	PR c++/93140
-	* pt.c (tsubst_decl) [PARM_DECL]: Check cp_unevaluated_operand in
-	handling of TREE_CHAIN for empty pack.
-
-2020-02-05  Jakub Jelinek  <jakub@redhat.com>
-
-	PR c++/93557
-	* semantics.c (cp_build_vec_convert): Call decay_conversion on arg
-	prior to passing it to c_build_vec_convert.
-
-2020-02-05  Marek Polacek  <polacek@redhat.com>
-
-	PR c++/93559 - ICE with CONSTRUCTOR flags verification.
-	* decl.c (reshape_init_array_1): Don't reuse a CONSTRUCTOR with
-	TREE_SIDE_EFFECTS.
-
-2020-02-05  Jason Merrill  <jason@redhat.com>
-
-	PR c++/92593
-	* decl.c (grokdeclarator): Reject field of current class type even
-	in a template.
-
-2020-02-05  Bin Cheng  <bin.cheng@linux.alibaba.com>
-
-	* coroutines.cc (maybe_promote_captured_temps): Increase the index
-	number for temporary variables' name.
-
-2020-02-05  Jun Ma  <JunMa@linux.alibaba.com>
-
-	* coroutines.cc (build_co_await): Call convert_from_reference
-	to wrap co_await_expr with indirect_ref which avoid
-	reference/non-reference type confusion.
-
-	(co_await_expander):  Sink to call_expr if await_resume
-	is wrapped by indirect_ref.
-
-2020-02-04  Jason Merrill  <jason@redhat.com>
-
-	PR c++/93551
-	* constraint.cc (satisfy_declaration_constraints): Check return
-	value of push_tinst_level.
-
-	PR c++/90951
-	* constexpr.c (cxx_eval_array_reference): {}-initialize missing
-	elements instead of value-initializing them.
-
-	PR c++/86917
-	* init.c (perform_member_init): Simplify.
-	* constexpr.c (cx_check_missing_mem_inits): Allow uninitialized
-	flexarray.
-	(cxx_eval_vec_init_1): Handle CONSTRUCTOR.
-
-2020-02-04  Iain Sandoe  <iain@sandoe.co.uk>
-
-	* coroutines.cc (find_promise_type): Delete unused forward
-	declaration.
-	(struct coroutine_info): Add a bool for no promise type error.
-	(coro_promise_type_found_p): Only emit the error for a missing
-	promise once in each affected coroutine.
-
-2020-02-03  Jason Merrill  <jason@redhat.com>
-
-	PR c++/66477
-	* constexpr.c (cxx_eval_constant_expression) [PARM_DECL]: Don't
-	defer loading the value of a reference.
-
-2020-02-03  Jason Merrill  <jason@redhat.com>
-
-	PR c++/91953
-	* constexpr.c (potential_constant_expression_1) [PARM_DECL]: Allow
-	empty class type.
-	[COMPONENT_REF]: A member function reference doesn't use the object
-	as an rvalue.
-
-2020-02-03  Iain Sandoe  <iain@sandoe.co.uk>
-
-	PR c++/93458
-	* coroutines.cc (struct coroutine_info): Add a bool flag to note
-	that we emitted an error for a bad function return type.
-	(get_coroutine_info): Tolerate an unset info table in case of
-	missing traits.
-	(find_coro_traits_template_decl): In case of error or if we didn't
-	find a type template, note we emitted the error and suppress
-	duplicates.
-	(find_coro_handle_template_decl): Likewise.
-	(instantiate_coro_traits): Only check for error_mark_node in the
-	return from lookup_qualified_name. 
-	(coro_promise_type_found_p): Reorder initialization so that we check
-	for the traits and their usability before allocation of the info
-	table.  Check for a suitable return type and emit a diagnostic for
-	here instead of relying on the lookup machinery.  This allows the
-	error to have a better location, and means we can suppress multiple
-	copies.
-	(coro_function_valid_p): Re-check for a valid promise (and thus the
-	traits) before proceeding.  Tolerate missing info as a fatal error.
-
-2020-02-03  Jason Merrill  <jason@redhat.com>
-
-	PR c++/88256
-	* cp-gimplify.c (predeclare_vla): New.
-	(cp_genericize_r) [NOP_EXPR]: Call it.
-
-2020-02-03  Jun Ma  <JunMa@linux.alibaba.com>
-
-	* coroutines.cc (transform_await_wrapper): Set actor funcion as
-	new context of label_decl.
-	(build_actor_fn): Fill new field of await_xform_data.
-
-2020-02-02  Marek Polacek  <polacek@redhat.com>
-
-	PR c++/93530 - ICE on invalid alignas in a template.
-	* decl.c (grokdeclarator): Call cplus_decl_attributes instead of
-	decl_attributes.
-
-2020-01-31  Jason Merrill  <jason@redhat.com>
-
-	PR c++/86216
-	* semantics.c (process_outer_var_ref): Capture VLAs even in
-	unevaluated context.
-
-	PR c++/14179
-	* decl.c (reshape_init_array_1): Reuse a single CONSTRUCTOR with
-	non-aggregate elements.
-	(reshape_init_array): Add first_initializer_p parm.
-	(reshape_init_r): Change first_initializer_p from bool to tree.
-	(reshape_init): Pass init to it.
-
-	PR c++/14179
-	* parser.c (cp_parser_initializer_list): Suppress location wrappers
-	after 256 elements.
-
-2020-01-29  Jason Merrill  <jason@redhat.com>
-
-	PR c++/82521
-	* pt.c (tsubst_copy_and_build) [EQ_EXPR]: Only suppress warnings if
-	the expression was dependent before substitution.
-
-2020-01-30  Bin Cheng  <bin.cheng@linux.alibaba.com>
-
-	* coroutines.cc (act_des_fn): New.
-	(morph_fn_to_coro): Call act_des_fn to build actor/destroy decls.
-	Access promise via actor function's frame pointer argument.
-	(build_actor_fn, build_destroy_fn): Use frame pointer argument.
-
-2020-01-30  Bin Cheng  <bin.cheng@linux.alibaba.com>
-
-	* coroutines.cc (co_await_expander): Handle type conversion case.
-
-2020-01-29  Jason Merrill  <jason@redhat.com>
-
-	PR c++/90333
-	PR c++/89640
-	PR c++/60503
-	* parser.c (cp_parser_type_specifier_seq): Don't parse attributes in
-	a trailing return type.
-	(cp_parser_lambda_declarator_opt): Parse C++11 attributes before
-	parens.
-
-2020-01-29  Marek Polacek  <polacek@redhat.com>
-
-	PR c++/91754 - Fix template arguments comparison with class NTTP.
-	* pt.c (class_nttp_const_wrapper_p): New.
-	(template_args_equal): See through class_nttp_const_wrapper_p
-	arguments.
-
-2020-01-29  Marek Polacek  <polacek@redhat.com>
-
-	PR c++/92948 - Fix class NTTP with template arguments.
-	* pt.c (convert_nontype_argument): Use IMPLICIT_CONV_EXPR when
-	converting a value-dependent expression to a class type.
-	(tsubst_copy) <case VIEW_CONVERT_EXPR>: Allow IMPLICIT_CONV_EXPR
-	as the result of the tsubst_copy call.
-
-2020-01-29  Jakub Jelinek  <jakub@redhat.com>
-
-	PR c++/91118
-	* cp-gimplify.c (cxx_omp_predetermined_sharing): Return
-	OMP_CLAUSE_DEFAULT_SHARED for typeinfo decls.
-
-2020-01-28  Jason Merrill  <jason@redhat.com>
-
-	PR c++/93442
-	* parser.c (cp_parser_lambda_expression): Clear in_discarded_stmt.
-
-	PR c++/93477
-	PR c++/91476
-	* decl2.c (copy_linkage): Do copy DECL_ONE_ONLY and DECL_WEAK.
-
-	PR c++/90546
-	* call.c (build_user_type_conversion_1): Allow a template conversion
-	returning an rvalue reference to bind directly to an lvalue.
-
-	PR c++/90731
-	* decl.c (grokdeclarator): Propagate eh spec from typedef.
-
-2020-01-28  Martin Liska  <mliska@suse.cz>
-
-	PR c++/92440
-	* pt.c (redeclare_class_template): Group couple of
-	errors and inform messages with auto_diagnostic_group.
-
-2020-01-28  Martin Liska  <mliska@suse.cz>
-
-	PR c++/92440
-	* pt.c (redeclare_class_template): Use inform
-	for the second location.
-
-2020-01-27  Jason Merrill  <jason@redhat.com>
-
-	PR c++/90966
-	* pt.c (tsubst_copy) [STRING_CST]: Don't use fold_convert.
-
-2020-01-27  Iain Sandoe  <iain@sandoe.co.uk>
-
-	PR c++/93443
-	* coroutines.cc (morph_fn_to_coro): Check the ramp return
-	value when it is constructed from the 'get return object'.
-
-2020-01-27  Nathan Sidwell  <nathan@acm.org>
-
-	PR c++/91826
-	* name-lookup.c (is_ancestor): Allow CHILD to be a namespace alias.
-
-2020-01-26  Jason Merrill  <jason@redhat.com>
-
-	PR c++/90992
-	* except.c (maybe_noexcept_warning): Check DECL_IN_SYSTEM_HEADER and
-	temporarily enable -Wsystem-headers.  Change second warning to
-	conditional inform.
-
-	PR c++/90997
-	* semantics.c (finish_call_expr): Don't call
-	instantiate_non_dependent_expr before warn_for_memset.
-
-2020-01-25  Marek Polacek  <polacek@redhat.com>
-
-	PR c++/93414 - poor diagnostic for dynamic_cast in constexpr context.
-	* constexpr.c (cxx_eval_dynamic_cast_fn): Add a reference
-	dynamic_cast diagnostic.
-
-2020-01-24  Jason Merrill  <jason@redhat.com>
-
-	PR c++/93400 - ICE with constrained friend.
-	* constraint.cc (maybe_substitute_reqs_for): New.
-	* decl.c (function_requirements_equivalent_p): Call it.
-	* pt.c (tsubst_friend_function): Only substitute
-	TEMPLATE_PARMS_CONSTRAINTS.
-	(tsubst_template_parms): Copy constraints.
-
-2020-01-24  Jason Merrill  <jason@redhat.com>
-
-	PR c++/93279 - ICE with lambda in member operator.
-	* name-lookup.c (maybe_save_operator_binding): Don't remember
-	class-scope bindings.
-
-2020-01-24  Jason Merrill  <jason@redhat.com>
-
-	PR c++/93377 - ICE with member alias in constraint.
-	* pt.c (any_template_parm_r): Look at template arguments for all
-	aliases, not only alias templates.
-
-2020-01-24  Marek Polacek  <polacek@redhat.com>
-
-	PR c++/93299 - ICE in tsubst_copy with parenthesized expression.
-	* pt.c (tsubst_copy): Handle a REF_PARENTHESIZED_P VIEW_CONVERT_EXPR.
-
-2020-01-24  Jason Merrill  <jason@redhat.com>
-
-	PR c++/92852 - ICE with generic lambda and reference var.
-	* constexpr.c (maybe_constant_value): Likewise.
-
-2020-01-23  Paolo Carlini  <paolo.carlini@oracle.com>
-
-	PR c++/92804
-	* parser.c (cp_parser_nested_name_specifier_opt): Properly
-	diagnose concept-ids.
-
-2020-01-23  Jason Merrill  <jason@redhat.com>
-
-	PR c++/93331 - ICE with __builtin_strchr.
-	* constexpr.c (cxx_eval_builtin_function_call): Use the original
-	argument if we didn't manage to extract a STRING_CST.
-
-	PR c++/93345 - ICE with defaulted dtor and template.
-	PR c++/33799
-	* decl.c (cxx_maybe_build_cleanup): Don't try to set
-	throwing_cleanup in a template.
-
-2020-01-22  Marek Polacek  <polacek@redhat.com>
-
-	PR c++/92907 - noexcept does not consider "const" in member functions.
-	* g++.dg/cpp0x/noexcept56.C: New test.
-
-2020-01-22  Marek Polacek  <polacek@redhat.com>
-
-	PR c++/93324 - ICE with -Wall on constexpr if.
-	* semantics.c (is_std_constant_evaluated_p): Check fndecl.
-
-2020-01-22  Patrick Palka  <ppalka@redhat.com>
-
-	* constraint.cc (get_mapped_args): Avoid using auto_vec
-	as a vector element.  Release the vectors inside the lists
-	vector.
-	* parser.c (cp_literal_operator_id): Free the buffer.
-
-2020-01-22  Jun Ma  <JunMa@linux.alibaba.com>
-
-	* coroutines.cc (finish_co_await_expr): Add error check on return
-	value of build_co_await.
-	(finish_co_yield_expr,): Ditto.
-
-2020-01-22  Jun Ma  <JunMa@linux.alibaba.com>
-
-	* coroutines.cc (lookup_awaitable_member): Lookup an awaitable member.
-	(lookup_promise_method): Emit diagnostic when get NULL_TREE back only.
-	(build_co_await): Use lookup_awaitable_member instead of lookup_member.
-
-2020-01-21  Jason Merrill  <jason@redhat.com>
-
-	PR c++/60855 - ICE with sizeof VLA capture.
-	* lambda.c (is_lambda_ignored_entity): Don't look past VLA capture.
-
-	PR c++/90732 - ICE with VLA capture and generic lambda.
-	* pt.c (tsubst_lambda_expr): Repeat add_capture for VLAs.
-
-2020-01-21  Iain Sandoe  <iain@sandoe.co.uk>
-	    Bin Cheng  <bin.cheng@linux.alibaba.com>
-
-	* coroutines.cc (coro_promise_type_found_p): Check for NULL return
-	from complete_type_or_else.
-	(register_param_uses): Likewise.
-	(build_co_await): Do not try to use complete_type_or_else for void
-	types, otherwise for incomplete types, check for NULL return from
-	complete_type_or_else.
-
-2020-01-21  Jason Merrill  <jason@redhat.com>
-
-	PR c++/91476 - anon-namespace reference temp clash between TUs.
-	* decl2.c (copy_linkage): Factor out of get_guard.
-	* call.c (make_temporary_var_for_ref_to_temp): Use it.
-	* decl.c (cp_finish_decomp): Use it.
-	(cp_finish_decl): determine_visibility sooner.
-
-2020-01-21  Bin Cheng  <bin.cheng@linux.alibaba.com>
-
-	* coroutines.cc (finish_co_await_expr): Set return value flag.
-	(finish_co_yield_expr, morph_fn_to_coro): Ditto.
-
-2020-01-19  Jason Merrill  <jason@redhat.com>
-
-	PR c++/33799 - destroy return value, take 2.
-	* cp-tree.h (current_retval_sentinel): New macro.
-	(struct language_function): Add throwing_cleanup bitfield.
-	* decl.c (cxx_maybe_build_cleanup): Set it.
-	* except.c (maybe_set_retval_sentinel)
-	(maybe_splice_retval_cleanup): New functions.
-	* parser.c (cp_parser_compound_statement): Call
-	maybe_splice_retval_cleanup.
-	* typeck.c (check_return_expr): Call maybe_set_retval_sentinel.
-
-	* parser.c (cp_parser_lambda_body): Use cp_parser_function_body.
-
-2020-01-18  Jakub Jelinek  <jakub@redhat.com>
-
-	* coroutines.cc (get_fn_local_identifier): Fix NO_DOT_IN_LABEL
-	but non-NO_DOLLAR_IN_LABEL case build.
-
-2020-01-18  Iain Sandoe  <iain@sandoe.co.uk>
-
-	* Make-lang.in: Add coroutines.o.
-	* cp-tree.h (lang_decl-fn): coroutine_p, new bit.
-	(DECL_COROUTINE_P): New.
-	* lex.c (init_reswords): Enable keywords when the coroutine flag
-	is set,
-	* operators.def (co_await): New operator.
-	* call.c (add_builtin_candidates): Handle CO_AWAIT_EXPR.
-	(op_error): Likewise.
-	(build_new_op_1): Likewise.
-	(build_new_function_call): Validate coroutine builtin arguments.
-	* constexpr.c (potential_constant_expression_1): Handle
-	CO_AWAIT_EXPR, CO_YIELD_EXPR, CO_RETURN_EXPR.
-	* coroutines.cc: New file.
-	* cp-objcp-common.c (cp_common_init_ts): Add CO_AWAIT_EXPR,
-	CO_YIELD_EXPR, CO_RETRN_EXPR as TS expressions.
-	* cp-tree.def (CO_AWAIT_EXPR, CO_YIELD_EXPR, (CO_RETURN_EXPR): New.
-	* cp-tree.h (coro_validate_builtin_call): New.
-	* decl.c (emit_coro_helper): New.
-	(finish_function): Handle the case when a function is found to
-	be a coroutine, perform the outlining and emit the outlined
-	functions. Set a bit to signal that this is a coroutine component.
-	* parser.c (enum required_token): New enumeration RT_CO_YIELD.
-	(cp_parser_unary_expression): Handle co_await.
-	(cp_parser_assignment_expression): Handle co_yield.
-	(cp_parser_statement): Handle RID_CO_RETURN.
-	(cp_parser_jump_statement): Handle co_return.
-	(cp_parser_operator): Handle co_await operator.
-	(cp_parser_yield_expression): New.
-	(cp_parser_required_error): Handle RT_CO_YIELD.
-	* pt.c (tsubst_copy): Handle CO_AWAIT_EXPR.
-	(tsubst_expr): Handle CO_AWAIT_EXPR, CO_YIELD_EXPR and
-	CO_RETURN_EXPRs.
-	* tree.c (cp_walk_subtrees): Likewise.
-
-2020-01-17  Jason Merrill  <jason@redhat.com>
-
-	PR c++/92531 - ICE with noexcept(lambda).
-	* pt.c (uses_template_parms): Don't try to enumerate all the
-	expression cases.
-
-2020-01-17  Jakub Jelinek  <jakub@redhat.com>
-
-	PR c++/93228
-	* parser.c (cp_parser_template_name): Look up deprecated attribute
-	in DECL_TEMPLATE_RESULT or its type's attributes.
-
-2020-01-16  Jason Merrill  <jason@redhat.com>
-
-	PR c++/93286 - ICE with __is_constructible and variadic template.
-	* pt.c (tsubst) [TREE_LIST]: Handle pack expansion.
-	(tsubst_copy_and_build) [TRAIT_EXPR]: Always use tsubst for type2.
-
-	PR c++/93280 - ICE with aggregate assignment and DMI.
-	* init.c (get_nsdmi): Set TARGET_EXPR_DIRECT_INIT_P here.
-	* typeck2.c (digest_nsdmi_init): Not here.
-
-2020-01-15  Paolo Carlini  <paolo.carlini@oracle.com>
-
-	PR c++/91073
-	* cp-tree.h (is_constrained_auto): New.
-	* parser.c (cp_parser_maybe_commit_to_declaration): Correctly
-	handle concept-check expressions; take a cp_decl_specifier_seq*
-	instead of a bool.
-	(cp_parser_condition): Update call.
-	(cp_parser_simple_declaration): Likewise.
-	(cp_parser_placeholder_type_specifier): Correctly handle
-	concept-check expressions.
-
-2020-01-15  Jason Merrill  <jason@redhat.com>
-
-	Revert
-	PR c++/33799 - destroy return value if local cleanup throws.
-	* cp-tree.h (current_retval_sentinel): New macro.
-	* decl.c (start_preparsed_function): Set up cleanup for retval.
-	* typeck.c (check_return_expr): Set current_retval_sentinel.
-
-	PR c++/93257 - consteval void function.
-	* constexpr.c (verify_constant): Allow void_node.
-
-	PR c++/92871 - bad code with xvalue and GNU ?: extension.
-	* call.c (prevent_lifetime_extension): New.
-	(build_conditional_expr_1): Use it.
-
-2020-01-14  Nathan Sidwell  <nathan@acm.org>
-
-	PR c++/90916
-	* pt.c (retrieve_specialization): Use get_template_info, not open
-	coding access.
-
-	PR c++/90916
-	* pt.c (retrieve_specialization): Get the TI from the decl or the
-	classtype as appropriate.
-
-2020-01-14  David Malcolm  <dmalcolm@redhat.com>
-
-	* cp-gimplify.c (source_location_table_entry_hash::empty_zero_p):
-	New static constant.
-	* cp-tree.h (named_decl_hash::empty_zero_p): Likewise.
-	(struct named_label_hash::empty_zero_p): Likewise.
-	* decl2.c (mangled_decl_hash::empty_zero_p): Likewise.
-
-2020-01-14  Jason Merrill  <jason@redhat.com>
-
-	PR c++/92590 - wrong handling of inherited default ctor.
-	* class.c (add_method): A constrained inherited ctor doesn't hide an
-	implicit derived ctor.
-	Revert:
-	PR c++/92552 - ICE with inherited constrained default ctor.
-	* pt.c (instantiate_class_template_1): Copy
-	TYPE_HAS_USER_CONSTRUCTOR.
-	PR c++/91930 - ICE with constrained inherited default ctor.
-	* name-lookup.c (do_class_using_decl): Set TYPE_HAS_USER_CONSTRUCTOR
-	for inherited constructor.
-	PR c++/92594 - ICE with inherited trivial default ctor.
-	* method.c (trivial_fn_p): Treat an inherited default constructor
-	like a normal default constructor.
-
-	PR c++/92594 - ICE with inherited trivial default ctor.
-	* method.c (trivial_fn_p): Treat an inherited default constructor
-	like a normal default constructor.
-
-	PR c++/92009 - ICE with punning of typeid.
-	* rtti.c (get_tinfo_desc): Call xref_basetypes.
-	* constexpr.c (cxx_fold_indirect_ref): Don't strip
-	REINTERPRET_CAST_P.
-
-2020-01-13  Jason Merrill  <jason@redhat.com>
-
-	PR c++/92746 - ICE with noexcept of function concept check.
-	* except.c (check_noexcept_r): Handle concept-check.
-
-	PR c++/92582 - ICE with member template as requirement.
-	* pt.c (struct find_template_parameter_info): Add ctx_parms.
-	(any_template_parm_r): Handle TEMPLATE_DECL.
-	(find_template_parameters): Take parms instead of their depth.
-	* constraint.cc (build_parameter_mapping): Pass them.
-
-	PR c++/33799 - destroy return value if local cleanup throws.
-	* cp-tree.h (current_retval_sentinel): New macro.
-	* decl.c (start_preparsed_function): Set up cleanup for retval.
-	* typeck.c (check_return_expr): Set current_retval_sentinel.
-
-	PR c++/93238 - short right-shift with enum.
-	* typeck.c (cp_build_binary_op): Use folded op1 for short_shift.
-
-2020-01-10  Jason Merrill  <jason@redhat.com>
-
-	* typeck.c (cp_build_binary_op): Restore short_shift code.
-
-	PR c++/93143 - incorrect tree sharing with constexpr.
-	* constexpr.c (cxx_eval_outermost_constant_expr): Don't assume
-	CONSTRUCTORs are already unshared.
-
-	PR c++/93173 - incorrect tree sharing.
-	PR c++/93033
-	* cp-gimplify.c (cp_gimplify_init_expr, cp_gimplify_expr): Use
-	copy_if_shared after cp_genericize_tree.
-	* typeck2.c (split_nonconstant_init): Don't unshare here.
-
-2020-01-08  Jason Merrill  <jason@redhat.com>
-
-	* cp-gimplify.c (cp_gimplify_expr) [TARGET_EXPR]: Check
-	TARGET_EXPR_DIRECT_INIT_P.
-	* constexpr.c (cxx_eval_constant_expression): Likewise.
-
-2020-01-08  Jason Merrill  <jason@redhat.com>
-
-	PR c++/91369 - constexpr destructor and member initializer.
-	* constexpr.c (cxx_eval_store_expression): Look through TARGET_EXPR
-	when not preevaluating.
-
-2020-01-08  Jason Merrill  <jason@redhat.com>
-
-	* constexpr.c (cxx_eval_call_expression): Remove DECL_BY_REFERENCE
-	support.
-
-2020-01-07  Paolo Carlini  <paolo.carlini@oracle.com>
-
-	* init.c (build_new): Add location_t parameter and use it throughout.
-	(build_raw_new_expr): Likewise.
-	* parser.c (cp_parser_new_expression): Pass the combined_loc.
-	* pt.c (tsubst_copy_and_build): Adjust call.
-	* cp-tree.h: Update declarations.
-
-2020-01-07  Jason Merrill  <jason@redhat.com>
-
-	PR c++/47877 - -fvisibility-inlines-hidden and member templates.
-	* decl2.c (determine_visibility): -fvisibility-inlines-hidden beats
-	explicit class visibility for a template.
-
-2020-01-07  Richard Sandiford  <richard.sandiford@arm.com>
-
-	* mangle.c (mangle_type_attribute_p): New function, split out from...
-	(write_CV_qualifiers_for_type): ...here.  Don't mangle attributes
-	that contain a space.
-
-2020-01-07  Jakub Jelinek  <jakub@redhat.com>
-
-	PR c++/91369
-	* constexpr.c (struct constexpr_global_ctx): Add heap_alloc_count
-	member, initialize it to zero in ctor.
-	(cxx_eval_call_expression): Bump heap_dealloc_count when deleting
-	a heap object.  Don't cache calls to functions which allocate some
-	heap objects and don't deallocate them or deallocate some heap
-	objects they didn't allocate.
-
-2020-01-06  Jason Merrill  <jason@redhat.com>
-
-	PR c++/92552 - ICE with inherited constrained default ctor.
-	* pt.c (instantiate_class_template_1): Copy
-	TYPE_HAS_USER_CONSTRUCTOR.
-	* class.c (one_inherited_ctor): Don't set it here.
-
-2020-01-06  Andrew Sutton  <asutton@lock3software.com>
-
-	PR c++/92739 - parsing requires clause with attributes.
-	* parser.c (cp_parser_constraint_requires_parens): Exclude
-	attributes as postfix expressions.
-
-2020-01-05  Jakub Jelinek  <jakub@redhat.com>
-
-	PR c++/93138
-	* parser.c (cp_parser_check_class_key): Disable access checks for the
-	simple name lookup.
-	(cp_parser_maybe_warn_enum_key): Likewise.  Return early if
-	!warn_redundant_tags.
-
-2010-01-05  Jakub Jelinek  <jakub@redhat.com>
-=======
 	PR c++/82099
 	* pt.c (resolve_overloaded_unification): Call
 	maybe_instantiate_noexcept after instantiating the function
 	decl.
->>>>>>> 6d0b075d
 
 2021-01-05  Nathan Sidwell  <nathan@acm.org>
 
