--- conflicted
+++ resolved
@@ -35,12 +35,8 @@
 #include "timevar.h"
 #include "fold-const-call.h"
 #include "stor-layout.h"
-<<<<<<< HEAD
-#include "c-family/cxx-config.h"
-#include "print-tree.h"
-=======
 #include "cgraph.h"
->>>>>>> cc8288e6
+#include "cxx-config.h"
 
 static bool verify_constant (tree, bool, bool *, bool *);
 #define VERIFY_CONSTANT(X)						\
