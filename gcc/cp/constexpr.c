/* Perform -*- C++ -*- constant expression evaluation, including calls to
   constexpr functions.  These routines are used both during actual parsing
   and during the instantiation of template functions.

   Copyright (C) 1998-2020 Free Software Foundation, Inc.

   This file is part of GCC.

   GCC is free software; you can redistribute it and/or modify it
   under the terms of the GNU General Public License as published by
   the Free Software Foundation; either version 3, or (at your option)
   any later version.

   GCC is distributed in the hope that it will be useful, but
   WITHOUT ANY WARRANTY; without even the implied warranty of
   MERCHANTABILITY or FITNESS FOR A PARTICULAR PURPOSE.  See the GNU
   General Public License for more details.

You should have received a copy of the GNU General Public License
along with GCC; see the file COPYING3.  If not see
<http://www.gnu.org/licenses/>.  */

#include "config.h"
#include "system.h"
#include "coretypes.h"
#include "cp-tree.h"
#include "varasm.h"
#include "c-family/c-objc.h"
#include "tree-iterator.h"
#include "gimplify.h"
#include "builtins.h"
#include "tree-inline.h"
#include "ubsan.h"
#include "gimple-fold.h"
#include "timevar.h"
#include "fold-const-call.h"
#include "stor-layout.h"

static bool verify_constant (tree, bool, bool *, bool *);
#define VERIFY_CONSTANT(X)						\
do {									\
  if (verify_constant ((X), ctx->quiet, non_constant_p, overflow_p)) \
    return t;								\
 } while (0)

static HOST_WIDE_INT find_array_ctor_elt (tree ary, tree dindex,
					  bool insert = false);

/* Returns true iff FUN is an instantiation of a constexpr function
   template or a defaulted constexpr function.  */

bool
is_instantiation_of_constexpr (tree fun)
{
  return ((DECL_TEMPLOID_INSTANTIATION (fun)
	   && DECL_DECLARED_CONSTEXPR_P (DECL_TI_TEMPLATE (fun)))
	  || (DECL_DEFAULTED_FN (fun)
	      && DECL_DECLARED_CONSTEXPR_P (fun)));
}

/* Return true if T is a literal type.   */

bool
literal_type_p (tree t)
{
  if (SCALAR_TYPE_P (t)
      || VECTOR_TYPE_P (t)
      || TYPE_REF_P (t)
      || (VOID_TYPE_P (t) && cxx_dialect >= cxx14))
    return true;
  if (CLASS_TYPE_P (t))
    {
      t = complete_type (t);
      gcc_assert (COMPLETE_TYPE_P (t) || errorcount);
      return CLASSTYPE_LITERAL_P (t);
    }
  if (TREE_CODE (t) == ARRAY_TYPE)
    return literal_type_p (strip_array_types (t));
  return false;
}

/* If DECL is a variable declared `constexpr', require its type
   be literal.  Return error_mark_node if we give an error, the
   DECL otherwise.  */

tree
ensure_literal_type_for_constexpr_object (tree decl)
{
  tree type = TREE_TYPE (decl);
  if (VAR_P (decl)
      && (DECL_DECLARED_CONSTEXPR_P (decl)
	  || var_in_constexpr_fn (decl))
      && !processing_template_decl)
    {
      tree stype = strip_array_types (type);
      if (CLASS_TYPE_P (stype) && !COMPLETE_TYPE_P (complete_type (stype)))
	/* Don't complain here, we'll complain about incompleteness
	   when we try to initialize the variable.  */;
      else if (!literal_type_p (type))
	{
	  if (DECL_DECLARED_CONSTEXPR_P (decl))
	    {
	      auto_diagnostic_group d;
	      error_at (DECL_SOURCE_LOCATION (decl),
			"the type %qT of %<constexpr%> variable %qD "
			"is not literal", type, decl);
	      explain_non_literal_class (type);
	      decl = error_mark_node;
	    }
	  else
	    {
	      if (!is_instantiation_of_constexpr (current_function_decl))
		{
		  auto_diagnostic_group d;
		  error_at (DECL_SOURCE_LOCATION (decl),
			    "variable %qD of non-literal type %qT in "
			    "%<constexpr%> function", decl, type);
		  explain_non_literal_class (type);
		  decl = error_mark_node;
		}
	      cp_function_chain->invalid_constexpr = true;
	    }
	}
      else if (DECL_DECLARED_CONSTEXPR_P (decl)
	       && variably_modified_type_p (type, NULL_TREE))
	{
	  error_at (DECL_SOURCE_LOCATION (decl),
		    "%<constexpr%> variable %qD has variably-modified "
		    "type %qT", decl, type);
	  decl = error_mark_node;
	}
    }
  return decl;
}

struct constexpr_fundef_hasher : ggc_ptr_hash<constexpr_fundef>
{
  static hashval_t hash (const constexpr_fundef *);
  static bool equal (const constexpr_fundef *, const constexpr_fundef *);
};

/* This table holds all constexpr function definitions seen in
   the current translation unit.  */

static GTY (()) hash_table<constexpr_fundef_hasher> *constexpr_fundef_table;

/* Utility function used for managing the constexpr function table.
   Return true if the entries pointed to by P and Q are for the
   same constexpr function.  */

inline bool
constexpr_fundef_hasher::equal (const constexpr_fundef *lhs,
				const constexpr_fundef *rhs)
{
  return lhs->decl == rhs->decl;
}

/* Utility function used for managing the constexpr function table.
   Return a hash value for the entry pointed to by Q.  */

inline hashval_t
constexpr_fundef_hasher::hash (const constexpr_fundef *fundef)
{
  return DECL_UID (fundef->decl);
}

/* Return a previously saved definition of function FUN.   */

constexpr_fundef *
retrieve_constexpr_fundef (tree fun)
{
  if (constexpr_fundef_table == NULL)
    return NULL;

  constexpr_fundef fundef = { fun, NULL_TREE, NULL_TREE, NULL_TREE };
  return constexpr_fundef_table->find (&fundef);
}

/* Check whether the parameter and return types of FUN are valid for a
   constexpr function, and complain if COMPLAIN.  */

bool
is_valid_constexpr_fn (tree fun, bool complain)
{
  bool ret = true;

  if (DECL_INHERITED_CTOR (fun)
      && TREE_CODE (fun) == TEMPLATE_DECL)
    {
      ret = false;
      if (complain)
	error ("inherited constructor %qD is not %<constexpr%>",
	       DECL_INHERITED_CTOR (fun));
    }
  else
    {
      for (tree parm = FUNCTION_FIRST_USER_PARM (fun);
	   parm != NULL_TREE; parm = TREE_CHAIN (parm))
	if (!literal_type_p (TREE_TYPE (parm)))
	  {
	    ret = false;
	    if (complain)
	      {
		auto_diagnostic_group d;
		error ("invalid type for parameter %d of %<constexpr%> "
		       "function %q+#D", DECL_PARM_INDEX (parm), fun);
		explain_non_literal_class (TREE_TYPE (parm));
	      }
	  }
    }

  if (LAMBDA_TYPE_P (CP_DECL_CONTEXT (fun)) && cxx_dialect < cxx17)
    {
      ret = false;
      if (complain)
	inform (DECL_SOURCE_LOCATION (fun),
		"lambdas are implicitly %<constexpr%> only in C++17 and later");
    }
  else if (!DECL_CONSTRUCTOR_P (fun))
    {
      tree rettype = TREE_TYPE (TREE_TYPE (fun));
      if (!literal_type_p (rettype))
	{
	  ret = false;
	  if (complain)
	    {
	      auto_diagnostic_group d;
	      error ("invalid return type %qT of %<constexpr%> function %q+D",
		     rettype, fun);
	      explain_non_literal_class (rettype);
	    }
	}

      /* C++14 DR 1684 removed this restriction.  */
      if (cxx_dialect < cxx14
	  && DECL_NONSTATIC_MEMBER_FUNCTION_P (fun)
	  && !CLASSTYPE_LITERAL_P (DECL_CONTEXT (fun)))
	{
	  ret = false;
	  if (complain)
	    {
	      auto_diagnostic_group d;
	      if (pedwarn (DECL_SOURCE_LOCATION (fun), OPT_Wpedantic,
			     "enclosing class of %<constexpr%> non-static"
			     " member function %q+#D is not a literal type",
			     fun))
		explain_non_literal_class (DECL_CONTEXT (fun));
	    }
	}
    }
  else if (CLASSTYPE_VBASECLASSES (DECL_CONTEXT (fun)))
    {
      ret = false;
      if (complain)
	error ("%q#T has virtual base classes", DECL_CONTEXT (fun));
    }

  return ret;
}

/* Subroutine of build_data_member_initialization.  MEMBER is a COMPONENT_REF
   for a member of an anonymous aggregate, INIT is the initializer for that
   member, and VEC_OUTER is the vector of constructor elements for the class
   whose constructor we are processing.  Add the initializer to the vector
   and return true to indicate success.  */

static bool
build_anon_member_initialization (tree member, tree init,
				  vec<constructor_elt, va_gc> **vec_outer)
{
  /* MEMBER presents the relevant fields from the inside out, but we need
     to build up the initializer from the outside in so that we can reuse
     previously built CONSTRUCTORs if this is, say, the second field in an
     anonymous struct.  So we use a vec as a stack.  */
  auto_vec<tree, 2> fields;
  do
    {
      fields.safe_push (TREE_OPERAND (member, 1));
      member = TREE_OPERAND (member, 0);
    }
  while (ANON_AGGR_TYPE_P (TREE_TYPE (member))
	 && TREE_CODE (member) == COMPONENT_REF);

  /* VEC has the constructor elements vector for the context of FIELD.
     If FIELD is an anonymous aggregate, we will push inside it.  */
  vec<constructor_elt, va_gc> **vec = vec_outer;
  tree field;
  while (field = fields.pop(),
	 ANON_AGGR_TYPE_P (TREE_TYPE (field)))
    {
      tree ctor;
      /* If there is already an outer constructor entry for the anonymous
	 aggregate FIELD, use it; otherwise, insert one.  */
      if (vec_safe_is_empty (*vec)
	  || (*vec)->last().index != field)
	{
	  ctor = build_constructor (TREE_TYPE (field), NULL);
	  CONSTRUCTOR_APPEND_ELT (*vec, field, ctor);
	}
      else
	ctor = (*vec)->last().value;
      vec = &CONSTRUCTOR_ELTS (ctor);
    }

  /* Now we're at the innermost field, the one that isn't an anonymous
     aggregate.  Add its initializer to the CONSTRUCTOR and we're done.  */
  gcc_assert (fields.is_empty());
  CONSTRUCTOR_APPEND_ELT (*vec, field, init);

  return true;
}

/* Subroutine of  build_constexpr_constructor_member_initializers.
   The expression tree T represents a data member initialization
   in a (constexpr) constructor definition.  Build a pairing of
   the data member with its initializer, and prepend that pair
   to the existing initialization pair INITS.  */

static bool
build_data_member_initialization (tree t, vec<constructor_elt, va_gc> **vec)
{
  tree member, init;
  if (TREE_CODE (t) == CLEANUP_POINT_EXPR)
    t = TREE_OPERAND (t, 0);
  if (TREE_CODE (t) == EXPR_STMT)
    t = TREE_OPERAND (t, 0);
  if (t == error_mark_node)
    return false;
  if (TREE_CODE (t) == STATEMENT_LIST)
    {
      tree_stmt_iterator i;
      for (i = tsi_start (t); !tsi_end_p (i); tsi_next (&i))
	{
	  if (! build_data_member_initialization (tsi_stmt (i), vec))
	    return false;
	}
      return true;
    }
  if (TREE_CODE (t) == CLEANUP_STMT)
    {
      /* We can't see a CLEANUP_STMT in a constructor for a literal class,
	 but we can in a constexpr constructor for a non-literal class.  Just
	 ignore it; either all the initialization will be constant, in which
	 case the cleanup can't run, or it can't be constexpr.
	 Still recurse into CLEANUP_BODY.  */
      return build_data_member_initialization (CLEANUP_BODY (t), vec);
    }
  if (TREE_CODE (t) == CONVERT_EXPR)
    t = TREE_OPERAND (t, 0);
  if (TREE_CODE (t) == INIT_EXPR
      /* vptr initialization shows up as a MODIFY_EXPR.  In C++14 we only
	 use what this function builds for cx_check_missing_mem_inits, and
	 assignment in the ctor body doesn't count.  */
      || (cxx_dialect < cxx14 && TREE_CODE (t) == MODIFY_EXPR))
    {
      member = TREE_OPERAND (t, 0);
      init = break_out_target_exprs (TREE_OPERAND (t, 1));
    }
  else if (TREE_CODE (t) == CALL_EXPR)
    {
      tree fn = get_callee_fndecl (t);
      if (!fn || !DECL_CONSTRUCTOR_P (fn))
	/* We're only interested in calls to subobject constructors.  */
	return true;
      member = CALL_EXPR_ARG (t, 0);
      /* We don't use build_cplus_new here because it complains about
	 abstract bases.  Leaving the call unwrapped means that it has the
	 wrong type, but cxx_eval_constant_expression doesn't care.  */
      init = break_out_target_exprs (t);
    }
  else if (TREE_CODE (t) == BIND_EXPR)
    return build_data_member_initialization (BIND_EXPR_BODY (t), vec);
  else
    /* Don't add anything else to the CONSTRUCTOR.  */
    return true;
  if (INDIRECT_REF_P (member))
    member = TREE_OPERAND (member, 0);
  if (TREE_CODE (member) == NOP_EXPR)
    {
      tree op = member;
      STRIP_NOPS (op);
      if (TREE_CODE (op) == ADDR_EXPR)
	{
	  gcc_assert (same_type_ignoring_top_level_qualifiers_p
		      (TREE_TYPE (TREE_TYPE (op)),
		       TREE_TYPE (TREE_TYPE (member))));
	  /* Initializing a cv-qualified member; we need to look through
	     the const_cast.  */
	  member = op;
	}
      else if (op == current_class_ptr
	       && (same_type_ignoring_top_level_qualifiers_p
		   (TREE_TYPE (TREE_TYPE (member)),
		    current_class_type)))
	/* Delegating constructor.  */
	member = op;
      else
	{
	  /* This is an initializer for an empty base; keep it for now so
	     we can check it in cxx_eval_bare_aggregate.  */
	  gcc_assert (is_empty_class (TREE_TYPE (TREE_TYPE (member))));
	}
    }
  if (TREE_CODE (member) == ADDR_EXPR)
    member = TREE_OPERAND (member, 0);
  if (TREE_CODE (member) == COMPONENT_REF)
    {
      tree aggr = TREE_OPERAND (member, 0);
      if (TREE_CODE (aggr) == VAR_DECL)
	/* Initializing a local variable, don't add anything.  */
	return true;
      if (TREE_CODE (aggr) != COMPONENT_REF)
	/* Normal member initialization.  */
	member = TREE_OPERAND (member, 1);
      else if (ANON_AGGR_TYPE_P (TREE_TYPE (aggr)))
	/* Initializing a member of an anonymous union.  */
	return build_anon_member_initialization (member, init, vec);
      else
	/* We're initializing a vtable pointer in a base.  Leave it as
	   COMPONENT_REF so we remember the path to get to the vfield.  */
	gcc_assert (TREE_TYPE (member) == vtbl_ptr_type_node);
    }

  /* Value-initialization can produce multiple initializers for the
     same field; use the last one.  */
  if (!vec_safe_is_empty (*vec) && (*vec)->last().index == member)
    (*vec)->last().value = init;
  else
    CONSTRUCTOR_APPEND_ELT (*vec, member, init);
  return true;
}

/* Subroutine of check_constexpr_ctor_body_1 and constexpr_fn_retval.
   In C++11 mode checks that the TYPE_DECLs in the BIND_EXPR_VARS of a 
   BIND_EXPR conform to 7.1.5/3/4 on typedef and alias declarations.  */

static bool
check_constexpr_bind_expr_vars (tree t)
{
  gcc_assert (TREE_CODE (t) == BIND_EXPR);

  for (tree var = BIND_EXPR_VARS (t); var; var = DECL_CHAIN (var))
    if (TREE_CODE (var) == TYPE_DECL
	&& DECL_IMPLICIT_TYPEDEF_P (var)
	&& !LAMBDA_TYPE_P (TREE_TYPE (var)))
      return false;
  return true;
}

/* Subroutine of check_constexpr_ctor_body.  */

static bool
check_constexpr_ctor_body_1 (tree last, tree list)
{
  switch (TREE_CODE (list))
    {
    case DECL_EXPR:
      if (TREE_CODE (DECL_EXPR_DECL (list)) == USING_DECL
	  || TREE_CODE (DECL_EXPR_DECL (list)) == TYPE_DECL)
	return true;
      return false;

    case CLEANUP_POINT_EXPR:
      return check_constexpr_ctor_body (last, TREE_OPERAND (list, 0),
					/*complain=*/false);

    case BIND_EXPR:
       if (!check_constexpr_bind_expr_vars (list)
	   || !check_constexpr_ctor_body (last, BIND_EXPR_BODY (list),
					  /*complain=*/false))
	 return false;
       return true;

    case USING_STMT:
    case STATIC_ASSERT:
    case DEBUG_BEGIN_STMT:
      return true;

    default:
      return false;
    }
}

/* Make sure that there are no statements after LAST in the constructor
   body represented by LIST.  */

bool
check_constexpr_ctor_body (tree last, tree list, bool complain)
{
  /* C++14 doesn't require a constexpr ctor to have an empty body.  */
  if (cxx_dialect >= cxx14)
    return true;

  bool ok = true;
  if (TREE_CODE (list) == STATEMENT_LIST)
    {
      tree_stmt_iterator i = tsi_last (list);
      for (; !tsi_end_p (i); tsi_prev (&i))
	{
	  tree t = tsi_stmt (i);
	  if (t == last)
	    break;
	  if (!check_constexpr_ctor_body_1 (last, t))
	    {
	      ok = false;
	      break;
	    }
	}
    }
  else if (list != last
	   && !check_constexpr_ctor_body_1 (last, list))
    ok = false;
  if (!ok)
    {
      if (complain)
	error ("%<constexpr%> constructor does not have empty body");
      DECL_DECLARED_CONSTEXPR_P (current_function_decl) = false;
    }
  return ok;
}

/* V is a vector of constructor elements built up for the base and member
   initializers of a constructor for TYPE.  They need to be in increasing
   offset order, which they might not be yet if TYPE has a primary base
   which is not first in the base-clause or a vptr and at least one base
   all of which are non-primary.  */

static vec<constructor_elt, va_gc> *
sort_constexpr_mem_initializers (tree type, vec<constructor_elt, va_gc> *v)
{
  tree pri = CLASSTYPE_PRIMARY_BINFO (type);
  tree field_type;
  unsigned i;
  constructor_elt *ce;

  if (pri)
    field_type = BINFO_TYPE (pri);
  else if (TYPE_CONTAINS_VPTR_P (type))
    field_type = vtbl_ptr_type_node;
  else
    return v;

  /* Find the element for the primary base or vptr and move it to the
     beginning of the vec.  */
  for (i = 0; vec_safe_iterate (v, i, &ce); ++i)
    if (TREE_TYPE (ce->index) == field_type)
      break;

  if (i > 0 && i < vec_safe_length (v))
    {
      vec<constructor_elt, va_gc> &vref = *v;
      constructor_elt elt = vref[i];
      for (; i > 0; --i)
	vref[i] = vref[i-1];
      vref[0] = elt;
    }

  return v;
}

/* Build compile-time evalable representations of member-initializer list
   for a constexpr constructor.  */

static tree
build_constexpr_constructor_member_initializers (tree type, tree body)
{
  vec<constructor_elt, va_gc> *vec = NULL;
  bool ok = true;
  while (true)
    switch (TREE_CODE (body))
      {
      case MUST_NOT_THROW_EXPR:
      case EH_SPEC_BLOCK:
	body = TREE_OPERAND (body, 0);
	break;

      case STATEMENT_LIST:
	for (tree_stmt_iterator i = tsi_start (body);
	     !tsi_end_p (i); tsi_next (&i))
	  {
	    body = tsi_stmt (i);
	    if (TREE_CODE (body) == BIND_EXPR)
	      break;
	  }
	break;

      case BIND_EXPR:
	body = BIND_EXPR_BODY (body);
	goto found;

      default:
	gcc_unreachable ();
    }
 found:
  if (TREE_CODE (body) == TRY_BLOCK)
    {
      body = TREE_OPERAND (body, 0);
      if (TREE_CODE (body) == BIND_EXPR)
	body = BIND_EXPR_BODY (body);
    }
  if (TREE_CODE (body) == CLEANUP_POINT_EXPR)
    {
      body = TREE_OPERAND (body, 0);
      if (TREE_CODE (body) == EXPR_STMT)
	body = TREE_OPERAND (body, 0);
      if (TREE_CODE (body) == INIT_EXPR
	  && (same_type_ignoring_top_level_qualifiers_p
	      (TREE_TYPE (TREE_OPERAND (body, 0)),
	       current_class_type)))
	{
	  /* Trivial copy.  */
	  return TREE_OPERAND (body, 1);
	}
      ok = build_data_member_initialization (body, &vec);
    }
  else if (TREE_CODE (body) == STATEMENT_LIST)
    {
      tree_stmt_iterator i;
      for (i = tsi_start (body); !tsi_end_p (i); tsi_next (&i))
	{
	  ok = build_data_member_initialization (tsi_stmt (i), &vec);
	  if (!ok)
	    break;
	}
    }
  else if (EXPR_P (body))
    ok = build_data_member_initialization (body, &vec);
  else
    gcc_assert (errorcount > 0);
  if (ok)
    {
      if (vec_safe_length (vec) > 0)
	{
	  /* In a delegating constructor, return the target.  */
	  constructor_elt *ce = &(*vec)[0];
	  if (ce->index == current_class_ptr)
	    {
	      body = ce->value;
	      vec_free (vec);
	      return body;
	    }
	}
      vec = sort_constexpr_mem_initializers (type, vec);
      return build_constructor (type, vec);
    }
  else
    return error_mark_node;
}

/* We have an expression tree T that represents a call, either CALL_EXPR
   or AGGR_INIT_EXPR.  If the call is lexically to a named function,
   retrun the _DECL for that function.  */

static tree
get_function_named_in_call (tree t)
{
  tree fun = cp_get_callee (t);
  if (fun && TREE_CODE (fun) == ADDR_EXPR
      && TREE_CODE (TREE_OPERAND (fun, 0)) == FUNCTION_DECL)
    fun = TREE_OPERAND (fun, 0);
  return fun;
}

/* Subroutine of check_constexpr_fundef.  BODY is the body of a function
   declared to be constexpr, or a sub-statement thereof.  Returns the
   return value if suitable, error_mark_node for a statement not allowed in
   a constexpr function, or NULL_TREE if no return value was found.  */

tree
constexpr_fn_retval (tree body)
{
  switch (TREE_CODE (body))
    {
    case STATEMENT_LIST:
      {
	tree_stmt_iterator i;
	tree expr = NULL_TREE;
	for (i = tsi_start (body); !tsi_end_p (i); tsi_next (&i))
	  {
	    tree s = constexpr_fn_retval (tsi_stmt (i));
	    if (s == error_mark_node)
	      return error_mark_node;
	    else if (s == NULL_TREE)
	      /* Keep iterating.  */;
	    else if (expr)
	      /* Multiple return statements.  */
	      return error_mark_node;
	    else
	      expr = s;
	  }
	return expr;
      }

    case RETURN_EXPR:
      return break_out_target_exprs (TREE_OPERAND (body, 0));

    case DECL_EXPR:
      {
	tree decl = DECL_EXPR_DECL (body);
	if (TREE_CODE (decl) == USING_DECL
	    /* Accept __func__, __FUNCTION__, and __PRETTY_FUNCTION__.  */
	    || DECL_ARTIFICIAL (decl))
	  return NULL_TREE;
	return error_mark_node;
      }

    case CLEANUP_POINT_EXPR:
      return constexpr_fn_retval (TREE_OPERAND (body, 0));

    case BIND_EXPR:
      if (!check_constexpr_bind_expr_vars (body))
	return error_mark_node;
      return constexpr_fn_retval (BIND_EXPR_BODY (body));

    case USING_STMT:
    case DEBUG_BEGIN_STMT:
      return NULL_TREE;

    case CALL_EXPR:
	{
	  tree fun = get_function_named_in_call (body);
	  if (fun != NULL_TREE
	      && fndecl_built_in_p (fun, BUILT_IN_UNREACHABLE))
	    return NULL_TREE;
	}
      /* Fallthru.  */

    default:
      return error_mark_node;
    }
}

/* Subroutine of check_constexpr_fundef.  BODY is the DECL_SAVED_TREE of
   FUN; do the necessary transformations to turn it into a single expression
   that we can store in the hash table.  */

static tree
massage_constexpr_body (tree fun, tree body)
{
  if (DECL_CONSTRUCTOR_P (fun))
    body = build_constexpr_constructor_member_initializers
      (DECL_CONTEXT (fun), body);
  else if (cxx_dialect < cxx14)
    {
      if (TREE_CODE (body) == EH_SPEC_BLOCK)
        body = EH_SPEC_STMTS (body);
      if (TREE_CODE (body) == MUST_NOT_THROW_EXPR)
	body = TREE_OPERAND (body, 0);
      body = constexpr_fn_retval (body);
    }
  return body;
}

/* CTYPE is a type constructed from BODY.  Return true if some
   bases/fields are uninitialized, and complain if COMPLAIN.  */

static bool
cx_check_missing_mem_inits (tree ctype, tree body, bool complain)
{
  /* We allow uninitialized bases/fields in C++20.  */
  if (cxx_dialect >= cxx20)
    return false;

  unsigned nelts = 0;
  
  if (body)
    {
      if (TREE_CODE (body) != CONSTRUCTOR)
	return false;
      nelts = CONSTRUCTOR_NELTS (body);
    }
  tree field = TYPE_FIELDS (ctype);

  if (TREE_CODE (ctype) == UNION_TYPE)
    {
      if (nelts == 0 && next_initializable_field (field))
	{
	  if (complain)
	    error ("%<constexpr%> constructor for union %qT must "
		   "initialize exactly one non-static data member", ctype);
	  return true;
	}
      return false;
    }

  /* Iterate over the CONSTRUCTOR, checking any missing fields don't
     need an explicit initialization.  */
  bool bad = false;
  for (unsigned i = 0; i <= nelts; ++i)
    {
      tree index = NULL_TREE;
      if (i < nelts)
	{
	  index = CONSTRUCTOR_ELT (body, i)->index;
	  /* Skip base and vtable inits.  */
	  if (TREE_CODE (index) != FIELD_DECL
	      || DECL_ARTIFICIAL (index))
	    continue;
	}

      for (; field != index; field = DECL_CHAIN (field))
	{
	  tree ftype;
	  if (TREE_CODE (field) != FIELD_DECL)
	    continue;
	  if (DECL_UNNAMED_BIT_FIELD (field))
	    continue;
	  if (DECL_ARTIFICIAL (field))
	    continue;
	  if (ANON_AGGR_TYPE_P (TREE_TYPE (field)))
	    {
	      /* Recurse to check the anonymous aggregate member.  */
	      bad |= cx_check_missing_mem_inits
		(TREE_TYPE (field), NULL_TREE, complain);
	      if (bad && !complain)
		return true;
	      continue;
	    }
	  ftype = TREE_TYPE (field);
	  if (!ftype || !TYPE_P (ftype) || !COMPLETE_TYPE_P (ftype))
	    /* A flexible array can't be intialized here, so don't complain
	       that it isn't.  */
	    continue;
	  if (DECL_SIZE (field) && integer_zerop (DECL_SIZE (field)))
	    /* An empty field doesn't need an initializer.  */
	    continue;
	  ftype = strip_array_types (ftype);
	  if (type_has_constexpr_default_constructor (ftype))
	    {
	      /* It's OK to skip a member with a trivial constexpr ctor.
	         A constexpr ctor that isn't trivial should have been
	         added in by now.  */
	      gcc_checking_assert (!TYPE_HAS_COMPLEX_DFLT (ftype)
				   || errorcount != 0);
	      continue;
	    }
	  if (!complain)
	    return true;
	  auto_diagnostic_group d;
	  error ("member %qD must be initialized by mem-initializer "
		 "in %<constexpr%> constructor", field);
	  inform (DECL_SOURCE_LOCATION (field), "declared here");
	  bad = true;
	}
      if (field == NULL_TREE)
	break;

      if (ANON_AGGR_TYPE_P (TREE_TYPE (index)))
	{
	  /* Check the anonymous aggregate initializer is valid.  */
	  bad |= cx_check_missing_mem_inits
	    (TREE_TYPE (index), CONSTRUCTOR_ELT (body, i)->value, complain);
	  if (bad && !complain)
	    return true;
	}
      field = DECL_CHAIN (field);
    }

  return bad;
}

/* We are processing the definition of the constexpr function FUN.
   Check that its body fulfills the apropriate requirements and
   enter it in the constexpr function definition table.  */

void
maybe_save_constexpr_fundef (tree fun)
{
  if (processing_template_decl
      || !DECL_DECLARED_CONSTEXPR_P (fun)
      || cp_function_chain->invalid_constexpr
      || DECL_CLONED_FUNCTION_P (fun))
    return;

  if (!is_valid_constexpr_fn (fun, !DECL_GENERATED_P (fun)))
    return;

  tree massaged = massage_constexpr_body (fun, DECL_SAVED_TREE (fun));
  if (massaged == NULL_TREE || massaged == error_mark_node)
    {
      if (!DECL_CONSTRUCTOR_P (fun))
	error ("body of %<constexpr%> function %qD not a return-statement",
	       fun);
      return;
    }

  bool potential = potential_rvalue_constant_expression (massaged);
  if (!potential && !DECL_GENERATED_P (fun))
    require_potential_rvalue_constant_expression (massaged);

  if (DECL_CONSTRUCTOR_P (fun)
      && cx_check_missing_mem_inits (DECL_CONTEXT (fun),
				     massaged, !DECL_GENERATED_P (fun)))
    potential = false;

  if (!potential && !DECL_GENERATED_P (fun))
    return;

  constexpr_fundef entry = {fun, NULL_TREE, NULL_TREE, NULL_TREE};
  bool clear_ctx = false;
  if (DECL_RESULT (fun) && DECL_CONTEXT (DECL_RESULT (fun)) == NULL_TREE)
    {
      clear_ctx = true;
      DECL_CONTEXT (DECL_RESULT (fun)) = fun;
    }
  tree saved_fn = current_function_decl;
  current_function_decl = fun;
  entry.body = copy_fn (entry.decl, entry.parms, entry.result);
  current_function_decl = saved_fn;
  if (clear_ctx)
    DECL_CONTEXT (DECL_RESULT (entry.decl)) = NULL_TREE;
  if (!potential)
    /* For a template instantiation, we want to remember the pre-generic body
       for explain_invalid_constexpr_fn, but do tell cxx_eval_call_expression
       that it doesn't need to bother trying to expand the function.  */
    entry.result = error_mark_node;

  register_constexpr_fundef (entry);
}

/* BODY is a validated and massaged definition of a constexpr
   function.  Register it in the hash table.  */

void
register_constexpr_fundef (const constexpr_fundef &value)
{
  /* Create the constexpr function table if necessary.  */
  if (constexpr_fundef_table == NULL)
    constexpr_fundef_table
      = hash_table<constexpr_fundef_hasher>::create_ggc (101);

  constexpr_fundef **slot = constexpr_fundef_table->find_slot
    (const_cast<constexpr_fundef *> (&value), INSERT);

  gcc_assert (*slot == NULL);
  *slot = ggc_alloc<constexpr_fundef> ();
  **slot = value;
}

/* True if the call expression currently being evaluated is being done for
   static checking of contracts through the -Wconstant-contracts,
   -Wconstant-preconditions, or -Wconstant-postcondition flags, and not from
   an actual constexpr expression.  */
static int contract_static_analysis_check_p = 0;
/* True if we've already emitted an error for the current top level SA check. */
static int contract_static_analysis_warned = 0;
/* The top level contract SA call if we're currently doing contract SA and
   such a call exists (pre/post checking).  */
static tree contract_static_analysis_call = NULL_TREE;

/* Helper to handle the above.  */
struct contract_static_analysis_sentinel
{
  contract_static_analysis_sentinel(tree call)
    : csac_override(call)
  {
    ++contract_static_analysis_check_p;
    contract_static_analysis_warned = 0;
  }
  ~contract_static_analysis_sentinel()
  {
    --contract_static_analysis_check_p;
  }
  temp_override<tree> csac_override;
};

/* FUN is a non-constexpr function called in a context that requires a
   constant expression.  If it comes from a constexpr template, explain why
   the instantiation isn't constexpr.  */

void
explain_invalid_constexpr_fn (tree fun)
{
  static hash_set<tree> *diagnosed;
  tree body;
  location_t save_loc;
  /* Only diagnose defaulted functions, lambdas, or instantiations.  */
  if (!DECL_DEFAULTED_FN (fun)
      && !LAMBDA_TYPE_P (CP_DECL_CONTEXT (fun))
      && !is_instantiation_of_constexpr (fun))
    {
      inform (DECL_SOURCE_LOCATION (fun), "%qD declared here", fun);
      return;
    }
  if (diagnosed == NULL)
    diagnosed = new hash_set<tree>;
  if (diagnosed->add (fun))
    /* Already explained.  */
    return;

  save_loc = input_location;
  if (!lambda_static_thunk_p (fun))
    {
      /* Diagnostics should completely ignore the static thunk, so leave
	 input_location set to our caller's location.  */
      input_location = DECL_SOURCE_LOCATION (fun);
      inform (input_location,
	      "%qD is not usable as a %<constexpr%> function because:", fun);
    }
  /* First check the declaration.  */
  if (is_valid_constexpr_fn (fun, true))
    {
      /* Then if it's OK, the body.  */
      if (!DECL_DECLARED_CONSTEXPR_P (fun)
	  && DECL_DEFAULTED_FN (fun))
	explain_implicit_non_constexpr (fun);
      else
	{
	  if (constexpr_fundef *fd = retrieve_constexpr_fundef (fun))
	    body = fd->body;
	  else
	    body = DECL_SAVED_TREE (fun);
	  body = massage_constexpr_body (fun, body);
	  require_potential_rvalue_constant_expression (body);
	  if (DECL_CONSTRUCTOR_P (fun))
	    cx_check_missing_mem_inits (DECL_CONTEXT (fun), body, true);
	}
    }
  input_location = save_loc;
}

/* Objects of this type represent calls to constexpr functions
   along with the bindings of parameters to their arguments, for
   the purpose of compile time evaluation.  */

struct GTY((for_user)) constexpr_call {
  /* Description of the constexpr function definition.  */
  constexpr_fundef *fundef;
  /* Parameter bindings environment.  A TREE_VEC of arguments.  */
  tree bindings;
  /* Result of the call.
       NULL means the call is being evaluated.
       error_mark_node means that the evaluation was erroneous;
       otherwise, the actuall value of the call.  */
  tree result;
  /* The hash of this call; we remember it here to avoid having to
     recalculate it when expanding the hash table.  */
  hashval_t hash;
  /* Whether __builtin_is_constant_evaluated() should evaluate to true.  */
  bool manifestly_const_eval;
};

struct constexpr_call_hasher : ggc_ptr_hash<constexpr_call>
{
  static hashval_t hash (constexpr_call *);
  static bool equal (constexpr_call *, constexpr_call *);
};

enum constexpr_switch_state {
  /* Used when processing a switch for the first time by cxx_eval_switch_expr
     and default: label for that switch has not been seen yet.  */
  css_default_not_seen,
  /* Used when processing a switch for the first time by cxx_eval_switch_expr
     and default: label for that switch has been seen already.  */
  css_default_seen,
  /* Used when processing a switch for the second time by
     cxx_eval_switch_expr, where default: label should match.  */
  css_default_processing
};

/* The constexpr expansion context part which needs one instance per
   cxx_eval_outermost_constant_expr invocation.  VALUES is a map of values of
   variables initialized within the expression.  */

struct constexpr_global_ctx {
  /* Values for any temporaries or local variables within the
     constant-expression. */
  hash_map<tree,tree> values;
  /* Number of cxx_eval_constant_expression calls (except skipped ones,
     on simple constants or location wrappers) encountered during current
     cxx_eval_outermost_constant_expr call.  */
  HOST_WIDE_INT constexpr_ops_count;
  /* Heap VAR_DECLs created during the evaluation of the outermost constant
     expression.  */
  auto_vec<tree, 16> heap_vars;
  /* Cleanups that need to be evaluated at the end of CLEANUP_POINT_EXPR.  */
  vec<tree> *cleanups;
  /* Number of heap VAR_DECL deallocations.  */
  unsigned heap_dealloc_count;
  /* Constructor.  */
  constexpr_global_ctx ()
    : constexpr_ops_count (0), cleanups (NULL), heap_dealloc_count (0) {}
};

/* The constexpr expansion context.  CALL is the current function
   expansion, CTOR is the current aggregate initializer, OBJECT is the
   object being initialized by CTOR, either a VAR_DECL or a _REF.    */

struct constexpr_ctx {
  /* The part of the context that needs to be unique to the whole
     cxx_eval_outermost_constant_expr invocation.  */
  constexpr_global_ctx *global;
  /* The innermost call we're evaluating.  */
  constexpr_call *call;
  /* SAVE_EXPRs and TARGET_EXPR_SLOT vars of TARGET_EXPRs that we've seen
     within the current LOOP_EXPR.  NULL if we aren't inside a loop.  */
  vec<tree> *save_exprs;
  /* The CONSTRUCTOR we're currently building up for an aggregate
     initializer.  */
  tree ctor;
  /* The object we're building the CONSTRUCTOR for.  */
  tree object;
  /* If inside SWITCH_EXPR.  */
  constexpr_switch_state *css_state;
  /* The aggregate initialization context inside which this one is nested.  This
     is used by lookup_placeholder to resolve PLACEHOLDER_EXPRs.  */
  const constexpr_ctx *parent;

  /* Whether we should error on a non-constant expression or fail quietly.
     This flag needs to be here, but some of the others could move to global
     if they get larger than a word.  */
  bool quiet;
  /* Whether we are strictly conforming to constant expression rules or
     trying harder to get a constant value.  */
  bool strict;
  /* Whether __builtin_is_constant_evaluated () should be true.  */
  bool manifestly_const_eval;
};

/* This internal flag controls whether we should avoid doing anything during
   constexpr evaluation that would cause extra DECL_UID generation, such as
   template instantiation and function body copying.  */

static bool uid_sensitive_constexpr_evaluation_value;

/* An internal counter that keeps track of the number of times
   uid_sensitive_constexpr_evaluation_p returned true.  */

static unsigned uid_sensitive_constexpr_evaluation_true_counter;

/* The accessor for uid_sensitive_constexpr_evaluation_value which also
   increments the corresponding counter.  */

static bool
uid_sensitive_constexpr_evaluation_p ()
{
  if (uid_sensitive_constexpr_evaluation_value)
    {
      ++uid_sensitive_constexpr_evaluation_true_counter;
      return true;
    }
  else
    return false;
}

/* The default constructor for uid_sensitive_constexpr_evaluation_sentinel
   enables the internal flag for uid_sensitive_constexpr_evaluation_p
   during the lifetime of the sentinel object.  Upon its destruction, the
   previous value of uid_sensitive_constexpr_evaluation_p is restored.  */

uid_sensitive_constexpr_evaluation_sentinel
::uid_sensitive_constexpr_evaluation_sentinel ()
  : ovr (uid_sensitive_constexpr_evaluation_value, true)
{
}

/* The default constructor for uid_sensitive_constexpr_evaluation_checker
   records the current number of times that uid_sensitive_constexpr_evaluation_p
   has been called and returned true.  */

uid_sensitive_constexpr_evaluation_checker
::uid_sensitive_constexpr_evaluation_checker ()
  : saved_counter (uid_sensitive_constexpr_evaluation_true_counter)
{
}

/* Returns true iff uid_sensitive_constexpr_evaluation_p is true, and
   some constexpr evaluation was restricted due to u_s_c_e_p being called
   and returning true during the lifetime of this checker object.  */

bool
uid_sensitive_constexpr_evaluation_checker::evaluation_restricted_p () const
{
  return (uid_sensitive_constexpr_evaluation_value
	  && saved_counter != uid_sensitive_constexpr_evaluation_true_counter);
}

static bool
diagnose_constant_contract (tree contract, tree value, location_t loc,
			    bool trivial_p);

/* A table of all constexpr calls that have been evaluated by the
   compiler in this translation unit.  */

static GTY (()) hash_table<constexpr_call_hasher> *constexpr_call_table;

static tree cxx_eval_constant_expression (const constexpr_ctx *, tree,
					  bool, bool *, bool *, tree * = NULL);

/* Compute a hash value for a constexpr call representation.  */

inline hashval_t
constexpr_call_hasher::hash (constexpr_call *info)
{
  return info->hash;
}

/* Return true if the objects pointed to by P and Q represent calls
   to the same constexpr function with the same arguments.
   Otherwise, return false.  */

bool
constexpr_call_hasher::equal (constexpr_call *lhs, constexpr_call *rhs)
{
  if (lhs == rhs)
    return true;
  if (lhs->hash != rhs->hash)
    return false;
  if (lhs->manifestly_const_eval != rhs->manifestly_const_eval)
    return false;
  if (!constexpr_fundef_hasher::equal (lhs->fundef, rhs->fundef))
    return false;
  return cp_tree_equal (lhs->bindings, rhs->bindings);
}

/* Initialize the constexpr call table, if needed.  */

static void
maybe_initialize_constexpr_call_table (void)
{
  if (constexpr_call_table == NULL)
    constexpr_call_table = hash_table<constexpr_call_hasher>::create_ggc (101);
}

/* During constexpr CALL_EXPR evaluation, to avoid issues with sharing when
   a function happens to get called recursively, we unshare the callee
   function's body and evaluate this unshared copy instead of evaluating the
   original body.

   FUNDEF_COPIES_TABLE is a per-function freelist of these unshared function
   copies.  The underlying data structure of FUNDEF_COPIES_TABLE is a hash_map
   that's keyed off of the original FUNCTION_DECL and whose value is a
   TREE_LIST of this function's unused copies awaiting reuse.

   This is not GC-deletable to avoid GC affecting UID generation.  */

static GTY(()) decl_tree_map *fundef_copies_table;

/* Reuse a copy or create a new unshared copy of the function FUN.
   Return this copy.  We use a TREE_LIST whose PURPOSE is body, VALUE
   is parms, TYPE is result.  */

static tree
get_fundef_copy (constexpr_fundef *fundef)
{
  tree copy;
  bool existed;
  tree *slot = &(hash_map_safe_get_or_insert<hm_ggc>
		 (fundef_copies_table, fundef->decl, &existed, 127));

  if (!existed)
    {
      /* There is no cached function available, or in use.  We can use
	 the function directly.  That the slot is now created records
	 that this function is now in use.  */
      copy = build_tree_list (fundef->body, fundef->parms);
      TREE_TYPE (copy) = fundef->result;
    }
  else if (*slot == NULL_TREE)
    {
      if (uid_sensitive_constexpr_evaluation_p ())
	return NULL_TREE;

      /* We've already used the function itself, so make a copy.  */
      copy = build_tree_list (NULL, NULL);
      tree saved_body = DECL_SAVED_TREE (fundef->decl);
      tree saved_parms = DECL_ARGUMENTS (fundef->decl);
      tree saved_result = DECL_RESULT (fundef->decl);
      tree saved_fn = current_function_decl;
      DECL_SAVED_TREE (fundef->decl) = fundef->body;
      DECL_ARGUMENTS (fundef->decl) = fundef->parms;
      DECL_RESULT (fundef->decl) = fundef->result;
      current_function_decl = fundef->decl;
      TREE_PURPOSE (copy) = copy_fn (fundef->decl, TREE_VALUE (copy),
				     TREE_TYPE (copy));
      current_function_decl = saved_fn;
      DECL_RESULT (fundef->decl) = saved_result;
      DECL_ARGUMENTS (fundef->decl) = saved_parms;
      DECL_SAVED_TREE (fundef->decl) = saved_body;
    }
  else
    {
      /* We have a cached function available.  */
      copy = *slot;
      *slot = TREE_CHAIN (copy);
    }

  return copy;
}

/* Save the copy COPY of function FUN for later reuse by
   get_fundef_copy().  By construction, there will always be an entry
   to find.  */

static void
save_fundef_copy (tree fun, tree copy)
{
  tree *slot = fundef_copies_table->get (fun);
  TREE_CHAIN (copy) = *slot;
  *slot = copy;
}

/* We have an expression tree T that represents a call, either CALL_EXPR
   or AGGR_INIT_EXPR.  Return the Nth argument.  */

static inline tree
get_nth_callarg (tree t, int n)
{
  switch (TREE_CODE (t))
    {
    case CALL_EXPR:
      return CALL_EXPR_ARG (t, n);

    case AGGR_INIT_EXPR:
      return AGGR_INIT_EXPR_ARG (t, n);

    default:
      gcc_unreachable ();
      return NULL;
    }
}

/* Attempt to evaluate T which represents a call to a builtin function.
   We assume here that all builtin functions evaluate to scalar types
   represented by _CST nodes.  */

static tree
cxx_eval_builtin_function_call (const constexpr_ctx *ctx, tree t, tree fun,
				bool lval,
				bool *non_constant_p, bool *overflow_p)
{
  const int nargs = call_expr_nargs (t);
  tree *args = (tree *) alloca (nargs * sizeof (tree));
  tree new_call;
  int i;

  /* Don't fold __builtin_constant_p within a constexpr function.  */
  bool bi_const_p = DECL_IS_BUILTIN_CONSTANT_P (fun);

  /* If we aren't requiring a constant expression, defer __builtin_constant_p
     in a constexpr function until we have values for the parameters.  */
  if (bi_const_p
      && !ctx->manifestly_const_eval
      && current_function_decl
      && DECL_DECLARED_CONSTEXPR_P (current_function_decl))
    {
      *non_constant_p = true;
      return t;
    }

  /* For __builtin_is_constant_evaluated, defer it if not
     ctx->manifestly_const_eval, otherwise fold it to true.  */
  if (fndecl_built_in_p (fun, CP_BUILT_IN_IS_CONSTANT_EVALUATED,
			 BUILT_IN_FRONTEND))
    {
      if (!ctx->manifestly_const_eval)
	{
	  *non_constant_p = true;
	  return t;
	}
      return boolean_true_node;
    }

  if (fndecl_built_in_p (fun, CP_BUILT_IN_SOURCE_LOCATION, BUILT_IN_FRONTEND))
    {
      temp_override<tree> ovr (current_function_decl);
      if (ctx->call && ctx->call->fundef)
	current_function_decl = ctx->call->fundef->decl;
      return fold_builtin_source_location (EXPR_LOCATION (t));
    }

  int strops = 0;
  int strret = 0;
  if (fndecl_built_in_p (fun, BUILT_IN_NORMAL))
    switch (DECL_FUNCTION_CODE (fun))
      {
      case BUILT_IN_STRLEN:
      case BUILT_IN_STRNLEN:
	strops = 1;
	break;
      case BUILT_IN_MEMCHR:
      case BUILT_IN_STRCHR:
      case BUILT_IN_STRRCHR:
	strops = 1;
	strret = 1;
	break;
      case BUILT_IN_MEMCMP:
      case BUILT_IN_STRCMP:
	strops = 2;
	break;
      case BUILT_IN_STRSTR:
	strops = 2;
	strret = 1;
	break;
      case BUILT_IN_ASAN_POINTER_COMPARE:
      case BUILT_IN_ASAN_POINTER_SUBTRACT:
	/* These builtins shall be ignored during constant expression
	   evaluation.  */
	return void_node;
      default:
	break;
      }

  /* Be permissive for arguments to built-ins; __builtin_constant_p should
     return constant false for a non-constant argument.  */
  constexpr_ctx new_ctx = *ctx;
  new_ctx.quiet = true;
  for (i = 0; i < nargs; ++i)
    {
      tree arg = CALL_EXPR_ARG (t, i);
      tree oarg = arg;

      /* To handle string built-ins we need to pass ADDR_EXPR<STRING_CST> since
	 expand_builtin doesn't know how to look in the values table.  */
      bool strop = i < strops;
      if (strop)
	{
	  STRIP_NOPS (arg);
	  if (TREE_CODE (arg) == ADDR_EXPR)
	    arg = TREE_OPERAND (arg, 0);
	  else
	    strop = false;
	}

      /* If builtin_valid_in_constant_expr_p is true,
	 potential_constant_expression_1 has not recursed into the arguments
	 of the builtin, verify it here.  */
      if (!builtin_valid_in_constant_expr_p (fun)
	  || potential_constant_expression (arg))
	{
	  bool dummy1 = false, dummy2 = false;
	  arg = cxx_eval_constant_expression (&new_ctx, arg, false,
					      &dummy1, &dummy2);
	}

      if (bi_const_p)
	/* For __builtin_constant_p, fold all expressions with constant values
	   even if they aren't C++ constant-expressions.  */
	arg = cp_fold_rvalue (arg);
      else if (strop)
	{
	  if (TREE_CODE (arg) == CONSTRUCTOR)
	    arg = braced_lists_to_strings (TREE_TYPE (arg), arg);
	  if (TREE_CODE (arg) == STRING_CST)
	    arg = build_address (arg);
	  else
	    arg = oarg;
	}

      args[i] = arg;
    }

  bool save_ffbcp = force_folding_builtin_constant_p;
  force_folding_builtin_constant_p |= ctx->manifestly_const_eval;
  tree save_cur_fn = current_function_decl;
  /* Return name of ctx->call->fundef->decl for __builtin_FUNCTION ().  */
  if (fndecl_built_in_p (fun, BUILT_IN_FUNCTION)
      && ctx->call
      && ctx->call->fundef)
    current_function_decl = ctx->call->fundef->decl;
  new_call = fold_builtin_call_array (EXPR_LOCATION (t), TREE_TYPE (t),
				      CALL_EXPR_FN (t), nargs, args);
  current_function_decl = save_cur_fn;
  force_folding_builtin_constant_p = save_ffbcp;
  if (new_call == NULL)
    {
      if (!*non_constant_p && !ctx->quiet)
	{
	  /* Do not allow__builtin_unreachable in constexpr function.
	     The __builtin_unreachable call with BUILTINS_LOCATION
	     comes from cp_maybe_instrument_return.  */
	  if (fndecl_built_in_p (fun, BUILT_IN_UNREACHABLE)
	      && EXPR_LOCATION (t) == BUILTINS_LOCATION)
	    error ("%<constexpr%> call flows off the end of the function");
	  else
	    {
	      new_call = build_call_array_loc (EXPR_LOCATION (t), TREE_TYPE (t),
					       CALL_EXPR_FN (t), nargs, args);
	      error ("%q+E is not a constant expression", new_call);
	    }
	}
      *non_constant_p = true;
      return t;
    }

  if (!potential_constant_expression (new_call))
    {
      if (!*non_constant_p && !ctx->quiet)
	error ("%q+E is not a constant expression", new_call);
      *non_constant_p = true;
      return t;
    }

  if (strret)
    {
      /* memchr returns a pointer into the first argument, but we replaced the
	 argument above with a STRING_CST; put it back it now.  */
      tree op = CALL_EXPR_ARG (t, strret-1);
      STRIP_NOPS (new_call);
      if (TREE_CODE (new_call) == POINTER_PLUS_EXPR)
	TREE_OPERAND (new_call, 0) = op;
      else if (TREE_CODE (new_call) == ADDR_EXPR)
	new_call = op;
    }

  return cxx_eval_constant_expression (&new_ctx, new_call, lval,
				       non_constant_p, overflow_p);
}

/* TEMP is the constant value of a temporary object of type TYPE.  Adjust
   the type of the value to match.  */

static tree
adjust_temp_type (tree type, tree temp)
{
  if (same_type_p (TREE_TYPE (temp), type))
    return temp;
  /* Avoid wrapping an aggregate value in a NOP_EXPR.  */
  if (TREE_CODE (temp) == CONSTRUCTOR)
    {
      /* build_constructor wouldn't retain various CONSTRUCTOR flags.  */
      tree t = copy_node (temp);
      TREE_TYPE (t) = type;
      return t;
    }
  if (TREE_CODE (temp) == EMPTY_CLASS_EXPR)
    return build0 (EMPTY_CLASS_EXPR, type);
  gcc_assert (scalarish_type_p (type));
  /* Now we know we're dealing with a scalar, and a prvalue of non-class
     type is cv-unqualified.  */
  return cp_fold_convert (cv_unqualified (type), temp);
}

/* If T is a CONSTRUCTOR, return an unshared copy of T and any
   sub-CONSTRUCTORs.  Otherwise return T.

   We use this whenever we initialize an object as a whole, whether it's a
   parameter, a local variable, or a subobject, so that subsequent
   modifications don't affect other places where it was used.  */

tree
unshare_constructor (tree t MEM_STAT_DECL)
{
  if (!t || TREE_CODE (t) != CONSTRUCTOR)
    return t;
  auto_vec <tree*, 4> ptrs;
  ptrs.safe_push (&t);
  while (!ptrs.is_empty ())
    {
      tree *p = ptrs.pop ();
      tree n = copy_node (*p PASS_MEM_STAT);
      CONSTRUCTOR_ELTS (n) = vec_safe_copy (CONSTRUCTOR_ELTS (*p) PASS_MEM_STAT);
      *p = n;
      vec<constructor_elt, va_gc> *v = CONSTRUCTOR_ELTS (n);
      constructor_elt *ce;
      for (HOST_WIDE_INT i = 0; vec_safe_iterate (v, i, &ce); ++i)
	if (TREE_CODE (ce->value) == CONSTRUCTOR)
	  ptrs.safe_push (&ce->value);
    }
  return t;
}

/* If T is a CONSTRUCTOR, ggc_free T and any sub-CONSTRUCTORs.  */

static void
free_constructor (tree t)
{
  if (!t || TREE_CODE (t) != CONSTRUCTOR)
    return;
  releasing_vec ctors;
  vec_safe_push (ctors, t);
  while (!ctors->is_empty ())
    {
      tree c = ctors->pop ();
      if (vec<constructor_elt, va_gc> *elts = CONSTRUCTOR_ELTS (c))
	{
	  constructor_elt *ce;
	  for (HOST_WIDE_INT i = 0; vec_safe_iterate (elts, i, &ce); ++i)
	    if (TREE_CODE (ce->value) == CONSTRUCTOR)
	      vec_safe_push (ctors, ce->value);
	  ggc_free (elts);
	}
      ggc_free (c);
    }
}

/* Subroutine of cxx_eval_call_expression.
   We are processing a call expression (either CALL_EXPR or
   AGGR_INIT_EXPR) in the context of CTX.  Evaluate
   all arguments and bind their values to correspondings
   parameters, making up the NEW_CALL context.  */

static void
cxx_bind_parameters_in_call (const constexpr_ctx *ctx, tree t,
                             constexpr_call *new_call,
			     bool *non_constant_p, bool *overflow_p,
			     bool *non_constant_args)
{
  const int nargs = call_expr_nargs (t);
  tree fun = new_call->fundef->decl;
  tree parms = new_call->fundef->parms;
  int i;
  /* We don't record ellipsis args below.  */
  int nparms = list_length (parms);
  int nbinds = nargs < nparms ? nargs : nparms;
  tree binds = new_call->bindings = make_tree_vec (nbinds);
  for (i = 0; i < nargs; ++i)
    {
      tree x, arg;
      tree type = parms ? TREE_TYPE (parms) : void_type_node;
      x = get_nth_callarg (t, i);
      /* For member function, the first argument is a pointer to the implied
         object.  For a constructor, it might still be a dummy object, in
         which case we get the real argument from ctx. */
      if (i == 0 && DECL_CONSTRUCTOR_P (fun)
	  && is_dummy_object (x))
	{
	  x = ctx->object;
	  x = build_address (x);
	}
      if (TREE_ADDRESSABLE (type))
	/* Undo convert_for_arg_passing work here.  */
	x = convert_from_reference (x);
      arg = cxx_eval_constant_expression (ctx, x, /*lval=*/false,
					  non_constant_p, overflow_p);
      /* Don't VERIFY_CONSTANT here.  */
      if (*non_constant_p && ctx->quiet)
	return;
      /* Just discard ellipsis args after checking their constantitude.  */
      if (!parms)
	continue;

      if (!*non_constant_p)
	{
	  /* Make sure the binding has the same type as the parm.  But
	     only for constant args.  */
	  if (!TYPE_REF_P (type))
	    arg = adjust_temp_type (type, arg);
	  if (!TREE_CONSTANT (arg))
	    *non_constant_args = true;
	  else if (TYPE_HAS_NONTRIVIAL_DESTRUCTOR (type))
	    /* The destructor needs to see any modifications the callee makes
	       to the argument.  */
	    *non_constant_args = true;

	  /* For virtual calls, adjust the this argument, so that it is
	     the object on which the method is called, rather than
	     one of its bases.  */
	  if (i == 0 && DECL_VIRTUAL_P (fun))
	    {
	      tree addr = arg;
	      STRIP_NOPS (addr);
	      if (TREE_CODE (addr) == ADDR_EXPR)
		{
		  tree obj = TREE_OPERAND (addr, 0);
		  while (TREE_CODE (obj) == COMPONENT_REF
			 && DECL_FIELD_IS_BASE (TREE_OPERAND (obj, 1))
			 && !same_type_ignoring_top_level_qualifiers_p
					(TREE_TYPE (obj), DECL_CONTEXT (fun)))
		    obj = TREE_OPERAND (obj, 0);
		  if (obj != TREE_OPERAND (addr, 0))
		    arg = build_fold_addr_expr_with_type (obj,
							  TREE_TYPE (arg));
		}
	    }
	  TREE_VEC_ELT (binds, i) = arg;
	}
      parms = TREE_CHAIN (parms);
    }
}

/* Variables and functions to manage constexpr call expansion context.
   These do not need to be marked for PCH or GC.  */

/* FIXME remember and print actual constant arguments.  */
static vec<tree> call_stack;
static int call_stack_tick;
static int last_cx_error_tick;

static int
push_cx_call_context (tree call)
{
  ++call_stack_tick;
  if (!EXPR_HAS_LOCATION (call))
    SET_EXPR_LOCATION (call, input_location);
  call_stack.safe_push (call);
  int len = call_stack.length ();
  if (len > max_constexpr_depth)
    return false;
  return len;
}

static void
pop_cx_call_context (void)
{
  ++call_stack_tick;
  call_stack.pop ();
}

vec<tree> 
cx_error_context (void)
{
  vec<tree> r = vNULL;
  if (call_stack_tick != last_cx_error_tick
      && !call_stack.is_empty ())
    r = call_stack;
  last_cx_error_tick = call_stack_tick;
  return r;
}

/* Evaluate a call T to a GCC internal function when possible and return
   the evaluated result or, under the control of CTX, give an error, set
   NON_CONSTANT_P, and return the unevaluated call T otherwise.  */

static tree
cxx_eval_internal_function (const constexpr_ctx *ctx, tree t,
			    bool lval,
			    bool *non_constant_p, bool *overflow_p)
{
  enum tree_code opcode = ERROR_MARK;

  switch (CALL_EXPR_IFN (t))
    {
    case IFN_UBSAN_NULL:
    case IFN_UBSAN_BOUNDS:
    case IFN_UBSAN_VPTR:
    case IFN_FALLTHROUGH:
      return void_node;

    case IFN_ADD_OVERFLOW:
      opcode = PLUS_EXPR;
      break;
    case IFN_SUB_OVERFLOW:
      opcode = MINUS_EXPR;
      break;
    case IFN_MUL_OVERFLOW:
      opcode = MULT_EXPR;
      break;

    case IFN_LAUNDER:
      return cxx_eval_constant_expression (ctx, CALL_EXPR_ARG (t, 0),
					   false, non_constant_p, overflow_p);

    case IFN_VEC_CONVERT:
      {
	tree arg = cxx_eval_constant_expression (ctx, CALL_EXPR_ARG (t, 0),
						 false, non_constant_p,
						 overflow_p);
	if (TREE_CODE (arg) == VECTOR_CST)
	  return fold_const_call (CFN_VEC_CONVERT, TREE_TYPE (t), arg);
	else
	  {
	    *non_constant_p = true;
	    return t;
	  }
      }

    default:
      if (!ctx->quiet)
	error_at (cp_expr_loc_or_input_loc (t),
		  "call to internal function %qE", t);
      *non_constant_p = true;
      return t;
    }

  /* Evaluate constant arguments using OPCODE and return a complex
     number containing the result and the overflow bit.  */
  tree arg0 = cxx_eval_constant_expression (ctx, CALL_EXPR_ARG (t, 0), lval,
					    non_constant_p, overflow_p);
  tree arg1 = cxx_eval_constant_expression (ctx, CALL_EXPR_ARG (t, 1), lval,
					    non_constant_p, overflow_p);

  if (TREE_CODE (arg0) == INTEGER_CST && TREE_CODE (arg1) == INTEGER_CST)
    {
      location_t loc = cp_expr_loc_or_input_loc (t);
      tree type = TREE_TYPE (TREE_TYPE (t));
      tree result = fold_binary_loc (loc, opcode, type,
				     fold_convert_loc (loc, type, arg0),
				     fold_convert_loc (loc, type, arg1));
      tree ovf
	= build_int_cst (type, arith_overflowed_p (opcode, type, arg0, arg1));
      /* Reset TREE_OVERFLOW to avoid warnings for the overflow.  */
      if (TREE_OVERFLOW (result))
	TREE_OVERFLOW (result) = 0;

      return build_complex (TREE_TYPE (t), result, ovf);
    }

  *non_constant_p = true;
  return t;
}

/* Clean CONSTRUCTOR_NO_CLEARING from CTOR and its sub-aggregates.  */

static void
clear_no_implicit_zero (tree ctor)
{
  if (CONSTRUCTOR_NO_CLEARING (ctor))
    {
      CONSTRUCTOR_NO_CLEARING (ctor) = false;
      tree elt; unsigned HOST_WIDE_INT idx;
      FOR_EACH_CONSTRUCTOR_VALUE (CONSTRUCTOR_ELTS (ctor), idx, elt)
	if (TREE_CODE (elt) == CONSTRUCTOR)
	  clear_no_implicit_zero (elt);
    }
}

/* Complain about a const object OBJ being modified in a constant expression.
   EXPR is the MODIFY_EXPR expression performing the modification.  */

static void
modifying_const_object_error (tree expr, tree obj)
{
  location_t loc = cp_expr_loc_or_input_loc (expr);
  auto_diagnostic_group d;
  error_at (loc, "modifying a const object %qE is not allowed in "
	    "a constant expression", TREE_OPERAND (expr, 0));
  inform (location_of (obj), "originally declared %<const%> here");
}

/* Return true if FNDECL is a replaceable global allocation function that
   should be useable during constant expression evaluation.  */

static inline bool
cxx_replaceable_global_alloc_fn (tree fndecl)
{
  return (cxx_dialect >= cxx20
	  && IDENTIFIER_NEWDEL_OP_P (DECL_NAME (fndecl))
	  && CP_DECL_CONTEXT (fndecl) == global_namespace
	  && (DECL_IS_REPLACEABLE_OPERATOR_NEW_P (fndecl)
	      || DECL_IS_OPERATOR_DELETE_P (fndecl)));
}

/* Return true if FNDECL is a placement new function that should be
   useable during constant expression evaluation of std::construct_at.  */

static inline bool
cxx_placement_new_fn (tree fndecl)
{
  if (cxx_dialect >= cxx20
      && IDENTIFIER_NEW_OP_P (DECL_NAME (fndecl))
      && CP_DECL_CONTEXT (fndecl) == global_namespace
      && !DECL_IS_REPLACEABLE_OPERATOR_NEW_P (fndecl)
      && TREE_CODE (TREE_TYPE (fndecl)) == FUNCTION_TYPE)
    {
      tree first_arg = TREE_CHAIN (TYPE_ARG_TYPES (TREE_TYPE (fndecl)));
      if (TREE_VALUE (first_arg) == ptr_type_node
	  && TREE_CHAIN (first_arg) == void_list_node)
	return true;
    }
  return false;
}

/* Return true if FNDECL is std::construct_at.  */

static inline bool
is_std_construct_at (tree fndecl)
{
  if (!decl_in_std_namespace_p (fndecl))
    return false;

  tree name = DECL_NAME (fndecl);
  return name && id_equal (name, "construct_at");
}

/* Return true if FNDECL is std::allocator<T>::{,de}allocate.  */

static inline bool
is_std_allocator_allocate (tree fndecl)
{
  tree name = DECL_NAME (fndecl);
  if (name == NULL_TREE
      || !(id_equal (name, "allocate") || id_equal (name, "deallocate")))
    return false;

  tree ctx = DECL_CONTEXT (fndecl);
  if (ctx == NULL_TREE || !CLASS_TYPE_P (ctx) || !TYPE_MAIN_DECL (ctx))
    return false;

  tree decl = TYPE_MAIN_DECL (ctx);
  name = DECL_NAME (decl);
  if (name == NULL_TREE || !id_equal (name, "allocator"))
    return false;

  return decl_in_std_namespace_p (decl);
}

/* Return true if FNDECL is __dynamic_cast.  */

static inline bool
cxx_dynamic_cast_fn_p (tree fndecl)
{
  return (cxx_dialect >= cxx20
	  && id_equal (DECL_NAME (fndecl), "__dynamic_cast")
	  && CP_DECL_CONTEXT (fndecl) == global_namespace);
}

/* Often, we have an expression in the form of address + offset, e.g.
   "&_ZTV1A + 16".  Extract the object from it, i.e. "_ZTV1A".  */

static tree
extract_obj_from_addr_offset (tree expr)
{
  if (TREE_CODE (expr) == POINTER_PLUS_EXPR)
    expr = TREE_OPERAND (expr, 0);
  STRIP_NOPS (expr);
  if (TREE_CODE (expr) == ADDR_EXPR)
    expr = TREE_OPERAND (expr, 0);
  return expr;
}

/* Given a PATH like

     g.D.2181.D.2154.D.2102.D.2093

   find a component with type TYPE.  Return NULL_TREE if not found, and
   error_mark_node if the component is not accessible.  If STOP is non-null,
   this function will return NULL_TREE if STOP is found before TYPE.  */

static tree
get_component_with_type (tree path, tree type, tree stop)
{
  while (true)
    {
      if (same_type_ignoring_top_level_qualifiers_p (TREE_TYPE (path), type))
	/* Found it.  */
	return path;
      else if (stop
	       && (same_type_ignoring_top_level_qualifiers_p (TREE_TYPE (path),
							      stop)))
	return NULL_TREE;
      else if (TREE_CODE (path) == COMPONENT_REF
	       && DECL_FIELD_IS_BASE (TREE_OPERAND (path, 1)))
	{
	  /* We need to check that the component we're accessing is in fact
	     accessible.  */
	  if (TREE_PRIVATE (TREE_OPERAND (path, 1))
	      || TREE_PROTECTED (TREE_OPERAND (path, 1)))
	    return error_mark_node;
	  path = TREE_OPERAND (path, 0);
	}
      else
	return NULL_TREE;
    }
}

/* Evaluate a call to __dynamic_cast (permitted by P1327R1).

   The declaration of __dynamic_cast is:

   void* __dynamic_cast (const void* __src_ptr,
			 const __class_type_info* __src_type,
			 const __class_type_info* __dst_type,
			 ptrdiff_t __src2dst);

   where src2dst has the following possible values

   >-1: src_type is a unique public non-virtual base of dst_type
	dst_ptr + src2dst == src_ptr
   -1: unspecified relationship
   -2: src_type is not a public base of dst_type
   -3: src_type is a multiple public non-virtual base of dst_type

  Since literal types can't have virtual bases, we only expect hint >=0,
  -2, or -3.  */

static tree
cxx_eval_dynamic_cast_fn (const constexpr_ctx *ctx, tree call,
			  bool *non_constant_p, bool *overflow_p)
{
  /* T will be something like
      __dynamic_cast ((B*) b, &_ZTI1B, &_ZTI1D, 8)
     dismantle it.  */
  gcc_assert (call_expr_nargs (call) == 4);
  tsubst_flags_t complain = ctx->quiet ? tf_none : tf_warning_or_error;
  tree obj = CALL_EXPR_ARG (call, 0);
  tree type = CALL_EXPR_ARG (call, 2);
  HOST_WIDE_INT hint = int_cst_value (CALL_EXPR_ARG (call, 3));
  location_t loc = cp_expr_loc_or_input_loc (call);

  /* Get the target type of the dynamic_cast.  */
  gcc_assert (TREE_CODE (type) == ADDR_EXPR);
  type = TREE_OPERAND (type, 0);
  type = TREE_TYPE (DECL_NAME (type));

  /* TYPE can only be either T* or T&.  We can't know which of these it
     is by looking at TYPE, but OBJ will be "(T*) x" in the first case,
     and something like "(T*)(T&)(T*) x" in the second case.  */
  bool reference_p = false;
  while (CONVERT_EXPR_P (obj) || TREE_CODE (obj) == SAVE_EXPR)
    {
      reference_p |= TYPE_REF_P (TREE_TYPE (obj));
      obj = TREE_OPERAND (obj, 0);
    }

  /* Evaluate the object so that we know its dynamic type.  */
  obj = cxx_eval_constant_expression (ctx, obj, /*lval*/false, non_constant_p,
				      overflow_p);
  if (*non_constant_p)
    return call;

  /* We expect OBJ to be in form of &d.D.2102 when HINT == 0,
     but when HINT is > 0, it can also be something like
     &d.D.2102 + 18446744073709551608, which includes the BINFO_OFFSET.  */
  obj = extract_obj_from_addr_offset (obj);
  const tree objtype = TREE_TYPE (obj);
  /* If OBJ doesn't refer to a base field, we're done.  */
  if (tree t = (TREE_CODE (obj) == COMPONENT_REF
		? TREE_OPERAND (obj, 1) : obj))
    if (TREE_CODE (t) != FIELD_DECL || !DECL_FIELD_IS_BASE (t))
      {
	if (reference_p)
	  {
	    if (!ctx->quiet)
	      {
		error_at (loc, "reference %<dynamic_cast%> failed");
		inform (loc, "dynamic type %qT of its operand does "
			"not have a base class of type %qT",
			objtype, type);
	      }
	    *non_constant_p = true;
	  }
	return integer_zero_node;
      }

  /* [class.cdtor] When a dynamic_cast is used in a constructor ...
     or in a destructor ... if the operand of the dynamic_cast refers
     to the object under construction or destruction, this object is
     considered to be a most derived object that has the type of the
     constructor or destructor's class.  */
  tree vtable = build_vfield_ref (obj, TREE_TYPE (obj));
  vtable = cxx_eval_constant_expression (ctx, vtable, /*lval*/false,
					 non_constant_p, overflow_p);
  if (*non_constant_p)
    return call;
  /* VTABLE will be &_ZTV1A + 16 or similar, get _ZTV1A.  */
  vtable = extract_obj_from_addr_offset (vtable);
  const tree mdtype = DECL_CONTEXT (vtable);

  /* Given dynamic_cast<T>(v),

     [expr.dynamic.cast] If C is the class type to which T points or refers,
     the runtime check logically executes as follows:

     If, in the most derived object pointed (referred) to by v, v points
     (refers) to a public base class subobject of a C object, and if only
     one object of type C is derived from the subobject pointed (referred)
     to by v the result points (refers) to that C object.

     In this case, HINT >= 0 or -3.  */
  if (hint >= 0 || hint == -3)
    {
      /* Look for a component with type TYPE.  */
      tree t = get_component_with_type (obj, type, mdtype);
      /* If not accessible, give an error.  */
      if (t == error_mark_node)
	{
	  if (reference_p)
	    {
	      if (!ctx->quiet)
		{
		  error_at (loc, "reference %<dynamic_cast%> failed");
		  inform (loc, "static type %qT of its operand is a "
			  "non-public base class of dynamic type %qT",
			  objtype, type);

		}
	      *non_constant_p = true;
	    }
	  return integer_zero_node;
	}
      else if (t)
	/* The result points to the TYPE object.  */
	return cp_build_addr_expr (t, complain);
      /* Else, TYPE was not found, because the HINT turned out to be wrong.
	 Fall through to the normal processing.  */
    }

  /* Otherwise, if v points (refers) to a public base class subobject of the
     most derived object, and the type of the most derived object has a base
     class, of type C, that is unambiguous and public, the result points
     (refers) to the C subobject of the most derived object.

     But it can also be an invalid case.  */
      
  /* Get the most derived object.  */
  obj = get_component_with_type (obj, mdtype, NULL_TREE);
  if (obj == error_mark_node)
    {
      if (reference_p)
	{
	  if (!ctx->quiet)
	    {
	      error_at (loc, "reference %<dynamic_cast%> failed");
	      inform (loc, "static type %qT of its operand is a non-public"
		      " base class of dynamic type %qT", objtype, mdtype);
	    }
	  *non_constant_p = true;
	}
      return integer_zero_node;
    }
  else
    gcc_assert (obj);

  /* Check that the type of the most derived object has a base class
     of type TYPE that is unambiguous and public.  */
  base_kind b_kind;
  tree binfo = lookup_base (mdtype, type, ba_check, &b_kind, tf_none);
  if (!binfo || binfo == error_mark_node)
    {
      if (reference_p)
	{
	  if (!ctx->quiet)
	    {
	      error_at (loc, "reference %<dynamic_cast%> failed");
	      if (b_kind == bk_ambig)
		inform (loc, "%qT is an ambiguous base class of dynamic "
			"type %qT of its operand", type, mdtype);
	      else
		inform (loc, "dynamic type %qT of its operand does not "
			"have an unambiguous public base class %qT",
			mdtype, type);
	    }
	  *non_constant_p = true;
	}
      return integer_zero_node;
    }
  /* If so, return the TYPE subobject of the most derived object.  */
  obj = convert_to_base_statically (obj, binfo);
  return cp_build_addr_expr (obj, complain);
}

/* Data structure used by replace_result_decl and replace_result_decl_r.  */

struct replace_result_decl_data
{
  /* The RESULT_DECL we want to replace.  */
  tree decl;
  /* The replacement for DECL.  */
  tree replacement;
  /* Whether we've performed any replacements.  */
  bool changed;
};

/* Helper function for replace_result_decl, called through cp_walk_tree.  */

static tree
replace_result_decl_r (tree *tp, int *walk_subtrees, void *data)
{
  replace_result_decl_data *d = (replace_result_decl_data *) data;

  if (*tp == d->decl)
    {
      *tp = unshare_expr (d->replacement);
      d->changed = true;
      *walk_subtrees = 0;
    }
  else if (TYPE_P (*tp))
    *walk_subtrees = 0;

  return NULL_TREE;
}

/* Replace every occurrence of DECL, a RESULT_DECL, with (an unshared copy of)
   REPLACEMENT within the reduced constant expression *TP.  Returns true iff a
   replacement was performed.  */

static bool
replace_result_decl (tree *tp, tree decl, tree replacement)
{
  gcc_checking_assert (TREE_CODE (decl) == RESULT_DECL
		       && (same_type_ignoring_top_level_qualifiers_p
			   (TREE_TYPE (decl), TREE_TYPE (replacement))));
  replace_result_decl_data data = { decl, replacement, false };
  cp_walk_tree_without_duplicates (tp, replace_result_decl_r, &data);
  return data.changed;
}

/* Evaluate the call T to virtual function thunk THUNK_FNDECL.  */

static tree
cxx_eval_thunk_call (const constexpr_ctx *ctx, tree t, tree thunk_fndecl,
		     bool lval,
		     bool *non_constant_p, bool *overflow_p)
{
  tree function = THUNK_TARGET (thunk_fndecl);

  /* virtual_offset is only set in the presence of virtual bases, which make
     the class non-literal, so we don't need to handle it here.  */
  if (THUNK_VIRTUAL_OFFSET (thunk_fndecl))
    {
      gcc_assert (!DECL_DECLARED_CONSTEXPR_P (function));
      if (!ctx->quiet)
	{
	  error ("call to non-%<constexpr%> function %qD", function);
	  explain_invalid_constexpr_fn (function);
	}
      *non_constant_p = true;
      return t;
    }

  tree new_call = copy_node (t);
  CALL_EXPR_FN (new_call) = function;
  TREE_TYPE (new_call) = TREE_TYPE (TREE_TYPE (function));

  tree offset = size_int (THUNK_FIXED_OFFSET (thunk_fndecl));

  if (DECL_THIS_THUNK_P (thunk_fndecl))
    {
      /* 'this'-adjusting thunk.  */
      tree this_arg = CALL_EXPR_ARG (t, 0);
      this_arg = build2 (POINTER_PLUS_EXPR, TREE_TYPE (this_arg),
			 this_arg, offset);
      CALL_EXPR_ARG (new_call, 0) = this_arg;
    }
  else
    /* Return-adjusting thunk.  */
    new_call = build2 (POINTER_PLUS_EXPR, TREE_TYPE (new_call),
		       new_call, offset);

  return cxx_eval_constant_expression (ctx, new_call, lval,
				       non_constant_p, overflow_p);
}

/* If OBJECT is of const class type, evaluate it to a CONSTRUCTOR and set
   its TREE_READONLY flag according to READONLY_P.  Used for constexpr
   'tors to detect modifying const objects in a constexpr context.  */

static void
cxx_set_object_constness (const constexpr_ctx *ctx, tree object,
			  bool readonly_p, bool *non_constant_p,
			  bool *overflow_p)
{
  if (CLASS_TYPE_P (TREE_TYPE (object))
      && CP_TYPE_CONST_P (TREE_TYPE (object)))
    {
      /* Subobjects might not be stored in ctx->global->values but we
	 can get its CONSTRUCTOR by evaluating *this.  */
      tree e = cxx_eval_constant_expression (ctx, object, /*lval*/false,
					     non_constant_p, overflow_p);
      if (TREE_CODE (e) == CONSTRUCTOR && !*non_constant_p)
	TREE_READONLY (e) = readonly_p;
    }
}

/* Subroutine of cxx_eval_constant_expression.
   Evaluate the call expression tree T in the context of OLD_CALL expression
   evaluation.  */

static tree
cxx_eval_call_expression (const constexpr_ctx *ctx, tree t,
			  bool lval,
			  bool *non_constant_p, bool *overflow_p)
{
  /* Handle concept checks separately.  */
  if (concept_check_p (t))
    return evaluate_concept_check (t, tf_warning_or_error);

  location_t loc = cp_expr_loc_or_input_loc (t);
  tree fun = get_function_named_in_call (t);
  constexpr_call new_call
    = { NULL, NULL, NULL, 0, ctx->manifestly_const_eval };
  int depth_ok;

  if (fun == NULL_TREE)
    return cxx_eval_internal_function (ctx, t, lval,
				       non_constant_p, overflow_p);

  if (TREE_CODE (fun) != FUNCTION_DECL)
    {
      /* Might be a constexpr function pointer.  */
      fun = cxx_eval_constant_expression (ctx, fun,
					  /*lval*/false, non_constant_p,
					  overflow_p);
      STRIP_NOPS (fun);
      if (TREE_CODE (fun) == ADDR_EXPR)
	fun = TREE_OPERAND (fun, 0);
      /* For TARGET_VTABLE_USES_DESCRIPTORS targets, there is no
	 indirection, the called expression is a pointer into the
	 virtual table which should contain FDESC_EXPR.  Extract the
	 FUNCTION_DECL from there.  */
      else if (TARGET_VTABLE_USES_DESCRIPTORS
	       && TREE_CODE (fun) == POINTER_PLUS_EXPR
	       && TREE_CODE (TREE_OPERAND (fun, 0)) == ADDR_EXPR
	       && TREE_CODE (TREE_OPERAND (fun, 1)) == INTEGER_CST)
	{
	  tree d = TREE_OPERAND (TREE_OPERAND (fun, 0), 0);
	  if (VAR_P (d)
	      && DECL_VTABLE_OR_VTT_P (d)
	      && TREE_CODE (TREE_TYPE (d)) == ARRAY_TYPE
	      && TREE_TYPE (TREE_TYPE (d)) == vtable_entry_type
	      && DECL_INITIAL (d)
	      && TREE_CODE (DECL_INITIAL (d)) == CONSTRUCTOR)
	    {
	      tree i = int_const_binop (TRUNC_DIV_EXPR, TREE_OPERAND (fun, 1),
					TYPE_SIZE_UNIT (vtable_entry_type));
	      HOST_WIDE_INT idx = find_array_ctor_elt (DECL_INITIAL (d), i);
	      if (idx >= 0)
		{
		  tree fdesc
		    = (*CONSTRUCTOR_ELTS (DECL_INITIAL (d)))[idx].value;
		  if (TREE_CODE (fdesc) == FDESC_EXPR
		      && integer_zerop (TREE_OPERAND (fdesc, 1)))
		    fun = TREE_OPERAND (fdesc, 0);
		}
	    }
	}
    }
  if (TREE_CODE (fun) != FUNCTION_DECL)
    {
      if (!ctx->quiet && !*non_constant_p)
	error_at (loc, "expression %qE does not designate a %<constexpr%> "
		  "function", fun);
      *non_constant_p = true;
      return t;
    }
  if (DECL_CLONED_FUNCTION_P (fun))
    fun = DECL_CLONED_FUNCTION (fun);

  if (is_ubsan_builtin_p (fun))
    return void_node;

  if (fndecl_built_in_p (fun))
    return cxx_eval_builtin_function_call (ctx, t, fun,
					   lval, non_constant_p, overflow_p);
  if (DECL_THUNK_P (fun))
    return cxx_eval_thunk_call (ctx, t, fun, lval, non_constant_p, overflow_p);

  if (!DECL_DECLARED_CONSTEXPR_P (fun))
    {
      if (TREE_CODE (t) == CALL_EXPR
	  && cxx_replaceable_global_alloc_fn (fun)
	  && (CALL_FROM_NEW_OR_DELETE_P (t)
	      || (ctx->call
		  && ctx->call->fundef
		  && is_std_allocator_allocate (ctx->call->fundef->decl))))
	{
	  const int nargs = call_expr_nargs (t);
	  tree arg0 = NULL_TREE;
	  for (int i = 0; i < nargs; ++i)
	    {
	      tree arg = CALL_EXPR_ARG (t, i);
	      arg = cxx_eval_constant_expression (ctx, arg, false,
						  non_constant_p, overflow_p);
	      VERIFY_CONSTANT (arg);
	      if (i == 0)
		arg0 = arg;
	    }
	  gcc_assert (arg0);
	  if (IDENTIFIER_NEW_OP_P (DECL_NAME (fun)))
	    {
	      tree type = build_array_type_nelts (char_type_node,
						  tree_to_uhwi (arg0));
	      tree var = build_decl (loc, VAR_DECL,
				     (IDENTIFIER_OVL_OP_FLAGS (DECL_NAME (fun))
				      & OVL_OP_FLAG_VEC)
				     ? heap_vec_uninit_identifier
				     : heap_uninit_identifier,
				     type);
	      DECL_ARTIFICIAL (var) = 1;
	      TREE_STATIC (var) = 1;
	      ctx->global->heap_vars.safe_push (var);
	      ctx->global->values.put (var, NULL_TREE);
	      return fold_convert (ptr_type_node, build_address (var));
	    }
	  else
	    {
	      STRIP_NOPS (arg0);
	      if (TREE_CODE (arg0) == ADDR_EXPR
		  && VAR_P (TREE_OPERAND (arg0, 0)))
		{
		  tree var = TREE_OPERAND (arg0, 0);
		  if (DECL_NAME (var) == heap_uninit_identifier
		      || DECL_NAME (var) == heap_identifier)
		    {
		      if (IDENTIFIER_OVL_OP_FLAGS (DECL_NAME (fun))
			  & OVL_OP_FLAG_VEC)
			{
			  if (!ctx->quiet)
			    {
			      error_at (loc, "array deallocation of object "
					     "allocated with non-array "
					     "allocation");
			      inform (DECL_SOURCE_LOCATION (var),
				      "allocation performed here");
			    }
			  *non_constant_p = true;
			  return t;
			}
		      DECL_NAME (var) = heap_deleted_identifier;
		      ctx->global->values.remove (var);
		      ctx->global->heap_dealloc_count++;
		      return void_node;
		    }
		  else if (DECL_NAME (var) == heap_vec_uninit_identifier
			   || DECL_NAME (var) == heap_vec_identifier)
		    {
		      if ((IDENTIFIER_OVL_OP_FLAGS (DECL_NAME (fun))
			   & OVL_OP_FLAG_VEC) == 0)
			{
			  if (!ctx->quiet)
			    {
			      error_at (loc, "non-array deallocation of "
					     "object allocated with array "
					     "allocation");
			      inform (DECL_SOURCE_LOCATION (var),
				      "allocation performed here");
			    }
			  *non_constant_p = true;
			  return t;
			}
		      DECL_NAME (var) = heap_deleted_identifier;
		      ctx->global->values.remove (var);
		      ctx->global->heap_dealloc_count++;
		      return void_node;
		    }
		  else if (DECL_NAME (var) == heap_deleted_identifier)
		    {
		      if (!ctx->quiet)
			error_at (loc, "deallocation of already deallocated "
				       "storage");
		      *non_constant_p = true;
		      return t;
		    }
		}
	      if (!ctx->quiet)
		error_at (loc, "deallocation of storage that was "
			       "not previously allocated");
	      *non_constant_p = true;
	      return t;
	    }
	}
      /* Allow placement new in std::construct_at, just return the second
	 argument.  */
      if (TREE_CODE (t) == CALL_EXPR
	  && cxx_placement_new_fn (fun)
	  && ctx->call
	  && ctx->call->fundef
	  && is_std_construct_at (ctx->call->fundef->decl))
	{
	  const int nargs = call_expr_nargs (t);
	  tree arg1 = NULL_TREE;
	  for (int i = 0; i < nargs; ++i)
	    {
	      tree arg = CALL_EXPR_ARG (t, i);
	      arg = cxx_eval_constant_expression (ctx, arg, false,
						  non_constant_p, overflow_p);
	      if (i == 1)
		arg1 = arg;
	      else
		VERIFY_CONSTANT (arg);
	    }
	  gcc_assert (arg1);
	  return arg1;
	}
      else if (cxx_dynamic_cast_fn_p (fun))
	return cxx_eval_dynamic_cast_fn (ctx, t, non_constant_p, overflow_p);

      if (!ctx->quiet)
	{
	  if (!lambda_static_thunk_p (fun))
	    error_at (loc, "call to non-%<constexpr%> function %qD", fun);
	  explain_invalid_constexpr_fn (fun);
	}
      *non_constant_p = true;
      return t;
    }

  constexpr_ctx new_ctx = *ctx;
  if (DECL_CONSTRUCTOR_P (fun) && !ctx->object
      && TREE_CODE (t) == AGGR_INIT_EXPR)
    {
      /* We want to have an initialization target for an AGGR_INIT_EXPR.
	 If we don't already have one in CTX, use the AGGR_INIT_EXPR_SLOT.  */
      new_ctx.object = AGGR_INIT_EXPR_SLOT (t);
      tree ctor = new_ctx.ctor = build_constructor (DECL_CONTEXT (fun), NULL);
      CONSTRUCTOR_NO_CLEARING (ctor) = true;
      ctx->global->values.put (new_ctx.object, ctor);
      ctx = &new_ctx;
    }

  /* Shortcut trivial constructor/op=.  */
  if (trivial_fn_p (fun))
    {
      tree init = NULL_TREE;
      if (call_expr_nargs (t) == 2)
	init = convert_from_reference (get_nth_callarg (t, 1));
      else if (TREE_CODE (t) == AGGR_INIT_EXPR
	       && AGGR_INIT_ZERO_FIRST (t))
	init = build_zero_init (DECL_CONTEXT (fun), NULL_TREE, false);
      if (init)
	{
	  tree op = get_nth_callarg (t, 0);
	  if (is_dummy_object (op))
	    op = ctx->object;
	  else
	    op = build1 (INDIRECT_REF, TREE_TYPE (TREE_TYPE (op)), op);
	  tree set = build2 (MODIFY_EXPR, TREE_TYPE (op), op, init);
	  new_ctx.call = &new_call;
	  return cxx_eval_constant_expression (&new_ctx, set, lval,
					       non_constant_p, overflow_p);
	}
    }

  /* We can't defer instantiating the function any longer.  */
  if (!DECL_INITIAL (fun)
      && DECL_TEMPLOID_INSTANTIATION (fun)
      && !uid_sensitive_constexpr_evaluation_p ())
    {
      location_t save_loc = input_location;
      input_location = loc;
      ++function_depth;
      instantiate_decl (fun, /*defer_ok*/false, /*expl_inst*/false);
      --function_depth;
      input_location = save_loc;
    }

  /* If in direct recursive call, optimize definition search.  */
  if (ctx && ctx->call && ctx->call->fundef && ctx->call->fundef->decl == fun)
    new_call.fundef = ctx->call->fundef;
  else
    {
      new_call.fundef = retrieve_constexpr_fundef (fun);
      if (new_call.fundef == NULL || new_call.fundef->body == NULL
	  || new_call.fundef->result == error_mark_node
	  || fun == current_function_decl)
        {
	  if (!ctx->quiet)
	    {
	      /* We need to check for current_function_decl here in case we're
		 being called during cp_fold_function, because at that point
		 DECL_INITIAL is set properly and we have a fundef but we
		 haven't lowered invisirefs yet (c++/70344).  */
	      if (DECL_INITIAL (fun) == error_mark_node
		  || fun == current_function_decl)
		error_at (loc, "%qD called in a constant expression before its "
			  "definition is complete", fun);
	      else if (DECL_INITIAL (fun))
		{
		  /* The definition of fun was somehow unsuitable.  But pretend
		     that lambda static thunks don't exist.  */
		  if (!lambda_static_thunk_p (fun))
		    error_at (loc, "%qD called in a constant expression", fun);
		  explain_invalid_constexpr_fn (fun);
		}
	      else
		error_at (loc, "%qD used before its definition", fun);
	    }
	  *non_constant_p = true;
          return t;
        }
    }

  bool non_constant_args = false;
  cxx_bind_parameters_in_call (ctx, t, &new_call,
			       non_constant_p, overflow_p, &non_constant_args);

  /* We build up the bindings list before we know whether we already have this
     call cached.  If we don't end up saving these bindings, ggc_free them when
     this function exits.  */
  class free_bindings
  {
    tree *bindings;
  public:
    free_bindings (tree &b): bindings (&b) { }
    ~free_bindings () { if (bindings) ggc_free (*bindings); }
    void preserve () { bindings = NULL; }
  } fb (new_call.bindings);

  if (*non_constant_p)
    return t;

  depth_ok = push_cx_call_context (t);

  /* Remember the object we are constructing or destructing.  */
  tree new_obj = NULL_TREE;
  if (DECL_CONSTRUCTOR_P (fun) || DECL_DESTRUCTOR_P (fun))
    {
      /* In a cdtor, it should be the first `this' argument.
	 At this point it has already been evaluated in the call
	 to cxx_bind_parameters_in_call.  */
      new_obj = TREE_VEC_ELT (new_call.bindings, 0);
      STRIP_NOPS (new_obj);
      if (TREE_CODE (new_obj) == ADDR_EXPR)
	new_obj = TREE_OPERAND (new_obj, 0);

      if (ctx->call && ctx->call->fundef
	  && DECL_CONSTRUCTOR_P (ctx->call->fundef->decl))
	{
	  tree cur_obj = TREE_VEC_ELT (ctx->call->bindings, 0);
	  STRIP_NOPS (cur_obj);
	  if (TREE_CODE (cur_obj) == ADDR_EXPR)
	    cur_obj = TREE_OPERAND (cur_obj, 0);
	  if (new_obj == cur_obj)
	    /* We're calling the target constructor of a delegating
	       constructor, or accessing a base subobject through a
	       NOP_EXPR as part of a call to a base constructor, so
	       there is no new (sub)object.  */
	    new_obj = NULL_TREE;
	}
    }

  tree result = NULL_TREE;

  constexpr_call *entry = NULL;
  if (depth_ok && !non_constant_args && ctx->strict)
    {
      new_call.hash = constexpr_fundef_hasher::hash (new_call.fundef);
      new_call.hash
	= iterative_hash_template_arg (new_call.bindings, new_call.hash);
      new_call.hash
	= iterative_hash_object (ctx->manifestly_const_eval, new_call.hash);

      /* If we have seen this call before, we are done.  */
      maybe_initialize_constexpr_call_table ();
      constexpr_call **slot
	= constexpr_call_table->find_slot (&new_call, INSERT);
      entry = *slot;
      if (entry == NULL)
	{
	  /* Only cache up to constexpr_cache_depth to limit memory use.  */
	  if (depth_ok < constexpr_cache_depth)
	    {
	      /* We need to keep a pointer to the entry, not just the slot, as
		 the slot can move during evaluation of the body.  */
	      *slot = entry = ggc_alloc<constexpr_call> ();
	      *entry = new_call;
	      fb.preserve ();
	    }
	}
      /* Calls that are in progress have their result set to NULL, so that we
	 can detect circular dependencies.  Now that we only cache up to
	 constexpr_cache_depth this won't catch circular dependencies that
	 start deeper, but they'll hit the recursion or ops limit.  */
      else if (entry->result == NULL)
	{
	  if (!ctx->quiet)
	    error ("call has circular dependency");
	  *non_constant_p = true;
	  entry->result = result = error_mark_node;
	}
      else
	result = entry->result;
    }

  if (!depth_ok)
    {
      if (!ctx->quiet)
	error ("%<constexpr%> evaluation depth exceeds maximum of %d (use "
	       "%<-fconstexpr-depth=%> to increase the maximum)",
	       max_constexpr_depth);
      *non_constant_p = true;
      result = error_mark_node;
    }
  else
    {
      bool cacheable = !contract_static_analysis_check_p;
      if (result && result != error_mark_node)
	/* OK */;
      else if (!DECL_SAVED_TREE (fun))
	{
	  /* When at_eof >= 2, cgraph has started throwing away
	     DECL_SAVED_TREE, so fail quietly.  FIXME we get here because of
	     late code generation for VEC_INIT_EXPR, which needs to be
	     completely reconsidered.  */
	  gcc_assert (at_eof >= 2 && ctx->quiet);
	  *non_constant_p = true;
	}
      else if (tree copy = get_fundef_copy (new_call.fundef))
	{
	  tree body, parms, res;
	  releasing_vec ctors;

	  /* Reuse or create a new unshared copy of this function's body.  */
	  body = TREE_PURPOSE (copy);
	  parms = TREE_VALUE (copy);
	  res = TREE_TYPE (copy);

	  /* Associate the bindings with the remapped parms.  */
	  tree bound = new_call.bindings;
	  tree remapped = parms;
	  for (int i = 0; i < TREE_VEC_LENGTH (bound); ++i)
	    {
	      tree arg = TREE_VEC_ELT (bound, i);
	      if (entry)
		{
		  /* Unshare args going into the hash table to separate them
		     from the caller's context, for better GC and to avoid
		     problems with verify_gimple.  */
		  arg = unshare_expr_without_location (arg);
		  TREE_VEC_ELT (bound, i) = arg;

		  /* And then unshare again so the callee doesn't change the
		     argument values in the hash table. XXX Could we unshare
		     lazily in cxx_eval_store_expression?  */
		  arg = unshare_constructor (arg);
		  if (TREE_CODE (arg) == CONSTRUCTOR)
		    vec_safe_push (ctors, arg);
		}
	      ctx->global->values.put (remapped, arg);
	      remapped = DECL_CHAIN (remapped);
	    }
	  /* Add the RESULT_DECL to the values map, too.  */
	  gcc_assert (!DECL_BY_REFERENCE (res));
	  ctx->global->values.put (res, NULL_TREE);

	  /* Track the callee's evaluated SAVE_EXPRs and TARGET_EXPRs so that
	     we can forget their values after the call.  */
	  constexpr_ctx ctx_with_save_exprs = *ctx;
	  auto_vec<tree, 10> save_exprs;
	  ctx_with_save_exprs.save_exprs = &save_exprs;
	  ctx_with_save_exprs.call = &new_call;
	  unsigned save_heap_alloc_count = ctx->global->heap_vars.length ();
	  unsigned save_heap_dealloc_count = ctx->global->heap_dealloc_count;

	  /* If this is a constexpr destructor, the object's const and volatile
	     semantics are no longer in effect; see [class.dtor]p5.  */
	  if (new_obj && DECL_DESTRUCTOR_P (fun))
	    cxx_set_object_constness (ctx, new_obj, /*readonly_p=*/false,
				      non_constant_p, overflow_p);

	  tree jump_target = NULL_TREE;
	  cxx_eval_constant_expression (&ctx_with_save_exprs, body,
					lval, non_constant_p, overflow_p,
					&jump_target);

	  if (DECL_CONSTRUCTOR_P (fun))
	    /* This can be null for a subobject constructor call, in
	       which case what we care about is the initialization
	       side-effects rather than the value.  We could get at the
	       value by evaluating *this, but we don't bother; there's
	       no need to put such a call in the hash table.  */
	    result = lval ? ctx->object : ctx->ctor;
	  else if (VOID_TYPE_P (TREE_TYPE (res)))
	    result = void_node;
	  else
	    {
	      result = *ctx->global->values.get (res);
	      if (result == NULL_TREE && !*non_constant_p)
		{
		  if (!ctx->quiet)
		    error ("%<constexpr%> call flows off the end "
			   "of the function");
		  *non_constant_p = true;
		}
	    }

	  /* At this point, the object's constructor will have run, so
	     the object is no longer under construction, and its possible
	     'const' semantics now apply.  Make a note of this fact by
	     marking the CONSTRUCTOR TREE_READONLY.  */
	  if (new_obj && DECL_CONSTRUCTOR_P (fun))
	    cxx_set_object_constness (ctx, new_obj, /*readonly_p=*/true,
				      non_constant_p, overflow_p);

	  /* Forget the saved values of the callee's SAVE_EXPRs and
	     TARGET_EXPRs.  */
	  unsigned int i;
	  tree save_expr;
	  FOR_EACH_VEC_ELT (save_exprs, i, save_expr)
	    ctx->global->values.remove (save_expr);

	  /* Remove the parms/result from the values map.  Is it worth
	     bothering to do this when the map itself is only live for
	     one constexpr evaluation?  If so, maybe also clear out
	     other vars from call, maybe in BIND_EXPR handling?  */
	  ctx->global->values.remove (res);
	  for (tree parm = parms; parm; parm = TREE_CHAIN (parm))
	    ctx->global->values.remove (parm);

	  /* Free any parameter CONSTRUCTORs we aren't returning directly.  */
	  while (!ctors->is_empty ())
	    {
	      tree c = ctors->pop ();
	      if (c != result)
		free_constructor (c);
	    }

	  /* Make the unshared function copy we used available for re-use.  */
	  save_fundef_copy (fun, copy);

	  /* If the call allocated some heap object that hasn't been
	     deallocated during the call, or if it deallocated some heap
	     object it has not allocated, the call isn't really stateless
	     for the constexpr evaluation and should not be cached.
	     It is fine if the call allocates something and deallocates it
	     too.  */
	  if (entry
	      && (save_heap_alloc_count != ctx->global->heap_vars.length ()
		  || (save_heap_dealloc_count
		      != ctx->global->heap_dealloc_count)))
	    {
	      tree heap_var;
	      unsigned int i;
	      if ((ctx->global->heap_vars.length ()
		   - ctx->global->heap_dealloc_count)
		  != save_heap_alloc_count - save_heap_dealloc_count)
		cacheable = false;
	      else
		FOR_EACH_VEC_ELT_FROM (ctx->global->heap_vars, i, heap_var,
				       save_heap_alloc_count)
		  if (DECL_NAME (heap_var) != heap_deleted_identifier)
		    {
		      cacheable = false;
		      break;
		    }
	    }

	    /* Rewrite all occurrences of the function's RESULT_DECL with the
	       current object under construction.  */
	    if (!*non_constant_p && ctx->object
		&& AGGREGATE_TYPE_P (TREE_TYPE (res))
		&& !is_empty_class (TREE_TYPE (res)))
	      if (replace_result_decl (&result, res, ctx->object))
		cacheable = false;
	}
      else
	/* Couldn't get a function copy to evaluate.  */
	*non_constant_p = true;

      if (result == error_mark_node)
	*non_constant_p = true;
      if (*non_constant_p || *overflow_p)
	result = error_mark_node;
      else if (!result)
	result = void_node;
      if (entry)
	entry->result = cacheable ? result : error_mark_node;
    }

  /* The result of a constexpr function must be completely initialized.

     However, in C++20, a constexpr constructor doesn't necessarily have
     to initialize all the fields, so we don't clear CONSTRUCTOR_NO_CLEARING
     in order to detect reading an unitialized object in constexpr instead
     of value-initializing it.  (reduced_constant_expression_p is expected to
     take care of clearing the flag.)  */
  if (TREE_CODE (result) == CONSTRUCTOR
      && (cxx_dialect < cxx20
	  || !DECL_CONSTRUCTOR_P (fun)))
    clear_no_implicit_zero (result);

  pop_cx_call_context ();
  return result;
}

/* Return true if T is a valid constant initializer.  If a CONSTRUCTOR
   initializes all the members, the CONSTRUCTOR_NO_CLEARING flag will be
   cleared.
   FIXME speed this up, it's taking 16% of compile time on sieve testcase.  */

bool
reduced_constant_expression_p (tree t)
{
  if (t == NULL_TREE)
    return false;

  switch (TREE_CODE (t))
    {
    case PTRMEM_CST:
      /* Even if we can't lower this yet, it's constant.  */
      return true;

    case CONSTRUCTOR:
      /* And we need to handle PTRMEM_CST wrapped in a CONSTRUCTOR.  */
      tree idx, val, field; unsigned HOST_WIDE_INT i;
      if (CONSTRUCTOR_NO_CLEARING (t))
	{
	  if (TREE_CODE (TREE_TYPE (t)) == VECTOR_TYPE)
	    /* An initialized vector would have a VECTOR_CST.  */
	    return false;
	  else if (cxx_dialect >= cxx20
		   /* An ARRAY_TYPE doesn't have any TYPE_FIELDS.  */
		   && TREE_CODE (TREE_TYPE (t)) == ARRAY_TYPE)
	    field = NULL_TREE;
	  else if (cxx_dialect >= cxx20
		   && TREE_CODE (TREE_TYPE (t)) == UNION_TYPE)
	    {
	      if (CONSTRUCTOR_NELTS (t) == 0)
		/* An initialized union has a constructor element.  */
		return false;
	      /* And it only initializes one member.  */
	      field = NULL_TREE;
	    }
	  else
	    field = next_initializable_field (TYPE_FIELDS (TREE_TYPE (t)));
	}
      else
	field = NULL_TREE;
      FOR_EACH_CONSTRUCTOR_ELT (CONSTRUCTOR_ELTS (t), i, idx, val)
	{
	  /* If VAL is null, we're in the middle of initializing this
	     element.  */
	  if (!reduced_constant_expression_p (val))
	    return false;
	  /* Empty class field may or may not have an initializer.  */
	  for (; field && idx != field;
	       field = next_initializable_field (DECL_CHAIN (field)))
	    if (!is_really_empty_class (TREE_TYPE (field),
					/*ignore_vptr*/false))
	      return false;
	  if (field)
	    field = next_initializable_field (DECL_CHAIN (field));
	}
      /* There could be a non-empty field at the end.  */
      for (; field; field = next_initializable_field (DECL_CHAIN (field)))
	if (!is_really_empty_class (TREE_TYPE (field), /*ignore_vptr*/false))
	  return false;
      if (CONSTRUCTOR_NO_CLEARING (t))
	/* All the fields are initialized.  */
	CONSTRUCTOR_NO_CLEARING (t) = false;
      return true;

    default:
      /* FIXME are we calling this too much?  */
      return initializer_constant_valid_p (t, TREE_TYPE (t)) != NULL_TREE;
    }
}

/* Some expressions may have constant operands but are not constant
   themselves, such as 1/0.  Call this function to check for that
   condition.

   We only call this in places that require an arithmetic constant, not in
   places where we might have a non-constant expression that can be a
   component of a constant expression, such as the address of a constexpr
   variable that might be dereferenced later.  */

static bool
verify_constant (tree t, bool allow_non_constant, bool *non_constant_p,
		 bool *overflow_p)
{
  if (!*non_constant_p && !reduced_constant_expression_p (t)
      && t != void_node)
    {
      if (!allow_non_constant)
	error ("%q+E is not a constant expression", t);
      *non_constant_p = true;
    }
  if (TREE_OVERFLOW_P (t))
    {
      if (!allow_non_constant)
	{
	  permerror (input_location, "overflow in constant expression");
	  /* If we're being permissive (and are in an enforcing
	     context), ignore the overflow.  */
	  if (flag_permissive)
	    return *non_constant_p;
	}
      *overflow_p = true;
    }
  return *non_constant_p;
}

/* Check whether the shift operation with code CODE and type TYPE on LHS
   and RHS is undefined.  If it is, give an error with an explanation,
   and return true; return false otherwise.  */

static bool
cxx_eval_check_shift_p (location_t loc, const constexpr_ctx *ctx,
			enum tree_code code, tree type, tree lhs, tree rhs)
{
  if ((code != LSHIFT_EXPR && code != RSHIFT_EXPR)
      || TREE_CODE (lhs) != INTEGER_CST
      || TREE_CODE (rhs) != INTEGER_CST)
    return false;

  tree lhstype = TREE_TYPE (lhs);
  unsigned HOST_WIDE_INT uprec = TYPE_PRECISION (TREE_TYPE (lhs));

  /* [expr.shift] The behavior is undefined if the right operand
     is negative, or greater than or equal to the length in bits
     of the promoted left operand.  */
  if (tree_int_cst_sgn (rhs) == -1)
    {
      if (!ctx->quiet)
	permerror (loc, "right operand of shift expression %q+E is negative",
		   build2_loc (loc, code, type, lhs, rhs));
      return (!flag_permissive || ctx->quiet);
    }
  if (compare_tree_int (rhs, uprec) >= 0)
    {
      if (!ctx->quiet)
	permerror (loc, "right operand of shift expression %q+E is greater "
		   "than or equal to the precision %wu of the left operand",
		   build2_loc (loc, code, type, lhs, rhs), uprec);
      return (!flag_permissive || ctx->quiet);
    }

  /* The value of E1 << E2 is E1 left-shifted E2 bit positions; [...]
     if E1 has a signed type and non-negative value, and E1x2^E2 is
     representable in the corresponding unsigned type of the result type,
     then that value, converted to the result type, is the resulting value;
     otherwise, the behavior is undefined.
     For C++20:
     The value of E1 << E2 is the unique value congruent to E1 x 2^E2 modulo
     2^N, where N is the range exponent of the type of the result.  */
  if (code == LSHIFT_EXPR
      && !TYPE_UNSIGNED (lhstype)
      && cxx_dialect >= cxx11
      && cxx_dialect < cxx20)
    {
      if (tree_int_cst_sgn (lhs) == -1)
	{
	  if (!ctx->quiet)
	    permerror (loc,
		       "left operand of shift expression %q+E is negative",
		       build2_loc (loc, code, type, lhs, rhs));
	  return (!flag_permissive || ctx->quiet);
	}
      /* For signed x << y the following:
	 (unsigned) x >> ((prec (lhs) - 1) - y)
	 if > 1, is undefined.  The right-hand side of this formula
	 is the highest bit of the LHS that can be set (starting from 0),
	 so that the shift doesn't overflow.  We then right-shift the LHS
	 to see whether any other bit is set making the original shift
	 undefined -- the result is not representable in the corresponding
	 unsigned type.  */
      tree t = build_int_cst (unsigned_type_node, uprec - 1);
      t = fold_build2 (MINUS_EXPR, unsigned_type_node, t, rhs);
      tree ulhs = fold_convert (unsigned_type_for (lhstype), lhs);
      t = fold_build2 (RSHIFT_EXPR, TREE_TYPE (ulhs), ulhs, t);
      if (tree_int_cst_lt (integer_one_node, t))
	{
	  if (!ctx->quiet)
	    permerror (loc, "shift expression %q+E overflows",
		       build2_loc (loc, code, type, lhs, rhs));
	  return (!flag_permissive || ctx->quiet);
	}
    }
  return false;
}

/* Subroutine of cxx_eval_constant_expression.
   Attempt to reduce the unary expression tree T to a compile time value.
   If successful, return the value.  Otherwise issue a diagnostic
   and return error_mark_node.  */

static tree
cxx_eval_unary_expression (const constexpr_ctx *ctx, tree t,
			   bool /*lval*/,
			   bool *non_constant_p, bool *overflow_p)
{
  tree r;
  tree orig_arg = TREE_OPERAND (t, 0);
  tree arg = cxx_eval_constant_expression (ctx, orig_arg, /*lval*/false,
					   non_constant_p, overflow_p);
  VERIFY_CONSTANT (arg);
  location_t loc = EXPR_LOCATION (t);
  enum tree_code code = TREE_CODE (t);
  tree type = TREE_TYPE (t);
  r = fold_unary_loc (loc, code, type, arg);
  if (r == NULL_TREE)
    {
      if (arg == orig_arg)
	r = t;
      else
	r = build1_loc (loc, code, type, arg);
    }
  VERIFY_CONSTANT (r);
  return r;
}

/* Helper function for cxx_eval_binary_expression.  Try to optimize
   original POINTER_PLUS_EXPR T, LHS p+ RHS, return NULL_TREE if the
   generic folding should be used.  */

static tree
cxx_fold_pointer_plus_expression (const constexpr_ctx *ctx, tree t,
				  tree lhs, tree rhs, bool *non_constant_p,
				  bool *overflow_p)
{
  STRIP_NOPS (lhs);
  if (TREE_CODE (lhs) != ADDR_EXPR)
    return NULL_TREE;

  lhs = TREE_OPERAND (lhs, 0);

  /* &A[i] p+ j => &A[i + j] */
  if (TREE_CODE (lhs) == ARRAY_REF
      && TREE_CODE (TREE_OPERAND (lhs, 1)) == INTEGER_CST
      && TREE_CODE (rhs) == INTEGER_CST
      && TYPE_SIZE_UNIT (TREE_TYPE (lhs))
      && TREE_CODE (TYPE_SIZE_UNIT (TREE_TYPE (lhs))) == INTEGER_CST)
    {
      tree orig_type = TREE_TYPE (t);
      location_t loc = EXPR_LOCATION (t);
      tree type = TREE_TYPE (lhs);

      t = fold_convert_loc (loc, ssizetype, TREE_OPERAND (lhs, 1));
      tree nelts = array_type_nelts_top (TREE_TYPE (TREE_OPERAND (lhs, 0)));
      nelts = cxx_eval_constant_expression (ctx, nelts, false, non_constant_p,
					    overflow_p);
      if (*non_constant_p)
	return NULL_TREE;
      /* Don't fold an out-of-bound access.  */
      if (!tree_int_cst_le (t, nelts))
	return NULL_TREE;
      rhs = cp_fold_convert (ssizetype, rhs);
      /* Don't fold if rhs can't be divided exactly by TYPE_SIZE_UNIT.
	 constexpr int A[1]; ... (char *)&A[0] + 1 */
      if (!integer_zerop (fold_build2_loc (loc, TRUNC_MOD_EXPR, sizetype,
					   rhs, TYPE_SIZE_UNIT (type))))
	return NULL_TREE;
      /* Make sure to treat the second operand of POINTER_PLUS_EXPR
	 as signed.  */
      rhs = fold_build2_loc (loc, EXACT_DIV_EXPR, ssizetype, rhs,
			     TYPE_SIZE_UNIT (type));
      t = size_binop_loc (loc, PLUS_EXPR, rhs, t);
      t = build4_loc (loc, ARRAY_REF, type, TREE_OPERAND (lhs, 0),
		      t, NULL_TREE, NULL_TREE);
      t = cp_build_addr_expr (t, tf_warning_or_error);
      t = cp_fold_convert (orig_type, t);
      return cxx_eval_constant_expression (ctx, t, /*lval*/false,
					   non_constant_p, overflow_p);
    }

  return NULL_TREE;
}

/* Subroutine of cxx_eval_constant_expression.
   Like cxx_eval_unary_expression, except for binary expressions.  */

static tree
cxx_eval_binary_expression (const constexpr_ctx *ctx, tree t,
			    bool lval,
			    bool *non_constant_p, bool *overflow_p)
{
  tree r = NULL_TREE;
  tree orig_lhs = TREE_OPERAND (t, 0);
  tree orig_rhs = TREE_OPERAND (t, 1);
  tree lhs, rhs;
  lhs = cxx_eval_constant_expression (ctx, orig_lhs, /*lval*/false,
				      non_constant_p, overflow_p);
  /* Don't VERIFY_CONSTANT here, it's unnecessary and will break pointer
     subtraction.  */
  if (*non_constant_p)
    return t;
  rhs = cxx_eval_constant_expression (ctx, orig_rhs, /*lval*/false,
				      non_constant_p, overflow_p);
  if (*non_constant_p)
    return t;

  location_t loc = EXPR_LOCATION (t);
  enum tree_code code = TREE_CODE (t);
  tree type = TREE_TYPE (t);

  if (code == EQ_EXPR || code == NE_EXPR)
    {
      bool is_code_eq = (code == EQ_EXPR);

      if (TREE_CODE (lhs) == PTRMEM_CST
	  && TREE_CODE (rhs) == PTRMEM_CST)
	{
	  tree lmem = PTRMEM_CST_MEMBER (lhs);
	  tree rmem = PTRMEM_CST_MEMBER (rhs);
	  bool eq;
	  if (TREE_CODE (lmem) == TREE_CODE (rmem)
	      && TREE_CODE (lmem) == FIELD_DECL
	      && TREE_CODE (DECL_CONTEXT (lmem)) == UNION_TYPE
	      && same_type_p (DECL_CONTEXT (lmem),
			      DECL_CONTEXT (rmem)))
	    /* If both refer to (possibly different) members of the same union
	       (12.3), they compare equal. */
	    eq = true;
	  else
	    eq = cp_tree_equal (lhs, rhs);
	  r = constant_boolean_node (eq == is_code_eq, type);
	}
      else if ((TREE_CODE (lhs) == PTRMEM_CST
		|| TREE_CODE (rhs) == PTRMEM_CST)
	       && (null_member_pointer_value_p (lhs)
		   || null_member_pointer_value_p (rhs)))
	r = constant_boolean_node (!is_code_eq, type);
      else if (TREE_CODE (lhs) == PTRMEM_CST)
	lhs = cplus_expand_constant (lhs);
      else if (TREE_CODE (rhs) == PTRMEM_CST)
	rhs = cplus_expand_constant (rhs);
    }
  if (code == POINTER_PLUS_EXPR && !*non_constant_p
      && integer_zerop (lhs) && !integer_zerop (rhs))
    {
      if (!ctx->quiet)
	error ("arithmetic involving a null pointer in %qE", lhs);
      *non_constant_p = true;
      return t;
    }
  else if (code == POINTER_PLUS_EXPR)
    r = cxx_fold_pointer_plus_expression (ctx, t, lhs, rhs, non_constant_p,
					  overflow_p);
  else if (code == SPACESHIP_EXPR)
    {
      r = genericize_spaceship (type, lhs, rhs);
      return cxx_eval_constant_expression (ctx, r, lval, non_constant_p,
					   overflow_p);
    }

  if (r == NULL_TREE)
    r = fold_binary_loc (loc, code, type, lhs, rhs);

  if (r == NULL_TREE
      && (code == LSHIFT_EXPR || code == RSHIFT_EXPR)
      && TREE_CODE (lhs) == INTEGER_CST
      && TREE_CODE (rhs) == INTEGER_CST
      && wi::neg_p (wi::to_wide (rhs)))
    {
      /* For diagnostics and -fpermissive emulate previous behavior of
	 handling shifts by negative amount.  */
      tree nrhs = const_unop (NEGATE_EXPR, TREE_TYPE (rhs), rhs);
      if (nrhs)
	r = fold_binary_loc (loc,
			     code == LSHIFT_EXPR ? RSHIFT_EXPR : LSHIFT_EXPR,
			     type, lhs, nrhs);
    }

  if (r == NULL_TREE)
    {
      if (lhs == orig_lhs && rhs == orig_rhs)
	r = t;
      else
	r = build2_loc (loc, code, type, lhs, rhs);
    }
  else if (cxx_eval_check_shift_p (loc, ctx, code, type, lhs, rhs))
    *non_constant_p = true;
  /* Don't VERIFY_CONSTANT if this might be dealing with a pointer to
     a local array in a constexpr function.  */
  bool ptr = INDIRECT_TYPE_P (TREE_TYPE (lhs));
  if (!ptr)
    VERIFY_CONSTANT (r);
  return r;
}

/* Subroutine of cxx_eval_constant_expression.
   Attempt to evaluate condition expressions.  Dead branches are not
   looked into.  */

static tree
cxx_eval_conditional_expression (const constexpr_ctx *ctx, tree t,
				 bool lval,
				 bool *non_constant_p, bool *overflow_p,
				 tree *jump_target)
{
  tree val = cxx_eval_constant_expression (ctx, TREE_OPERAND (t, 0),
					   /*lval*/false,
					   non_constant_p, overflow_p);
  VERIFY_CONSTANT (val);
  /* Don't VERIFY_CONSTANT the other operands.  */
  if (integer_zerop (val))
    val = TREE_OPERAND (t, 2);
  else
    val = TREE_OPERAND (t, 1);
  if (TREE_CODE (t) == IF_STMT && !val)
    val = void_node;
  return cxx_eval_constant_expression (ctx, val, lval, non_constant_p,
				       overflow_p, jump_target);
}

/* Subroutine of cxx_eval_constant_expression.
   Attempt to evaluate vector condition expressions.  Unlike
   cxx_eval_conditional_expression, VEC_COND_EXPR acts like a normal
   ternary arithmetics operation, where all 3 arguments have to be
   evaluated as constants and then folding computes the result from
   them.  */

static tree
cxx_eval_vector_conditional_expression (const constexpr_ctx *ctx, tree t,
					bool *non_constant_p, bool *overflow_p)
{
  tree arg1 = cxx_eval_constant_expression (ctx, TREE_OPERAND (t, 0),
					    /*lval*/false,
					    non_constant_p, overflow_p);
  VERIFY_CONSTANT (arg1);
  tree arg2 = cxx_eval_constant_expression (ctx, TREE_OPERAND (t, 1),
					    /*lval*/false,
					    non_constant_p, overflow_p);
  VERIFY_CONSTANT (arg2);
  tree arg3 = cxx_eval_constant_expression (ctx, TREE_OPERAND (t, 2),
					    /*lval*/false,
					    non_constant_p, overflow_p);
  VERIFY_CONSTANT (arg3);
  location_t loc = EXPR_LOCATION (t);
  tree type = TREE_TYPE (t);
  tree r = fold_ternary_loc (loc, VEC_COND_EXPR, type, arg1, arg2, arg3);
  if (r == NULL_TREE)
    {
      if (arg1 == TREE_OPERAND (t, 0)
	  && arg2 == TREE_OPERAND (t, 1)
	  && arg3 == TREE_OPERAND (t, 2))
	r = t;
      else
	r = build3_loc (loc, VEC_COND_EXPR, type, arg1, arg2, arg3);
    }
  VERIFY_CONSTANT (r);
  return r;
}

/* Returns less than, equal to, or greater than zero if KEY is found to be
   less than, to match, or to be greater than the constructor_elt's INDEX.  */

static int
array_index_cmp (tree key, tree index)
{
  gcc_assert (TREE_CODE (key) == INTEGER_CST);

  switch (TREE_CODE (index))
    {
    case INTEGER_CST:
      return tree_int_cst_compare (key, index);
    case RANGE_EXPR:
      {
	tree lo = TREE_OPERAND (index, 0);
	tree hi = TREE_OPERAND (index, 1);
	if (tree_int_cst_lt (key, lo))
	  return -1;
	else if (tree_int_cst_lt (hi, key))
	  return 1;
	else
	  return 0;
      }
    default:
      gcc_unreachable ();
    }
}

/* Returns the index of the constructor_elt of ARY which matches DINDEX, or -1
   if none.  If INSERT is true, insert a matching element rather than fail.  */

static HOST_WIDE_INT
find_array_ctor_elt (tree ary, tree dindex, bool insert)
{
  if (tree_int_cst_sgn (dindex) < 0)
    return -1;

  unsigned HOST_WIDE_INT i = tree_to_uhwi (dindex);
  vec<constructor_elt, va_gc> *elts = CONSTRUCTOR_ELTS (ary);
  unsigned HOST_WIDE_INT len = vec_safe_length (elts);

  unsigned HOST_WIDE_INT end = len;
  unsigned HOST_WIDE_INT begin = 0;

  /* If the last element of the CONSTRUCTOR has its own index, we can assume
     that the same is true of the other elements and index directly.  */
  if (end > 0)
    {
      tree cindex = (*elts)[end - 1].index;
      if (cindex == NULL_TREE)
	{
	  /* Verify that if the last index is missing, all indexes
	     are missing.  */
	  if (flag_checking)
	    for (unsigned int j = 0; j < len - 1; ++j)
	      gcc_assert ((*elts)[j].index == NULL_TREE);
	  if (i < end)
	    return i;
	  else
	    {
	      begin = end;
	      if (i == end)
		/* If the element is to be added right at the end,
		   make sure it is added with cleared index too.  */
		dindex = NULL_TREE;
	      else if (insert)
		/* Otherwise, in order not to break the assumption
		   that CONSTRUCTOR either has all indexes or none,
		   we need to add indexes to all elements.  */
		for (unsigned int j = 0; j < len; ++j)
		  (*elts)[j].index = build_int_cst (TREE_TYPE (dindex), j);
	    }
	}
      else if (TREE_CODE (cindex) == INTEGER_CST
	       && compare_tree_int (cindex, end - 1) == 0)
	{
	  if (i < end)
	    return i;
	  else
	    begin = end;
	}
    }

  /* Otherwise, find a matching index by means of a binary search.  */
  while (begin != end)
    {
      unsigned HOST_WIDE_INT middle = (begin + end) / 2;
      constructor_elt &elt = (*elts)[middle];
      tree idx = elt.index;

      int cmp = array_index_cmp (dindex, idx);
      if (cmp < 0)
	end = middle;
      else if (cmp > 0)
	begin = middle + 1;
      else
	{
	  if (insert && TREE_CODE (idx) == RANGE_EXPR)
	    {
	      /* We need to split the range.  */
	      constructor_elt e;
	      tree lo = TREE_OPERAND (idx, 0);
	      tree hi = TREE_OPERAND (idx, 1);
	      tree value = elt.value;
	      dindex = fold_convert (sizetype, dindex);
	      if (tree_int_cst_lt (lo, dindex))
		{
		  /* There are still some lower elts; shorten the range.  */
		  tree new_hi = int_const_binop (MINUS_EXPR, dindex,
						 size_one_node);
		  if (tree_int_cst_equal (lo, new_hi))
		    /* Only one element left, no longer a range.  */
		    elt.index = lo;
		  else
		    TREE_OPERAND (idx, 1) = new_hi;
		  /* Append the element we want to insert.  */
		  ++middle;
		  e.index = dindex;
		  e.value = unshare_constructor (value);
		  vec_safe_insert (CONSTRUCTOR_ELTS (ary), middle, e);
		}
	      else
		/* No lower elts, the range elt is now ours.  */
		elt.index = dindex;

	      if (tree_int_cst_lt (dindex, hi))
		{
		  /* There are still some higher elts; append a range.  */
		  tree new_lo = int_const_binop (PLUS_EXPR, dindex,
						 size_one_node);
		  if (tree_int_cst_equal (new_lo, hi))
		    e.index = hi;
		  else
		    e.index = build2 (RANGE_EXPR, sizetype, new_lo, hi);
		  e.value = unshare_constructor (value);
		  vec_safe_insert (CONSTRUCTOR_ELTS (ary), middle + 1, e);
		}
	    }
	  return middle;
	}
    }

  if (insert)
    {
      constructor_elt e = { dindex, NULL_TREE };
      vec_safe_insert (CONSTRUCTOR_ELTS (ary), end, e);
      return end;
    }

  return -1;
}

/* Return a pointer to the constructor_elt of CTOR which matches INDEX.  If no
   matching constructor_elt exists, then add one to CTOR.

   As an optimization, if POS_HINT is non-negative then it is used as a guess
   for the (integer) index of the matching constructor_elt within CTOR.  */

static constructor_elt *
get_or_insert_ctor_field (tree ctor, tree index, int pos_hint = -1)
{
  /* Check the hint first.  */
  if (pos_hint >= 0 && (unsigned)pos_hint < CONSTRUCTOR_NELTS (ctor)
      && CONSTRUCTOR_ELT (ctor, pos_hint)->index == index)
    return CONSTRUCTOR_ELT (ctor, pos_hint);

  tree type = TREE_TYPE (ctor);
  if (TREE_CODE (type) == VECTOR_TYPE && index == NULL_TREE)
    {
      CONSTRUCTOR_APPEND_ELT (CONSTRUCTOR_ELTS (ctor), index, NULL_TREE);
      return &CONSTRUCTOR_ELTS (ctor)->last();
    }
  else if (TREE_CODE (type) == ARRAY_TYPE || TREE_CODE (type) == VECTOR_TYPE)
    {
      if (TREE_CODE (index) == RANGE_EXPR)
	{
	  /* Support for RANGE_EXPR index lookups is currently limited to
	     accessing an existing element via POS_HINT, or appending a new
	     element to the end of CTOR.  ??? Support for other access
	     patterns may also be needed.  */
	  vec<constructor_elt, va_gc> *elts = CONSTRUCTOR_ELTS (ctor);
	  if (vec_safe_length (elts))
	    {
	      tree lo = TREE_OPERAND (index, 0);
	      gcc_assert (array_index_cmp (elts->last().index, lo) < 0);
	    }
	  CONSTRUCTOR_APPEND_ELT (elts, index, NULL_TREE);
	  return &elts->last();
	}

      HOST_WIDE_INT i = find_array_ctor_elt (ctor, index, /*insert*/true);
      gcc_assert (i >= 0);
      constructor_elt *cep = CONSTRUCTOR_ELT (ctor, i);
      gcc_assert (cep->index == NULL_TREE
		  || TREE_CODE (cep->index) != RANGE_EXPR);
      return cep;
    }
  else
    {
      gcc_assert (TREE_CODE (index) == FIELD_DECL);

      /* We must keep the CONSTRUCTOR's ELTS in FIELD order.
	 Usually we meet initializers in that order, but it is
	 possible for base types to be placed not in program
	 order.  */
      tree fields = TYPE_FIELDS (DECL_CONTEXT (index));
      unsigned HOST_WIDE_INT idx = 0;
      constructor_elt *cep = NULL;

      /* Check if we're changing the active member of a union.  */
      if (TREE_CODE (type) == UNION_TYPE && CONSTRUCTOR_NELTS (ctor)
	  && CONSTRUCTOR_ELT (ctor, 0)->index != index)
	vec_safe_truncate (CONSTRUCTOR_ELTS (ctor), 0);
      /* If the bit offset of INDEX is larger than that of the last
	 constructor_elt, then we can just immediately append a new
	 constructor_elt to the end of CTOR.  */
      else if (CONSTRUCTOR_NELTS (ctor)
	       && tree_int_cst_compare (bit_position (index),
					bit_position (CONSTRUCTOR_ELTS (ctor)
						      ->last().index)) > 0)
	{
	  idx = CONSTRUCTOR_NELTS (ctor);
	  goto insert;
	}

      /* Otherwise, we need to iterate over CTOR to find or insert INDEX
	 appropriately.  */

      for (; vec_safe_iterate (CONSTRUCTOR_ELTS (ctor), idx, &cep);
	   idx++, fields = DECL_CHAIN (fields))
	{
	  if (index == cep->index)
	    goto found;

	  /* The field we're initializing must be on the field
	     list.  Look to see if it is present before the
	     field the current ELT initializes.  */
	  for (; fields != cep->index; fields = DECL_CHAIN (fields))
	    if (index == fields)
	      goto insert;
	}
      /* We fell off the end of the CONSTRUCTOR, so insert a new
	 entry at the end.  */

    insert:
      {
	constructor_elt ce = { index, NULL_TREE };

	vec_safe_insert (CONSTRUCTOR_ELTS (ctor), idx, ce);
	cep = CONSTRUCTOR_ELT (ctor, idx);
      }
    found:;

      return cep;
    }
}

/* Under the control of CTX, issue a detailed diagnostic for
   an out-of-bounds subscript INDEX into the expression ARRAY.  */

static void
diag_array_subscript (location_t loc, const constexpr_ctx *ctx, tree array, tree index)
{
  if (!ctx->quiet)
    {
      tree arraytype = TREE_TYPE (array);

      /* Convert the unsigned array subscript to a signed integer to avoid
	 printing huge numbers for small negative values.  */
      tree sidx = fold_convert (ssizetype, index);
      STRIP_ANY_LOCATION_WRAPPER (array);
      if (DECL_P (array))
	{
	  if (TYPE_DOMAIN (arraytype))
	    error_at (loc, "array subscript value %qE is outside the bounds "
		      "of array %qD of type %qT", sidx, array, arraytype);
	  else
	    error_at (loc, "nonzero array subscript %qE is used with array %qD of "
		      "type %qT with unknown bounds", sidx, array, arraytype);
	  inform (DECL_SOURCE_LOCATION (array), "declared here");
	}
      else if (TYPE_DOMAIN (arraytype))
	error_at (loc, "array subscript value %qE is outside the bounds "
		  "of array type %qT", sidx, arraytype);
      else
	error_at (loc, "nonzero array subscript %qE is used with array of type %qT "
		  "with unknown bounds", sidx, arraytype);
    }
}

/* Return the number of elements for TYPE (which is an ARRAY_TYPE or
   a VECTOR_TYPE).  */

static tree
get_array_or_vector_nelts (const constexpr_ctx *ctx, tree type,
			   bool *non_constant_p, bool *overflow_p)
{
  tree nelts;
  if (TREE_CODE (type) == ARRAY_TYPE)
    {
      if (TYPE_DOMAIN (type))
	nelts = array_type_nelts_top (type);
      else
	nelts = size_zero_node;
    }
  else if (VECTOR_TYPE_P (type))
    nelts = size_int (TYPE_VECTOR_SUBPARTS (type));
  else
    gcc_unreachable ();

  /* For VLAs, the number of elements won't be an integer constant.  */
  nelts = cxx_eval_constant_expression (ctx, nelts, false,
					non_constant_p, overflow_p);
  return nelts;
}

/* Extract element INDEX consisting of CHARS_PER_ELT chars from
   STRING_CST STRING.  */

static tree
extract_string_elt (tree string, unsigned chars_per_elt, unsigned index)
{
  tree type = cv_unqualified (TREE_TYPE (TREE_TYPE (string)));
  tree r;

  if (chars_per_elt == 1)
    r = build_int_cst (type, TREE_STRING_POINTER (string)[index]);
  else
    {
      const unsigned char *ptr
	= ((const unsigned char *)TREE_STRING_POINTER (string)
	   + index * chars_per_elt);
      r = native_interpret_expr (type, ptr, chars_per_elt);
    }
  return r;
}

/* Subroutine of cxx_eval_array_reference.  T is an ARRAY_REF; evaluate the
   subscript, diagnose any problems with it, and return the result.  */

static tree
eval_and_check_array_index (const constexpr_ctx *ctx,
			    tree t, bool allow_one_past,
			    bool *non_constant_p, bool *overflow_p)
{
  location_t loc = cp_expr_loc_or_input_loc (t);
  tree ary = TREE_OPERAND (t, 0);
  t = TREE_OPERAND (t, 1);
  tree index = cxx_eval_constant_expression (ctx, t, false,
					     non_constant_p, overflow_p);
  VERIFY_CONSTANT (index);

  if (!tree_fits_shwi_p (index)
      || tree_int_cst_sgn (index) < 0)
    {
      diag_array_subscript (loc, ctx, ary, index);
      *non_constant_p = true;
      return t;
    }

  tree nelts = get_array_or_vector_nelts (ctx, TREE_TYPE (ary), non_constant_p,
					  overflow_p);
  VERIFY_CONSTANT (nelts);
  if (allow_one_past
      ? !tree_int_cst_le (index, nelts)
      : !tree_int_cst_lt (index, nelts))
    {
      diag_array_subscript (loc, ctx, ary, index);
      *non_constant_p = true;
      return t;
    }

  return index;
}

/* Subroutine of cxx_eval_constant_expression.
   Attempt to reduce a reference to an array slot.  */

static tree
cxx_eval_array_reference (const constexpr_ctx *ctx, tree t,
			  bool lval,
			  bool *non_constant_p, bool *overflow_p)
{
  tree oldary = TREE_OPERAND (t, 0);
  tree ary = cxx_eval_constant_expression (ctx, oldary,
					   lval,
					   non_constant_p, overflow_p);
  if (*non_constant_p)
    return t;
  if (!lval
      && TREE_CODE (ary) == VIEW_CONVERT_EXPR
      && VECTOR_TYPE_P (TREE_TYPE (TREE_OPERAND (ary, 0)))
      && TREE_TYPE (t) == TREE_TYPE (TREE_TYPE (TREE_OPERAND (ary, 0))))
    ary = TREE_OPERAND (ary, 0);

  tree oldidx = TREE_OPERAND (t, 1);
  tree index = eval_and_check_array_index (ctx, t, lval,
					   non_constant_p, overflow_p);
  if (*non_constant_p)
    return t;

  if (lval && ary == oldary && index == oldidx)
    return t;
  else if (lval)
    return build4 (ARRAY_REF, TREE_TYPE (t), ary, index, NULL, NULL);

  unsigned len = 0, elem_nchars = 1;
  tree elem_type = TREE_TYPE (TREE_TYPE (ary));
  if (TREE_CODE (ary) == CONSTRUCTOR)
    len = CONSTRUCTOR_NELTS (ary);
  else if (TREE_CODE (ary) == STRING_CST)
    {
      elem_nchars = (TYPE_PRECISION (elem_type)
		     / TYPE_PRECISION (char_type_node));
      len = (unsigned) TREE_STRING_LENGTH (ary) / elem_nchars;
    }
  else if (TREE_CODE (ary) == VECTOR_CST)
    /* We don't create variable-length VECTOR_CSTs.  */
    len = VECTOR_CST_NELTS (ary).to_constant ();
  else
    {
      /* We can't do anything with other tree codes, so use
	 VERIFY_CONSTANT to complain and fail.  */
      VERIFY_CONSTANT (ary);
      gcc_unreachable ();
    }

  bool found;
  HOST_WIDE_INT i = 0;
  if (TREE_CODE (ary) == CONSTRUCTOR)
    {
      HOST_WIDE_INT ix = find_array_ctor_elt (ary, index);
      found = (ix >= 0);
      if (found)
	i = ix;
    }
  else
    {
      i = tree_to_shwi (index);
      found = (i < len);
    }

  if (found)
    {
      tree r;
      if (TREE_CODE (ary) == CONSTRUCTOR)
	r = (*CONSTRUCTOR_ELTS (ary))[i].value;
      else if (TREE_CODE (ary) == VECTOR_CST)
	r = VECTOR_CST_ELT (ary, i);
      else
	r = extract_string_elt (ary, elem_nchars, i);

      if (r)
	/* Don't VERIFY_CONSTANT here.  */
	return r;

      /* Otherwise the element doesn't have a value yet.  */
    }

  /* Not found.  */

  if (TREE_CODE (ary) == CONSTRUCTOR
      && CONSTRUCTOR_NO_CLEARING (ary))
    {
      /* 'ary' is part of the aggregate initializer we're currently
	 building; if there's no initializer for this element yet,
	 that's an error.  */
      if (!ctx->quiet)
	error ("accessing uninitialized array element");
      *non_constant_p = true;
      return t;
    }

  /* If it's within the array bounds but doesn't have an explicit
     initializer, it's initialized from {}.  But use build_value_init
     directly for non-aggregates to avoid creating a garbage CONSTRUCTOR.  */
  tree val;
  constexpr_ctx new_ctx;
  if (CP_AGGREGATE_TYPE_P (elem_type))
    {
      tree empty_ctor = build_constructor (init_list_type_node, NULL);
      val = digest_init (elem_type, empty_ctor, tf_warning_or_error);
      new_ctx = *ctx;
      new_ctx.ctor = build_constructor (elem_type, NULL);
      ctx = &new_ctx;
    }
  else
    val = build_value_init (elem_type, tf_warning_or_error);
  t = cxx_eval_constant_expression (ctx, val, lval, non_constant_p,
				    overflow_p);
  if (CP_AGGREGATE_TYPE_P (elem_type) && t != ctx->ctor)
    free_constructor (ctx->ctor);
  return t;
}

/* Subroutine of cxx_eval_constant_expression.
   Attempt to reduce a field access of a value of class type.  */

static tree
cxx_eval_component_reference (const constexpr_ctx *ctx, tree t,
			      bool lval,
			      bool *non_constant_p, bool *overflow_p)
{
  unsigned HOST_WIDE_INT i;
  tree field;
  tree value;
  tree part = TREE_OPERAND (t, 1);
  tree orig_whole = TREE_OPERAND (t, 0);
  tree whole = cxx_eval_constant_expression (ctx, orig_whole,
					     lval,
					     non_constant_p, overflow_p);
  if (INDIRECT_REF_P (whole)
      && integer_zerop (TREE_OPERAND (whole, 0)))
    {
      if (!ctx->quiet)
	error ("dereferencing a null pointer in %qE", orig_whole);
      *non_constant_p = true;
      return t;
    }

  if (TREE_CODE (whole) == PTRMEM_CST)
    whole = cplus_expand_constant (whole);
  if (whole == orig_whole)
    return t;
  if (lval)
    return fold_build3 (COMPONENT_REF, TREE_TYPE (t),
			whole, part, NULL_TREE);
  /* Don't VERIFY_CONSTANT here; we only want to check that we got a
     CONSTRUCTOR.  */
  if (!*non_constant_p && TREE_CODE (whole) != CONSTRUCTOR)
    {
      if (!ctx->quiet)
	error ("%qE is not a constant expression", orig_whole);
      *non_constant_p = true;
    }
  if (DECL_MUTABLE_P (part))
    {
      if (!ctx->quiet)
	error ("mutable %qD is not usable in a constant expression", part);
      *non_constant_p = true;
    }
  if (*non_constant_p)
    return t;
  bool pmf = TYPE_PTRMEMFUNC_P (TREE_TYPE (whole));
  FOR_EACH_CONSTRUCTOR_ELT (CONSTRUCTOR_ELTS (whole), i, field, value)
    {
      /* Use name match for PMF fields, as a variant will have a
	 different FIELD_DECL with a different type.  */
      if (pmf ? DECL_NAME (field) == DECL_NAME (part)
	  : field == part)
	{
	  if (value)
	    {
	      STRIP_ANY_LOCATION_WRAPPER (value);
	      return value;
	    }
	  else
	    /* We're in the middle of initializing it.  */
	    break;
	}
    }
  if (TREE_CODE (TREE_TYPE (whole)) == UNION_TYPE
      && CONSTRUCTOR_NELTS (whole) > 0)
    {
      /* DR 1188 says we don't have to deal with this.  */
      if (!ctx->quiet)
	{
	  constructor_elt *cep = CONSTRUCTOR_ELT (whole, 0);
	  if (cep->value == NULL_TREE)
	    error ("accessing uninitialized member %qD", part);
	  else
	    error ("accessing %qD member instead of initialized %qD member in "
		   "constant expression", part, cep->index);
	}
      *non_constant_p = true;
      return t;
    }

  /* We only create a CONSTRUCTOR for a subobject when we modify it, so empty
     classes never get represented; throw together a value now.  */
  if (is_really_empty_class (TREE_TYPE (t), /*ignore_vptr*/false))
    return build_constructor (TREE_TYPE (t), NULL);

  gcc_assert (DECL_CONTEXT (part) == TYPE_MAIN_VARIANT (TREE_TYPE (whole)));

  if (CONSTRUCTOR_NO_CLEARING (whole))
    {
      /* 'whole' is part of the aggregate initializer we're currently
	 building; if there's no initializer for this member yet, that's an
	 error.  */
      if (!ctx->quiet)
	error ("accessing uninitialized member %qD", part);
      *non_constant_p = true;
      return t;
    }

  /* If there's no explicit init for this field, it's value-initialized.  */
  value = build_value_init (TREE_TYPE (t), tf_warning_or_error);
  return cxx_eval_constant_expression (ctx, value,
				       lval,
				       non_constant_p, overflow_p);
}

/* Subroutine of cxx_eval_constant_expression.
   Attempt to reduce a field access of a value of class type that is
   expressed as a BIT_FIELD_REF.  */

static tree
cxx_eval_bit_field_ref (const constexpr_ctx *ctx, tree t,
			bool lval,
			bool *non_constant_p, bool *overflow_p)
{
  tree orig_whole = TREE_OPERAND (t, 0);
  tree retval, fldval, utype, mask;
  bool fld_seen = false;
  HOST_WIDE_INT istart, isize;
  tree whole = cxx_eval_constant_expression (ctx, orig_whole,
					     lval,
					     non_constant_p, overflow_p);
  tree start, field, value;
  unsigned HOST_WIDE_INT i;

  if (whole == orig_whole)
    return t;
  /* Don't VERIFY_CONSTANT here; we only want to check that we got a
     CONSTRUCTOR.  */
  if (!*non_constant_p
      && TREE_CODE (whole) != VECTOR_CST
      && TREE_CODE (whole) != CONSTRUCTOR)
    {
      if (!ctx->quiet)
	error ("%qE is not a constant expression", orig_whole);
      *non_constant_p = true;
    }
  if (*non_constant_p)
    return t;

  if (TREE_CODE (whole) == VECTOR_CST)
    return fold_ternary (BIT_FIELD_REF, TREE_TYPE (t), whole,
			 TREE_OPERAND (t, 1), TREE_OPERAND (t, 2));

  start = TREE_OPERAND (t, 2);
  istart = tree_to_shwi (start);
  isize = tree_to_shwi (TREE_OPERAND (t, 1));
  utype = TREE_TYPE (t);
  if (!TYPE_UNSIGNED (utype))
    utype = build_nonstandard_integer_type (TYPE_PRECISION (utype), 1);
  retval = build_int_cst (utype, 0);
  FOR_EACH_CONSTRUCTOR_ELT (CONSTRUCTOR_ELTS (whole), i, field, value)
    {
      tree bitpos = bit_position (field);
      STRIP_ANY_LOCATION_WRAPPER (value);
      if (bitpos == start && DECL_SIZE (field) == TREE_OPERAND (t, 1))
	return value;
      if (TREE_CODE (TREE_TYPE (field)) == INTEGER_TYPE
	  && TREE_CODE (value) == INTEGER_CST
	  && tree_fits_shwi_p (bitpos)
	  && tree_fits_shwi_p (DECL_SIZE (field)))
	{
	  HOST_WIDE_INT bit = tree_to_shwi (bitpos);
	  HOST_WIDE_INT sz = tree_to_shwi (DECL_SIZE (field));
	  HOST_WIDE_INT shift;
	  if (bit >= istart && bit + sz <= istart + isize)
	    {
	      fldval = fold_convert (utype, value);
	      mask = build_int_cst_type (utype, -1);
	      mask = fold_build2 (LSHIFT_EXPR, utype, mask,
				  size_int (TYPE_PRECISION (utype) - sz));
	      mask = fold_build2 (RSHIFT_EXPR, utype, mask,
				  size_int (TYPE_PRECISION (utype) - sz));
	      fldval = fold_build2 (BIT_AND_EXPR, utype, fldval, mask);
	      shift = bit - istart;
	      if (BYTES_BIG_ENDIAN)
		shift = TYPE_PRECISION (utype) - shift - sz;
	      fldval = fold_build2 (LSHIFT_EXPR, utype, fldval,
				    size_int (shift));
	      retval = fold_build2 (BIT_IOR_EXPR, utype, retval, fldval);
	      fld_seen = true;
	    }
	}
    }
  if (fld_seen)
    return fold_convert (TREE_TYPE (t), retval);
  gcc_unreachable ();
  return error_mark_node;
}

/* Helper for cxx_eval_bit_cast.
   Check [bit.cast]/3 rules, bit_cast is constexpr only if the To and From
   types and types of all subobjects have is_union_v<T>, is_pointer_v<T>,
   is_member_pointer_v<T>, is_volatile_v<T> false and has no non-static
   data members of reference type.  */

static bool
check_bit_cast_type (const constexpr_ctx *ctx, location_t loc, tree type,
		     tree orig_type)
{
  if (TREE_CODE (type) == UNION_TYPE)
    {
      if (!ctx->quiet)
	{
	  if (type == orig_type)
	    error_at (loc, "%qs is not a constant expression because %qT is "
			   "a union type", "__builtin_bit_cast", type);
	  else
	    error_at (loc, "%qs is not a constant expression because %qT "
			   "contains a union type", "__builtin_bit_cast",
		      orig_type);
	}
      return true;
    }
  if (TREE_CODE (type) == POINTER_TYPE)
    {
      if (!ctx->quiet)
	{
	  if (type == orig_type)
	    error_at (loc, "%qs is not a constant expression because %qT is "
			   "a pointer type", "__builtin_bit_cast", type);
	  else
	    error_at (loc, "%qs is not a constant expression because %qT "
			   "contains a pointer type", "__builtin_bit_cast",
		      orig_type);
	}
      return true;
    }
  if (TREE_CODE (type) == REFERENCE_TYPE)
    {
      if (!ctx->quiet)
	{
	  if (type == orig_type)
	    error_at (loc, "%qs is not a constant expression because %qT is "
			   "a reference type", "__builtin_bit_cast", type);
	  else
	    error_at (loc, "%qs is not a constant expression because %qT "
			   "contains a reference type", "__builtin_bit_cast",
		      orig_type);
	}
      return true;
    }
  if (TYPE_PTRMEM_P (type))
    {
      if (!ctx->quiet)
	{
	  if (type == orig_type)
	    error_at (loc, "%qs is not a constant expression because %qT is "
			   "a pointer to member type", "__builtin_bit_cast",
		      type);
	  else
	    error_at (loc, "%qs is not a constant expression because %qT "
			   "contains a pointer to member type",
		      "__builtin_bit_cast", orig_type);
	}
      return true;
    }
  if (TYPE_VOLATILE (type))
    {
      if (!ctx->quiet)
	{
	  if (type == orig_type)
	    error_at (loc, "%qs is not a constant expression because %qT is "
			   "volatile", "__builtin_bit_cast", type);
	  else
	    error_at (loc, "%qs is not a constant expression because %qT "
			   "contains a volatile subobject",
		      "__builtin_bit_cast", orig_type);
	}
      return true;
    }
  if (TREE_CODE (type) == RECORD_TYPE)
    for (tree field = TYPE_FIELDS (type); field; field = DECL_CHAIN (field))
      if (TREE_CODE (field) == FIELD_DECL
	  && check_bit_cast_type (ctx, loc, TREE_TYPE (field), orig_type))
	return true;
  return false;
}

/* Subroutine of cxx_eval_constant_expression.
   Attempt to evaluate a BIT_CAST_EXPR.  */

static tree
cxx_eval_bit_cast (const constexpr_ctx *ctx, tree t, bool *non_constant_p,
		   bool *overflow_p)
{
  if (check_bit_cast_type (ctx, EXPR_LOCATION (t), TREE_TYPE (t),
			   TREE_TYPE (t))
      || check_bit_cast_type (ctx, cp_expr_loc_or_loc (TREE_OPERAND (t, 0),
						       EXPR_LOCATION (t)),
			      TREE_TYPE (TREE_OPERAND (t, 0)),
			      TREE_TYPE (TREE_OPERAND (t, 0))))
    {
      *non_constant_p = true;
      return t;
    }

  tree op = cxx_eval_constant_expression (ctx, TREE_OPERAND (t, 0), false,
					  non_constant_p, overflow_p);
  if (*non_constant_p)
    return t;

  location_t loc = EXPR_LOCATION (t);
  if (BITS_PER_UNIT != 8 || CHAR_BIT != 8)
    {
      if (!ctx->quiet)
	sorry_at (loc, "%qs cannot be constant evaluated on the target",
		       "__builtin_bit_cast");
      *non_constant_p = true;
      return t;
    }

  if (!tree_fits_shwi_p (TYPE_SIZE_UNIT (TREE_TYPE (t))))
    {
      if (!ctx->quiet)
	sorry_at (loc, "%qs cannot be constant evaluated because the "
		       "type is too large", "__builtin_bit_cast");
      *non_constant_p = true;
      return t;
    }

  HOST_WIDE_INT len = tree_to_shwi (TYPE_SIZE_UNIT (TREE_TYPE (t)));
  if (len < 0 || (int) len != len)
    {
      if (!ctx->quiet)
	sorry_at (loc, "%qs cannot be constant evaluated because the "
		       "type is too large", "__builtin_bit_cast");
      *non_constant_p = true;
      return t;
    }

  unsigned char buf[64];
  unsigned char *ptr, *mask;
  size_t alen = (size_t) len * 2;
  if (alen <= sizeof (buf))
    ptr = buf;
  else
    ptr = XNEWVEC (unsigned char, alen);
  mask = ptr + (size_t) len;
  /* At the beginning consider everything indeterminate.  */
  memset (mask, ~0, (size_t) len);

  if (native_encode_initializer (op, ptr, len, 0, mask) != len)
    {
      if (!ctx->quiet)
	sorry_at (loc, "%qs cannot be constant evaluated because the "
		       "argument cannot be encoded", "__builtin_bit_cast");
      *non_constant_p = true;
      if (ptr != buf)
	XDELETE (ptr);
      return t;
    }

  tree r = NULL_TREE;
  if (can_native_interpret_type_p (TREE_TYPE (t)))
    r = native_interpret_expr (TREE_TYPE (t), ptr, len);
  else if (TREE_CODE (TREE_TYPE (t)) == RECORD_TYPE)
    {
      r = native_interpret_aggregate (TREE_TYPE (t), ptr, 0, len);
      if (r != NULL_TREE)
	clear_type_padding_in_mask (TREE_TYPE (t), mask);
    }

  if (r != NULL_TREE)
    {
      for (int i = 0; i < len; i++)
	if (mask[i])
	  {
	    if (!ctx->quiet)
	      error_at (loc, "%qs accessing uninitialized byte at offset %d",
			     "__builtin_bit_cast", i);
	    *non_constant_p = true;
	    r = t;
	    break;
	  }
      if (ptr != buf)
	XDELETE (ptr);
      return r;
    }

  if (!ctx->quiet)
    sorry_at (loc, "%qs cannot be constant evaluated because the "
		   "argument cannot be interpreted", "__builtin_bit_cast");
  *non_constant_p = true;
  if (ptr != buf)
    XDELETE (ptr);
  return t;
}

/* Subroutine of cxx_eval_constant_expression.
   Evaluate a short-circuited logical expression T in the context
   of a given constexpr CALL.  BAILOUT_VALUE is the value for
   early return.  CONTINUE_VALUE is used here purely for
   sanity check purposes.  */

static tree
cxx_eval_logical_expression (const constexpr_ctx *ctx, tree t,
                             tree bailout_value, tree continue_value,
			     bool lval,
			     bool *non_constant_p, bool *overflow_p)
{
  tree r;
  tree lhs = cxx_eval_constant_expression (ctx, TREE_OPERAND (t, 0),
					   lval,
					   non_constant_p, overflow_p);
  VERIFY_CONSTANT (lhs);
  if (tree_int_cst_equal (lhs, bailout_value))
    return lhs;
  gcc_assert (tree_int_cst_equal (lhs, continue_value));
  r = cxx_eval_constant_expression (ctx, TREE_OPERAND (t, 1),
				    lval, non_constant_p,
				    overflow_p);
  VERIFY_CONSTANT (r);
  return r;
}

/* REF is a COMPONENT_REF designating a particular field.  V is a vector of
   CONSTRUCTOR elements to initialize (part of) an object containing that
   field.  Return a pointer to the constructor_elt corresponding to the
   initialization of the field.  */

static constructor_elt *
base_field_constructor_elt (vec<constructor_elt, va_gc> *v, tree ref)
{
  tree aggr = TREE_OPERAND (ref, 0);
  tree field = TREE_OPERAND (ref, 1);
  HOST_WIDE_INT i;
  constructor_elt *ce;

  gcc_assert (TREE_CODE (ref) == COMPONENT_REF);

  if (TREE_CODE (aggr) == COMPONENT_REF)
    {
      constructor_elt *base_ce
	= base_field_constructor_elt (v, aggr);
      v = CONSTRUCTOR_ELTS (base_ce->value);
    }

  for (i = 0; vec_safe_iterate (v, i, &ce); ++i)
    if (ce->index == field)
      return ce;

  gcc_unreachable ();
  return NULL;
}

/* Some of the expressions fed to the constexpr mechanism are calls to
   constructors, which have type void.  In that case, return the type being
   initialized by the constructor.  */

static tree
initialized_type (tree t)
{
  if (TYPE_P (t))
    return t;
  tree type = TREE_TYPE (t);
  if (TREE_CODE (t) == CALL_EXPR)
    {
      /* A constructor call has void type, so we need to look deeper.  */
      tree fn = get_function_named_in_call (t);
      if (fn && TREE_CODE (fn) == FUNCTION_DECL
	  && DECL_CXX_CONSTRUCTOR_P (fn))
	type = DECL_CONTEXT (fn);
    }
  else if (TREE_CODE (t) == COMPOUND_EXPR)
    return initialized_type (TREE_OPERAND (t, 1));
  else if (TREE_CODE (t) == AGGR_INIT_EXPR)
    type = TREE_TYPE (AGGR_INIT_EXPR_SLOT (t));
  return cv_unqualified (type);
}

/* We're about to initialize element INDEX of an array or class from VALUE.
   Set up NEW_CTX appropriately by adjusting .object to refer to the
   subobject and creating a new CONSTRUCTOR if the element is itself
   a class or array.  */

static void
init_subob_ctx (const constexpr_ctx *ctx, constexpr_ctx &new_ctx,
	       tree index, tree &value)
{
  new_ctx = *ctx;

  if (index && TREE_CODE (index) != INTEGER_CST
      && TREE_CODE (index) != FIELD_DECL
      && TREE_CODE (index) != RANGE_EXPR)
    /* This won't have an element in the new CONSTRUCTOR.  */
    return;

  tree type = initialized_type (value);
  if (!AGGREGATE_TYPE_P (type) && !VECTOR_TYPE_P (type))
    /* A non-aggregate member doesn't get its own CONSTRUCTOR.  */
    return;

  /* The sub-aggregate initializer might contain a placeholder;
     update object to refer to the subobject and ctor to refer to
     the (newly created) sub-initializer.  */
  if (ctx->object)
    {
      if (index == NULL_TREE || TREE_CODE (index) == RANGE_EXPR)
	/* There's no well-defined subobject for this index.  */
	new_ctx.object = NULL_TREE;
      else
	new_ctx.object = build_ctor_subob_ref (index, type, ctx->object);
    }
  tree elt = build_constructor (type, NULL);
  CONSTRUCTOR_NO_CLEARING (elt) = true;
  new_ctx.ctor = elt;

  if (TREE_CODE (value) == TARGET_EXPR)
    /* Avoid creating another CONSTRUCTOR when we expand the TARGET_EXPR.  */
    value = TARGET_EXPR_INITIAL (value);
}

/* We're about to process an initializer for a class or array TYPE.  Make
   sure that CTX is set up appropriately.  */

static void
verify_ctor_sanity (const constexpr_ctx *ctx, tree type)
{
  /* We don't bother building a ctor for an empty base subobject.  */
  if (is_empty_class (type))
    return;

  /* We're in the middle of an initializer that might involve placeholders;
     our caller should have created a CONSTRUCTOR for us to put the
     initializer into.  We will either return that constructor or T.  */
  gcc_assert (ctx->ctor);
  gcc_assert (same_type_ignoring_top_level_qualifiers_p
	      (type, TREE_TYPE (ctx->ctor)));
  /* We used to check that ctx->ctor was empty, but that isn't the case when
     the object is zero-initialized before calling the constructor.  */
  if (ctx->object)
    {
      tree otype = TREE_TYPE (ctx->object);
      gcc_assert (same_type_ignoring_top_level_qualifiers_p (type, otype)
		  /* Handle flexible array members.  */
		  || (TREE_CODE (otype) == ARRAY_TYPE
		      && TYPE_DOMAIN (otype) == NULL_TREE
		      && TREE_CODE (type) == ARRAY_TYPE
		      && (same_type_ignoring_top_level_qualifiers_p
			  (TREE_TYPE (type), TREE_TYPE (otype)))));
    }
  gcc_assert (!ctx->object || !DECL_P (ctx->object)
	      || *(ctx->global->values.get (ctx->object)) == ctx->ctor);
}

/* Subroutine of cxx_eval_constant_expression.
   The expression tree T denotes a C-style array or a C-style
   aggregate.  Reduce it to a constant expression.  */

static tree
cxx_eval_bare_aggregate (const constexpr_ctx *ctx, tree t,
			 bool lval,
			 bool *non_constant_p, bool *overflow_p)
{
  vec<constructor_elt, va_gc> *v = CONSTRUCTOR_ELTS (t);
  bool changed = false;
  gcc_assert (!BRACE_ENCLOSED_INITIALIZER_P (t));
  tree type = TREE_TYPE (t);

  constexpr_ctx new_ctx;
  if (TYPE_PTRMEMFUNC_P (type) || VECTOR_TYPE_P (type))
    {
      /* We don't really need the ctx->ctor business for a PMF or
	 vector, but it's simpler to use the same code.  */
      new_ctx = *ctx;
      new_ctx.ctor = build_constructor (type, NULL);
      new_ctx.object = NULL_TREE;
      ctx = &new_ctx;
    };
  verify_ctor_sanity (ctx, type);
  vec<constructor_elt, va_gc> **p = &CONSTRUCTOR_ELTS (ctx->ctor);
  vec_alloc (*p, vec_safe_length (v));

  if (CONSTRUCTOR_PLACEHOLDER_BOUNDARY (t))
    CONSTRUCTOR_PLACEHOLDER_BOUNDARY (ctx->ctor) = 1;

  unsigned i;
  tree index, value;
  bool constant_p = true;
  bool side_effects_p = false;
  FOR_EACH_CONSTRUCTOR_ELT (v, i, index, value)
    {
      tree orig_value = value;
      init_subob_ctx (ctx, new_ctx, index, value);
      int pos_hint = -1;
      if (new_ctx.ctor != ctx->ctor)
	{
	  /* If we built a new CONSTRUCTOR, attach it now so that other
	     initializers can refer to it.  */
	  constructor_elt *cep = get_or_insert_ctor_field (ctx->ctor, index);
	  cep->value = new_ctx.ctor;
	  pos_hint = cep - (*p)->begin();
	}
      else if (TREE_CODE (type) == UNION_TYPE)
	/* Otherwise if we're constructing a non-aggregate union member, set
	   the active union member now so that we can later detect and diagnose
	   if its initializer attempts to activate another member.  */
	get_or_insert_ctor_field (ctx->ctor, index);
      tree elt = cxx_eval_constant_expression (&new_ctx, value,
					       lval,
					       non_constant_p, overflow_p);
      /* Don't VERIFY_CONSTANT here.  */
      if (ctx->quiet && *non_constant_p)
	break;
      if (elt != orig_value)
	changed = true;

      if (!TREE_CONSTANT (elt))
	constant_p = false;
      if (TREE_SIDE_EFFECTS (elt))
	side_effects_p = true;
      if (index && TREE_CODE (index) == COMPONENT_REF)
	{
	  /* This is an initialization of a vfield inside a base
	     subaggregate that we already initialized; push this
	     initialization into the previous initialization.  */
	  constructor_elt *inner = base_field_constructor_elt (*p, index);
	  inner->value = elt;
	  changed = true;
	}
      else if (index
	       && (TREE_CODE (index) == NOP_EXPR
		   || TREE_CODE (index) == POINTER_PLUS_EXPR))
	{
	  /* This is an initializer for an empty base; now that we've
	     checked that it's constant, we can ignore it.  */
	  gcc_assert (is_empty_class (TREE_TYPE (TREE_TYPE (index))));
	  changed = true;
	}
      else
	{
	  if (TREE_CODE (type) == UNION_TYPE
	      && (*p)->last().index != index)
	    /* The initializer erroneously changed the active union member that
	       we're initializing.  */
	    gcc_assert (*non_constant_p);
	  else
	    {
	      /* The initializer might have mutated the underlying CONSTRUCTOR,
		 so recompute the location of the target constructer_elt.  */
	      constructor_elt *cep
		= get_or_insert_ctor_field (ctx->ctor, index, pos_hint);
	      cep->value = elt;
	    }

	  /* Adding or replacing an element might change the ctor's flags.  */
	  TREE_CONSTANT (ctx->ctor) = constant_p;
	  TREE_SIDE_EFFECTS (ctx->ctor) = side_effects_p;
	}
    }
  if (*non_constant_p || !changed)
    return t;
  t = ctx->ctor;
  /* We're done building this CONSTRUCTOR, so now we can interpret an
     element without an explicit initializer as value-initialized.  */
  CONSTRUCTOR_NO_CLEARING (t) = false;
  TREE_CONSTANT (t) = constant_p;
  TREE_SIDE_EFFECTS (t) = side_effects_p;
  if (VECTOR_TYPE_P (type))
    t = fold (t);
  return t;
}

/* Subroutine of cxx_eval_constant_expression.
   The expression tree T is a VEC_INIT_EXPR which denotes the desired
   initialization of a non-static data member of array type.  Reduce it to a
   CONSTRUCTOR.

   Note that apart from value-initialization (when VALUE_INIT is true),
   this is only intended to support value-initialization and the
   initializations done by defaulted constructors for classes with
   non-static data members of array type.  In this case, VEC_INIT_EXPR_INIT
   will either be NULL_TREE for the default constructor, or a COMPONENT_REF
   for the copy/move constructor.  */

static tree
cxx_eval_vec_init_1 (const constexpr_ctx *ctx, tree atype, tree init,
		     bool value_init, bool lval,
		     bool *non_constant_p, bool *overflow_p)
{
  tree elttype = TREE_TYPE (atype);
  verify_ctor_sanity (ctx, atype);
  vec<constructor_elt, va_gc> **p = &CONSTRUCTOR_ELTS (ctx->ctor);
  bool pre_init = false;
  unsigned HOST_WIDE_INT i;
  tsubst_flags_t complain = ctx->quiet ? tf_none : tf_warning_or_error;

  if (init && TREE_CODE (init) == CONSTRUCTOR)
    return cxx_eval_bare_aggregate (ctx, init, lval,
				    non_constant_p, overflow_p);

  /* For the default constructor, build up a call to the default
     constructor of the element type.  We only need to handle class types
     here, as for a constructor to be constexpr, all members must be
     initialized, which for a defaulted default constructor means they must
     be of a class type with a constexpr default constructor.  */
  if (TREE_CODE (elttype) == ARRAY_TYPE)
    /* We only do this at the lowest level.  */;
  else if (value_init)
    {
      init = build_value_init (elttype, complain);
      pre_init = true;
    }
  else if (!init)
    {
      releasing_vec argvec;
      init = build_special_member_call (NULL_TREE, complete_ctor_identifier,
					&argvec, elttype, LOOKUP_NORMAL,
					complain);
      init = build_aggr_init_expr (elttype, init);
      pre_init = true;
    }

  bool zeroed_out = false;
  if (!CONSTRUCTOR_NO_CLEARING (ctx->ctor))
    {
      /* We're initializing an array object that had been zero-initialized
	 earlier.  Truncate ctx->ctor, and propagate its zeroed state by
	 clearing CONSTRUCTOR_NO_CLEARING on each of the aggregate element
	 initializers we append to it.  */
      gcc_checking_assert (initializer_zerop (ctx->ctor));
      zeroed_out = true;
      vec_safe_truncate (*p, 0);
    }

  tree nelts = get_array_or_vector_nelts (ctx, atype, non_constant_p,
					  overflow_p);
  unsigned HOST_WIDE_INT max = tree_to_uhwi (nelts);
  for (i = 0; i < max; ++i)
    {
      tree idx = build_int_cst (size_type_node, i);
      tree eltinit;
      bool reuse = false;
      constexpr_ctx new_ctx;
      init_subob_ctx (ctx, new_ctx, idx, pre_init ? init : elttype);
      if (new_ctx.ctor != ctx->ctor)
	{
	  if (zeroed_out)
	    CONSTRUCTOR_NO_CLEARING (new_ctx.ctor) = false;
	  CONSTRUCTOR_APPEND_ELT (*p, idx, new_ctx.ctor);
	}
      if (TREE_CODE (elttype) == ARRAY_TYPE)
	{
	  /* A multidimensional array; recurse.  */
	  if (value_init || init == NULL_TREE)
	    {
	      eltinit = NULL_TREE;
	      reuse = i == 0;
	    }
	  else
	    eltinit = cp_build_array_ref (input_location, init, idx, complain);
	  eltinit = cxx_eval_vec_init_1 (&new_ctx, elttype, eltinit, value_init,
					 lval,
					 non_constant_p, overflow_p);
	}
      else if (pre_init)
	{
	  /* Initializing an element using value or default initialization
	     we just pre-built above.  */
	  if (init == void_node)
	    /* Trivial default-init, don't do anything to the CONSTRUCTOR.  */
	    return ctx->ctor;
	  eltinit = cxx_eval_constant_expression (&new_ctx, init, lval,
						  non_constant_p, overflow_p);
	  reuse = i == 0;
	}
      else
	{
	  /* Copying an element.  */
	  gcc_assert (same_type_ignoring_top_level_qualifiers_p
		      (atype, TREE_TYPE (init)));
	  eltinit = cp_build_array_ref (input_location, init, idx, complain);
	  if (!lvalue_p (init))
	    eltinit = move (eltinit);
	  eltinit = force_rvalue (eltinit, complain);
	  eltinit = cxx_eval_constant_expression (&new_ctx, eltinit, lval,
						  non_constant_p, overflow_p);
	}
      if (*non_constant_p && !ctx->quiet)
	break;
      if (new_ctx.ctor != ctx->ctor)
	{
	  /* We appended this element above; update the value.  */
	  gcc_assert ((*p)->last().index == idx);
	  (*p)->last().value = eltinit;
	}
      else
	CONSTRUCTOR_APPEND_ELT (*p, idx, eltinit);
      /* Reuse the result of cxx_eval_constant_expression call
	 from the first iteration to all others if it is a constant
	 initializer that doesn't require relocations.  */
      if (reuse
	  && max > 1
	  && (eltinit == NULL_TREE
	      || (initializer_constant_valid_p (eltinit, TREE_TYPE (eltinit))
		  == null_pointer_node)))
	{
	  if (new_ctx.ctor != ctx->ctor)
	    eltinit = new_ctx.ctor;
	  tree range = build2 (RANGE_EXPR, size_type_node,
			       build_int_cst (size_type_node, 1),
			       build_int_cst (size_type_node, max - 1));
	  CONSTRUCTOR_APPEND_ELT (*p, range, unshare_constructor (eltinit));
	  break;
	}
      else if (i == 0)
	vec_safe_reserve (*p, max);
    }

  if (!*non_constant_p)
    {
      init = ctx->ctor;
      CONSTRUCTOR_NO_CLEARING (init) = false;
    }
  return init;
}

static tree
cxx_eval_vec_init (const constexpr_ctx *ctx, tree t,
		   bool lval,
		   bool *non_constant_p, bool *overflow_p)
{
  tree atype = TREE_TYPE (t);
  tree init = VEC_INIT_EXPR_INIT (t);
  tree r = cxx_eval_vec_init_1 (ctx, atype, init,
				VEC_INIT_EXPR_VALUE_INIT (t),
				lval, non_constant_p, overflow_p);
  if (*non_constant_p)
    return t;
  else
    return r;
}

/* Like same_type_ignoring_top_level_qualifiers_p, but also handle the case
   where the desired type is an array of unknown bounds because the variable
   has had its bounds deduced since the wrapping expression was created.  */

static bool
same_type_ignoring_tlq_and_bounds_p (tree type1, tree type2)
{
  while (TREE_CODE (type1) == ARRAY_TYPE
	 && TREE_CODE (type2) == ARRAY_TYPE
	 && (!TYPE_DOMAIN (type1) || !TYPE_DOMAIN (type2)))
    {
      type1 = TREE_TYPE (type1);
      type2 = TREE_TYPE (type2);
    }
  return same_type_ignoring_top_level_qualifiers_p (type1, type2);
}

/* Helper function for cxx_fold_indirect_ref_1, called recursively.  */

static tree
cxx_fold_indirect_ref_1 (location_t loc, tree type, tree op,
			 unsigned HOST_WIDE_INT off, bool *empty_base)
{
  tree optype = TREE_TYPE (op);
  unsigned HOST_WIDE_INT const_nunits;
  if (off == 0)
    {
      if (similar_type_p (optype, type))
	return op;
      /* Also handle conversion to an empty base class, which
	 is represented with a NOP_EXPR.  */
      /* *(foo *)&complexfoo => __real__ complexfoo */
      else if (TREE_CODE (optype) == COMPLEX_TYPE
	       && similar_type_p (type, TREE_TYPE (optype)))
	return build1_loc (loc, REALPART_EXPR, type, op);
    }
  /* ((foo*)&complexfoo)[1] => __imag__ complexfoo */
  else if (TREE_CODE (optype) == COMPLEX_TYPE
	   && similar_type_p (type, TREE_TYPE (optype))
	   && tree_to_uhwi (TYPE_SIZE_UNIT (type)) == off)
    return build1_loc (loc, IMAGPART_EXPR, type, op);
  if (is_empty_class (type)
      && CLASS_TYPE_P (optype)
      && DERIVED_FROM_P (type, optype))
    {
      *empty_base = true;
      return op;
    }
  /* ((foo*)&vectorfoo)[x] => BIT_FIELD_REF<vectorfoo,...> */
  else if (VECTOR_TYPE_P (optype)
	   && similar_type_p (type, TREE_TYPE (optype))
	   && TYPE_VECTOR_SUBPARTS (optype).is_constant (&const_nunits))
    {
      unsigned HOST_WIDE_INT part_width = tree_to_uhwi (TYPE_SIZE_UNIT (type));
      unsigned HOST_WIDE_INT max_offset = part_width * const_nunits;
      if (off < max_offset && off % part_width == 0)
	{
	  tree index = bitsize_int (off * BITS_PER_UNIT);
	  return build3_loc (loc, BIT_FIELD_REF, type, op,
			     TYPE_SIZE (type), index);
	}
    }
  /* ((foo *)&fooarray)[x] => fooarray[x] */
  else if (TREE_CODE (optype) == ARRAY_TYPE
	   && tree_fits_uhwi_p (TYPE_SIZE_UNIT (TREE_TYPE (optype)))
	   && !integer_zerop (TYPE_SIZE_UNIT (TREE_TYPE (optype))))
    {
      tree type_domain = TYPE_DOMAIN (optype);
      tree min_val = size_zero_node;
      if (type_domain && TYPE_MIN_VALUE (type_domain))
	min_val = TYPE_MIN_VALUE (type_domain);
      unsigned HOST_WIDE_INT el_sz
	= tree_to_uhwi (TYPE_SIZE_UNIT (TREE_TYPE (optype)));
      unsigned HOST_WIDE_INT idx = off / el_sz;
      unsigned HOST_WIDE_INT rem = off % el_sz;
      if (tree_fits_uhwi_p (min_val))
	{
	  tree index = size_int (idx + tree_to_uhwi (min_val));
	  op = build4_loc (loc, ARRAY_REF, TREE_TYPE (optype), op, index,
			   NULL_TREE, NULL_TREE);
	  return cxx_fold_indirect_ref_1 (loc, type, op, rem,
					  empty_base);
	}
    }
  /* ((foo *)&struct_with_foo_field)[x] => COMPONENT_REF */
  else if (TREE_CODE (optype) == RECORD_TYPE)
    {
      for (tree field = TYPE_FIELDS (optype);
	   field; field = DECL_CHAIN (field))
	if (TREE_CODE (field) == FIELD_DECL
	    && TREE_TYPE (field) != error_mark_node
	    && tree_fits_uhwi_p (TYPE_SIZE_UNIT (TREE_TYPE (field))))
	  {
	    tree pos = byte_position (field);
	    if (!tree_fits_uhwi_p (pos))
	      continue;
	    unsigned HOST_WIDE_INT upos = tree_to_uhwi (pos);
	    unsigned el_sz
	      = tree_to_uhwi (TYPE_SIZE_UNIT (TREE_TYPE (field)));
	    if (upos <= off && off < upos + el_sz)
	      {
		tree cop = build3 (COMPONENT_REF, TREE_TYPE (field),
				   op, field, NULL_TREE);
		if (tree ret = cxx_fold_indirect_ref_1 (loc, type, cop,
							off - upos,
							empty_base))
		  return ret;
	      }
	  }
    }

  return NULL_TREE;
}

/* A less strict version of fold_indirect_ref_1, which requires cv-quals to
   match.  We want to be less strict for simple *& folding; if we have a
   non-const temporary that we access through a const pointer, that should
   work.  We handle this here rather than change fold_indirect_ref_1
   because we're dealing with things like ADDR_EXPR of INTEGER_CST which
   don't really make sense outside of constant expression evaluation.  Also
   we want to allow folding to COMPONENT_REF, which could cause trouble
   with TBAA in fold_indirect_ref_1.  */

static tree
cxx_fold_indirect_ref (location_t loc, tree type, tree op0, bool *empty_base)
{
  tree sub = op0;
  tree subtype;
  poly_uint64 const_op01;

  /* STRIP_NOPS, but stop if REINTERPRET_CAST_P.  */
  while (CONVERT_EXPR_P (sub) || TREE_CODE (sub) == NON_LVALUE_EXPR
	 || TREE_CODE (sub) == VIEW_CONVERT_EXPR)
    {
      if (TREE_CODE (sub) == NOP_EXPR
	  && REINTERPRET_CAST_P (sub))
	return NULL_TREE;
      sub = TREE_OPERAND (sub, 0);
    }

  subtype = TREE_TYPE (sub);
  if (!INDIRECT_TYPE_P (subtype))
    return NULL_TREE;

  if (TREE_CODE (sub) == ADDR_EXPR)
    {
      tree op = TREE_OPERAND (sub, 0);
      tree optype = TREE_TYPE (op);

      /* *&CONST_DECL -> to the value of the const decl.  */
      if (TREE_CODE (op) == CONST_DECL)
	return DECL_INITIAL (op);
      /* *&p => p;  make sure to handle *&"str"[cst] here.  */
      if (similar_type_p (optype, type))
	{
	  tree fop = fold_read_from_constant_string (op);
	  if (fop)
	    return fop;
	  else
	    return op;
	}
      else
	return cxx_fold_indirect_ref_1 (loc, type, op, 0, empty_base);
    }
  else if (TREE_CODE (sub) == POINTER_PLUS_EXPR
	   && tree_fits_uhwi_p (TREE_OPERAND (sub, 1)))
    {
      tree op00 = TREE_OPERAND (sub, 0);
      tree op01 = TREE_OPERAND (sub, 1);

      STRIP_NOPS (op00);
      if (TREE_CODE (op00) == ADDR_EXPR)
	return cxx_fold_indirect_ref_1 (loc, type, TREE_OPERAND (op00, 0),
					tree_to_uhwi (op01), empty_base);
    }
  /* *(foo *)fooarrptr => (*fooarrptr)[0] */
  else if (TREE_CODE (TREE_TYPE (subtype)) == ARRAY_TYPE
	   && similar_type_p (type, TREE_TYPE (TREE_TYPE (subtype))))
    {
      tree type_domain;
      tree min_val = size_zero_node;
      tree newsub
	= cxx_fold_indirect_ref (loc, TREE_TYPE (subtype), sub, NULL);
      if (newsub)
	sub = newsub;
      else
	sub = build1_loc (loc, INDIRECT_REF, TREE_TYPE (subtype), sub);
      type_domain = TYPE_DOMAIN (TREE_TYPE (sub));
      if (type_domain && TYPE_MIN_VALUE (type_domain))
	min_val = TYPE_MIN_VALUE (type_domain);
      return build4_loc (loc, ARRAY_REF, type, sub, min_val, NULL_TREE,
			 NULL_TREE);
    }

  return NULL_TREE;
}

static tree
cxx_eval_indirect_ref (const constexpr_ctx *ctx, tree t,
		       bool lval,
		       bool *non_constant_p, bool *overflow_p)
{
  tree orig_op0 = TREE_OPERAND (t, 0);
  bool empty_base = false;

  /* We can handle a MEM_REF like an INDIRECT_REF, if MEM_REF's second
     operand is an integer-zero.  Otherwise reject the MEM_REF for now.  */

  if (TREE_CODE (t) == MEM_REF
      && (!TREE_OPERAND (t, 1) || !integer_zerop (TREE_OPERAND (t, 1))))
    {
      gcc_assert (ctx->quiet);
      *non_constant_p = true;
      return t;
    }

  /* First try to simplify it directly.  */
  tree r = cxx_fold_indirect_ref (EXPR_LOCATION (t), TREE_TYPE (t), orig_op0,
				  &empty_base);
  if (!r)
    {
      /* If that didn't work, evaluate the operand first.  */
      tree op0 = cxx_eval_constant_expression (ctx, orig_op0,
					       /*lval*/false, non_constant_p,
					       overflow_p);
      /* Don't VERIFY_CONSTANT here.  */
      if (*non_constant_p)
	return t;

      if (!lval && integer_zerop (op0))
	{
	  if (!ctx->quiet)
	    error ("dereferencing a null pointer");
	  *non_constant_p = true;
	  return t;
	}

      r = cxx_fold_indirect_ref (EXPR_LOCATION (t), TREE_TYPE (t), op0,
				 &empty_base);
      if (r == NULL_TREE)
	{
	  /* We couldn't fold to a constant value.  Make sure it's not
	     something we should have been able to fold.  */
	  tree sub = op0;
	  STRIP_NOPS (sub);
	  if (TREE_CODE (sub) == ADDR_EXPR)
	    {
	      gcc_assert (!similar_type_p
			  (TREE_TYPE (TREE_TYPE (sub)), TREE_TYPE (t)));
	      /* DR 1188 says we don't have to deal with this.  */
	      if (!ctx->quiet)
		error_at (cp_expr_loc_or_input_loc (t),
			  "accessing value of %qE through a %qT glvalue in a "
			  "constant expression", build_fold_indirect_ref (sub),
			  TREE_TYPE (t));
	      *non_constant_p = true;
	      return t;
	    }

	  if (lval && op0 != orig_op0)
	    return build1 (INDIRECT_REF, TREE_TYPE (t), op0);
	  if (!lval)
	    VERIFY_CONSTANT (t);
	  return t;
	}
    }

  r = cxx_eval_constant_expression (ctx, r,
				    lval, non_constant_p, overflow_p);
  if (*non_constant_p)
    return t;

  /* If we're pulling out the value of an empty base, just return an empty
     CONSTRUCTOR.  */
  if (empty_base && !lval)
    {
      r = build_constructor (TREE_TYPE (t), NULL);
      TREE_CONSTANT (r) = true;
    }

  return r;
}

/* Complain about R, a VAR_DECL, not being usable in a constant expression.
   Shared between potential_constant_expression and
   cxx_eval_constant_expression.  */

static void
non_const_var_error (location_t loc, tree r)
{
  auto_diagnostic_group d;
  tree type = TREE_TYPE (r);
  if (DECL_NAME (r) == heap_uninit_identifier
      || DECL_NAME (r) == heap_identifier
      || DECL_NAME (r) == heap_vec_uninit_identifier
      || DECL_NAME (r) == heap_vec_identifier)
    {
      error_at (loc, "the content of uninitialized storage is not usable "
		"in a constant expression");
      inform (DECL_SOURCE_LOCATION (r), "allocated here");
      return;
    }
  if (DECL_NAME (r) == heap_deleted_identifier)
    {
      error_at (loc, "use of allocated storage after deallocation in a "
		"constant expression");
      inform (DECL_SOURCE_LOCATION (r), "allocated here");
      return;
    }
  error_at (loc, "the value of %qD is not usable in a constant "
	    "expression", r);
  /* Avoid error cascade.  */
  if (DECL_INITIAL (r) == error_mark_node)
    return;
  if (DECL_DECLARED_CONSTEXPR_P (r))
    inform (DECL_SOURCE_LOCATION (r),
	    "%qD used in its own initializer", r);
  else if (INTEGRAL_OR_ENUMERATION_TYPE_P (type))
    {
      if (!CP_TYPE_CONST_P (type))
	inform (DECL_SOURCE_LOCATION (r),
		"%q#D is not const", r);
      else if (CP_TYPE_VOLATILE_P (type))
	inform (DECL_SOURCE_LOCATION (r),
		"%q#D is volatile", r);
      else if (!DECL_INITIAL (r)
	       || !TREE_CONSTANT (DECL_INITIAL (r))
	       || !DECL_INITIALIZED_BY_CONSTANT_EXPRESSION_P (r))
	inform (DECL_SOURCE_LOCATION (r),
		"%qD was not initialized with a constant "
		"expression", r);
      else
	gcc_unreachable ();
    }
  else if (TYPE_REF_P (type))
    inform (DECL_SOURCE_LOCATION (r),
	    "%qD was not initialized with a constant "
	    "expression", r);
  else
    {
      if (cxx_dialect >= cxx11 && !DECL_DECLARED_CONSTEXPR_P (r))
	inform (DECL_SOURCE_LOCATION (r),
		"%qD was not declared %<constexpr%>", r);
      else
	inform (DECL_SOURCE_LOCATION (r),
		"%qD does not have integral or enumeration type",
		r);
    }
}

/* Subroutine of cxx_eval_constant_expression.
   Like cxx_eval_unary_expression, except for trinary expressions.  */

static tree
cxx_eval_trinary_expression (const constexpr_ctx *ctx, tree t,
			     bool lval,
			     bool *non_constant_p, bool *overflow_p)
{
  int i;
  tree args[3];
  tree val;

  for (i = 0; i < 3; i++)
    {
      args[i] = cxx_eval_constant_expression (ctx, TREE_OPERAND (t, i),
					      lval,
					      non_constant_p, overflow_p);
      VERIFY_CONSTANT (args[i]);
    }

  val = fold_ternary_loc (EXPR_LOCATION (t), TREE_CODE (t), TREE_TYPE (t),
			  args[0], args[1], args[2]);
  if (val == NULL_TREE)
    return t;
  VERIFY_CONSTANT (val);
  return val;
}

/* True if T was declared in a function declared to be constexpr, and
   therefore potentially constant in C++14.  */

bool
var_in_constexpr_fn (tree t)
{
  tree ctx = DECL_CONTEXT (t);
  return (ctx && TREE_CODE (ctx) == FUNCTION_DECL
	  && DECL_DECLARED_CONSTEXPR_P (ctx));
}

/* True if T was declared in a function that might be constexpr: either a
   function that was declared constexpr, or a C++17 lambda op().  */

bool
var_in_maybe_constexpr_fn (tree t)
{
  if (cxx_dialect >= cxx17
      && DECL_FUNCTION_SCOPE_P (t)
      && LAMBDA_FUNCTION_P (DECL_CONTEXT (t)))
    return true;
  return var_in_constexpr_fn (t);
}

/* We're assigning INIT to TARGET.  In do_build_copy_constructor and
   build_over_call we implement trivial copy of a class with tail padding using
   assignment of character arrays, which is valid in normal code, but not in
   constexpr evaluation.  We don't need to worry about clobbering tail padding
   in constexpr evaluation, so strip the type punning.  */

static void
maybe_simplify_trivial_copy (tree &target, tree &init)
{
  if (TREE_CODE (target) == MEM_REF
      && TREE_CODE (init) == MEM_REF
      && TREE_TYPE (target) == TREE_TYPE (init)
      && TREE_CODE (TREE_TYPE (target)) == ARRAY_TYPE
      && TREE_TYPE (TREE_TYPE (target)) == unsigned_char_type_node)
    {
      target = build_fold_indirect_ref (TREE_OPERAND (target, 0));
      init = build_fold_indirect_ref (TREE_OPERAND (init, 0));
    }
}

/* Returns true if REF, which is a COMPONENT_REF, has any fields
   of constant type.  This does not check for 'mutable', so the
   caller is expected to be mindful of that.  */

static bool
cref_has_const_field (tree ref)
{
  while (TREE_CODE (ref) == COMPONENT_REF)
    {
      if (CP_TYPE_CONST_P (TREE_TYPE (TREE_OPERAND (ref, 1))))
       return true;
      ref = TREE_OPERAND (ref, 0);
    }
  return false;
}

/* Return true if we are modifying something that is const during constant
   expression evaluation.  CODE is the code of the statement, OBJ is the
   object in question, MUTABLE_P is true if one of the subobjects were
   declared mutable.  */

static bool
modifying_const_object_p (tree_code code, tree obj, bool mutable_p)
{
  /* If this is initialization, there's no problem.  */
  if (code != MODIFY_EXPR)
    return false;

  /* [basic.type.qualifier] "A const object is an object of type
     const T or a non-mutable subobject of a const object."  */
  if (mutable_p)
    return false;

  if (TREE_READONLY (obj))
    return true;

  if (CP_TYPE_CONST_P (TREE_TYPE (obj)))
    {
      /* Although a COMPONENT_REF may have a const type, we should
	 only consider it modifying a const object when any of the
	 field components is const.  This can happen when using
	 constructs such as const_cast<const T &>(m), making something
	 const even though it wasn't declared const.  */
      if (TREE_CODE (obj) == COMPONENT_REF)
	return cref_has_const_field (obj);
      else
	return true;
    }

  return false;
}

/* Evaluate an INIT_EXPR or MODIFY_EXPR.  */

static tree
cxx_eval_store_expression (const constexpr_ctx *ctx, tree t,
			   bool lval,
			   bool *non_constant_p, bool *overflow_p)
{
  constexpr_ctx new_ctx = *ctx;

  tree init = TREE_OPERAND (t, 1);
  if (TREE_CLOBBER_P (init))
    /* Just ignore clobbers.  */
    return void_node;

  /* First we figure out where we're storing to.  */
  tree target = TREE_OPERAND (t, 0);

  maybe_simplify_trivial_copy (target, init);

  tree type = TREE_TYPE (target);
  bool preeval = SCALAR_TYPE_P (type) || TREE_CODE (t) == MODIFY_EXPR;
  if (preeval)
    {
      /* Evaluate the value to be stored without knowing what object it will be
	 stored in, so that any side-effects happen first.  */
      if (!SCALAR_TYPE_P (type))
	new_ctx.ctor = new_ctx.object = NULL_TREE;
      init = cxx_eval_constant_expression (&new_ctx, init, false,
					   non_constant_p, overflow_p);
      if (*non_constant_p)
	return t;
    }

  bool evaluated = false;
  if (lval)
    {
      /* If we want to return a reference to the target, we need to evaluate it
	 as a whole; otherwise, only evaluate the innermost piece to avoid
	 building up unnecessary *_REFs.  */
      target = cxx_eval_constant_expression (ctx, target, true,
					     non_constant_p, overflow_p);
      evaluated = true;
      if (*non_constant_p)
	return t;
    }

  /* Find the underlying variable.  */
  releasing_vec refs;
  tree object = NULL_TREE;
  /* If we're modifying a const object, save it.  */
  tree const_object_being_modified = NULL_TREE;
  bool mutable_p = false;
  for (tree probe = target; object == NULL_TREE; )
    {
      switch (TREE_CODE (probe))
	{
	case BIT_FIELD_REF:
	case COMPONENT_REF:
	case ARRAY_REF:
	  {
	    tree ob = TREE_OPERAND (probe, 0);
	    tree elt = TREE_OPERAND (probe, 1);
	    if (TREE_CODE (elt) == FIELD_DECL && DECL_MUTABLE_P (elt))
	      mutable_p = true;
	    if (TREE_CODE (probe) == ARRAY_REF)
	      {
		elt = eval_and_check_array_index (ctx, probe, false,
						  non_constant_p, overflow_p);
		if (*non_constant_p)
		  return t;
	      }
	    /* We don't check modifying_const_object_p for ARRAY_REFs.  Given
	       "int a[10]", an ARRAY_REF "a[2]" can be "const int", even though
	       the array isn't const.  Instead, check "a" in the next iteration;
	       that will detect modifying "const int a[10]".  */
	    else if (evaluated
		     && modifying_const_object_p (TREE_CODE (t), probe,
						  mutable_p)
		     && const_object_being_modified == NULL_TREE)
	      const_object_being_modified = probe;
	    vec_safe_push (refs, elt);
	    vec_safe_push (refs, TREE_TYPE (probe));
	    probe = ob;
	  }
	  break;

	default:
	  if (evaluated)
	    object = probe;
	  else
	    {
	      probe = cxx_eval_constant_expression (ctx, probe, true,
						    non_constant_p, overflow_p);
	      evaluated = true;
	      if (*non_constant_p)
		return t;
	    }
	  break;
	}
    }

  if (modifying_const_object_p (TREE_CODE (t), object, mutable_p)
      && const_object_being_modified == NULL_TREE)
    const_object_being_modified = object;

  /* And then find/build up our initializer for the path to the subobject
     we're initializing.  */
  tree *valp;
  if (DECL_P (object))
    valp = ctx->global->values.get (object);
  else
    valp = NULL;
  if (!valp)
    {
      /* A constant-expression cannot modify objects from outside the
	 constant-expression.  */
      if (!ctx->quiet)
	error ("modification of %qE is not a constant expression", object);
      *non_constant_p = true;
      return t;
    }
  type = TREE_TYPE (object);
  bool no_zero_init = true;

  releasing_vec ctors, indexes;
  auto_vec<int> index_pos_hints;
  bool activated_union_member_p = false;
  while (!refs->is_empty ())
    {
      if (*valp == NULL_TREE)
	{
	  *valp = build_constructor (type, NULL);
	  CONSTRUCTOR_NO_CLEARING (*valp) = no_zero_init;
	}
      else if (TREE_CODE (*valp) == STRING_CST)
	{
	  /* An array was initialized with a string constant, and now
	     we're writing into one of its elements.  Explode the
	     single initialization into a set of element
	     initializations.  */
	  gcc_assert (TREE_CODE (type) == ARRAY_TYPE);

	  tree string = *valp;
	  tree elt_type = TREE_TYPE (type);
	  unsigned chars_per_elt = (TYPE_PRECISION (elt_type)
				    / TYPE_PRECISION (char_type_node));
	  unsigned num_elts = TREE_STRING_LENGTH (string) / chars_per_elt;
	  tree ary_ctor = build_constructor (type, NULL);

	  vec_safe_reserve (CONSTRUCTOR_ELTS (ary_ctor), num_elts);
	  for (unsigned ix = 0; ix != num_elts; ix++)
	    {
	      constructor_elt elt = 
		{
		  build_int_cst (size_type_node, ix),
		  extract_string_elt (string, chars_per_elt, ix)
		};
	      CONSTRUCTOR_ELTS (ary_ctor)->quick_push (elt);
	    }
	  
	  *valp = ary_ctor;
	}

      /* If the value of object is already zero-initialized, any new ctors for
	 subobjects will also be zero-initialized.  */
      no_zero_init = CONSTRUCTOR_NO_CLEARING (*valp);

      enum tree_code code = TREE_CODE (type);
      type = refs->pop();
      tree index = refs->pop();

      if (code == UNION_TYPE && CONSTRUCTOR_NELTS (*valp)
	  && CONSTRUCTOR_ELT (*valp, 0)->index != index)
	{
	  if (cxx_dialect < cxx20)
	    {
	      if (!ctx->quiet)
		error_at (cp_expr_loc_or_input_loc (t),
			  "change of the active member of a union "
			  "from %qD to %qD",
			  CONSTRUCTOR_ELT (*valp, 0)->index,
			  index);
	      *non_constant_p = true;
	    }
	  else if (TREE_CODE (t) == MODIFY_EXPR
		   && CONSTRUCTOR_NO_CLEARING (*valp))
	    {
	      /* Diagnose changing the active union member while the union
		 is in the process of being initialized.  */
	      if (!ctx->quiet)
		error_at (cp_expr_loc_or_input_loc (t),
			  "change of the active member of a union "
			  "from %qD to %qD during initialization",
			  CONSTRUCTOR_ELT (*valp, 0)->index,
			  index);
	      *non_constant_p = true;
	    }
	  no_zero_init = true;
	}

      vec_safe_push (ctors, *valp);
      vec_safe_push (indexes, index);

      constructor_elt *cep
	= get_or_insert_ctor_field (*valp, index);
      index_pos_hints.safe_push (cep - CONSTRUCTOR_ELTS (*valp)->begin());

      if (code == UNION_TYPE)
	activated_union_member_p = true;

      valp = &cep->value;
    }

  /* Detect modifying a constant object in constexpr evaluation.
     We have found a const object that is being modified.  Figure out
     if we need to issue an error.  Consider

     struct A {
       int n;
       constexpr A() : n(1) { n = 2; } // #1
     };
     struct B {
       const A a;
       constexpr B() { a.n = 3; } // #2
     };
    constexpr B b{};

    #1 is OK, since we're modifying an object under construction, but
    #2 is wrong, since "a" is const and has been fully constructed.
    To track it, we use the TREE_READONLY bit in the object's CONSTRUCTOR
    which means that the object is read-only.  For the example above, the
    *ctors stack at the point of #2 will look like:

      ctors[0] = {.a={.n=2}}  TREE_READONLY = 0
      ctors[1] = {.n=2}       TREE_READONLY = 1

    and we're modifying "b.a", so we search the stack and see if the
    constructor for "b.a" has already run.  */
  if (const_object_being_modified)
    {
      bool fail = false;
      tree const_objtype
	= strip_array_types (TREE_TYPE (const_object_being_modified));
      if (!CLASS_TYPE_P (const_objtype))
	fail = true;
      else
	{
	  /* [class.ctor]p5 "A constructor can be invoked for a const,
	     volatile, or const volatile object.  const and volatile
	     semantics are not applied on an object under construction.
	     They come into effect when the constructor for the most
	     derived object ends."  */
	  tree elt;
	  unsigned int i;
	  FOR_EACH_VEC_ELT (*ctors, i, elt)
	    if (same_type_ignoring_top_level_qualifiers_p
		(TREE_TYPE (const_object_being_modified), TREE_TYPE (elt)))
	      {
		fail = TREE_READONLY (elt);
		break;
	      }
	}
      if (fail)
	{
	  if (!ctx->quiet)
	    modifying_const_object_error (t, const_object_being_modified);
	  *non_constant_p = true;
	  return t;
	}
    }

  if (!preeval)
    {
      /* Create a new CONSTRUCTOR in case evaluation of the initializer
	 wants to modify it.  */
      if (*valp == NULL_TREE)
	{
	  *valp = build_constructor (type, NULL);
	  CONSTRUCTOR_NO_CLEARING (*valp) = no_zero_init;
	}
      new_ctx.ctor = *valp;
      new_ctx.object = target;
      /* Avoid temporary materialization when initializing from a TARGET_EXPR.
	 We don't need to mess with AGGR_EXPR_SLOT/VEC_INIT_EXPR_SLOT because
	 expansion of those trees uses ctx instead.  */
      if (TREE_CODE (init) == TARGET_EXPR)
	if (tree tinit = TARGET_EXPR_INITIAL (init))
	  init = tinit;
      init = cxx_eval_constant_expression (&new_ctx, init, false,
					   non_constant_p, overflow_p);
      /* The hash table might have moved since the get earlier, and the
	 initializer might have mutated the underlying CONSTRUCTORs, so we must
	 recompute VALP. */
      valp = ctx->global->values.get (object);
      for (unsigned i = 0; i < vec_safe_length (indexes); i++)
	{
	  constructor_elt *cep
	    = get_or_insert_ctor_field (*valp, indexes[i], index_pos_hints[i]);
	  valp = &cep->value;
	}
    }

  /* Don't share a CONSTRUCTOR that might be changed later.  */
  init = unshare_constructor (init);

  if (*valp && TREE_CODE (*valp) == CONSTRUCTOR
      && TREE_CODE (init) == CONSTRUCTOR)
    {
      /* An outer ctx->ctor might be pointing to *valp, so replace
	 its contents.  */
      if (!same_type_ignoring_top_level_qualifiers_p (TREE_TYPE (init),
						      TREE_TYPE (*valp)))
	{
	  /* For initialization of an empty base, the original target will be
	   *(base*)this, evaluation of which resolves to the object
	   argument, which has the derived type rather than the base type.  In
	   this situation, just evaluate the initializer and return, since
	   there's no actual data to store.  */
	  gcc_assert (is_empty_class (TREE_TYPE (init)) && !lval);
	  return init;
	}
      CONSTRUCTOR_ELTS (*valp) = CONSTRUCTOR_ELTS (init);
      TREE_CONSTANT (*valp) = TREE_CONSTANT (init);
      TREE_SIDE_EFFECTS (*valp) = TREE_SIDE_EFFECTS (init);
      CONSTRUCTOR_NO_CLEARING (*valp)
	= CONSTRUCTOR_NO_CLEARING (init);
    }
  else
    *valp = init;

  /* After initialization, 'const' semantics apply to the value of the
     object.  Make a note of this fact by marking the CONSTRUCTOR
     TREE_READONLY.  */
  if (TREE_CODE (t) == INIT_EXPR
      && TREE_CODE (*valp) == CONSTRUCTOR
      && TYPE_READONLY (type))
    {
      if (INDIRECT_REF_P (target)
	  && (is_this_parameter
	      (tree_strip_nop_conversions (TREE_OPERAND (target, 0)))))
	/* We've just initialized '*this' (perhaps via the target
	   constructor of a delegating constructor).  Leave it up to the
	   caller that set 'this' to set TREE_READONLY appropriately.  */
	gcc_checking_assert (same_type_ignoring_top_level_qualifiers_p
			     (TREE_TYPE (target), type));
      else
	TREE_READONLY (*valp) = true;
    }

  /* Update TREE_CONSTANT and TREE_SIDE_EFFECTS on enclosing
     CONSTRUCTORs, if any.  */
  tree elt;
  unsigned i;
  bool c = TREE_CONSTANT (init);
  bool s = TREE_SIDE_EFFECTS (init);
  if (!c || s || activated_union_member_p)
    FOR_EACH_VEC_ELT (*ctors, i, elt)
      {
	if (!c)
	  TREE_CONSTANT (elt) = false;
	if (s)
	  TREE_SIDE_EFFECTS (elt) = true;
	/* Clear CONSTRUCTOR_NO_CLEARING since we've activated a member of
	   this union.  */
	if (TREE_CODE (TREE_TYPE (elt)) == UNION_TYPE)
	  CONSTRUCTOR_NO_CLEARING (elt) = false;
      }

  if (*non_constant_p)
    return t;
  else if (lval)
    return target;
  else
    return init;
}

/* Evaluate a ++ or -- expression.  */

static tree
cxx_eval_increment_expression (const constexpr_ctx *ctx, tree t,
			      bool lval,
			      bool *non_constant_p, bool *overflow_p)
{
  enum tree_code code = TREE_CODE (t);
  tree type = TREE_TYPE (t);
  tree op = TREE_OPERAND (t, 0);
  tree offset = TREE_OPERAND (t, 1);
  gcc_assert (TREE_CONSTANT (offset));

  /* OFFSET is constant, but perhaps not constant enough.  We need to
     e.g. bash FLOAT_EXPRs to REAL_CSTs.  */
  offset = fold_simple (offset);

  /* The operand as an lvalue.  */
  op = cxx_eval_constant_expression (ctx, op, true,
				     non_constant_p, overflow_p);

  /* The operand as an rvalue.  */
  tree val
    = cxx_eval_constant_expression (ctx, op, false,
				    non_constant_p, overflow_p);
  /* Don't VERIFY_CONSTANT if this might be dealing with a pointer to
     a local array in a constexpr function.  */
  bool ptr = INDIRECT_TYPE_P (TREE_TYPE (val));
  if (!ptr)
    VERIFY_CONSTANT (val);

  /* The modified value.  */
  bool inc = (code == PREINCREMENT_EXPR || code == POSTINCREMENT_EXPR);
  tree mod;
  if (INDIRECT_TYPE_P (type))
    {
      /* The middle end requires pointers to use POINTER_PLUS_EXPR.  */
      offset = convert_to_ptrofftype (offset);
      if (!inc)
	offset = fold_build1 (NEGATE_EXPR, TREE_TYPE (offset), offset);
      mod = fold_build2 (POINTER_PLUS_EXPR, type, val, offset);
    }
  else
    mod = fold_build2 (inc ? PLUS_EXPR : MINUS_EXPR, type, val, offset);
  if (!ptr)
    VERIFY_CONSTANT (mod);

  /* Storing the modified value.  */
  tree store = build2_loc (cp_expr_loc_or_loc (t, input_location),
			   MODIFY_EXPR, type, op, mod);
  cxx_eval_constant_expression (ctx, store,
				true, non_constant_p, overflow_p);
  ggc_free (store);

  /* And the value of the expression.  */
  if (code == PREINCREMENT_EXPR || code == PREDECREMENT_EXPR)
    {
      /* Prefix ops are lvalues.  */
      if (lval)
	return op;
      else
	/* But we optimize when the caller wants an rvalue.  */
	return mod;
    }
  else
    /* Postfix ops are rvalues.  */
    return val;
}

/* Predicates for the meaning of *jump_target.  */

static bool
returns (tree *jump_target)
{
  return *jump_target
    && (TREE_CODE (*jump_target) == RETURN_EXPR
	|| (TREE_CODE (*jump_target) == LABEL_DECL
	    && LABEL_DECL_CDTOR (*jump_target)));
}

static bool
breaks (tree *jump_target)
{
  return *jump_target
    && ((TREE_CODE (*jump_target) == LABEL_DECL
	 && LABEL_DECL_BREAK (*jump_target))
	|| TREE_CODE (*jump_target) == BREAK_STMT
	|| TREE_CODE (*jump_target) == EXIT_EXPR);
}

static bool
continues (tree *jump_target)
{
  return *jump_target
    && ((TREE_CODE (*jump_target) == LABEL_DECL
	 && LABEL_DECL_CONTINUE (*jump_target))
	|| TREE_CODE (*jump_target) == CONTINUE_STMT);

}

static bool
switches (tree *jump_target)
{
  return *jump_target
    && TREE_CODE (*jump_target) == INTEGER_CST;
}

/* Subroutine of cxx_eval_statement_list.  Determine whether the statement
   STMT matches *jump_target.  If we're looking for a case label and we see
   the default label, note it in ctx->css_state.  */

static bool
label_matches (const constexpr_ctx *ctx, tree *jump_target, tree stmt)
{
  switch (TREE_CODE (*jump_target))
    {
    case LABEL_DECL:
      if (TREE_CODE (stmt) == LABEL_EXPR
	  && LABEL_EXPR_LABEL (stmt) == *jump_target)
	return true;
      break;

    case INTEGER_CST:
      if (TREE_CODE (stmt) == CASE_LABEL_EXPR)
	{
	  gcc_assert (ctx->css_state != NULL);
	  if (!CASE_LOW (stmt))
	    {
	      /* default: should appear just once in a SWITCH_EXPR
		 body (excluding nested SWITCH_EXPR).  */
	      gcc_assert (*ctx->css_state != css_default_seen);
	      /* When evaluating SWITCH_EXPR body for the second time,
		 return true for the default: label.  */
	      if (*ctx->css_state == css_default_processing)
		return true;
	      *ctx->css_state = css_default_seen;
	    }
	  else if (CASE_HIGH (stmt))
	    {
	      if (tree_int_cst_le (CASE_LOW (stmt), *jump_target)
		  && tree_int_cst_le (*jump_target, CASE_HIGH (stmt)))
		return true;
	    }
	  else if (tree_int_cst_equal (*jump_target, CASE_LOW (stmt)))
	    return true;
	}
      break;

    case BREAK_STMT:
    case CONTINUE_STMT:
      /* These two are handled directly in cxx_eval_loop_expr by testing
	 breaks (jump_target) or continues (jump_target).  */
      break;

    default:
      gcc_unreachable ();
    }
  return false;
}

/* Evaluate a STATEMENT_LIST for side-effects.  Handles various jump
   semantics, for switch, break, continue, and return.  */

static tree
cxx_eval_statement_list (const constexpr_ctx *ctx, tree t,
			 bool *non_constant_p, bool *overflow_p,
			 tree *jump_target)
{
  tree_stmt_iterator i;
  tree local_target;
  /* In a statement-expression we want to return the last value.
     For empty statement expression return void_node.  */
  tree r = void_node;
  if (!jump_target)
    {
      local_target = NULL_TREE;
      jump_target = &local_target;
    }
  for (i = tsi_start (t); !tsi_end_p (i); tsi_next (&i))
    {
      tree stmt = tsi_stmt (i);
      /* We've found a continue, so skip everything until we reach
	 the label its jumping to.  */
      if (continues (jump_target))
	{
	  if (label_matches (ctx, jump_target, stmt))
	    /* Found it.  */
	    *jump_target = NULL_TREE;
	  else
	    continue;
	}
      if (TREE_CODE (stmt) == DEBUG_BEGIN_STMT)
	continue;
      r = cxx_eval_constant_expression (ctx, stmt, false,
					non_constant_p, overflow_p,
					jump_target);
      if (*non_constant_p)
	break;
      if (returns (jump_target) || breaks (jump_target))
	break;
    }
  if (*jump_target && jump_target == &local_target)
    {
      /* We aren't communicating the jump to our caller, so give up.  We don't
	 need to support evaluation of jumps out of statement-exprs.  */
      if (!ctx->quiet)
	error_at (cp_expr_loc_or_input_loc (r),
		  "statement is not a constant expression");
      *non_constant_p = true;
    }
  return r;
}

/* Evaluate a LOOP_EXPR for side-effects.  Handles break and return
   semantics; continue semantics are covered by cxx_eval_statement_list.  */

static tree
cxx_eval_loop_expr (const constexpr_ctx *ctx, tree t,
		    bool *non_constant_p, bool *overflow_p,
		    tree *jump_target)
{
  constexpr_ctx new_ctx = *ctx;
  tree local_target;
  if (!jump_target)
    {
      local_target = NULL_TREE;
      jump_target = &local_target;
    }

  tree body, cond = NULL_TREE, expr = NULL_TREE;
  int count = 0;
  switch (TREE_CODE (t))
    {
    case LOOP_EXPR:
      body = LOOP_EXPR_BODY (t);
      break;
    case DO_STMT:
      body = DO_BODY (t);
      cond = DO_COND (t);
      break;
    case WHILE_STMT:
      body = WHILE_BODY (t);
      cond = WHILE_COND (t);
      count = -1;
      break;
    case FOR_STMT:
      if (FOR_INIT_STMT (t))
	cxx_eval_constant_expression (ctx, FOR_INIT_STMT (t), /*lval*/false,
				      non_constant_p, overflow_p, jump_target);
      if (*non_constant_p)
	return NULL_TREE;
      body = FOR_BODY (t);
      cond = FOR_COND (t);
      expr = FOR_EXPR (t);
      count = -1;
      break;
    default:
      gcc_unreachable ();
    }
  auto_vec<tree, 10> save_exprs;
  new_ctx.save_exprs = &save_exprs;
  do
    {
      if (count != -1)
	{
	  if (body)
	    cxx_eval_constant_expression (&new_ctx, body, /*lval*/false,
					  non_constant_p, overflow_p,
					  jump_target);
	  if (breaks (jump_target))
	    {
	      *jump_target = NULL_TREE;
	      break;
	    }

	  if (TREE_CODE (t) != LOOP_EXPR && continues (jump_target))
	    *jump_target = NULL_TREE;

	  if (expr)
	    cxx_eval_constant_expression (&new_ctx, expr, /*lval*/false,
					  non_constant_p, overflow_p,
					  jump_target);
	}

      if (cond)
	{
	  tree res
	    = cxx_eval_constant_expression (&new_ctx, cond, /*lval*/false,
					    non_constant_p, overflow_p,
					    jump_target);
	  if (res)
	    {
	      if (verify_constant (res, ctx->quiet, non_constant_p,
				   overflow_p))
		break;
	      if (integer_zerop (res))
		break;
	    }
	  else
	    gcc_assert (*jump_target);
	}

      /* Forget saved values of SAVE_EXPRs and TARGET_EXPRs.  */
      unsigned int i;
      tree save_expr;
      FOR_EACH_VEC_ELT (save_exprs, i, save_expr)
	ctx->global->values.remove (save_expr);
      save_exprs.truncate (0);

      if (++count >= constexpr_loop_limit)
	{
	  if (!ctx->quiet)
	    error_at (cp_expr_loc_or_input_loc (t),
		      "%<constexpr%> loop iteration count exceeds limit of %d "
		      "(use %<-fconstexpr-loop-limit=%> to increase the limit)",
		      constexpr_loop_limit);
	  *non_constant_p = true;
	  break;
	}
    }
  while (!returns (jump_target)
	 && !breaks (jump_target)
	 && !continues (jump_target)
	 && (!switches (jump_target) || count == 0)
	 && !*non_constant_p);

  /* Forget saved values of SAVE_EXPRs and TARGET_EXPRs.  */
  unsigned int i;
  tree save_expr;
  FOR_EACH_VEC_ELT (save_exprs, i, save_expr)
    ctx->global->values.remove (save_expr);

  return NULL_TREE;
}

/* Evaluate a SWITCH_EXPR for side-effects.  Handles switch and break jump
   semantics.  */

static tree
cxx_eval_switch_expr (const constexpr_ctx *ctx, tree t,
		      bool *non_constant_p, bool *overflow_p,
		      tree *jump_target)
{
  tree cond
    = TREE_CODE (t) == SWITCH_STMT ? SWITCH_STMT_COND (t) : SWITCH_COND (t);
  cond = cxx_eval_constant_expression (ctx, cond, false,
				       non_constant_p, overflow_p);
  VERIFY_CONSTANT (cond);
  *jump_target = cond;

  tree body
    = TREE_CODE (t) == SWITCH_STMT ? SWITCH_STMT_BODY (t) : SWITCH_BODY (t);
  constexpr_ctx new_ctx = *ctx;
  constexpr_switch_state css = css_default_not_seen;
  new_ctx.css_state = &css;
  cxx_eval_constant_expression (&new_ctx, body, false,
				non_constant_p, overflow_p, jump_target);
  if (switches (jump_target) && css == css_default_seen)
    {
      /* If the SWITCH_EXPR body has default: label, process it once again,
	 this time instructing label_matches to return true for default:
	 label on switches (jump_target).  */
      css = css_default_processing;
      cxx_eval_constant_expression (&new_ctx, body, false,
				    non_constant_p, overflow_p, jump_target);
    }
  if (breaks (jump_target) || switches (jump_target))
    *jump_target = NULL_TREE;
  return NULL_TREE;
}

/* Find the object of TYPE under initialization in CTX.  */

static tree
lookup_placeholder (const constexpr_ctx *ctx, bool lval, tree type)
{
  if (!ctx)
    return NULL_TREE;

  /* Prefer the outermost matching object, but don't cross
     CONSTRUCTOR_PLACEHOLDER_BOUNDARY constructors.  */
  if (ctx->ctor && !CONSTRUCTOR_PLACEHOLDER_BOUNDARY (ctx->ctor))
    if (tree outer_ob = lookup_placeholder (ctx->parent, lval, type))
      return outer_ob;

  /* We could use ctx->object unconditionally, but using ctx->ctor when we
     can is a minor optimization.  */
  if (!lval && ctx->ctor && same_type_p (TREE_TYPE (ctx->ctor), type))
    return ctx->ctor;

  if (!ctx->object)
    return NULL_TREE;

  /* Since an object cannot have a field of its own type, we can search outward
     from ctx->object to find the unique containing object of TYPE.  */
  tree ob = ctx->object;
  while (ob)
    {
      if (same_type_ignoring_top_level_qualifiers_p (TREE_TYPE (ob), type))
	break;
      if (handled_component_p (ob))
	ob = TREE_OPERAND (ob, 0);
      else
	ob = NULL_TREE;
    }

  return ob;
}

/* Complain about an attempt to evaluate inline assembly.  */

static void
inline_asm_in_constexpr_error (location_t loc)
{
  auto_diagnostic_group d;
  error_at (loc, "inline assembly is not a constant expression");
  inform (loc, "only unevaluated inline assembly is allowed in a "
	  "%<constexpr%> function in C++20");
}

/* Attempt to reduce the expression T to a constant value.
   On failure, issue diagnostic and return error_mark_node.  */
/* FIXME unify with c_fully_fold */
/* FIXME overflow_p is too global */

static tree
cxx_eval_constant_expression (const constexpr_ctx *ctx, tree t,
			      bool lval,
			      bool *non_constant_p, bool *overflow_p,
			      tree *jump_target /* = NULL */)
{
  if (jump_target && *jump_target)
    {
      /* If we are jumping, ignore all statements/expressions except those
	 that could have LABEL_EXPR or CASE_LABEL_EXPR in their bodies.  */
      switch (TREE_CODE (t))
	{
	case BIND_EXPR:
	case STATEMENT_LIST:
	case LOOP_EXPR:
	case COND_EXPR:
	case IF_STMT:
	case DO_STMT:
	case WHILE_STMT:
	case FOR_STMT:
	  break;
	case LABEL_EXPR:
	case CASE_LABEL_EXPR:
	  if (label_matches (ctx, jump_target, t))
	    /* Found it.  */
	    *jump_target = NULL_TREE;
	  return NULL_TREE;
	default:
	  return NULL_TREE;
	}
    }
  if (error_operand_p (t))
    {
      *non_constant_p = true;
      return t;
    }

  location_t loc = cp_expr_loc_or_input_loc (t);

  STRIP_ANY_LOCATION_WRAPPER (t);

  if (CONSTANT_CLASS_P (t))
    {
      if (TREE_OVERFLOW (t))
	{
	  if (!ctx->quiet)
	    permerror (input_location, "overflow in constant expression");
	  if (!flag_permissive || ctx->quiet)
	    *overflow_p = true;
	}

      if (TREE_CODE (t) == INTEGER_CST
	  && TYPE_PTR_P (TREE_TYPE (t))
	  && !integer_zerop (t))
	{
	  if (!ctx->quiet)
	    error ("value %qE of type %qT is not a constant expression",
		   t, TREE_TYPE (t));
	  *non_constant_p = true;
	}

      return t;
    }

  /* Avoid excessively long constexpr evaluations.  */
  if (++ctx->global->constexpr_ops_count >= constexpr_ops_limit)
    {
      if (!ctx->quiet)
	error_at (loc,
		  "%<constexpr%> evaluation operation count exceeds limit of "
		  "%wd (use %<-fconstexpr-ops-limit=%> to increase the limit)",
		  constexpr_ops_limit);
      ctx->global->constexpr_ops_count = INTTYPE_MINIMUM (HOST_WIDE_INT);
      *non_constant_p = true;
      return t;
    }

  constexpr_ctx new_ctx;
  tree r = t;

  tree_code tcode = TREE_CODE (t);
  switch (tcode)
    {
    case RESULT_DECL:
      if (lval)
	return t;
      /* We ask for an rvalue for the RESULT_DECL when indirecting
	 through an invisible reference, or in named return value
	 optimization.  */
      if (tree *p = ctx->global->values.get (t))
	return *p;
      else
	{
	  if (!ctx->quiet)
	    error ("%qE is not a constant expression", t);
	  *non_constant_p = true;
	}
      break;

    case VAR_DECL:
      if (DECL_HAS_VALUE_EXPR_P (t))
	{
	  if (is_normal_capture_proxy (t)
	      && current_function_decl == DECL_CONTEXT (t))
	    {
	      /* Function parms aren't constexpr within the function
		 definition, so don't try to look at the closure.  But if the
		 captured variable is constant, try to evaluate it directly. */
	      r = DECL_CAPTURED_VARIABLE (t);
	      tree type = TREE_TYPE (t);
	      if (TYPE_REF_P (type) != TYPE_REF_P (TREE_TYPE (r)))
		{
		  /* Adjust r to match the reference-ness of t.  */
		  if (TYPE_REF_P (type))
		    r = build_address (r);
		  else
		    r = convert_from_reference (r);
		}
	    }
	  else
	    r = DECL_VALUE_EXPR (t);
	  return cxx_eval_constant_expression (ctx, r, lval, non_constant_p,
					       overflow_p);
	}
      /* fall through */
    case CONST_DECL:
      /* We used to not check lval for CONST_DECL, but darwin.c uses
	 CONST_DECL for aggregate constants.  */
      if (lval)
	return t;
      else if (t == ctx->object)
	return ctx->ctor;
      if (VAR_P (t))
	if (tree *p = ctx->global->values.get (t))
	  if (*p != NULL_TREE)
	    {
	      r = *p;
	      break;
	    }
      if (COMPLETE_TYPE_P (TREE_TYPE (t))
	  && is_really_empty_class (TREE_TYPE (t), /*ignore_vptr*/false))
	{
	  /* If the class is empty, we aren't actually loading anything.  */
	  r = build_constructor (TREE_TYPE (t), NULL);
	  TREE_CONSTANT (r) = true;
	}
      else if (ctx->strict)
	r = decl_really_constant_value (t, /*unshare_p=*/false);
      else
	r = decl_constant_value (t, /*unshare_p=*/false);
      if (TREE_CODE (r) == TARGET_EXPR
	  && TREE_CODE (TARGET_EXPR_INITIAL (r)) == CONSTRUCTOR)
	r = TARGET_EXPR_INITIAL (r);
      if (DECL_P (r))
	{
	  if (!ctx->quiet)
	    non_const_var_error (loc, r);
	  *non_constant_p = true;
	}
      break;

    case DEBUG_BEGIN_STMT:
      /* ??? It might be nice to retain this information somehow, so
	 as to be able to step into a constexpr function call.  */
      /* Fall through.  */

    case FUNCTION_DECL:
    case TEMPLATE_DECL:
    case LABEL_DECL:
    case LABEL_EXPR:
    case CASE_LABEL_EXPR:
    case PREDICT_EXPR:
      return t;

    case PARM_DECL:
      if (lval && !TYPE_REF_P (TREE_TYPE (t)))
	/* glvalue use.  */;
      else if (tree *p = ctx->global->values.get (r))
	r = *p;
      else if (lval)
	/* Defer in case this is only used for its type.  */;
      else if (COMPLETE_TYPE_P (TREE_TYPE (t))
	       && is_really_empty_class (TREE_TYPE (t), /*ignore_vptr*/false))
	{
	  /* If the class is empty, we aren't actually loading anything.  */
	  r = build_constructor (TREE_TYPE (t), NULL);
	  TREE_CONSTANT (r) = true;
	}
      else
	{
	  if (!ctx->quiet)
	    error ("%qE is not a constant expression", t);
	  *non_constant_p = true;
	}
      break;

    case CALL_EXPR:
    case AGGR_INIT_EXPR:
      r = cxx_eval_call_expression (ctx, t, lval,
				    non_constant_p, overflow_p);
      break;

    case DECL_EXPR:
      {
	r = DECL_EXPR_DECL (t);
	if (TREE_CODE (r) == USING_DECL)
	  {
	    r = void_node;
	    break;
	  }
	if (AGGREGATE_TYPE_P (TREE_TYPE (r))
	    || VECTOR_TYPE_P (TREE_TYPE (r)))
	  {
	    new_ctx = *ctx;
	    new_ctx.object = r;
	    new_ctx.ctor = build_constructor (TREE_TYPE (r), NULL);
	    CONSTRUCTOR_NO_CLEARING (new_ctx.ctor) = true;
	    ctx->global->values.put (r, new_ctx.ctor);
	    ctx = &new_ctx;
	  }

	if (tree init = DECL_INITIAL (r))
	  {
	    init = cxx_eval_constant_expression (ctx, init,
						 false,
						 non_constant_p, overflow_p);
	    /* Don't share a CONSTRUCTOR that might be changed.  */
	    init = unshare_constructor (init);
	    /* Remember that a constant object's constructor has already
	       run.  */
	    if (CLASS_TYPE_P (TREE_TYPE (r))
		&& CP_TYPE_CONST_P (TREE_TYPE (r)))
	      TREE_READONLY (init) = true;
	    ctx->global->values.put (r, init);
	  }
	else if (ctx == &new_ctx)
	  /* We gave it a CONSTRUCTOR above.  */;
	else
	  ctx->global->values.put (r, NULL_TREE);
      }
      break;

    case TARGET_EXPR:
      {
	tree type = TREE_TYPE (t);

	if (!literal_type_p (type))
	  {
	    if (!ctx->quiet)
	      {
		auto_diagnostic_group d;
		error ("temporary of non-literal type %qT in a "
		       "constant expression", type);
		explain_non_literal_class (type);
	      }
	    *non_constant_p = true;
	    break;
	  }
	gcc_checking_assert (!TARGET_EXPR_DIRECT_INIT_P (t));
	/* Avoid evaluating a TARGET_EXPR more than once.  */
	tree slot = TARGET_EXPR_SLOT (t);
	if (tree *p = ctx->global->values.get (slot))
	  {
	    if (lval)
	      return slot;
	    r = *p;
	    break;
	  }
	if ((AGGREGATE_TYPE_P (type) || VECTOR_TYPE_P (type)))
	  {
	    /* We're being expanded without an explicit target, so start
	       initializing a new object; expansion with an explicit target
	       strips the TARGET_EXPR before we get here.  */
	    new_ctx = *ctx;
	    /* Link CTX to NEW_CTX so that lookup_placeholder can resolve
	       any PLACEHOLDER_EXPR within the initializer that refers to the
	       former object under construction.  */
	    new_ctx.parent = ctx;
	    new_ctx.ctor = build_constructor (type, NULL);
	    CONSTRUCTOR_NO_CLEARING (new_ctx.ctor) = true;
	    new_ctx.object = slot;
	    ctx->global->values.put (new_ctx.object, new_ctx.ctor);
	    ctx = &new_ctx;
	  }
	/* Pass false for 'lval' because this indicates
	   initialization of a temporary.  */
	r = cxx_eval_constant_expression (ctx, TREE_OPERAND (t, 1),
					  false,
					  non_constant_p, overflow_p);
	if (*non_constant_p)
	  break;
	/* Adjust the type of the result to the type of the temporary.  */
	r = adjust_temp_type (type, r);
	if (TARGET_EXPR_CLEANUP (t) && !CLEANUP_EH_ONLY (t))
	  ctx->global->cleanups->safe_push (TARGET_EXPR_CLEANUP (t));
	r = unshare_constructor (r);
	ctx->global->values.put (slot, r);
	if (ctx->save_exprs)
	  ctx->save_exprs->safe_push (slot);
	if (lval)
	  return slot;
      }
      break;

    case INIT_EXPR:
    case MODIFY_EXPR:
      gcc_assert (jump_target == NULL || *jump_target == NULL_TREE);
      r = cxx_eval_store_expression (ctx, t, lval,
				     non_constant_p, overflow_p);
      break;

    case SCOPE_REF:
      r = cxx_eval_constant_expression (ctx, TREE_OPERAND (t, 1),
					lval,
					non_constant_p, overflow_p);
      break;

    case RETURN_EXPR:
      if (TREE_OPERAND (t, 0) != NULL_TREE)
	r = cxx_eval_constant_expression (ctx, TREE_OPERAND (t, 0),
					  lval,
					  non_constant_p, overflow_p);
      /* FALLTHRU */
    case BREAK_STMT:
    case CONTINUE_STMT:
      if (jump_target)
	*jump_target = t;
      else
	{
	  /* Can happen with ({ return true; }) && false; passed to
	     maybe_constant_value.  There is nothing to jump over in this
	     case, and the bug will be diagnosed later.  */
	  gcc_assert (ctx->quiet);
	  *non_constant_p = true;
	}
      break;

    case SAVE_EXPR:
      /* Avoid evaluating a SAVE_EXPR more than once.  */
      if (tree *p = ctx->global->values.get (t))
	r = *p;
      else
	{
	  r = cxx_eval_constant_expression (ctx, TREE_OPERAND (t, 0), false,
					    non_constant_p, overflow_p);
	  if (*non_constant_p)
	    break;
	  ctx->global->values.put (t, r);
	  if (ctx->save_exprs)
	    ctx->save_exprs->safe_push (t);
	}
      break;

    case TRY_CATCH_EXPR:
      if (TREE_OPERAND (t, 0) == NULL_TREE)
	{
	  r = void_node;
	  break;
	}
      /* FALLTHRU */
    case NON_LVALUE_EXPR:
    case TRY_BLOCK:
    case MUST_NOT_THROW_EXPR:
    case EXPR_STMT:
    case EH_SPEC_BLOCK:
      r = cxx_eval_constant_expression (ctx, TREE_OPERAND (t, 0),
					lval,
					non_constant_p, overflow_p,
					jump_target);
      break;

    case CLEANUP_POINT_EXPR:
      {
	auto_vec<tree, 2> cleanups;
	vec<tree> *prev_cleanups = ctx->global->cleanups;
	ctx->global->cleanups = &cleanups;
	r = cxx_eval_constant_expression (ctx, TREE_OPERAND (t, 0),
					  lval,
					  non_constant_p, overflow_p,
					  jump_target);
	ctx->global->cleanups = prev_cleanups;
	unsigned int i;
	tree cleanup;
	/* Evaluate the cleanups.  */
	FOR_EACH_VEC_ELT_REVERSE (cleanups, i, cleanup)
	  cxx_eval_constant_expression (ctx, cleanup, false,
					non_constant_p, overflow_p);
      }
      break;

    case TRY_FINALLY_EXPR:
      r = cxx_eval_constant_expression (ctx, TREE_OPERAND (t, 0), lval,
					non_constant_p, overflow_p,
					jump_target);
      if (!*non_constant_p)
	/* Also evaluate the cleanup.  */
	cxx_eval_constant_expression (ctx, TREE_OPERAND (t, 1), true,
				      non_constant_p, overflow_p);
      break;

    case CLEANUP_STMT:
      r = cxx_eval_constant_expression (ctx, CLEANUP_BODY (t), lval,
					non_constant_p, overflow_p,
					jump_target);
      if (!CLEANUP_EH_ONLY (t) && !*non_constant_p)
	{
	  iloc_sentinel ils (loc);
	  /* Also evaluate the cleanup.  */
	  cxx_eval_constant_expression (ctx, CLEANUP_EXPR (t), true,
					non_constant_p, overflow_p);
	}
      break;

      /* These differ from cxx_eval_unary_expression in that this doesn't
	 check for a constant operand or result; an address can be
	 constant without its operand being, and vice versa.  */
    case MEM_REF:
    case INDIRECT_REF:
      r = cxx_eval_indirect_ref (ctx, t, lval,
				 non_constant_p, overflow_p);
      break;

    case ADDR_EXPR:
      {
	tree oldop = TREE_OPERAND (t, 0);
	tree op = cxx_eval_constant_expression (ctx, oldop,
						/*lval*/true,
						non_constant_p, overflow_p);
	/* Don't VERIFY_CONSTANT here.  */
	if (*non_constant_p)
	  return t;
	gcc_checking_assert (TREE_CODE (op) != CONSTRUCTOR);
	/* This function does more aggressive folding than fold itself.  */
	r = build_fold_addr_expr_with_type (op, TREE_TYPE (t));
	if (TREE_CODE (r) == ADDR_EXPR && TREE_OPERAND (r, 0) == oldop)
	  {
	    ggc_free (r);
	    return t;
	  }
	break;
      }

    case REALPART_EXPR:
    case IMAGPART_EXPR:
      if (lval)
	{
	  r = cxx_eval_constant_expression (ctx, TREE_OPERAND (t, 0), lval,
					    non_constant_p, overflow_p);
	  if (r == error_mark_node)
	    ;
	  else if (r == TREE_OPERAND (t, 0))
	    r = t;
	  else
	    r = fold_build1 (TREE_CODE (t), TREE_TYPE (t), r);
	  break;
	}
      /* FALLTHRU */
    case CONJ_EXPR:
    case FIX_TRUNC_EXPR:
    case FLOAT_EXPR:
    case NEGATE_EXPR:
    case ABS_EXPR:
    case ABSU_EXPR:
    case BIT_NOT_EXPR:
    case TRUTH_NOT_EXPR:
    case FIXED_CONVERT_EXPR:
      r = cxx_eval_unary_expression (ctx, t, lval,
				     non_constant_p, overflow_p);
      break;

    case SIZEOF_EXPR:
      r = fold_sizeof_expr (t);
      /* In a template, fold_sizeof_expr may merely create a new SIZEOF_EXPR,
	 which could lead to an infinite recursion.  */
      if (TREE_CODE (r) != SIZEOF_EXPR)
	r = cxx_eval_constant_expression (ctx, r, lval,
					  non_constant_p, overflow_p,
					  jump_target);
      else
	{
	  *non_constant_p = true;
	  gcc_assert (ctx->quiet);
	}

      break;

    case COMPOUND_EXPR:
      {
	/* check_return_expr sometimes wraps a TARGET_EXPR in a
	   COMPOUND_EXPR; don't get confused.  Also handle EMPTY_CLASS_EXPR
	   introduced by build_call_a.  */
	tree op0 = TREE_OPERAND (t, 0);
	tree op1 = TREE_OPERAND (t, 1);
	STRIP_NOPS (op1);
	if ((TREE_CODE (op0) == TARGET_EXPR && op1 == TARGET_EXPR_SLOT (op0))
	    || TREE_CODE (op1) == EMPTY_CLASS_EXPR)
	  r = cxx_eval_constant_expression (ctx, op0,
					    lval, non_constant_p, overflow_p,
					    jump_target);
	else
	  {
	    /* Check that the LHS is constant and then discard it.  */
	    cxx_eval_constant_expression (ctx, op0,
					  true, non_constant_p, overflow_p,
					  jump_target);
	    if (*non_constant_p)
	      return t;
	    op1 = TREE_OPERAND (t, 1);
	    r = cxx_eval_constant_expression (ctx, op1,
					      lval, non_constant_p, overflow_p,
					      jump_target);
	  }
      }
      break;

    case POINTER_PLUS_EXPR:
    case POINTER_DIFF_EXPR:
    case PLUS_EXPR:
    case MINUS_EXPR:
    case MULT_EXPR:
    case TRUNC_DIV_EXPR:
    case CEIL_DIV_EXPR:
    case FLOOR_DIV_EXPR:
    case ROUND_DIV_EXPR:
    case TRUNC_MOD_EXPR:
    case CEIL_MOD_EXPR:
    case ROUND_MOD_EXPR:
    case RDIV_EXPR:
    case EXACT_DIV_EXPR:
    case MIN_EXPR:
    case MAX_EXPR:
    case LSHIFT_EXPR:
    case RSHIFT_EXPR:
    case LROTATE_EXPR:
    case RROTATE_EXPR:
    case BIT_IOR_EXPR:
    case BIT_XOR_EXPR:
    case BIT_AND_EXPR:
    case TRUTH_XOR_EXPR:
    case LT_EXPR:
    case LE_EXPR:
    case GT_EXPR:
    case GE_EXPR:
    case EQ_EXPR:
    case NE_EXPR:
    case SPACESHIP_EXPR:
    case UNORDERED_EXPR:
    case ORDERED_EXPR:
    case UNLT_EXPR:
    case UNLE_EXPR:
    case UNGT_EXPR:
    case UNGE_EXPR:
    case UNEQ_EXPR:
    case LTGT_EXPR:
    case RANGE_EXPR:
    case COMPLEX_EXPR:
      r = cxx_eval_binary_expression (ctx, t, lval,
				      non_constant_p, overflow_p);
      break;

      /* fold can introduce non-IF versions of these; still treat them as
	 short-circuiting.  */
    case TRUTH_AND_EXPR:
    case TRUTH_ANDIF_EXPR:
      r = cxx_eval_logical_expression (ctx, t, boolean_false_node,
				       boolean_true_node,
				       lval,
				       non_constant_p, overflow_p);
      break;

    case TRUTH_OR_EXPR:
    case TRUTH_ORIF_EXPR:
      r = cxx_eval_logical_expression (ctx, t, boolean_true_node,
				       boolean_false_node,
				       lval,
				       non_constant_p, overflow_p);
      break;

    case ARRAY_REF:
      r = cxx_eval_array_reference (ctx, t, lval,
				    non_constant_p, overflow_p);
      break;

    case COMPONENT_REF:
      if (is_overloaded_fn (t))
	{
	  /* We can only get here in checking mode via 
	     build_non_dependent_expr,  because any expression that
	     calls or takes the address of the function will have
	     pulled a FUNCTION_DECL out of the COMPONENT_REF.  */
	  gcc_checking_assert (ctx->quiet || errorcount);
	  *non_constant_p = true;
	  return t;
	}
      r = cxx_eval_component_reference (ctx, t, lval,
					non_constant_p, overflow_p);
      break;

    case BIT_FIELD_REF:
      r = cxx_eval_bit_field_ref (ctx, t, lval,
				  non_constant_p, overflow_p);
      break;

    case COND_EXPR:
    case IF_STMT:
      if (jump_target && *jump_target)
	{
	  tree orig_jump = *jump_target;
	  tree arg = ((TREE_CODE (t) != IF_STMT || TREE_OPERAND (t, 1))
		      ? TREE_OPERAND (t, 1) : void_node);
	  /* When jumping to a label, the label might be either in the
	     then or else blocks, so process then block first in skipping
	     mode first, and if we are still in the skipping mode at its end,
	     process the else block too.  */
	  r = cxx_eval_constant_expression (ctx, arg, lval, non_constant_p,
					    overflow_p, jump_target);
	  /* It's possible that we found the label in the then block.  But
	     it could have been followed by another jumping statement, e.g.
	     say we're looking for case 1:
	      if (cond)
		{
		  // skipped statements
		  case 1:; // clears up *jump_target
		  return 1; // and sets it to a RETURN_EXPR
		}
	      else { ... }
	     in which case we need not go looking to the else block.
	     (goto is not allowed in a constexpr function.)  */
	  if (*jump_target == orig_jump)
	    {
	      arg = ((TREE_CODE (t) != IF_STMT || TREE_OPERAND (t, 2))
		     ? TREE_OPERAND (t, 2) : void_node);
	      r = cxx_eval_constant_expression (ctx, arg, lval, non_constant_p,
						overflow_p, jump_target);
	    }
	  break;
	}
      r = cxx_eval_conditional_expression (ctx, t, lval,
					   non_constant_p, overflow_p,
					   jump_target);
      break;
    case VEC_COND_EXPR:
      r = cxx_eval_vector_conditional_expression (ctx, t, non_constant_p,
						  overflow_p);
      break;

    case CONSTRUCTOR:
      if (TREE_CONSTANT (t) && reduced_constant_expression_p (t))
	{
	  /* Don't re-process a constant CONSTRUCTOR, but do fold it to
	     VECTOR_CST if applicable.  */
	  verify_constructor_flags (t);
	  if (TREE_CONSTANT (t))
	    return fold (t);
	}
      r = cxx_eval_bare_aggregate (ctx, t, lval,
				   non_constant_p, overflow_p);
      break;

    case VEC_INIT_EXPR:
      /* We can get this in a defaulted constructor for a class with a
	 non-static data member of array type.  Either the initializer will
	 be NULL, meaning default-initialization, or it will be an lvalue
	 or xvalue of the same type, meaning direct-initialization from the
	 corresponding member.  */
      r = cxx_eval_vec_init (ctx, t, lval,
			     non_constant_p, overflow_p);
      break;

    case VEC_PERM_EXPR:
      r = cxx_eval_trinary_expression (ctx, t, lval,
				       non_constant_p, overflow_p);
      break;

    case NOP_EXPR:
      if (REINTERPRET_CAST_P (t))
	{
	  if (!ctx->quiet)
	    error_at (loc,
		      "%<reinterpret_cast%> is not a constant expression");
	  *non_constant_p = true;
	  return t;
	}
      /* FALLTHROUGH.  */
    case CONVERT_EXPR:
    case VIEW_CONVERT_EXPR:
    case UNARY_PLUS_EXPR:
      {
	tree oldop = TREE_OPERAND (t, 0);

	tree op = cxx_eval_constant_expression (ctx, oldop,
						lval,
						non_constant_p, overflow_p);
	if (*non_constant_p)
	  return t;
	tree type = TREE_TYPE (t);

	if (VOID_TYPE_P (type))
	  return void_node;

	if (TREE_CODE (t) == CONVERT_EXPR
	    && ARITHMETIC_TYPE_P (type)
	    && INDIRECT_TYPE_P (TREE_TYPE (op)))
	  {
	    if (!ctx->quiet)
	      error_at (loc,
			"conversion from pointer type %qT to arithmetic type "
			"%qT in a constant expression", TREE_TYPE (op), type);
	    *non_constant_p = true;
	    return t;
	  }

	if (TREE_CODE (op) == PTRMEM_CST && !TYPE_PTRMEM_P (type))
	  op = cplus_expand_constant (op);

	if (TREE_CODE (op) == PTRMEM_CST && tcode == NOP_EXPR)
	  {
	    if (!same_type_ignoring_top_level_qualifiers_p (type, TREE_TYPE (op))
		&& !can_convert_qual (type, op))
	      op = cplus_expand_constant (op);
	    return cp_fold_convert (type, op);
	  }

	if (INDIRECT_TYPE_P (type) && TREE_CODE (op) == INTEGER_CST)
	  {
	    if (integer_zerop (op))
	      {
		if (TYPE_REF_P (type))
		  {
		    if (!ctx->quiet)
		      error_at (loc,
				"dereferencing a null pointer");
		    *non_constant_p = true;
		    return t;
		  }
		else if (TYPE_PTR_P (TREE_TYPE (op)))
		  {
		    tree from = TREE_TYPE (op);

		    if (!can_convert (type, from, tf_none))
		      {
			if (!ctx->quiet)
			  error_at (loc,
				    "conversion of %qT null pointer to %qT "
				    "is not a constant expression",
				    from, type);
			*non_constant_p = true;
			return t;
		      }
		  }
	      }
	    else
	      {
		/* This detects for example:
		     reinterpret_cast<void*>(sizeof 0)
		*/
		if (!ctx->quiet)
		  error_at (loc, "%<reinterpret_cast<%T>(%E)%> is not "
			    "a constant expression",
			    type, op);
		*non_constant_p = true;
		return t;
	      }
	  }

	if (INDIRECT_TYPE_P (type)
	    && TREE_CODE (op) == NOP_EXPR
	    && TREE_TYPE (op) == ptr_type_node
	    && TREE_CODE (TREE_OPERAND (op, 0)) == ADDR_EXPR
	    && VAR_P (TREE_OPERAND (TREE_OPERAND (op, 0), 0))
	    && (DECL_NAME (TREE_OPERAND (TREE_OPERAND (op, 0),
					 0)) == heap_uninit_identifier
		|| DECL_NAME (TREE_OPERAND (TREE_OPERAND (op, 0),
					    0)) == heap_vec_uninit_identifier))
	  {
	    tree var = TREE_OPERAND (TREE_OPERAND (op, 0), 0);
	    tree var_size = TYPE_SIZE_UNIT (TREE_TYPE (var));
	    tree elt_type = TREE_TYPE (type);
	    tree cookie_size = NULL_TREE;
	    if (TREE_CODE (elt_type) == RECORD_TYPE
		&& TYPE_NAME (elt_type) == heap_identifier)
	      {
		tree fld1 = TYPE_FIELDS (elt_type);
		tree fld2 = DECL_CHAIN (fld1);
		elt_type = TREE_TYPE (TREE_TYPE (fld2));
		cookie_size = TYPE_SIZE_UNIT (TREE_TYPE (fld1));
	      }
	    DECL_NAME (var)
	      = (DECL_NAME (var) == heap_uninit_identifier
		 ? heap_identifier : heap_vec_identifier);
	    TREE_TYPE (var)
	      = build_new_constexpr_heap_type (elt_type, cookie_size,
					       var_size);
	    TREE_TYPE (TREE_OPERAND (op, 0))
	      = build_pointer_type (TREE_TYPE (var));
	  }

	if (op == oldop && tcode != UNARY_PLUS_EXPR)
	  /* We didn't fold at the top so we could check for ptr-int
	     conversion.  */
	  return fold (t);

	tree sop;

	/* Handle an array's bounds having been deduced after we built
	   the wrapping expression.  */
	if (same_type_ignoring_tlq_and_bounds_p (type, TREE_TYPE (op)))
	  r = op;
	else if (sop = tree_strip_nop_conversions (op),
		 sop != op && (same_type_ignoring_tlq_and_bounds_p
			       (type, TREE_TYPE (sop))))
	  r = sop;
	else if (tcode == UNARY_PLUS_EXPR)
	  r = fold_convert (TREE_TYPE (t), op);
	else
	  r = fold_build1 (tcode, type, op);

	/* Conversion of an out-of-range value has implementation-defined
	   behavior; the language considers it different from arithmetic
	   overflow, which is undefined.  */
	if (TREE_OVERFLOW_P (r) && !TREE_OVERFLOW_P (op))
	  TREE_OVERFLOW (r) = false;
      }
      break;

    case EMPTY_CLASS_EXPR:
      /* Handle EMPTY_CLASS_EXPR produced by build_call_a by lowering
	 it to an appropriate CONSTRUCTOR.  */
      return build_constructor (TREE_TYPE (t), NULL);

    case STATEMENT_LIST:
      new_ctx = *ctx;
      new_ctx.ctor = new_ctx.object = NULL_TREE;
      return cxx_eval_statement_list (&new_ctx, t,
				      non_constant_p, overflow_p, jump_target);

    case BIND_EXPR:
      return cxx_eval_constant_expression (ctx, BIND_EXPR_BODY (t),
					   lval,
					   non_constant_p, overflow_p,
					   jump_target);

    case PREINCREMENT_EXPR:
    case POSTINCREMENT_EXPR:
    case PREDECREMENT_EXPR:
    case POSTDECREMENT_EXPR:
      return cxx_eval_increment_expression (ctx, t,
					    lval, non_constant_p, overflow_p);

    case LAMBDA_EXPR:
    case NEW_EXPR:
    case VEC_NEW_EXPR:
    case DELETE_EXPR:
    case VEC_DELETE_EXPR:
    case THROW_EXPR:
    case MODOP_EXPR:
      /* GCC internal stuff.  */
    case VA_ARG_EXPR:
    case NON_DEPENDENT_EXPR:
    case BASELINK:
    case OFFSET_REF:
      if (!ctx->quiet)
	error_at (loc, "expression %qE is not a constant expression", t);
      *non_constant_p = true;
      break;

    case OBJ_TYPE_REF:
      /* Virtual function lookup.  We don't need to do anything fancy.  */
      return cxx_eval_constant_expression (ctx, OBJ_TYPE_REF_EXPR (t),
					   lval, non_constant_p, overflow_p);

    case PLACEHOLDER_EXPR:
      /* Use of the value or address of the current object.  */
      if (tree ctor = lookup_placeholder (ctx, lval, TREE_TYPE (t)))
	{
	  if (TREE_CODE (ctor) == CONSTRUCTOR)
	    return ctor;
	  else
	    return cxx_eval_constant_expression (ctx, ctor, lval,
						 non_constant_p, overflow_p);
	}
      /* A placeholder without a referent.  We can get here when
	 checking whether NSDMIs are noexcept, or in massage_init_elt;
	 just say it's non-constant for now.  */
      gcc_assert (ctx->quiet);
      *non_constant_p = true;
      break;

    case EXIT_EXPR:
      {
	tree cond = TREE_OPERAND (t, 0);
	cond = cxx_eval_constant_expression (ctx, cond, /*lval*/false,
					     non_constant_p, overflow_p);
	VERIFY_CONSTANT (cond);
	if (integer_nonzerop (cond))
	  *jump_target = t;
      }
      break;

    case GOTO_EXPR:
      *jump_target = TREE_OPERAND (t, 0);
      gcc_assert (breaks (jump_target) || continues (jump_target)
		  /* Allow for jumping to a cdtor_label.  */
		  || returns (jump_target));
      break;

    case LOOP_EXPR:
    case DO_STMT:
    case WHILE_STMT:
    case FOR_STMT:
      cxx_eval_loop_expr (ctx, t,
			  non_constant_p, overflow_p, jump_target);
      break;

    case SWITCH_EXPR:
    case SWITCH_STMT:
      cxx_eval_switch_expr (ctx, t,
			    non_constant_p, overflow_p, jump_target);
      break;

    case REQUIRES_EXPR:
      /* It's possible to get a requires-expression in a constant
         expression. For example:

             template<typename T> concept bool C() {
               return requires (T t) { t; };
             }

             template<typename T> requires !C<T>() void f(T);

         Normalization leaves f with the associated constraint
         '!requires (T t) { ... }' which is not transformed into
         a constraint.  */
      if (!processing_template_decl)
        return satisfy_constraint_expression (t);
      else
        *non_constant_p = true;
      return t;

    case ANNOTATE_EXPR:
      r = cxx_eval_constant_expression (ctx, TREE_OPERAND (t, 0),
					lval,
					non_constant_p, overflow_p,
					jump_target);
      break;

    case USING_STMT:
      r = void_node;
      break;

    case ASSERTION_STMT:
    case PRECONDITION_STMT:
    case POSTCONDITION_STMT:
      {
	contract_semantic semantic = get_contract_semantic (t);
	if (semantic == CCS_IGNORE)
	  break;

	tree c = CONTRACT_CONDITION (t);
	if (semantic == CCS_ASSUME && !cp_tree_defined_p (c))
	  break;

	constexpr_ctx new_ctx = *ctx;
	new_ctx.quiet |= contract_static_analysis_check_p;

	/* Evaluate the generated check.  */
	r = cxx_eval_constant_expression (&new_ctx, c, false, non_constant_p,
					  overflow_p);

	/* Ignore non-constant contract conditions under static analysis.  */
	if (*non_constant_p && contract_static_analysis_check_p)
	  {
	    if (!contract_static_analysis_warned)
	      *non_constant_p = false;
	    return void_node;
	  }

	if (r == boolean_false_node)
	  {
	    *non_constant_p = true;

	    /* We may be doing trial-evaluation for statically checking the
	       contracts rather than actually evaluating this call in a
	       constexpr context.  In that case we only emit a warning.  */
	    if (contract_static_analysis_check_p)
	      {
		++contract_static_analysis_warned;
		/* TODO: error when declared constexpr? what about dead code
		 * that isn't ever actually called in a constexpr context? */
		location_t loc
		  = cp_expr_loc_or_input_loc (contract_static_analysis_call);
		diagnose_constant_contract (t, r, loc, false);
	      }
	    else if (!ctx->quiet)
	      error_at (EXPR_LOCATION (c), "contract predicate %qE is %qE", c, r);
	  }
      }
      break;

    case TEMPLATE_ID_EXPR:
      {
        /* We can evaluate template-id that refers to a concept only if
	   the template arguments are non-dependent.  */
	tree id = unpack_concept_check (t);
	tree tmpl = TREE_OPERAND (id, 0);
	if (!concept_definition_p (tmpl))
	  internal_error ("unexpected template-id %qE", t);

	if (function_concept_p (tmpl))
	  {
	    if (!ctx->quiet)
	      error_at (cp_expr_loc_or_input_loc (t),
			"function concept must be called");
	    r = error_mark_node;
	    break;
	  }

	if (!processing_template_decl
	    && !uid_sensitive_constexpr_evaluation_p ())
	  r = evaluate_concept_check (t, tf_warning_or_error);
	else
	  *non_constant_p = true;

	break;
      }

    case ASM_EXPR:
      if (!ctx->quiet)
	inline_asm_in_constexpr_error (loc);
      *non_constant_p = true;
      return t;

    case BIT_CAST_EXPR:
      r = cxx_eval_bit_cast (ctx, t, non_constant_p, overflow_p);
      break;

    default:
      if (STATEMENT_CODE_P (TREE_CODE (t)))
	{
	  /* This function doesn't know how to deal with pre-genericize
	     statements; this can only happen with statement-expressions,
	     so for now just fail.  */
	  if (!ctx->quiet)
	    error_at (EXPR_LOCATION (t),
		      "statement is not a constant expression");
	}
      else
	internal_error ("unexpected expression %qE of kind %s", t,
			get_tree_code_name (TREE_CODE (t)));
      *non_constant_p = true;
      break;
    }

  if (r == error_mark_node)
    *non_constant_p = true;

  if (*non_constant_p)
    return t;
  else
    return r;
}

/* P0859: A function is needed for constant evaluation if it is a constexpr
   function that is named by an expression ([basic.def.odr]) that is
   potentially constant evaluated.

   So we need to instantiate any constexpr functions mentioned by the
   expression even if the definition isn't needed for evaluating the
   expression.  */

static tree
instantiate_cx_fn_r (tree *tp, int *walk_subtrees, void */*data*/)
{
  if (TREE_CODE (*tp) == FUNCTION_DECL
      && DECL_DECLARED_CONSTEXPR_P (*tp)
      && !DECL_INITIAL (*tp)
      && !trivial_fn_p (*tp)
      && DECL_TEMPLOID_INSTANTIATION (*tp)
      && !uid_sensitive_constexpr_evaluation_p ())
    {
      ++function_depth;
      instantiate_decl (*tp, /*defer_ok*/false, /*expl_inst*/false);
      --function_depth;
    }
  else if (TREE_CODE (*tp) == CALL_EXPR
	   || TREE_CODE (*tp) == AGGR_INIT_EXPR)
    {
      if (EXPR_HAS_LOCATION (*tp))
	input_location = EXPR_LOCATION (*tp);
    }

  if (!EXPR_P (*tp))
    *walk_subtrees = 0;

  return NULL_TREE;
}

static void
instantiate_constexpr_fns (tree t)
{
  location_t loc = input_location;
  cp_walk_tree_without_duplicates (&t, instantiate_cx_fn_r, NULL);
  input_location = loc;
}

/* Look for heap variables in the expression *TP.  */

static tree
find_heap_var_refs (tree *tp, int *walk_subtrees, void */*data*/)
{
  if (VAR_P (*tp)
      && (DECL_NAME (*tp) == heap_uninit_identifier
	  || DECL_NAME (*tp) == heap_identifier
	  || DECL_NAME (*tp) == heap_vec_uninit_identifier
	  || DECL_NAME (*tp) == heap_vec_identifier
	  || DECL_NAME (*tp) == heap_deleted_identifier))
    return *tp;

  if (TYPE_P (*tp))
    *walk_subtrees = 0;
  return NULL_TREE;
}

/* Find immediate function decls in *TP if any.  */

static tree
find_immediate_fndecl (tree *tp, int */*walk_subtrees*/, void */*data*/)
{
  if (TREE_CODE (*tp) == FUNCTION_DECL && DECL_IMMEDIATE_FUNCTION_P (*tp))
    return *tp;
  return NULL_TREE;
}

/* ALLOW_NON_CONSTANT is false if T is required to be a constant expression.
   STRICT has the same sense as for constant_value_1: true if we only allow
   conforming C++ constant expressions, or false if we want a constant value
   even if it doesn't conform.
   MANIFESTLY_CONST_EVAL is true if T is manifestly const-evaluated as
   per P0595 even when ALLOW_NON_CONSTANT is true.
   CONSTEXPR_DTOR is true when evaluating the dtor of a constexpr variable.
   OBJECT must be non-NULL in that case.  */

static tree
cxx_eval_outermost_constant_expr (tree t, bool allow_non_constant,
				  bool strict = true,
				  bool manifestly_const_eval = false,
				  bool constexpr_dtor = false,
				  tree object = NULL_TREE)
{
  auto_timevar time (TV_CONSTEXPR);

  bool non_constant_p = false;
  bool overflow_p = false;

  if (BRACE_ENCLOSED_INITIALIZER_P (t))
    {
      gcc_checking_assert (allow_non_constant);
      return t;
    }

  constexpr_global_ctx global_ctx;
  constexpr_ctx ctx = { &global_ctx, NULL, NULL, NULL, NULL, NULL, NULL,
			allow_non_constant, strict,
			manifestly_const_eval || !allow_non_constant };

  /* Turn off -frounding-math for manifestly constant evaluation.  */
  warning_sentinel rm (flag_rounding_math, ctx.manifestly_const_eval);
  tree type = initialized_type (t);
  tree r = t;
  bool is_consteval = false;
  if (VOID_TYPE_P (type))
    {
      if (constexpr_dtor)
	/* Used for destructors of array elements.  */
	type = TREE_TYPE (object);
      else
	{
	  if (cxx_dialect < cxx20)
	    return t;
	  if (TREE_CODE (t) != CALL_EXPR && TREE_CODE (t) != AGGR_INIT_EXPR)
	    return t;
	  /* Calls to immediate functions returning void need to be
	     evaluated.  */
	  tree fndecl = cp_get_callee_fndecl_nofold (t);
	  if (fndecl == NULL_TREE || !DECL_IMMEDIATE_FUNCTION_P (fndecl))
	    return t;
	  else
	    is_consteval = true;
	}
    }
  else if (cxx_dialect >= cxx20
	   && (TREE_CODE (t) == CALL_EXPR
	       || TREE_CODE (t) == AGGR_INIT_EXPR
	       || TREE_CODE (t) == TARGET_EXPR))
    {
      /* For non-concept checks, determine if it is consteval.  */
      if (!concept_check_p (t))
	{
	  tree x = t;
	  if (TREE_CODE (x) == TARGET_EXPR)
	    x = TARGET_EXPR_INITIAL (x);
	  tree fndecl = cp_get_callee_fndecl_nofold (x);
	  if (fndecl && DECL_IMMEDIATE_FUNCTION_P (fndecl))
	    is_consteval = true;
	}
    }
  if (AGGREGATE_TYPE_P (type) || VECTOR_TYPE_P (type))
    {
      /* In C++14 an NSDMI can participate in aggregate initialization,
	 and can refer to the address of the object being initialized, so
	 we need to pass in the relevant VAR_DECL if we want to do the
	 evaluation in a single pass.  The evaluation will dynamically
	 update ctx.values for the VAR_DECL.  We use the same strategy
	 for C++11 constexpr constructors that refer to the object being
	 initialized.  */
      if (constexpr_dtor)
	{
	  gcc_assert (object && VAR_P (object));
	  gcc_assert (DECL_DECLARED_CONSTEXPR_P (object));
	  gcc_assert (DECL_INITIALIZED_BY_CONSTANT_EXPRESSION_P (object));
	  if (error_operand_p (DECL_INITIAL (object)))
	    return t;
	  ctx.ctor = unshare_expr (DECL_INITIAL (object));
	  TREE_READONLY (ctx.ctor) = false;
	  /* Temporarily force decl_really_constant_value to return false
	     for it, we want to use ctx.ctor for the current value instead.  */
	  DECL_INITIALIZED_BY_CONSTANT_EXPRESSION_P (object) = false;
	}
      else
	{
	  ctx.ctor = build_constructor (type, NULL);
	  CONSTRUCTOR_NO_CLEARING (ctx.ctor) = true;
	}
      if (!object)
	{
	  if (TREE_CODE (t) == TARGET_EXPR)
	    object = TARGET_EXPR_SLOT (t);
	  else if (TREE_CODE (t) == AGGR_INIT_EXPR)
	    object = AGGR_INIT_EXPR_SLOT (t);
	}
      ctx.object = object;
      if (object)
	gcc_assert (same_type_ignoring_top_level_qualifiers_p
		    (type, TREE_TYPE (object)));
      if (object && DECL_P (object))
	global_ctx.values.put (object, ctx.ctor);
      if (TREE_CODE (r) == TARGET_EXPR)
	/* Avoid creating another CONSTRUCTOR when we expand the
	   TARGET_EXPR.  */
	r = TARGET_EXPR_INITIAL (r);
    }

  auto_vec<tree, 16> cleanups;
  global_ctx.cleanups = &cleanups;

  instantiate_constexpr_fns (r);
  r = cxx_eval_constant_expression (&ctx, r,
				    false, &non_constant_p, &overflow_p);

  if (!constexpr_dtor)
    verify_constant (r, allow_non_constant, &non_constant_p, &overflow_p);
  else
    DECL_INITIALIZED_BY_CONSTANT_EXPRESSION_P (object) = true;

  unsigned int i;
  tree cleanup;
  /* Evaluate the cleanups.  */
  FOR_EACH_VEC_ELT_REVERSE (cleanups, i, cleanup)
    cxx_eval_constant_expression (&ctx, cleanup, false,
				  &non_constant_p, &overflow_p);

  /* Mutable logic is a bit tricky: we want to allow initialization of
     constexpr variables with mutable members, but we can't copy those
     members to another constexpr variable.  */
  if (TREE_CODE (r) == CONSTRUCTOR && CONSTRUCTOR_MUTABLE_POISON (r))
    {
      if (!allow_non_constant)
	error ("%qE is not a constant expression because it refers to "
	       "mutable subobjects of %qT", t, type);
      non_constant_p = true;
    }

  if (TREE_CODE (r) == CONSTRUCTOR && CONSTRUCTOR_NO_CLEARING (r))
    {
      if (!allow_non_constant)
	error ("%qE is not a constant expression because it refers to "
	       "an incompletely initialized variable", t);
      TREE_CONSTANT (r) = false;
      non_constant_p = true;
    }

  if (!global_ctx.heap_vars.is_empty ())
    {
      tree heap_var = cp_walk_tree_without_duplicates (&r, find_heap_var_refs,
						       NULL);
      unsigned int i;
      if (heap_var)
	{
	  if (!allow_non_constant && !non_constant_p)
	    error_at (DECL_SOURCE_LOCATION (heap_var),
		      "%qE is not a constant expression because it refers to "
		      "a result of %<operator new%>", t);
	  r = t;
	  non_constant_p = true;
	}
      FOR_EACH_VEC_ELT (global_ctx.heap_vars, i, heap_var)
	if (DECL_NAME (heap_var) != heap_deleted_identifier)
	  {
	    if (!allow_non_constant && !non_constant_p)
	      error_at (DECL_SOURCE_LOCATION (heap_var),
			"%qE is not a constant expression because allocated "
			"storage has not been deallocated", t);
	    r = t;
	    non_constant_p = true;
	  }
    }

  /* Check that immediate invocation does not return an expression referencing
     any immediate function decls.  They need to be allowed while parsing
     immediate functions, but can't leak outside of them.  */
  if (is_consteval
      && t != r
      && (current_function_decl == NULL_TREE
	  || !DECL_IMMEDIATE_FUNCTION_P (current_function_decl)))
    if (tree immediate_fndecl
	= cp_walk_tree_without_duplicates (&r, find_immediate_fndecl,
					   NULL))
    {
      if (!allow_non_constant && !non_constant_p)
	error_at (cp_expr_loc_or_input_loc (t),
		  "immediate evaluation returns address of immediate "
		  "function %qD", immediate_fndecl);
      r = t;
      non_constant_p = true;
    }

  if (non_constant_p)
    /* If we saw something bad, go back to our argument.  The wrapping below is
       only for the cases of TREE_CONSTANT argument or overflow.  */
    r = t;

  if (!non_constant_p && overflow_p)
    non_constant_p = true;

  /* Unshare the result.  */
  bool should_unshare = true;
  if (r == t || (TREE_CODE (t) == TARGET_EXPR
		 && TARGET_EXPR_INITIAL (t) == r))
    should_unshare = false;

  if (non_constant_p && !allow_non_constant)
    return error_mark_node;
  else if (constexpr_dtor)
    return r;
  else if (non_constant_p && TREE_CONSTANT (r))
    {
      /* This isn't actually constant, so unset TREE_CONSTANT.
	 Don't clear TREE_CONSTANT on ADDR_EXPR, as the middle-end requires
	 it to be set if it is invariant address, even when it is not
	 a valid C++ constant expression.  Wrap it with a NOP_EXPR
	 instead.  */
      if (EXPR_P (r) && TREE_CODE (r) != ADDR_EXPR)
	r = copy_node (r);
      else if (TREE_CODE (r) == CONSTRUCTOR)
	r = build1 (VIEW_CONVERT_EXPR, TREE_TYPE (r), r);
      else
	r = build_nop (TREE_TYPE (r), r);
      TREE_CONSTANT (r) = false;
    }
  else if (non_constant_p)
    return t;

  if (should_unshare)
    r = unshare_expr (r);

  if (TREE_CODE (r) == CONSTRUCTOR && CLASS_TYPE_P (TREE_TYPE (r)))
    {
      r = adjust_temp_type (type, r);
      if (TREE_CODE (t) == TARGET_EXPR
	  && TARGET_EXPR_INITIAL (t) == r)
	return t;
      else if (TREE_CODE (t) != CONSTRUCTOR)
	{
	  r = get_target_expr_sfinae (r, tf_warning_or_error | tf_no_cleanup);
	  TREE_CONSTANT (r) = true;
	}
    }

  return r;
}

/* If T represents a constant expression returns its reduced value.
   Otherwise return error_mark_node.  If T is dependent, then
   return NULL.  */

tree
cxx_constant_value (tree t, tree decl)
{
  return cxx_eval_outermost_constant_expr (t, false, true, true, false, decl);
}

/* Like cxx_constant_value, but used for evaluation of constexpr destructors
   of constexpr variables.  The actual initializer of DECL is not modified.  */

void
cxx_constant_dtor (tree t, tree decl)
{
  cxx_eval_outermost_constant_expr (t, false, true, true, true, decl);
}

/* Helper routine for fold_simple function.  Either return simplified
   expression T, otherwise NULL_TREE.
   In contrast to cp_fully_fold, and to maybe_constant_value, we try to fold
   even if we are within template-declaration.  So be careful on call, as in
   such case types can be undefined.  */

static tree
fold_simple_1 (tree t)
{
  tree op1;
  enum tree_code code = TREE_CODE (t);

  switch (code)
    {
    case INTEGER_CST:
    case REAL_CST:
    case VECTOR_CST:
    case FIXED_CST:
    case COMPLEX_CST:
      return t;

    case SIZEOF_EXPR:
      return fold_sizeof_expr (t);

    case ABS_EXPR:
    case ABSU_EXPR:
    case CONJ_EXPR:
    case REALPART_EXPR:
    case IMAGPART_EXPR:
    case NEGATE_EXPR:
    case BIT_NOT_EXPR:
    case TRUTH_NOT_EXPR:
    case NOP_EXPR:
    case VIEW_CONVERT_EXPR:
    case CONVERT_EXPR:
    case FLOAT_EXPR:
    case FIX_TRUNC_EXPR:
    case FIXED_CONVERT_EXPR:
    case ADDR_SPACE_CONVERT_EXPR:

      op1 = TREE_OPERAND (t, 0);

      t = const_unop (code, TREE_TYPE (t), op1);
      if (!t)
	return NULL_TREE;

      if (CONVERT_EXPR_CODE_P (code)
	  && TREE_OVERFLOW_P (t) && !TREE_OVERFLOW_P (op1))
	TREE_OVERFLOW (t) = false;
      return t;

    default:
      return NULL_TREE;
    }
}

/* If T is a simple constant expression, returns its simplified value.
   Otherwise returns T.  In contrast to maybe_constant_value we
   simplify only few operations on constant-expressions, and we don't
   try to simplify constexpressions.  */

tree
fold_simple (tree t)
{
  if (processing_template_decl)
    return t;

  tree r = fold_simple_1 (t);
  if (r)
    return r;

  return t;
}

/* If T is a constant expression, returns its reduced value.
   Otherwise, if T does not have TREE_CONSTANT set, returns T.
   Otherwise, returns a version of T without TREE_CONSTANT.
   MANIFESTLY_CONST_EVAL is true if T is manifestly const-evaluated
   as per P0595.  */

static GTY((deletable)) hash_map<tree, tree> *cv_cache;

tree
maybe_constant_value (tree t, tree decl, bool manifestly_const_eval)
{
  tree r;

  if (!is_nondependent_constant_expression (t))
    {
      if (TREE_OVERFLOW_P (t))
	{
	  t = build_nop (TREE_TYPE (t), t);
	  TREE_CONSTANT (t) = false;
	}
      return t;
    }
  else if (CONSTANT_CLASS_P (t))
    /* No caching or evaluation needed.  */
    return t;

  if (manifestly_const_eval)
    return cxx_eval_outermost_constant_expr (t, true, true, true, false, decl);

  if (cv_cache == NULL)
    cv_cache = hash_map<tree, tree>::create_ggc (101);
  if (tree *cached = cv_cache->get (t))
    {
      r = *cached;
      if (r != t)
	{
	  r = break_out_target_exprs (r, /*clear_loc*/true);
	  protected_set_expr_location (r, EXPR_LOCATION (t));
	}
      return r;
    }

  uid_sensitive_constexpr_evaluation_checker c;
  r = cxx_eval_outermost_constant_expr (t, true, true, false, false, decl);
  gcc_checking_assert (r == t
		       || CONVERT_EXPR_P (t)
		       || TREE_CODE (t) == VIEW_CONVERT_EXPR
		       || (TREE_CONSTANT (t) && !TREE_CONSTANT (r))
		       || !cp_tree_equal (r, t));
  if (!c.evaluation_restricted_p ())
    cv_cache->put (t, r);
  return r;
}

/* Dispose of the whole CV_CACHE.  */

static void
clear_cv_cache (void)
{
  if (cv_cache != NULL)
    cv_cache->empty ();
}

/* Dispose of the whole CV_CACHE and FOLD_CACHE.  */

void
clear_cv_and_fold_caches ()
{
  clear_cv_cache ();
  clear_fold_cache ();
}

/* Internal function handling expressions in templates for
   fold_non_dependent_expr and fold_non_dependent_init.

   If we're in a template, but T isn't value dependent, simplify
   it.  We're supposed to treat:

     template <typename T> void f(T[1 + 1]);
     template <typename T> void f(T[2]);

   as two declarations of the same function, for example.  */

static tree
fold_non_dependent_expr_template (tree t, tsubst_flags_t complain,
				  bool manifestly_const_eval,
				  tree object)
{
  gcc_assert (processing_template_decl);

  if (is_nondependent_constant_expression (t))
    {
      processing_template_decl_sentinel s;
      t = instantiate_non_dependent_expr_internal (t, complain);

      if (type_unknown_p (t) || BRACE_ENCLOSED_INITIALIZER_P (t))
	{
	  if (TREE_OVERFLOW_P (t))
	    {
	      t = build_nop (TREE_TYPE (t), t);
	      TREE_CONSTANT (t) = false;
	    }
	  return t;
	}

      tree r = cxx_eval_outermost_constant_expr (t, true, true,
						 manifestly_const_eval,
						 false, object);
      /* cp_tree_equal looks through NOPs, so allow them.  */
      gcc_checking_assert (r == t
			   || CONVERT_EXPR_P (t)
			   || TREE_CODE (t) == VIEW_CONVERT_EXPR
			   || (TREE_CONSTANT (t) && !TREE_CONSTANT (r))
			   || !cp_tree_equal (r, t));
      return r;
    }
  else if (TREE_OVERFLOW_P (t))
    {
      t = build_nop (TREE_TYPE (t), t);
      TREE_CONSTANT (t) = false;
    }

  return t;
}

/* Like maybe_constant_value but first fully instantiate the argument.

   Note: this is equivalent to instantiate_non_dependent_expr_sfinae
   (t, complain) followed by maybe_constant_value but is more efficient,
   because it calls instantiation_dependent_expression_p and
   potential_constant_expression at most once.
   The manifestly_const_eval argument is passed to maybe_constant_value.

   Callers should generally pass their active complain, or if they are in a
   non-template, diagnosing context, they can use the default of
   tf_warning_or_error.  Callers that might be within a template context, don't
   have a complain parameter, and aren't going to remember the result for long
   (e.g. null_ptr_cst_p), can pass tf_none and deal with error_mark_node
   appropriately.  */

tree
fold_non_dependent_expr (tree t,
			 tsubst_flags_t complain /* = tf_warning_or_error */,
			 bool manifestly_const_eval /* = false */,
			 tree object /* = NULL_TREE */)
{
  if (t == NULL_TREE)
    return NULL_TREE;

  if (processing_template_decl)
    return fold_non_dependent_expr_template (t, complain,
					     manifestly_const_eval, object);

  return maybe_constant_value (t, object, manifestly_const_eval);
}

/* Like fold_non_dependent_expr, but if EXPR couldn't be folded to a constant,
   return the original expression.  */

tree
maybe_fold_non_dependent_expr (tree expr,
			       tsubst_flags_t complain/*=tf_warning_or_error*/)
{
  tree t = fold_non_dependent_expr (expr, complain);
  if (t && TREE_CONSTANT (t))
    return t;

  return expr;
}

/* Like maybe_constant_init but first fully instantiate the argument.  */

tree
fold_non_dependent_init (tree t,
			 tsubst_flags_t complain /*=tf_warning_or_error*/,
			 bool manifestly_const_eval /*=false*/,
			 tree object /* = NULL_TREE */)
{
  if (t == NULL_TREE)
    return NULL_TREE;

  if (processing_template_decl)
    {
      t = fold_non_dependent_expr_template (t, complain,
					    manifestly_const_eval, object);
      /* maybe_constant_init does this stripping, so do it here too.  */
      if (TREE_CODE (t) == TARGET_EXPR)
	{
	  tree init = TARGET_EXPR_INITIAL (t);
	  if (TREE_CODE (init) == CONSTRUCTOR)
	    t = init;
	}
      return t;
    }

  return maybe_constant_init (t, object, manifestly_const_eval);
}

/* Like maybe_constant_value, but returns a CONSTRUCTOR directly, rather
   than wrapped in a TARGET_EXPR.
   ALLOW_NON_CONSTANT is false if T is required to be a constant expression.
   MANIFESTLY_CONST_EVAL is true if T is manifestly const-evaluated as
   per P0595 even when ALLOW_NON_CONSTANT is true.  */

static tree
maybe_constant_init_1 (tree t, tree decl, bool allow_non_constant,
		       bool manifestly_const_eval)
{
  if (!t)
    return t;
  if (TREE_CODE (t) == EXPR_STMT)
    t = TREE_OPERAND (t, 0);
  if (TREE_CODE (t) == CONVERT_EXPR
      && VOID_TYPE_P (TREE_TYPE (t)))
    t = TREE_OPERAND (t, 0);
  if (TREE_CODE (t) == INIT_EXPR)
    t = TREE_OPERAND (t, 1);
  if (TREE_CODE (t) == TARGET_EXPR)
    t = TARGET_EXPR_INITIAL (t);
  if (!is_nondependent_static_init_expression (t))
    /* Don't try to evaluate it.  */;
  else if (CONSTANT_CLASS_P (t) && allow_non_constant)
    /* No evaluation needed.  */;
  else
    t = cxx_eval_outermost_constant_expr (t, allow_non_constant,
					  /*strict*/false,
					  manifestly_const_eval, false, decl);
  if (TREE_CODE (t) == TARGET_EXPR)
    {
      tree init = TARGET_EXPR_INITIAL (t);
      if (TREE_CODE (init) == CONSTRUCTOR)
	t = init;
    }
  return t;
}

/* Wrapper for maybe_constant_init_1 which permits non constants.  */

tree
maybe_constant_init (tree t, tree decl, bool manifestly_const_eval)
{
  return maybe_constant_init_1 (t, decl, true, manifestly_const_eval);
}

/* Wrapper for maybe_constant_init_1 which does not permit non constants.  */

tree
cxx_constant_init (tree t, tree decl)
{
  return maybe_constant_init_1 (t, decl, false, true);
}

#if 0
/* FIXME see ADDR_EXPR section in potential_constant_expression_1.  */
/* Return true if the object referred to by REF has automatic or thread
   local storage.  */

enum { ck_ok, ck_bad, ck_unknown };
static int
check_automatic_or_tls (tree ref)
{
  machine_mode mode;
  poly_int64 bitsize, bitpos;
  tree offset;
  int volatilep = 0, unsignedp = 0;
  tree decl = get_inner_reference (ref, &bitsize, &bitpos, &offset,
				   &mode, &unsignedp, &volatilep, false);
  duration_kind dk;

  /* If there isn't a decl in the middle, we don't know the linkage here,
     and this isn't a constant expression anyway.  */
  if (!DECL_P (decl))
    return ck_unknown;
  dk = decl_storage_duration (decl);
  return (dk == dk_auto || dk == dk_thread) ? ck_bad : ck_ok;
}
#endif

/* Data structure for passing data from potential_constant_expression_1
   to check_for_return_continue via cp_walk_tree.  */
struct check_for_return_continue_data {
  hash_set<tree> *pset;
  tree continue_stmt;
};

/* Helper function for potential_constant_expression_1 SWITCH_STMT handling,
   called through cp_walk_tree.  Return the first RETURN_EXPR found, or note
   the first CONTINUE_STMT if RETURN_EXPR is not found.  */
static tree
check_for_return_continue (tree *tp, int *walk_subtrees, void *data)
{
  tree t = *tp, s;
  check_for_return_continue_data *d = (check_for_return_continue_data *) data;
  switch (TREE_CODE (t))
    {
    case RETURN_EXPR:
      return t;

    case CONTINUE_STMT:
      if (d->continue_stmt == NULL_TREE)
	d->continue_stmt = t;
      break;

#define RECUR(x) \
      if (tree r = cp_walk_tree (&x, check_for_return_continue, data,	\
				 d->pset))				\
	return r

      /* For loops, walk subtrees manually, so that continue stmts found
	 inside of the bodies of the loops are ignored.  */
    case DO_STMT:
      *walk_subtrees = 0;
      RECUR (DO_COND (t));
      s = d->continue_stmt;
      RECUR (DO_BODY (t));
      d->continue_stmt = s;
      break;

    case WHILE_STMT:
      *walk_subtrees = 0;
      RECUR (WHILE_COND (t));
      s = d->continue_stmt;
      RECUR (WHILE_BODY (t));
      d->continue_stmt = s;
      break;

    case FOR_STMT:
      *walk_subtrees = 0;
      RECUR (FOR_INIT_STMT (t));
      RECUR (FOR_COND (t));
      RECUR (FOR_EXPR (t));
      s = d->continue_stmt;
      RECUR (FOR_BODY (t));
      d->continue_stmt = s;
      break;

    case RANGE_FOR_STMT:
      *walk_subtrees = 0;
      RECUR (RANGE_FOR_EXPR (t));
      s = d->continue_stmt;
      RECUR (RANGE_FOR_BODY (t));
      d->continue_stmt = s;
      break;
#undef RECUR

    case STATEMENT_LIST:
    case CONSTRUCTOR:
      break;

    default:
      if (!EXPR_P (t))
	*walk_subtrees = 0;
      break;
    }

  return NULL_TREE;
}

/* Return true if T denotes a potentially constant expression.  Issue
   diagnostic as appropriate under control of FLAGS.  If WANT_RVAL is true,
   an lvalue-rvalue conversion is implied.  If NOW is true, we want to
   consider the expression in the current context, independent of constexpr
   substitution.

   C++0x [expr.const] used to say

   6 An expression is a potential constant expression if it is
     a constant expression where all occurrences of function
     parameters are replaced by arbitrary constant expressions
     of the appropriate type.

   2  A conditional expression is a constant expression unless it
      involves one of the following as a potentially evaluated
      subexpression (3.2), but subexpressions of logical AND (5.14),
      logical OR (5.15), and conditional (5.16) operations that are
      not evaluated are not considered.   */

static bool
potential_constant_expression_1 (tree t, bool want_rval, bool strict, bool now,
				 tsubst_flags_t flags, tree *jump_target)
{
#define RECUR(T,RV) \
  potential_constant_expression_1 ((T), (RV), strict, now, flags, jump_target)

  enum { any = false, rval = true };
  int i;
  tree tmp;

  if (t == error_mark_node)
    return false;
  if (t == NULL_TREE)
    return true;
  location_t loc = cp_expr_loc_or_input_loc (t);

  if (*jump_target)
    /* If we are jumping, ignore everything.  This is simpler than the
       cxx_eval_constant_expression handling because we only need to be
       conservatively correct, and we don't necessarily have a constant value
       available, so we don't bother with switch tracking.  */
    return true;

  if (TREE_THIS_VOLATILE (t) && want_rval)
    {
      if (flags & tf_error)
	error_at (loc, "lvalue-to-rvalue conversion of a volatile lvalue "
		  "%qE with type %qT", t, TREE_TYPE (t));
      return false;
    }
  if (CONSTANT_CLASS_P (t))
    return true;
  if (CODE_CONTAINS_STRUCT (TREE_CODE (t), TS_TYPED)
      && TREE_TYPE (t) == error_mark_node)
    return false;

  switch (TREE_CODE (t))
    {
    case FUNCTION_DECL:
    case BASELINK:
    case TEMPLATE_DECL:
    case OVERLOAD:
    case TEMPLATE_ID_EXPR:
    case LABEL_DECL:
    case CASE_LABEL_EXPR:
    case PREDICT_EXPR:
    case CONST_DECL:
    case SIZEOF_EXPR:
    case ALIGNOF_EXPR:
    case OFFSETOF_EXPR:
    case NOEXCEPT_EXPR:
    case TEMPLATE_PARM_INDEX:
    case TRAIT_EXPR:
    case IDENTIFIER_NODE:
    case USERDEF_LITERAL:
      /* We can see a FIELD_DECL in a pointer-to-member expression.  */
    case FIELD_DECL:
    case RESULT_DECL:
    case USING_DECL:
    case USING_STMT:
    case PLACEHOLDER_EXPR:
    case REQUIRES_EXPR:
    case STATIC_ASSERT:
    case DEBUG_BEGIN_STMT:
      return true;

    case RETURN_EXPR:
      if (!RECUR (TREE_OPERAND (t, 0), any))
	return false;
      /* FALLTHROUGH */

    case BREAK_STMT:
    case CONTINUE_STMT:
      *jump_target = t;
      return true;

    case PARM_DECL:
      if (now && want_rval)
	{
	  tree type = TREE_TYPE (t);
	  if ((processing_template_decl && !COMPLETE_TYPE_P (type))
	      || dependent_type_p (type)
	      || is_really_empty_class (type, /*ignore_vptr*/false))
	    /* An empty class has no data to read.  */
	    return true;
	  if (flags & tf_error)
	    error ("%qE is not a constant expression", t);
	  return false;
	}
      return true;

    case AGGR_INIT_EXPR:
    case CALL_EXPR:
      /* -- an invocation of a function other than a constexpr function
            or a constexpr constructor.  */
      {
        tree fun = get_function_named_in_call (t);
        const int nargs = call_expr_nargs (t);
	i = 0;

	if (fun == NULL_TREE)
	  {
	    /* Reset to allow the function to continue past the end
	       of the block below.  Otherwise return early.  */
	    bool bail = true;

	    if (TREE_CODE (t) == CALL_EXPR
		&& CALL_EXPR_FN (t) == NULL_TREE)
	      switch (CALL_EXPR_IFN (t))
		{
		/* These should be ignored, they are optimized away from
		   constexpr functions.  */
		case IFN_UBSAN_NULL:
		case IFN_UBSAN_BOUNDS:
		case IFN_UBSAN_VPTR:
		case IFN_FALLTHROUGH:
		  return true;

		case IFN_ADD_OVERFLOW:
		case IFN_SUB_OVERFLOW:
		case IFN_MUL_OVERFLOW:
		case IFN_LAUNDER:
		case IFN_VEC_CONVERT:
		  bail = false;
		  break;

		default:
		  break;
		}

	    if (bail)
	      {
		/* fold_call_expr can't do anything with IFN calls.  */
		if (flags & tf_error)
		  error_at (loc, "call to internal function %qE", t);
		return false;
	      }
	  }

	if (fun && is_overloaded_fn (fun))
	  {
	    if (TREE_CODE (fun) == FUNCTION_DECL)
	      {
		if (builtin_valid_in_constant_expr_p (fun))
		  return true;
		if (!DECL_DECLARED_CONSTEXPR_P (fun)
		    /* Allow any built-in function; if the expansion
		       isn't constant, we'll deal with that then.  */
		    && !fndecl_built_in_p (fun)
		    /* In C++20, replaceable global allocation functions
		       are constant expressions.  */
		    && (!cxx_replaceable_global_alloc_fn (fun)
			|| TREE_CODE (t) != CALL_EXPR
			|| (!CALL_FROM_NEW_OR_DELETE_P (t)
			    && (current_function_decl == NULL_TREE
				|| !is_std_allocator_allocate
						(current_function_decl))))
		    /* Allow placement new in std::construct_at.  */
		    && (!cxx_placement_new_fn (fun)
			|| TREE_CODE (t) != CALL_EXPR
			|| current_function_decl == NULL_TREE
			|| !is_std_construct_at (current_function_decl))
		    && !cxx_dynamic_cast_fn_p (fun)
		    /* Allow checks on guarded functions for static analysis.  */
		    && !(DECL_HAS_CONTRACTS_P (fun)
			&& contract_static_analysis_check_p))
		  {
		    if (flags & tf_error)
		      {
			error_at (loc, "call to non-%<constexpr%> function %qD",
				  fun);
			explain_invalid_constexpr_fn (fun);
		      }
		    return false;
		  }
		/* A call to a non-static member function takes the address
		   of the object as the first argument.  But in a constant
		   expression the address will be folded away, so look
		   through it now.  */
		if (DECL_NONSTATIC_MEMBER_FUNCTION_P (fun)
		    && !DECL_CONSTRUCTOR_P (fun))
		  {
		    tree x = get_nth_callarg (t, 0);
		    if (is_this_parameter (x))
		      return true;
		    /* Don't require an immediately constant value, as
		       constexpr substitution might not use the value.  */
		    bool sub_now = false;
		    if (!potential_constant_expression_1 (x, rval, strict,
							  sub_now, flags,
							  jump_target))
		      return false;
		    i = 1;
		  }
	      }
	    else
	      {
		if (!RECUR (fun, true))
		  return false;
		fun = get_first_fn (fun);
	      }
	    /* Skip initial arguments to base constructors.  */
	    if (DECL_BASE_CONSTRUCTOR_P (fun))
	      i = num_artificial_parms_for (fun);
	    fun = DECL_ORIGIN (fun);
	  }
	else if (fun)
          {
	    if (RECUR (fun, rval))
	      /* Might end up being a constant function pointer.  */;
	    else
	      return false;
          }
        for (; i < nargs; ++i)
          {
            tree x = get_nth_callarg (t, i);
	    /* In a template, reference arguments haven't been converted to
	       REFERENCE_TYPE and we might not even know if the parameter
	       is a reference, so accept lvalue constants too.  */
	    bool rv = processing_template_decl ? any : rval;
	    /* Don't require an immediately constant value, as constexpr
	       substitution might not use the value of the argument.  */
	    bool sub_now = false;
	    if (!potential_constant_expression_1 (x, rv, strict,
						  sub_now, flags, jump_target))
	      return false;
          }
        return true;
      }

    case NON_LVALUE_EXPR:
      /* -- an lvalue-to-rvalue conversion (4.1) unless it is applied to
            -- an lvalue of integral type that refers to a non-volatile
               const variable or static data member initialized with
               constant expressions, or

            -- an lvalue of literal type that refers to non-volatile
               object defined with constexpr, or that refers to a
               sub-object of such an object;  */
      return RECUR (TREE_OPERAND (t, 0), rval);

    case VAR_DECL:
      if (DECL_HAS_VALUE_EXPR_P (t))
	{
	  if (now && is_normal_capture_proxy (t))
	    {
	      /* -- in a lambda-expression, a reference to this or to a
		 variable with automatic storage duration defined outside that
		 lambda-expression, where the reference would be an
		 odr-use.  */

	      if (want_rval)
		/* Since we're doing an lvalue-rvalue conversion, this might
		   not be an odr-use, so evaluate the variable directly. */
		return RECUR (DECL_CAPTURED_VARIABLE (t), rval);

	      if (flags & tf_error)
		{
		  tree cap = DECL_CAPTURED_VARIABLE (t);
		  error ("lambda capture of %qE is not a constant expression",
			 cap);
		  if (decl_constant_var_p (cap))
		    inform (input_location, "because it is used as a glvalue");
		}
	      return false;
	    }
	  /* Treat __PRETTY_FUNCTION__ inside a template function as
	     potentially-constant.  */
	  else if (DECL_PRETTY_FUNCTION_P (t)
		   && DECL_VALUE_EXPR (t) == error_mark_node)
	    return true;
	  return RECUR (DECL_VALUE_EXPR (t), rval);
	}
      if (want_rval
	  && !var_in_maybe_constexpr_fn (t)
	  && !type_dependent_expression_p (t)
	  && !decl_maybe_constant_var_p (t)
	  && (strict
	      || !CP_TYPE_CONST_NON_VOLATILE_P (TREE_TYPE (t))
	      || (DECL_INITIAL (t)
		  && !DECL_INITIALIZED_BY_CONSTANT_EXPRESSION_P (t)))
	  && COMPLETE_TYPE_P (TREE_TYPE (t))
	  && !is_really_empty_class (TREE_TYPE (t), /*ignore_vptr*/false))
        {
          if (flags & tf_error)
	    non_const_var_error (loc, t);
          return false;
        }
      return true;

    case NOP_EXPR:
      if (REINTERPRET_CAST_P (t))
	{
	  if (flags & tf_error)
	    error_at (loc, "%<reinterpret_cast%> is not a constant expression");
	  return false;
	}
      /* FALLTHRU */
    case CONVERT_EXPR:
    case VIEW_CONVERT_EXPR:
      /* -- a reinterpret_cast.  FIXME not implemented, and this rule
	 may change to something more specific to type-punning (DR 1312).  */
      {
        tree from = TREE_OPERAND (t, 0);
	if (location_wrapper_p (t))
	  return (RECUR (from, want_rval));
	if (INDIRECT_TYPE_P (TREE_TYPE (t)))
	  {
	    STRIP_ANY_LOCATION_WRAPPER (from);
	    if (TREE_CODE (from) == INTEGER_CST
		&& !integer_zerop (from))
	      {
		if (flags & tf_error)
		  error_at (loc,
			    "%<reinterpret_cast%> from integer to pointer");
		return false;
	      }
	  }
        return (RECUR (from, TREE_CODE (t) != VIEW_CONVERT_EXPR));
      }

    case ADDRESSOF_EXPR:
      /* This is like ADDR_EXPR, except it won't form pointer-to-member.  */
      t = TREE_OPERAND (t, 0);
      goto handle_addr_expr;

    case ADDR_EXPR:
      /* -- a unary operator & that is applied to an lvalue that
            designates an object with thread or automatic storage
            duration;  */
      t = TREE_OPERAND (t, 0);

      if (TREE_CODE (t) == OFFSET_REF && PTRMEM_OK_P (t))
	/* A pointer-to-member constant.  */
	return true;

    handle_addr_expr:
#if 0
      /* FIXME adjust when issue 1197 is fully resolved.  For now don't do
         any checking here, as we might dereference the pointer later.  If
         we remove this code, also remove check_automatic_or_tls.  */
      i = check_automatic_or_tls (t);
      if (i == ck_ok)
	return true;
      if (i == ck_bad)
        {
          if (flags & tf_error)
            error ("address-of an object %qE with thread local or "
                   "automatic storage is not a constant expression", t);
          return false;
        }
#endif
      return RECUR (t, any);

    case COMPONENT_REF:
    case ARROW_EXPR:
    case OFFSET_REF:
      /* -- a class member access unless its postfix-expression is
            of literal type or of pointer to literal type.  */
      /* This test would be redundant, as it follows from the
	 postfix-expression being a potential constant expression.  */
      if (type_unknown_p (t))
	return true;
      if (is_overloaded_fn (t))
	/* In a template, a COMPONENT_REF of a function expresses ob.fn(),
	   which uses ob as an lvalue.  */
	want_rval = false;
      gcc_fallthrough ();

    case REALPART_EXPR:
    case IMAGPART_EXPR:
    case BIT_FIELD_REF:
      return RECUR (TREE_OPERAND (t, 0), want_rval);

    case EXPR_PACK_EXPANSION:
      return RECUR (PACK_EXPANSION_PATTERN (t), want_rval);

    case INDIRECT_REF:
      {
        tree x = TREE_OPERAND (t, 0);
        STRIP_NOPS (x);
        if (is_this_parameter (x) && !is_capture_proxy (x))
	  {
	    if (!var_in_maybe_constexpr_fn (x))
	      {
		if (flags & tf_error)
		  error_at (loc, "use of %<this%> in a constant expression");
		return false;
	      }
	    return true;
	  }
	return RECUR (x, rval);
      }

    case STATEMENT_LIST:
      {
	tree_stmt_iterator i;
	for (i = tsi_start (t); !tsi_end_p (i); tsi_next (&i))
	  {
	    if (!RECUR (tsi_stmt (i), any))
	      return false;
	  }
	return true;
      }
      break;

    case MODIFY_EXPR:
      if (cxx_dialect < cxx14)
	goto fail;
      if (!RECUR (TREE_OPERAND (t, 0), any))
	return false;
      /* Just ignore clobbers.  */
      if (TREE_CLOBBER_P (TREE_OPERAND (t, 1)))
	return true;
      if (!RECUR (TREE_OPERAND (t, 1), rval))
	return false;
      return true;

    case MODOP_EXPR:
      if (cxx_dialect < cxx14)
	goto fail;
      if (!RECUR (TREE_OPERAND (t, 0), rval))
	return false;
      if (!RECUR (TREE_OPERAND (t, 2), rval))
	return false;
      return true;

    case DO_STMT:
      if (!RECUR (DO_COND (t), rval))
	return false;
      if (!RECUR (DO_BODY (t), any))
	return false;
      if (breaks (jump_target) || continues (jump_target))
	*jump_target = NULL_TREE;
      return true;

    case FOR_STMT:
      if (!RECUR (FOR_INIT_STMT (t), any))
	return false;
      tmp = FOR_COND (t);
      if (!RECUR (tmp, rval))
	return false;
      if (tmp)
	{
	  if (!processing_template_decl)
	    tmp = cxx_eval_outermost_constant_expr (tmp, true);
	  /* If we couldn't evaluate the condition, it might not ever be
	     true.  */
	  if (!integer_onep (tmp))
	    return true;
	}
      if (!RECUR (FOR_EXPR (t), any))
	return false;
      if (!RECUR (FOR_BODY (t), any))
	return false;
      if (breaks (jump_target) || continues (jump_target))
	*jump_target = NULL_TREE;
      return true;

    case RANGE_FOR_STMT:
      if (!RECUR (RANGE_FOR_INIT_STMT (t), any))
	return false;
      if (!RECUR (RANGE_FOR_EXPR (t), any))
	return false;
      if (!RECUR (RANGE_FOR_BODY (t), any))
	return false;
      if (breaks (jump_target) || continues (jump_target))
	*jump_target = NULL_TREE;
      return true;

    case WHILE_STMT:
      tmp = WHILE_COND (t);
      if (!RECUR (tmp, rval))
	return false;
      if (!processing_template_decl)
	tmp = cxx_eval_outermost_constant_expr (tmp, true);
      /* If we couldn't evaluate the condition, it might not ever be true.  */
      if (!integer_onep (tmp))
	return true;
      if (!RECUR (WHILE_BODY (t), any))
	return false;
      if (breaks (jump_target) || continues (jump_target))
	*jump_target = NULL_TREE;
      return true;

    case SWITCH_STMT:
      if (!RECUR (SWITCH_STMT_COND (t), rval))
	return false;
      /* FIXME we don't check SWITCH_STMT_BODY currently, because even
	 unreachable labels would be checked and it is enough if there is
	 a single switch cond value for which it is a valid constant
	 expression.  We need to check if there are any RETURN_EXPRs
	 or CONTINUE_STMTs inside of the body though, as in that case
	 we need to set *jump_target.  */
      else
	{
	  hash_set<tree> pset;
	  check_for_return_continue_data data = { &pset, NULL_TREE };
	  if (tree ret_expr
	      = cp_walk_tree (&SWITCH_STMT_BODY (t), check_for_return_continue,
			      &data, &pset))
	    /* The switch might return.  */
	    *jump_target = ret_expr;
	  else if (data.continue_stmt)
	    /* The switch can't return, but might continue.  */
	    *jump_target = data.continue_stmt;
	}
      return true;

    case STMT_EXPR:
      return RECUR (STMT_EXPR_STMT (t), rval);

    case LAMBDA_EXPR:
      if (cxx_dialect >= cxx17)
	/* In C++17 lambdas can be constexpr, don't give up yet.  */
	return true;
      else if (flags & tf_error)
	error_at (loc, "lambda-expression is not a constant expression "
		  "before C++17");
      return false;

    case DYNAMIC_CAST_EXPR:
    case PSEUDO_DTOR_EXPR:
    case NEW_EXPR:
    case VEC_NEW_EXPR:
    case DELETE_EXPR:
    case VEC_DELETE_EXPR:
    case THROW_EXPR:
    case OMP_PARALLEL:
    case OMP_TASK:
    case OMP_FOR:
    case OMP_SIMD:
    case OMP_DISTRIBUTE:
    case OMP_TASKLOOP:
    case OMP_LOOP:
    case OMP_TEAMS:
    case OMP_TARGET_DATA:
    case OMP_TARGET:
    case OMP_SECTIONS:
    case OMP_ORDERED:
    case OMP_CRITICAL:
    case OMP_SINGLE:
    case OMP_SECTION:
    case OMP_MASTER:
    case OMP_TASKGROUP:
    case OMP_TARGET_UPDATE:
    case OMP_TARGET_ENTER_DATA:
    case OMP_TARGET_EXIT_DATA:
    case OMP_ATOMIC:
    case OMP_ATOMIC_READ:
    case OMP_ATOMIC_CAPTURE_OLD:
    case OMP_ATOMIC_CAPTURE_NEW:
    case OMP_DEPOBJ:
    case OACC_PARALLEL:
    case OACC_KERNELS:
    case OACC_SERIAL:
    case OACC_DATA:
    case OACC_HOST_DATA:
    case OACC_LOOP:
    case OACC_CACHE:
    case OACC_DECLARE:
    case OACC_ENTER_DATA:
    case OACC_EXIT_DATA:
    case OACC_UPDATE:
      /* GCC internal stuff.  */
    case VA_ARG_EXPR:
    case TRANSACTION_EXPR:
    case AT_ENCODE_EXPR:
    fail:
      if (flags & tf_error)
	error_at (loc, "expression %qE is not a constant expression", t);
      return false;

    case ASM_EXPR:
      if (flags & tf_error)
	inline_asm_in_constexpr_error (loc);
      return false;

    case OBJ_TYPE_REF:
      if (cxx_dialect >= cxx20)
	/* In C++20 virtual calls can be constexpr, don't give up yet.  */
	return true;
      else if (flags & tf_error)
	error_at (loc,
		  "virtual functions cannot be %<constexpr%> before C++20");
      return false;

    case TYPEID_EXPR:
      /* In C++20, a typeid expression whose operand is of polymorphic
	 class type can be constexpr.  */
      {
        tree e = TREE_OPERAND (t, 0);
	if (cxx_dialect < cxx20
	    && strict
	    && !TYPE_P (e)
	    && !type_dependent_expression_p (e)
	    && TYPE_POLYMORPHIC_P (TREE_TYPE (e)))
          {
            if (flags & tf_error)
	      error_at (loc, "%<typeid%> is not a constant expression "
			"because %qE is of polymorphic type", e);
            return false;
          }
        return true;
      }

    case POINTER_DIFF_EXPR:
    case MINUS_EXPR:
      want_rval = true;
      goto binary;

    case LT_EXPR:
    case LE_EXPR:
    case GT_EXPR:
    case GE_EXPR:
    case EQ_EXPR:
    case NE_EXPR:
    case SPACESHIP_EXPR:
      want_rval = true;
      goto binary;

    case PREINCREMENT_EXPR:
    case POSTINCREMENT_EXPR:
    case PREDECREMENT_EXPR:
    case POSTDECREMENT_EXPR:
      if (cxx_dialect < cxx14)
	goto fail;
      goto unary;

    case BIT_NOT_EXPR:
      /* A destructor.  */
      if (TYPE_P (TREE_OPERAND (t, 0)))
	return true;
      /* fall through.  */

    case CONJ_EXPR:
    case SAVE_EXPR:
    case FIX_TRUNC_EXPR:
    case FLOAT_EXPR:
    case NEGATE_EXPR:
    case ABS_EXPR:
    case ABSU_EXPR:
    case TRUTH_NOT_EXPR:
    case FIXED_CONVERT_EXPR:
    case UNARY_PLUS_EXPR:
    case UNARY_LEFT_FOLD_EXPR:
    case UNARY_RIGHT_FOLD_EXPR:
    unary:
      return RECUR (TREE_OPERAND (t, 0), rval);

    case CAST_EXPR:
    case CONST_CAST_EXPR:
    case STATIC_CAST_EXPR:
    case REINTERPRET_CAST_EXPR:
    case IMPLICIT_CONV_EXPR:
      if (cxx_dialect < cxx11
	  && !dependent_type_p (TREE_TYPE (t))
	  && !INTEGRAL_OR_ENUMERATION_TYPE_P (TREE_TYPE (t)))
	/* In C++98, a conversion to non-integral type can't be part of a
	   constant expression.  */
	{
	  if (flags & tf_error)
	    error_at (loc,
		      "cast to non-integral type %qT in a constant expression",
		      TREE_TYPE (t));
	  return false;
	}
      /* This might be a conversion from a class to a (potentially) literal
	 type.  Let's consider it potentially constant since the conversion
	 might be a constexpr user-defined conversion.  */
      else if (cxx_dialect >= cxx11
	       && (dependent_type_p (TREE_TYPE (t))
		   || !COMPLETE_TYPE_P (TREE_TYPE (t))
		   || literal_type_p (TREE_TYPE (t)))
	       && TREE_OPERAND (t, 0))
	{
	  tree type = TREE_TYPE (TREE_OPERAND (t, 0));
	  /* If this is a dependent type, it could end up being a class
	     with conversions.  */
	  if (type == NULL_TREE || WILDCARD_TYPE_P (type))
	    return true;
	  /* Or a non-dependent class which has conversions.  */
	  else if (CLASS_TYPE_P (type)
		   && (TYPE_HAS_CONVERSION (type) || dependent_scope_p (type)))
	    return true;
	}

      return (RECUR (TREE_OPERAND (t, 0),
		     !TYPE_REF_P (TREE_TYPE (t))));

    case BIND_EXPR:
      return RECUR (BIND_EXPR_BODY (t), want_rval);

    case CLEANUP_POINT_EXPR:
    case MUST_NOT_THROW_EXPR:
    case TRY_CATCH_EXPR:
    case TRY_BLOCK:
    case EH_SPEC_BLOCK:
    case EXPR_STMT:
    case PAREN_EXPR:
    case NON_DEPENDENT_EXPR:
      /* For convenience.  */
    case LOOP_EXPR:
    case EXIT_EXPR:
      return RECUR (TREE_OPERAND (t, 0), want_rval);

    case DECL_EXPR:
      tmp = DECL_EXPR_DECL (t);
      if (VAR_P (tmp) && !DECL_ARTIFICIAL (tmp))
	{
	  if (TREE_STATIC (tmp))
	    {
	      if (flags & tf_error)
		error_at (DECL_SOURCE_LOCATION (tmp), "%qD declared "
			  "%<static%> in %<constexpr%> context", tmp);
	      return false;
	    }
	  else if (CP_DECL_THREAD_LOCAL_P (tmp))
	    {
	      if (flags & tf_error)
		error_at (DECL_SOURCE_LOCATION (tmp), "%qD declared "
			  "%<thread_local%> in %<constexpr%> context", tmp);
	      return false;
	    }
	  else if (!check_for_uninitialized_const_var
		   (tmp, /*constexpr_context_p=*/true, flags))
	    return false;
	}
      return RECUR (tmp, want_rval);

    case TRY_FINALLY_EXPR:
      return (RECUR (TREE_OPERAND (t, 0), want_rval)
	      && RECUR (TREE_OPERAND (t, 1), any));

    case SCOPE_REF:
      return RECUR (TREE_OPERAND (t, 1), want_rval);

    case TARGET_EXPR:
      if (!TARGET_EXPR_DIRECT_INIT_P (t)
	  && !literal_type_p (TREE_TYPE (t)))
	{
	  if (flags & tf_error)
	    {
	      auto_diagnostic_group d;
	      error_at (loc, "temporary of non-literal type %qT in a "
			"constant expression", TREE_TYPE (t));
	      explain_non_literal_class (TREE_TYPE (t));
	    }
	  return false;
	}
      /* FALLTHRU */
    case INIT_EXPR:
      return RECUR (TREE_OPERAND (t, 1), rval);

    case CONSTRUCTOR:
      {
        vec<constructor_elt, va_gc> *v = CONSTRUCTOR_ELTS (t);
        constructor_elt *ce;
        for (i = 0; vec_safe_iterate (v, i, &ce); ++i)
	  if (!RECUR (ce->value, want_rval))
	    return false;
	return true;
      }

    case TREE_LIST:
      {
	gcc_assert (TREE_PURPOSE (t) == NULL_TREE
		    || DECL_P (TREE_PURPOSE (t)));
	if (!RECUR (TREE_VALUE (t), want_rval))
	  return false;
	if (TREE_CHAIN (t) == NULL_TREE)
	  return true;
	return RECUR (TREE_CHAIN (t), want_rval);
      }

    case TRUNC_DIV_EXPR:
    case CEIL_DIV_EXPR:
    case FLOOR_DIV_EXPR:
    case ROUND_DIV_EXPR:
    case TRUNC_MOD_EXPR:
    case CEIL_MOD_EXPR:
    case ROUND_MOD_EXPR:
      {
	tree denom = TREE_OPERAND (t, 1);
	if (!RECUR (denom, rval))
	  return false;
	/* We can't call cxx_eval_outermost_constant_expr on an expression
	   that hasn't been through instantiate_non_dependent_expr yet.  */
	if (!processing_template_decl)
	  denom = cxx_eval_outermost_constant_expr (denom, true);
	if (integer_zerop (denom))
	  {
	    if (flags & tf_error)
	      error ("division by zero is not a constant expression");
	    return false;
	  }
	else
	  {
	    want_rval = true;
	    return RECUR (TREE_OPERAND (t, 0), want_rval);
	  }
      }

    case COMPOUND_EXPR:
      {
	/* check_return_expr sometimes wraps a TARGET_EXPR in a
	   COMPOUND_EXPR; don't get confused.  */
	tree op0 = TREE_OPERAND (t, 0);
	tree op1 = TREE_OPERAND (t, 1);
	STRIP_NOPS (op1);
	if (TREE_CODE (op0) == TARGET_EXPR && op1 == TARGET_EXPR_SLOT (op0))
	  return RECUR (op0, want_rval);
	else
	  goto binary;
      }

      /* If the first operand is the non-short-circuit constant, look at
	 the second operand; otherwise we only care about the first one for
	 potentiality.  */
    case TRUTH_AND_EXPR:
    case TRUTH_ANDIF_EXPR:
      tmp = boolean_true_node;
      goto truth;
    case TRUTH_OR_EXPR:
    case TRUTH_ORIF_EXPR:
      tmp = boolean_false_node;
    truth:
      {
	tree op = TREE_OPERAND (t, 0);
	if (!RECUR (op, rval))
	  return false;
	if (!processing_template_decl)
	  op = cxx_eval_outermost_constant_expr (op, true);
	if (tree_int_cst_equal (op, tmp))
	  return RECUR (TREE_OPERAND (t, 1), rval);
	else
	  return true;
      }

    case PLUS_EXPR:
    case MULT_EXPR:
    case POINTER_PLUS_EXPR:
    case RDIV_EXPR:
    case EXACT_DIV_EXPR:
    case MIN_EXPR:
    case MAX_EXPR:
    case LSHIFT_EXPR:
    case RSHIFT_EXPR:
    case LROTATE_EXPR:
    case RROTATE_EXPR:
    case BIT_IOR_EXPR:
    case BIT_XOR_EXPR:
    case BIT_AND_EXPR:
    case TRUTH_XOR_EXPR:
    case UNORDERED_EXPR:
    case ORDERED_EXPR:
    case UNLT_EXPR:
    case UNLE_EXPR:
    case UNGT_EXPR:
    case UNGE_EXPR:
    case UNEQ_EXPR:
    case LTGT_EXPR:
    case RANGE_EXPR:
    case COMPLEX_EXPR:
      want_rval = true;
      /* Fall through.  */
    case ARRAY_REF:
    case ARRAY_RANGE_REF:
    case MEMBER_REF:
    case DOTSTAR_EXPR:
    case MEM_REF:
    case BINARY_LEFT_FOLD_EXPR:
    case BINARY_RIGHT_FOLD_EXPR:
    binary:
      for (i = 0; i < 2; ++i)
	if (!RECUR (TREE_OPERAND (t, i), want_rval))
	  return false;
      return true;

    case VEC_PERM_EXPR:
     for (i = 0; i < 3; ++i)
      if (!RECUR (TREE_OPERAND (t, i), true))
	return false;
     return true;

    case COND_EXPR:
      if (COND_EXPR_IS_VEC_DELETE (t) && cxx_dialect < cxx20)
	{
	  if (flags & tf_error)
	    error_at (loc, "%<delete[]%> is not a constant expression");
	  return false;
	}
      /* Fall through.  */
    case IF_STMT:
    case VEC_COND_EXPR:
      /* If the condition is a known constant, we know which of the legs we
	 care about; otherwise we only require that the condition and
	 either of the legs be potentially constant.  */
      tmp = TREE_OPERAND (t, 0);
      if (!RECUR (tmp, rval))
	return false;
      if (!processing_template_decl)
	tmp = cxx_eval_outermost_constant_expr (tmp, true);
      if (integer_zerop (tmp))
	return RECUR (TREE_OPERAND (t, 2), want_rval);
      else if (TREE_CODE (tmp) == INTEGER_CST)
	return RECUR (TREE_OPERAND (t, 1), want_rval);
      for (i = 1; i < 3; ++i)
	if (potential_constant_expression_1 (TREE_OPERAND (t, i),
					     want_rval, strict, now,
					     tf_none, jump_target))
	  return true;
      if (flags & tf_error)
	error_at (loc, "expression %qE is not a constant expression", t);
      return false;

    case VEC_INIT_EXPR:
      if (VEC_INIT_EXPR_IS_CONSTEXPR (t))
	return true;
      if (flags & tf_error)
	{
	  error_at (loc, "non-constant array initialization");
	  diagnose_non_constexpr_vec_init (t);
	}
      return false;

    case TYPE_DECL:
    case TAG_DEFN:
      /* We can see these in statement-expressions.  */
      return true;

    case CLEANUP_STMT:
      if (!RECUR (CLEANUP_BODY (t), any))
	return false;
      if (!CLEANUP_EH_ONLY (t) && !RECUR (CLEANUP_EXPR (t), any))
	return false;
      return true;

    case EMPTY_CLASS_EXPR:
      return true;

    case GOTO_EXPR:
      {
	tree *target = &TREE_OPERAND (t, 0);
	/* Gotos representing break and continue are OK.  */
	if (breaks (target) || continues (target))
	  {
	    *jump_target = *target;
	    return true;
	  }
	if (flags & tf_error)
	  error_at (loc, "%<goto%> is not a constant expression");
	return false;
      }

<<<<<<< HEAD
    case ASSERTION_STMT:
    case PRECONDITION_STMT:
    case POSTCONDITION_STMT:
      if (!RECUR (CONTRACT_CONDITION (t), rval))
	return false;
      return true;
=======
    case LABEL_EXPR:
      t = LABEL_EXPR_LABEL (t);
      if (DECL_ARTIFICIAL (t))
	return true;
      else if (flags & tf_error)
	error_at (loc, "label definition is not a constant expression");
      return false;
>>>>>>> e968f107

    case ANNOTATE_EXPR:
      return RECUR (TREE_OPERAND (t, 0), rval);

    case BIT_CAST_EXPR:
      return RECUR (TREE_OPERAND (t, 0), rval);

    /* Coroutine await, yield and return expressions are not.  */
    case CO_AWAIT_EXPR:
    case CO_YIELD_EXPR:
    case CO_RETURN_EXPR:
      return false;

    default:
      if (objc_non_constant_expr_p (t))
	return false;

      sorry ("unexpected AST of kind %s", get_tree_code_name (TREE_CODE (t)));
      gcc_unreachable ();
      return false;
    }
#undef RECUR
}

bool
potential_constant_expression_1 (tree t, bool want_rval, bool strict, bool now,
				 tsubst_flags_t flags)
{
  tree target = NULL_TREE;
  return potential_constant_expression_1 (t, want_rval, strict, now,
					  flags, &target);
}

/* The main entry point to the above.  */

bool
potential_constant_expression (tree t)
{
  return potential_constant_expression_1 (t, false, true, false, tf_none);
}

/* As above, but require a constant rvalue.  */

bool
potential_rvalue_constant_expression (tree t)
{
  return potential_constant_expression_1 (t, true, true, false, tf_none);
}

/* Like above, but complain about non-constant expressions.  */

bool
require_potential_constant_expression (tree t)
{
  return potential_constant_expression_1 (t, false, true, false,
					  tf_warning_or_error);
}

/* Cross product of the above.  */

bool
require_potential_rvalue_constant_expression (tree t)
{
  return potential_constant_expression_1 (t, true, true, false,
					  tf_warning_or_error);
}

/* Like above, but don't consider PARM_DECL a potential_constant_expression.  */

bool
require_rvalue_constant_expression (tree t)
{
  return potential_constant_expression_1 (t, true, true, true,
					  tf_warning_or_error);
}

/* Like potential_constant_expression, but don't consider possible constexpr
   substitution of the current function.  That is, PARM_DECL qualifies under
   potential_constant_expression, but not here.

   This is basically what you can check when any actual constant values might
   be value-dependent.  */

bool
is_constant_expression (tree t)
{
  return potential_constant_expression_1 (t, false, true, true, tf_none);
}

/* As above, but expect an rvalue.  */

bool
is_rvalue_constant_expression (tree t)
{
  return potential_constant_expression_1 (t, true, true, true, tf_none);
}

/* Like above, but complain about non-constant expressions.  */

bool
require_constant_expression (tree t)
{
  return potential_constant_expression_1 (t, false, true, true,
					  tf_warning_or_error);
}

/* Like is_constant_expression, but allow const variables that are not allowed
   under constexpr rules.  */

bool
is_static_init_expression (tree t)
{
  return potential_constant_expression_1 (t, false, false, true, tf_none);
}

/* Returns true if T is a potential constant expression that is not
   instantiation-dependent, and therefore a candidate for constant folding even
   in a template.  */

bool
is_nondependent_constant_expression (tree t)
{
  return (!type_unknown_p (t)
	  && is_constant_expression (t)
	  && !instantiation_dependent_expression_p (t));
}

/* Returns true if T is a potential static initializer expression that is not
   instantiation-dependent.  */

bool
is_nondependent_static_init_expression (tree t)
{
  return (!type_unknown_p (t)
	  && is_static_init_expression (t)
	  && !instantiation_dependent_expression_p (t));
}

static bool
diagnose_constant_contract (tree contract, tree value, location_t loc,
			    bool trivial_p)
{
  /* The contract cannot be computed at compile time.  */
  if (!TREE_CONSTANT (value))
    return true;

  const char* kind =
    (TREE_CODE (contract) == PRECONDITION_STMT) ? "precondition"
    : (TREE_CODE (contract) == POSTCONDITION_STMT) ? "postcondition"
    : "assertion";
  tree condition = CONTRACT_CONDITION (contract);

  if (value == boolean_true_node)
    {
      if (trivial_p)
	warning_at (loc, OPT_Wconstant_contracts,
		    "%s is always %<true%>", kind);
      /* TODO: Mark the contract for ellision.  */

      /* Diagnosing always-true conditions after substitution is not useful.
	 These tend to arise pretty commonly for any non-trivial constant
	 initialization.  It would be unfortunate to diagnose valid uses of
	 functions with constant value just because the conditions happen
	 to always be satisfied.  */
      return true;
    }

  gcc_assert (value == boolean_false_node);
  if (trivial_p)
    {
      warning_at (loc, OPT_Wconstant_contracts,
		  "%s is always %<false%>", kind);

      /* Check for the special case of '[[asert: false]]' and issue a fixit
	 suggesting the something else for unreachable code.  */
      tree stripped = tree_strip_any_location_wrapper (condition);
      if (TREE_CODE (contract) == ASSERTION_STMT
	  && cp_tree_equal (stripped, boolean_false_node))
	inform (loc, "use %<[[unreachable]]%> to indicate unreachable code");

      /* TODO: Mark the contract for immediate termination?  */
      return false;
    }

  /* TODO this prints the condition with __r as the postcond return name
     instead of its original name in source.  */
  /* TODO: If we multiple contract violations, it might be useful to
     aggregate those and diagnose them in one shot rather than emit
     multiple diagnostics.  */
  /* TODO if this was declared constexpr, just error instead? */
  int opt = warn_constant_postconditions
    ? OPT_Wconstant_postconditions
    : OPT_Wconstant_preconditions;
  warning_at (loc, opt,
	      "%s %qE is never satisfied here", kind, condition);
  /* TODO: Mark CALL for immediate termination?  */
  return false;
}

static tree substitute_values (tree, tree, tree, int);

/* Check if the contract is always true or always false. This is used for
   assertions, preconditions on nullary functions (i.e., the precondition
   can only refer to non-local state), and postconditions on nullary void
   functions or which otherwise cannot refer to the return value.

   For preconditions and postconditions FN is the function to which the
   contract belongs.  */

static bool
check_constant_contract (tree fn, tree contract, tree call, tree args, tree ret)
{
  gcc_assert (list_length (DECL_ARGUMENTS (fn)) == call_expr_nargs (call));

  /* Rewrite the condition, substituting computed arguments and return value. */
  tree condition = CONTRACT_CONDITION (contract);
  if (condition == error_mark_node)
    return true;
  if (TREE_TYPE (condition) == NULL_TREE)
    return true;

  tree result = condition;

  /* If we have the argument or return values, substitute them through the
     condition.  */
  int depth = DECL_ARGUMENTS (fn) ? DECL_PARM_LEVEL (DECL_ARGUMENTS (fn)) : -1;
  result = substitute_values (condition, args, ret, depth);

  if (result == error_mark_node)
    return true;

  /* Try computing a constant value.  */
  tree value = maybe_constant_value (result);

  location_t loc = cp_expr_loc_or_input_loc (call);
  return diagnose_constant_contract (contract, value, loc, /*trivial_p=*/false);
}

void
check_trivial_constant_contract (tree contract)
{
  if (!flag_contracts || !warn_constant_contracts)
    return;
  if (TREE_CONSTANT (contract))
    return; /* Already diagnosed. */

  tree condition = CONTRACT_CONDITION (contract);
  if (condition == error_mark_node)
    return;

  /* Try computing a constant value.  */
  contract_static_analysis_sentinel sentinel(NULL_TREE);
  tree value = maybe_constant_value (condition);

  /* If this condition is trivial, mark the entire contract trivial so we
     don't double diagnose it later.  */
  if (TREE_CONSTANT (value))
    TREE_CONSTANT (contract) = true;

  location_t loc = cp_expr_loc_or_input_loc (condition);
  diagnose_constant_contract (contract, value, loc, /*trivial_p=*/true);
}

static tree
substitute_expression (tree t, tree args, tree ret, int depth)
{
  /* TODO: This probably needs to be specialized for different expressions.  */
  const int size = TREE_OPERAND_LENGTH (t);
  tree operands = make_tree_vec (size);
  for (int i = 0; i < size; ++i)
    {
      tree subst = substitute_values (TREE_OPERAND (t, i), args, ret, depth);
      if (subst == error_mark_node)
	return error_mark_node;
      TREE_VEC_ELT (operands, i) = subst;

      /* If the substition differs, then we're going to need to clone the
	 node. Otherwise, we just return the original expression.  */
      if (subst != TREE_OPERAND (t, i))
	TREE_SIDE_EFFECTS (operands) = true;
    }

  /* If we didn't modify any subexpressions, don't rewrite the expression.  */
  if (!TREE_SIDE_EFFECTS (operands))
    return t;

  /* Rebuild the expression.  */
  tree result = copy_node (t);
  for (int i = 0; i < size; ++i)
    TREE_OPERAND (result, i) = TREE_VEC_ELT (operands, i);
  return result;
}

static tree
substitute_values (tree t, tree args, tree ret, int depth)
{
  /* Propagate errors.  */
  if (!t)
    return NULL_TREE;
  if (t == error_mark_node)
    return error_mark_node;

  /* Replace references to parameters with their corresponding values. */
  if (TREE_CODE (t) == PARM_DECL)
    {
      /* The return value parameter is at index 0 (artificial).  */
      if (DECL_PARM_LEVEL (t) == depth && DECL_PARM_INDEX (t) == 0)
	return ret;
      if (DECL_PARM_LEVEL (t) == depth)
	return TREE_VEC_ELT (args, DECL_PARM_INDEX (t) - 1);
    }

  /* Don't rewrite references to other declarations.  */
  if (DECL_P (t))
    return t;

  /* Don't substitute constants.  */
  if (CONSTANT_CLASS_P (t))
    return t;

  /* Rewrite expressions.  */
  if (EXPR_P (t))
    return substitute_expression (t, args, ret, depth);

  /* If we don't have substitutin rules, return an error indicating that we
     won't evaluate the result.  */
  return error_mark_node;
}


static tree
try_evaluate_arguments (tree call)
{
  const int nargs = call_expr_nargs (call);
  /* Try evaluating the arguments of each call.  If the argument is not
     constant, save the value as ERROR_MARK_NODE indicating that the
     argument cannot be used to evaluate a contract condition as a constant
     expression.  */
  tree args = make_tree_vec (nargs);
  for (int i = 0; i < nargs; ++i)
    {
      tree arg = CALL_EXPR_ARG (call, i);
      gcc_assert (!type_dependent_expression_p (arg));
      if (type_dependent_expression_p (arg))
	return NULL_TREE; // assert false?
      tree value = maybe_constant_value (arg);
      if (!TREE_CONSTANT (value))
	value = error_mark_node;
      TREE_VEC_ELT (args, i) = value;
    }
  return args;
}


void
check_constant_contracts (tree call)
{
  if (!flag_contracts
      || (!warn_constant_preconditions && !warn_constant_postconditions))
    return;
  if (TREE_TYPE (call) == NULL_TREE || TREE_TYPE (call) == error_mark_node)
    return;
  /* Dig out the function being called. Note that this folds the expression
     so we can see through trivially indirect calls.  */
  tree fn = cp_get_callee_fndecl (call);
  // FIXME cp_get_callee_fndecl_nofold ? get_function_named_in_call ?
  if (!fn || !DECL_DECLARES_FUNCTION_P (fn))
    return;
  if (!DECL_HAS_CONTRACTS_P (fn))
    return;
  contract_static_analysis_sentinel sentinel(call);

  /* When when checking mode includes post, we need to evaluate the entire
   * call. We use the ordinary constexpr machinery to evaluate the
   * preconditoins, body, and postconditions.  */
  if (warn_constant_postconditions && retrieve_constexpr_fundef (fn))
    {
      tree ret = maybe_constant_value (call);
      if (!TREE_CONSTANT (ret))
	ret = error_mark_node;
      /* If we encountered an error, we cannot check any post conditions (even
	 trivial ones) since runtime execution would not have made it to that
	 point.  */
      if (ret == error_mark_node)
	return;
      // TODO replace call with one to unchecked version?
      return;
    }

  /* If we're at least checking pre contracts, try to evaluate all arguments
     as constant expressions.  */
  tree args = try_evaluate_arguments (call);
  tree ret = error_mark_node;

  /* Try evaluating the preconditions.  */
  for (tree attr = DECL_CONTRACTS (fn); attr; attr = CONTRACT_CHAIN (attr))
    {
      tree contract = TREE_VALUE (attr);
      if (TREE_CODE (contract) != PRECONDITION_STMT)
	continue;
      if (!check_constant_contract (fn, contract, call, args, ret))
	return;
    }

  // TODO replace call with one to no-pre version?
}

/* Finalize constexpr processing after parsing.  */

void
fini_constexpr (void)
{
  /* The contexpr call and fundef copies tables are no longer needed.  */
  constexpr_call_table = NULL;
  fundef_copies_table = NULL;
}

#include "gt-cp-constexpr.h"<|MERGE_RESOLUTION|>--- conflicted
+++ resolved
@@ -8717,14 +8717,13 @@
 	return false;
       }
 
-<<<<<<< HEAD
     case ASSERTION_STMT:
     case PRECONDITION_STMT:
     case POSTCONDITION_STMT:
       if (!RECUR (CONTRACT_CONDITION (t), rval))
 	return false;
       return true;
-=======
+
     case LABEL_EXPR:
       t = LABEL_EXPR_LABEL (t);
       if (DECL_ARTIFICIAL (t))
@@ -8732,7 +8731,6 @@
       else if (flags & tf_error)
 	error_at (loc, "label definition is not a constant expression");
       return false;
->>>>>>> e968f107
 
     case ANNOTATE_EXPR:
       return RECUR (TREE_OPERAND (t, 0), rval);
