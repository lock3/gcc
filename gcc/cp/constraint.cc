--- conflicted
+++ resolved
@@ -2490,7 +2490,6 @@
   *slot = entry;
 }
 
-<<<<<<< HEAD
 void
 clear_satisfaction_cache ()
 {
@@ -2554,8 +2553,6 @@
     }
 }
 
-=======
->>>>>>> 5a52a0a4
 /* A tool to help manage satisfaction caching in satisfy_constraint_r.
    Note the cache is only used when not diagnosing errors.  */
 
