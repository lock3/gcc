/* Separate lexical analyzer for GNU C++.
   Copyright (C) 1987-2017 Free Software Foundation, Inc.
   Hacked by Michael Tiemann (tiemann@cygnus.com)

This file is part of GCC.

GCC is free software; you can redistribute it and/or modify
it under the terms of the GNU General Public License as published by
the Free Software Foundation; either version 3, or (at your option)
any later version.

GCC is distributed in the hope that it will be useful,
but WITHOUT ANY WARRANTY; without even the implied warranty of
MERCHANTABILITY or FITNESS FOR A PARTICULAR PURPOSE.  See the
GNU General Public License for more details.

You should have received a copy of the GNU General Public License
along with GCC; see the file COPYING3.  If not see
<http://www.gnu.org/licenses/>.  */


/* This file is the lexical analyzer for GNU C++.  */

#include "config.h"
#include "system.h"
#include "coretypes.h"
#include "cp-tree.h"
#include "stringpool.h"
#include "c-family/c-pragma.h"
#include "c-family/c-objc.h"

static int interface_strcmp (const char *);
static void init_cp_pragma (void);

static tree parse_strconst_pragma (const char *, int);
static void handle_pragma_vtable (cpp_reader *);
static void handle_pragma_unit (cpp_reader *);
static void handle_pragma_interface (cpp_reader *);
static void handle_pragma_implementation (cpp_reader *);

static void init_operators (void);
static void copy_lang_type (tree);

/* A constraint that can be tested at compile time.  */
#define CONSTRAINT(name, expr) extern int constraint_##name [(expr) ? 1 : -1]

/* Functions and data structures for #pragma interface.

   `#pragma implementation' means that the main file being compiled
   is considered to implement (provide) the classes that appear in
   its main body.  I.e., if this is file "foo.cc", and class `bar'
   is defined in "foo.cc", then we say that "foo.cc implements bar".

   All main input files "implement" themselves automagically.

   `#pragma interface' means that unless this file (of the form "foo.h"
   is not presently being included by file "foo.cc", the
   CLASSTYPE_INTERFACE_ONLY bit gets set.  The effect is that none
   of the vtables nor any of the inline functions defined in foo.h
   will ever be output.

   There are cases when we want to link files such as "defs.h" and
   "main.cc".  In this case, we give "defs.h" a `#pragma interface',
   and "main.cc" has `#pragma implementation "defs.h"'.  */

struct impl_files
{
  const char *filename;
  struct impl_files *next;
};

static struct impl_files *impl_file_chain;

void
cxx_finish (void)
{
  c_common_finish ();
}

/* A mapping from tree codes to operator name information.  */
operator_name_info_t operator_name_info[(int) MAX_TREE_CODES];
/* Similar, but for assignment operators.  */
operator_name_info_t assignment_operator_name_info[(int) MAX_TREE_CODES];

/* Initialize data structures that keep track of operator names.  */

#define DEF_OPERATOR(NAME, C, M, AR, AP) \
 CONSTRAINT (C, sizeof "operator " + sizeof NAME <= 256);
#include "operators.def"
#undef DEF_OPERATOR

static void
init_operators (void)
{
  tree identifier;
  char buffer[256];
  struct operator_name_info_t *oni;

#define DEF_OPERATOR(NAME, CODE, MANGLING, ARITY, ASSN_P)		    \
  sprintf (buffer, ISALPHA (NAME[0]) ? "operator %s" : "operator%s", NAME); \
  identifier = get_identifier (buffer);					    \
  IDENTIFIER_OPNAME_P (identifier) = 1;					    \
									    \
  oni = (ASSN_P								    \
	 ? &assignment_operator_name_info[(int) CODE]			    \
	 : &operator_name_info[(int) CODE]);				    \
  oni->identifier = identifier;						    \
  oni->name = NAME;							    \
  oni->mangled_name = MANGLING;						    \
  oni->arity = ARITY;

#include "operators.def"
#undef DEF_OPERATOR

  operator_name_info[(int) ERROR_MARK].identifier
    = get_identifier ("<invalid operator>");

  /* Handle some special cases.  These operators are not defined in
     the language, but can be produced internally.  We may need them
     for error-reporting.  (Eventually, we should ensure that this
     does not happen.  Error messages involving these operators will
     be confusing to users.)  */

  operator_name_info [(int) INIT_EXPR].name
    = operator_name_info [(int) MODIFY_EXPR].name;
  operator_name_info [(int) EXACT_DIV_EXPR].name = "(ceiling /)";
  operator_name_info [(int) CEIL_DIV_EXPR].name = "(ceiling /)";
  operator_name_info [(int) FLOOR_DIV_EXPR].name = "(floor /)";
  operator_name_info [(int) ROUND_DIV_EXPR].name = "(round /)";
  operator_name_info [(int) CEIL_MOD_EXPR].name = "(ceiling %)";
  operator_name_info [(int) FLOOR_MOD_EXPR].name = "(floor %)";
  operator_name_info [(int) ROUND_MOD_EXPR].name = "(round %)";
  operator_name_info [(int) ABS_EXPR].name = "abs";
  operator_name_info [(int) TRUTH_AND_EXPR].name = "strict &&";
  operator_name_info [(int) TRUTH_OR_EXPR].name = "strict ||";
  operator_name_info [(int) RANGE_EXPR].name = "...";
  operator_name_info [(int) UNARY_PLUS_EXPR].name = "+";

  assignment_operator_name_info [(int) EXACT_DIV_EXPR].name
    = "(exact /=)";
  assignment_operator_name_info [(int) CEIL_DIV_EXPR].name
    = "(ceiling /=)";
  assignment_operator_name_info [(int) FLOOR_DIV_EXPR].name
    = "(floor /=)";
  assignment_operator_name_info [(int) ROUND_DIV_EXPR].name
    = "(round /=)";
  assignment_operator_name_info [(int) CEIL_MOD_EXPR].name
    = "(ceiling %=)";
  assignment_operator_name_info [(int) FLOOR_MOD_EXPR].name
    = "(floor %=)";
  assignment_operator_name_info [(int) ROUND_MOD_EXPR].name
    = "(round %=)";
}

/* Initialize the reserved words.  */

void
init_reswords (void)
{
  unsigned int i;
  tree id;
  int mask = 0;

  if (cxx_dialect < cxx11)
    mask |= D_CXX11;
  if (!flag_concepts)
    mask |= D_CXX_CONCEPTS;
  if (!flag_modules)
    mask |= D_CXX_MODULES;
  if (!flag_tm)
    mask |= D_TRANSMEM;
  if (flag_no_asm)
    mask |= D_ASM | D_EXT;
  if (flag_no_gnu_keywords)
    mask |= D_EXT;

  /* The Objective-C keywords are all context-dependent.  */
  mask |= D_OBJC;

  ridpointers = ggc_cleared_vec_alloc<tree> ((int) RID_MAX);
  for (i = 0; i < num_c_common_reswords; i++)
    {
      if (c_common_reswords[i].disable & D_CONLY)
	continue;
      id = get_identifier (c_common_reswords[i].word);
      C_SET_RID_CODE (id, c_common_reswords[i].rid);
      ridpointers [(int) c_common_reswords[i].rid] = id;
      if (! (c_common_reswords[i].disable & mask))
	C_IS_RESERVED_WORD (id) = 1;
    }

  for (i = 0; i < NUM_INT_N_ENTS; i++)
    {
      char name[50];
      sprintf (name, "__int%d", int_n_data[i].bitsize);
      id = get_identifier (name);
      C_SET_RID_CODE (id, RID_FIRST_INT_N + i);
      C_IS_RESERVED_WORD (id) = 1;
    }
}

static void
init_cp_pragma (void)
{
  c_register_pragma (0, "vtable", handle_pragma_vtable);
  c_register_pragma (0, "unit", handle_pragma_unit);
  c_register_pragma (0, "interface", handle_pragma_interface);
  c_register_pragma (0, "implementation", handle_pragma_implementation);
  c_register_pragma ("GCC", "interface", handle_pragma_interface);
  c_register_pragma ("GCC", "implementation", handle_pragma_implementation);
}

/* TRUE if a code represents a statement.  */

bool statement_code_p[MAX_TREE_CODES];

/* Initialize the C++ front end.  This function is very sensitive to
   the exact order that things are done here.  It would be nice if the
   initialization done by this routine were moved to its subroutines,
   and the ordering dependencies clarified and reduced.  */
bool
cxx_init (void)
{
  location_t saved_loc;
  unsigned int i;
  static const enum tree_code stmt_codes[] = {
   CTOR_INITIALIZER,	TRY_BLOCK,	HANDLER,
   EH_SPEC_BLOCK,	USING_STMT,	TAG_DEFN,
   IF_STMT,		CLEANUP_STMT,	FOR_STMT,
   RANGE_FOR_STMT,	WHILE_STMT,	DO_STMT,
   BREAK_STMT,		CONTINUE_STMT,	SWITCH_STMT,
   EXPR_STMT
  };

  memset (&statement_code_p, 0, sizeof (statement_code_p));
  for (i = 0; i < ARRAY_SIZE (stmt_codes); i++)
    statement_code_p[stmt_codes[i]] = true;

  saved_loc = input_location;
  input_location = BUILTINS_LOCATION;

  init_reswords ();
  init_tree ();
  init_cp_semantics ();
  init_operators ();
  init_method ();

  current_function_decl = NULL;

  class_type_node = ridpointers[(int) RID_CLASS];

  cxx_init_decl_processing ();

  if (c_common_init () == false)
    {
      input_location = saved_loc;
      return false;
    }

  init_cp_pragma ();

  init_repo ();

  input_location = saved_loc;
  return true;
}

/* Return nonzero if S is not considered part of an
   INTERFACE/IMPLEMENTATION pair.  Otherwise, return 0.  */

static int
interface_strcmp (const char* s)
{
  /* Set the interface/implementation bits for this scope.  */
  struct impl_files *ifiles;
  const char *s1;

  for (ifiles = impl_file_chain; ifiles; ifiles = ifiles->next)
    {
      const char *t1 = ifiles->filename;
      s1 = s;

      if (*s1 == 0 || filename_ncmp (s1, t1, 1) != 0)
	continue;

      while (*s1 != 0 && filename_ncmp (s1, t1, 1) == 0)
	s1++, t1++;

      /* A match.  */
      if (*s1 == *t1)
	return 0;

      /* Don't get faked out by xxx.yyy.cc vs xxx.zzz.cc.  */
      if (strchr (s1, '.') || strchr (t1, '.'))
	continue;

      if (*s1 == '\0' || s1[-1] != '.' || t1[-1] != '.')
	continue;

      /* A match.  */
      return 0;
    }

  /* No matches.  */
  return 1;
}



/* Parse a #pragma whose sole argument is a string constant.
   If OPT is true, the argument is optional.  */
static tree
parse_strconst_pragma (const char* name, int opt)
{
  tree result, x;
  enum cpp_ttype t;

  t = pragma_lex (&result);
  if (t == CPP_STRING)
    {
      if (pragma_lex (&x) != CPP_EOF)
	warning (0, "junk at end of #pragma %s", name);
      return result;
    }

  if (t == CPP_EOF && opt)
    return NULL_TREE;

  error ("invalid #pragma %s", name);
  return error_mark_node;
}

static void
handle_pragma_vtable (cpp_reader* /*dfile*/)
{
  parse_strconst_pragma ("vtable", 0);
  sorry ("#pragma vtable no longer supported");
}

static void
handle_pragma_unit (cpp_reader* /*dfile*/)
{
  /* Validate syntax, but don't do anything.  */
  parse_strconst_pragma ("unit", 0);
}

static void
handle_pragma_interface (cpp_reader* /*dfile*/)
{
  tree fname = parse_strconst_pragma ("interface", 1);
  struct c_fileinfo *finfo;
  const char *filename;

  if (fname == error_mark_node)
    return;
  else if (fname == 0)
    filename = lbasename (LOCATION_FILE (input_location));
  else
    filename = TREE_STRING_POINTER (fname);

  finfo = get_fileinfo (LOCATION_FILE (input_location));

  if (impl_file_chain == 0)
    {
      /* If this is zero at this point, then we are
	 auto-implementing.  */
      if (main_input_filename == 0)
	main_input_filename = LOCATION_FILE (input_location);
    }

  finfo->interface_only = interface_strcmp (filename);
  /* If MULTIPLE_SYMBOL_SPACES is set, we cannot assume that we can see
     a definition in another file.  */
  if (!MULTIPLE_SYMBOL_SPACES || !finfo->interface_only)
    finfo->interface_unknown = 0;
}

/* Note that we have seen a #pragma implementation for the key MAIN_FILENAME.
   We used to only allow this at toplevel, but that restriction was buggy
   in older compilers and it seems reasonable to allow it in the headers
   themselves, too.  It only needs to precede the matching #p interface.

   We don't touch finfo->interface_only or finfo->interface_unknown;
   the user must specify a matching #p interface for this to have
   any effect.  */

static void
handle_pragma_implementation (cpp_reader* /*dfile*/)
{
  tree fname = parse_strconst_pragma ("implementation", 1);
  const char *filename;
  struct impl_files *ifiles = impl_file_chain;

  if (fname == error_mark_node)
    return;

  if (fname == 0)
    {
      if (main_input_filename)
	filename = main_input_filename;
      else
	filename = LOCATION_FILE (input_location);
      filename = lbasename (filename);
    }
  else
    {
      filename = TREE_STRING_POINTER (fname);
      if (cpp_included_before (parse_in, filename, input_location))
	warning (0, "#pragma implementation for %qs appears after "
		 "file is included", filename);
    }

  for (; ifiles; ifiles = ifiles->next)
    {
      if (! filename_cmp (ifiles->filename, filename))
	break;
    }
  if (ifiles == 0)
    {
      ifiles = XNEW (struct impl_files);
      ifiles->filename = xstrdup (filename);
      ifiles->next = impl_file_chain;
      impl_file_chain = ifiles;
    }
}

/* Issue an error message indicating that the lookup of NAME (an
   IDENTIFIER_NODE) failed.  Returns the ERROR_MARK_NODE.  */

tree
unqualified_name_lookup_error (tree name, location_t loc)
{
  if (loc == UNKNOWN_LOCATION)
    loc = EXPR_LOC_OR_LOC (name, input_location);

  if (IDENTIFIER_OPNAME_P (name))
    {
      if (name != cp_operator_id (ERROR_MARK))
	error_at (loc, "%qD not defined", name);
    }
  else
    {
      if (!objc_diagnose_private_ivar (name))
	{
	  error_at (loc, "%qD was not declared in this scope", name);
	  suggest_alternatives_for (loc, name, true);
	}
      /* Prevent repeated error messages by creating a VAR_DECL with
	 this NAME in the innermost block scope.  */
      if (local_bindings_p ())
	{
	  tree decl = build_decl (loc, VAR_DECL, name, error_mark_node);
	  TREE_USED (decl) = true;
	  pushdecl (decl);
	}
    }

  return error_mark_node;
}

/* Like unqualified_name_lookup_error, but NAME_EXPR is an unqualified-id
   NAME, encapsulated with its location in a CP_EXPR, used as a function.
   Returns an appropriate expression for NAME.  */

tree
unqualified_fn_lookup_error (cp_expr name_expr)
{
  tree name = name_expr.get_value ();
  location_t loc = name_expr.get_location ();
  if (loc == UNKNOWN_LOCATION)
    loc = input_location;

  if (processing_template_decl)
    {
      /* In a template, it is invalid to write "f()" or "f(3)" if no
	 declaration of "f" is available.  Historically, G++ and most
	 other compilers accepted that usage since they deferred all name
	 lookup until instantiation time rather than doing unqualified
	 name lookup at template definition time; explain to the user what
	 is going wrong.

	 Note that we have the exact wording of the following message in
	 the manual (trouble.texi, node "Name lookup"), so they need to
	 be kept in synch.  */
      permerror (loc, "there are no arguments to %qD that depend on a template "
		 "parameter, so a declaration of %qD must be available",
		 name, name);

      if (!flag_permissive)
	{
	  static bool hint;
	  if (!hint)
	    {
	      inform (loc, "(if you use %<-fpermissive%>, G++ will accept your "
		     "code, but allowing the use of an undeclared name is "
		     "deprecated)");
	      hint = true;
	    }
	}
      return name;
    }

  return unqualified_name_lookup_error (name, loc);
}

/* Wrapper around build_lang_decl_loc(). Should gradually move to
   build_lang_decl_loc() and then rename build_lang_decl_loc() back to
   build_lang_decl().  */

tree
build_lang_decl (enum tree_code code, tree name, tree type)
{
  return build_lang_decl_loc (input_location, code, name, type);
}

/* Build a decl from CODE, NAME, TYPE declared at LOC, and then add
   DECL_LANG_SPECIFIC info to the result.  */

tree
build_lang_decl_loc (location_t loc, enum tree_code code, tree name, tree type)
{
  tree t;

  t = build_decl (loc, code, name, type);
  retrofit_lang_decl (t);

  return t;
}

/* Maybe add a raw lang_decl to T, a decl.  Return true if it needed
   one.  */

bool
maybe_add_lang_decl_raw (tree t, bool decomp_p)
{
  size_t size;
  lang_decl_selector sel;

  if (decomp_p)
    sel = lds_decomp, size = sizeof (struct lang_decl_decomp);
  else if (TREE_CODE (t) == FUNCTION_DECL)
    sel = lds_fn, size = sizeof (struct lang_decl_fn);
  else if (TREE_CODE (t) == NAMESPACE_DECL)
    sel = lds_ns, size = sizeof (struct lang_decl_ns);
  else if (TREE_CODE (t) == PARM_DECL)
    sel = lds_parm, size = sizeof (struct lang_decl_parm);
  else if (LANG_DECL_HAS_MIN (t))
    sel = lds_min, size = sizeof (struct lang_decl_min);
  else
    return false;

  struct lang_decl *ld
    = (struct lang_decl *) ggc_internal_cleared_alloc (size);

  ld->u.base.selector = sel;
  DECL_LANG_SPECIFIC (t) = ld;

  if (sel == lds_ns)
    /* Who'd create a namespace, only to put nothing in it?  */
    ld->u.ns.bindings = hash_map<lang_identifier *, tree>::create_ggc (499);

  if (GATHER_STATISTICS)
    {
      tree_node_counts[(int)lang_decl] += 1;
      tree_node_sizes[(int)lang_decl] += size;
    }
  return true;
}

/* T has just had a decl_lang_specific added.  Initialize its
   linkage.  */

static void
set_decl_linkage (tree t)
{
  if (current_lang_name == lang_name_cplusplus
      || decl_linkage (t) == lk_none)
    SET_DECL_LANGUAGE (t, lang_cplusplus);
  else if (current_lang_name == lang_name_c)
    SET_DECL_LANGUAGE (t, lang_c);
  else
    gcc_unreachable ();
}

/* T is a VAR_DECL node that needs to be a decomposition of BASE.  */

void
fit_decomposition_lang_decl (tree t, tree base)
{
  if (struct lang_decl *orig_ld = DECL_LANG_SPECIFIC (t))
    {
      if (orig_ld->u.base.selector == lds_min)
	{
	  maybe_add_lang_decl_raw (t, true);
	  memcpy (DECL_LANG_SPECIFIC (t), orig_ld,
		  sizeof (struct lang_decl_min));
	  /* Reset selector, which will have been bashed by the
	     memcpy.  */
	  DECL_LANG_SPECIFIC (t)->u.base.selector = lds_decomp;
	}
      else
	gcc_checking_assert (orig_ld->u.base.selector == lds_decomp);
    }
  else
    {
      maybe_add_lang_decl_raw (t, true);
      set_decl_linkage (t);
    }

  DECL_DECOMP_BASE (t) = base;
}

/* Add DECL_LANG_SPECIFIC info to T, if it needs one.  Generally
   every C++ decl needs one, but C builtins etc do not.   */

void
retrofit_lang_decl (tree t)
{
  if (DECL_LANG_SPECIFIC (t))
    return;

  if (maybe_add_lang_decl_raw (t, false))
    set_decl_linkage (t);
}

void
cxx_dup_lang_specific_decl (tree node)
{
  int size;

  if (! DECL_LANG_SPECIFIC (node))
    return;

  switch (DECL_LANG_SPECIFIC (node)->u.base.selector)
    {
    case lds_min:
      size = sizeof (struct lang_decl_min);
      break;
    case lds_fn:
      size = sizeof (struct lang_decl_fn);
      break;
    case lds_ns:
      size = sizeof (struct lang_decl_ns);
      break;
    case lds_parm:
      size = sizeof (struct lang_decl_parm);
      break;
    case lds_decomp:
      size = sizeof (struct lang_decl_decomp);
      break;
    default:
      gcc_unreachable ();
    }

  struct lang_decl *ld = (struct lang_decl *) ggc_internal_alloc (size);
  memcpy (ld, DECL_LANG_SPECIFIC (node), size);
  DECL_LANG_SPECIFIC (node) = ld;

  if (GATHER_STATISTICS)
    {
      tree_node_counts[(int)lang_decl] += 1;
      tree_node_sizes[(int)lang_decl] += size;
    }
}

/* Copy DECL, including any language-specific parts.  */

tree
copy_decl (tree decl MEM_STAT_DECL)
{
  tree copy;

  copy = copy_node_stat (decl PASS_MEM_STAT);
  cxx_dup_lang_specific_decl (copy);
  return copy;
}

/* Replace the shared language-specific parts of NODE with a new copy.  */

static void
copy_lang_type (tree node)
{
  if (! TYPE_LANG_SPECIFIC (node))
    return;

  struct lang_type *lt
    = (struct lang_type *) ggc_internal_alloc (sizeof (struct lang_type));

  memcpy (lt, TYPE_LANG_SPECIFIC (node), (sizeof (struct lang_type)));
  TYPE_LANG_SPECIFIC (node) = lt;

  if (GATHER_STATISTICS)
    {
      tree_node_counts[(int)lang_type] += 1;
      tree_node_sizes[(int)lang_type] += sizeof (struct lang_type);
    }
}

/* Copy TYPE, including any language-specific parts.  */

tree
copy_type (tree type MEM_STAT_DECL)
{
  tree copy;

  copy = copy_node_stat (type PASS_MEM_STAT);
  copy_lang_type (copy);
  return copy;
}

/* Add a raw lang_type to T, a type, should it need one.  */

bool
maybe_add_lang_type_raw (tree t, bool ptrmem_p)
{
<<<<<<< HEAD
  size_t size = 0;

  if (ptrmem_p)
    size = sizeof (struct lang_type_ptrmem);
  else if (RECORD_OR_UNION_CODE_P (TREE_CODE (t))
	   || TREE_CODE (t) == BOUND_TEMPLATE_TEMPLATE_PARM)
    size = sizeof (struct lang_type_class);
  else
    return false;
=======
  bool add = (RECORD_OR_UNION_CODE_P (TREE_CODE (t))
	      || TREE_CODE (t) == BOUND_TEMPLATE_TEMPLATE_PARM);
  if (add)
    {
      TYPE_LANG_SPECIFIC (t)
	= (struct lang_type *) (ggc_internal_cleared_alloc
				(sizeof (struct lang_type)));
>>>>>>> fb3a2657

  struct lang_type *lt = (struct lang_type *) ggc_internal_cleared_alloc
	(size);

  lt->u.c.h.is_lang_type_class = !ptrmem_p;
  TYPE_LANG_SPECIFIC (t) = lt;

  if (GATHER_STATISTICS)
    {
      tree_node_counts[(int)lang_type] += 1;
      tree_node_sizes[(int)lang_type] += size;
    }

  return true;
}

tree
cxx_make_type (enum tree_code code)
{
  tree t = make_node (code);

  maybe_add_lang_type_raw (t, false);

  /* Set up some flags that give proper default behavior.  */
  if (RECORD_OR_UNION_CODE_P (code))
    {
      struct c_fileinfo *finfo = \
	get_fileinfo (LOCATION_FILE (input_location));
      SET_CLASSTYPE_INTERFACE_UNKNOWN_X (t, finfo->interface_unknown);
      CLASSTYPE_INTERFACE_ONLY (t) = finfo->interface_only;
    }

  return t;
}

tree
make_class_type (enum tree_code code)
{
  tree t = cxx_make_type (code);
  SET_CLASS_TYPE_P (t, 1);
  return t;
}

/* Returns true if we are currently in the main source file, or in a
   template instantiation started from the main source file.  */

bool
in_main_input_context (void)
{
  struct tinst_level *tl = outermost_tinst_level();

  if (tl)
    return filename_cmp (main_input_filename,
			 LOCATION_FILE (tl->locus)) == 0;
  else
    return filename_cmp (main_input_filename, LOCATION_FILE (input_location)) == 0;
}<|MERGE_RESOLUTION|>--- conflicted
+++ resolved
@@ -715,38 +715,20 @@
 /* Add a raw lang_type to T, a type, should it need one.  */
 
 bool
-maybe_add_lang_type_raw (tree t, bool ptrmem_p)
-{
-<<<<<<< HEAD
-  size_t size = 0;
-
-  if (ptrmem_p)
-    size = sizeof (struct lang_type_ptrmem);
-  else if (RECORD_OR_UNION_CODE_P (TREE_CODE (t))
-	   || TREE_CODE (t) == BOUND_TEMPLATE_TEMPLATE_PARM)
-    size = sizeof (struct lang_type_class);
-  else
+maybe_add_lang_type_raw (tree t)
+{
+  if (!(RECORD_OR_UNION_CODE_P (TREE_CODE (t))
+	|| TREE_CODE (t) == BOUND_TEMPLATE_TEMPLATE_PARM))
     return false;
-=======
-  bool add = (RECORD_OR_UNION_CODE_P (TREE_CODE (t))
-	      || TREE_CODE (t) == BOUND_TEMPLATE_TEMPLATE_PARM);
-  if (add)
-    {
-      TYPE_LANG_SPECIFIC (t)
-	= (struct lang_type *) (ggc_internal_cleared_alloc
-				(sizeof (struct lang_type)));
->>>>>>> fb3a2657
-
-  struct lang_type *lt = (struct lang_type *) ggc_internal_cleared_alloc
-	(size);
-
-  lt->u.c.h.is_lang_type_class = !ptrmem_p;
-  TYPE_LANG_SPECIFIC (t) = lt;
+  
+  TYPE_LANG_SPECIFIC (t)
+    = (struct lang_type *) (ggc_internal_cleared_alloc
+			    (sizeof (struct lang_type)));
 
   if (GATHER_STATISTICS)
     {
       tree_node_counts[(int)lang_type] += 1;
-      tree_node_sizes[(int)lang_type] += size;
+      tree_node_sizes[(int)lang_type] += sizeof (struct lang_type);
     }
 
   return true;
@@ -757,7 +739,7 @@
 {
   tree t = make_node (code);
 
-  maybe_add_lang_type_raw (t, false);
+  maybe_add_lang_type_raw (t);
 
   /* Set up some flags that give proper default behavior.  */
   if (RECORD_OR_UNION_CODE_P (code))
