/* Build expressions with type checking for C++ compiler.
   Copyright (C) 1987-2021 Free Software Foundation, Inc.
   Hacked by Michael Tiemann (tiemann@cygnus.com)

This file is part of GCC.

GCC is free software; you can redistribute it and/or modify
it under the terms of the GNU General Public License as published by
the Free Software Foundation; either version 3, or (at your option)
any later version.

GCC is distributed in the hope that it will be useful,
but WITHOUT ANY WARRANTY; without even the implied warranty of
MERCHANTABILITY or FITNESS FOR A PARTICULAR PURPOSE.  See the
GNU General Public License for more details.

You should have received a copy of the GNU General Public License
along with GCC; see the file COPYING3.  If not see
<http://www.gnu.org/licenses/>.  */


/* This file is part of the C++ front end.
   It contains routines to build C++ expressions given their operands,
   including computing the types of the result, C and C++ specific error
   checks, and some optimization.  */

#include "config.h"
#include "system.h"
#include "coretypes.h"
#include "target.h"
#include "cp-tree.h"
#include "stor-layout.h"
#include "varasm.h"
#include "intl.h"
#include "convert.h"
#include "c-family/c-objc.h"
#include "c-family/c-ubsan.h"
#include "gcc-rich-location.h"
#include "stringpool.h"
#include "attribs.h"
#include "asan.h"
#include "gimplify.h"

static tree cp_build_addr_expr_strict (tree, tsubst_flags_t);
static tree cp_build_function_call (tree, tree, tsubst_flags_t);
static tree pfn_from_ptrmemfunc (tree);
static tree delta_from_ptrmemfunc (tree);
static tree convert_for_assignment (tree, tree, impl_conv_rhs, tree, int,
				    tsubst_flags_t, int);
static tree cp_pointer_int_sum (location_t, enum tree_code, tree, tree,
				tsubst_flags_t);
static tree rationalize_conditional_expr (enum tree_code, tree, 
					  tsubst_flags_t);
static bool comp_ptr_ttypes_real (tree, tree, int);
static bool comp_except_types (tree, tree, bool);
static bool comp_array_types (const_tree, const_tree, compare_bounds_t, bool);
static tree pointer_diff (location_t, tree, tree, tree, tsubst_flags_t, tree *);
static tree get_delta_difference (tree, tree, bool, bool, tsubst_flags_t);
static void casts_away_constness_r (tree *, tree *, tsubst_flags_t);
static bool casts_away_constness (tree, tree, tsubst_flags_t);
static bool maybe_warn_about_returning_address_of_local (tree, location_t = UNKNOWN_LOCATION);
static void error_args_num (location_t, tree, bool);
static int convert_arguments (tree, vec<tree, va_gc> **, tree, int,
                              tsubst_flags_t);
static bool is_std_move_p (tree);
static bool is_std_forward_p (tree);

/* Do `exp = require_complete_type (exp);' to make sure exp
   does not have an incomplete type.  (That includes void types.)
   Returns error_mark_node if the VALUE does not have
   complete type when this function returns.  */

tree
require_complete_type_sfinae (tree value, tsubst_flags_t complain)
{
  tree type;

  if (processing_template_decl || value == error_mark_node)
    return value;

  if (TREE_CODE (value) == OVERLOAD)
    type = unknown_type_node;
  else
    type = TREE_TYPE (value);

  if (type == error_mark_node)
    return error_mark_node;

  /* First, detect a valid value with a complete type.  */
  if (COMPLETE_TYPE_P (type))
    return value;

  if (complete_type_or_maybe_complain (type, value, complain))
    return value;
  else
    return error_mark_node;
}

tree
require_complete_type (tree value)
{
  return require_complete_type_sfinae (value, tf_warning_or_error);
}

/* Try to complete TYPE, if it is incomplete.  For example, if TYPE is
   a template instantiation, do the instantiation.  Returns TYPE,
   whether or not it could be completed, unless something goes
   horribly wrong, in which case the error_mark_node is returned.  */

tree
complete_type (tree type)
{
  if (type == NULL_TREE)
    /* Rather than crash, we return something sure to cause an error
       at some point.  */
    return error_mark_node;

  if (type == error_mark_node || COMPLETE_TYPE_P (type))
    ;
  else if (TREE_CODE (type) == ARRAY_TYPE)
    {
      tree t = complete_type (TREE_TYPE (type));
      unsigned int needs_constructing, has_nontrivial_dtor;
      if (COMPLETE_TYPE_P (t) && !dependent_type_p (type))
	layout_type (type);
      needs_constructing
	= TYPE_NEEDS_CONSTRUCTING (TYPE_MAIN_VARIANT (t));
      has_nontrivial_dtor
	= TYPE_HAS_NONTRIVIAL_DESTRUCTOR (TYPE_MAIN_VARIANT (t));
      for (t = TYPE_MAIN_VARIANT (type); t; t = TYPE_NEXT_VARIANT (t))
	{
	  TYPE_NEEDS_CONSTRUCTING (t) = needs_constructing;
	  TYPE_HAS_NONTRIVIAL_DESTRUCTOR (t) = has_nontrivial_dtor;
	}
    }
  else if (CLASS_TYPE_P (type))
    {
      if (modules_p ())
	/* TYPE could be a class member we've not loaded the definition of.  */ 
	lazy_load_pendings (TYPE_NAME (TYPE_MAIN_VARIANT (type)));

      if (CLASSTYPE_TEMPLATE_INSTANTIATION (type))
	instantiate_class_template (TYPE_MAIN_VARIANT (type));
    }

  return type;
}

/* Like complete_type, but issue an error if the TYPE cannot be completed.
   VALUE is used for informative diagnostics.
   Returns NULL_TREE if the type cannot be made complete.  */

tree
complete_type_or_maybe_complain (tree type, tree value, tsubst_flags_t complain)
{
  type = complete_type (type);
  if (type == error_mark_node)
    /* We already issued an error.  */
    return NULL_TREE;
  else if (!COMPLETE_TYPE_P (type))
    {
      if (complain & tf_error)
	cxx_incomplete_type_diagnostic (value, type, DK_ERROR);
      note_failed_type_completion_for_satisfaction (type);
      return NULL_TREE;
    }
  else
    return type;
}

tree
complete_type_or_else (tree type, tree value)
{
  return complete_type_or_maybe_complain (type, value, tf_warning_or_error);
}


/* Return the common type of two parameter lists.
   We assume that comptypes has already been done and returned 1;
   if that isn't so, this may crash.

   As an optimization, free the space we allocate if the parameter
   lists are already common.  */

static tree
commonparms (tree p1, tree p2)
{
  tree oldargs = p1, newargs, n;
  int i, len;
  int any_change = 0;

  len = list_length (p1);
  newargs = tree_last (p1);

  if (newargs == void_list_node)
    i = 1;
  else
    {
      i = 0;
      newargs = 0;
    }

  for (; i < len; i++)
    newargs = tree_cons (NULL_TREE, NULL_TREE, newargs);

  n = newargs;

  for (i = 0; p1;
       p1 = TREE_CHAIN (p1), p2 = TREE_CHAIN (p2), n = TREE_CHAIN (n), i++)
    {
      if (TREE_PURPOSE (p1) && !TREE_PURPOSE (p2))
	{
	  TREE_PURPOSE (n) = TREE_PURPOSE (p1);
	  any_change = 1;
	}
      else if (! TREE_PURPOSE (p1))
	{
	  if (TREE_PURPOSE (p2))
	    {
	      TREE_PURPOSE (n) = TREE_PURPOSE (p2);
	      any_change = 1;
	    }
	}
      else
	{
	  if (simple_cst_equal (TREE_PURPOSE (p1), TREE_PURPOSE (p2)) != 1)
	    any_change = 1;
	  TREE_PURPOSE (n) = TREE_PURPOSE (p2);
	}
      if (TREE_VALUE (p1) != TREE_VALUE (p2))
	{
	  any_change = 1;
	  TREE_VALUE (n) = merge_types (TREE_VALUE (p1), TREE_VALUE (p2));
	}
      else
	TREE_VALUE (n) = TREE_VALUE (p1);
    }
  if (! any_change)
    return oldargs;

  return newargs;
}

/* Given a type, perhaps copied for a typedef,
   find the "original" version of it.  */
static tree
original_type (tree t)
{
  int quals = cp_type_quals (t);
  while (t != error_mark_node
	 && TYPE_NAME (t) != NULL_TREE)
    {
      tree x = TYPE_NAME (t);
      if (TREE_CODE (x) != TYPE_DECL)
	break;
      x = DECL_ORIGINAL_TYPE (x);
      if (x == NULL_TREE)
	break;
      t = x;
    }
  return cp_build_qualified_type (t, quals);
}

/* Return the common type for two arithmetic types T1 and T2 under the
   usual arithmetic conversions.  The default conversions have already
   been applied, and enumerated types converted to their compatible
   integer types.  */

static tree
cp_common_type (tree t1, tree t2)
{
  enum tree_code code1 = TREE_CODE (t1);
  enum tree_code code2 = TREE_CODE (t2);
  tree attributes;
  int i;


  /* In what follows, we slightly generalize the rules given in [expr] so
     as to deal with `long long' and `complex'.  First, merge the
     attributes.  */
  attributes = (*targetm.merge_type_attributes) (t1, t2);

  if (SCOPED_ENUM_P (t1) || SCOPED_ENUM_P (t2))
    {
      if (TYPE_MAIN_VARIANT (t1) == TYPE_MAIN_VARIANT (t2))
	return build_type_attribute_variant (t1, attributes);
      else
	return NULL_TREE;
    }

  /* FIXME: Attributes.  */
  gcc_assert (ARITHMETIC_TYPE_P (t1)
	      || VECTOR_TYPE_P (t1)
	      || UNSCOPED_ENUM_P (t1));
  gcc_assert (ARITHMETIC_TYPE_P (t2)
	      || VECTOR_TYPE_P (t2)
	      || UNSCOPED_ENUM_P (t2));

  /* If one type is complex, form the common type of the non-complex
     components, then make that complex.  Use T1 or T2 if it is the
     required type.  */
  if (code1 == COMPLEX_TYPE || code2 == COMPLEX_TYPE)
    {
      tree subtype1 = code1 == COMPLEX_TYPE ? TREE_TYPE (t1) : t1;
      tree subtype2 = code2 == COMPLEX_TYPE ? TREE_TYPE (t2) : t2;
      tree subtype
	= type_after_usual_arithmetic_conversions (subtype1, subtype2);

      if (code1 == COMPLEX_TYPE && TREE_TYPE (t1) == subtype)
	return build_type_attribute_variant (t1, attributes);
      else if (code2 == COMPLEX_TYPE && TREE_TYPE (t2) == subtype)
	return build_type_attribute_variant (t2, attributes);
      else
	return build_type_attribute_variant (build_complex_type (subtype),
					     attributes);
    }

  if (code1 == VECTOR_TYPE)
    {
      /* When we get here we should have two vectors of the same size.
	 Just prefer the unsigned one if present.  */
      if (TYPE_UNSIGNED (t1))
	return build_type_attribute_variant (t1, attributes);
      else
	return build_type_attribute_variant (t2, attributes);
    }

  /* If only one is real, use it as the result.  */
  if (code1 == REAL_TYPE && code2 != REAL_TYPE)
    return build_type_attribute_variant (t1, attributes);
  if (code2 == REAL_TYPE && code1 != REAL_TYPE)
    return build_type_attribute_variant (t2, attributes);

  /* Both real or both integers; use the one with greater precision.  */
  if (TYPE_PRECISION (t1) > TYPE_PRECISION (t2))
    return build_type_attribute_variant (t1, attributes);
  else if (TYPE_PRECISION (t2) > TYPE_PRECISION (t1))
    return build_type_attribute_variant (t2, attributes);

  /* The types are the same; no need to do anything fancy.  */
  if (TYPE_MAIN_VARIANT (t1) == TYPE_MAIN_VARIANT (t2))
    return build_type_attribute_variant (t1, attributes);

  if (code1 != REAL_TYPE)
    {
      /* If one is unsigned long long, then convert the other to unsigned
	 long long.  */
      if (same_type_p (TYPE_MAIN_VARIANT (t1), long_long_unsigned_type_node)
	  || same_type_p (TYPE_MAIN_VARIANT (t2), long_long_unsigned_type_node))
	return build_type_attribute_variant (long_long_unsigned_type_node,
					     attributes);
      /* If one is a long long, and the other is an unsigned long, and
	 long long can represent all the values of an unsigned long, then
	 convert to a long long.  Otherwise, convert to an unsigned long
	 long.  Otherwise, if either operand is long long, convert the
	 other to long long.

	 Since we're here, we know the TYPE_PRECISION is the same;
	 therefore converting to long long cannot represent all the values
	 of an unsigned long, so we choose unsigned long long in that
	 case.  */
      if (same_type_p (TYPE_MAIN_VARIANT (t1), long_long_integer_type_node)
	  || same_type_p (TYPE_MAIN_VARIANT (t2), long_long_integer_type_node))
	{
	  tree t = ((TYPE_UNSIGNED (t1) || TYPE_UNSIGNED (t2))
		    ? long_long_unsigned_type_node
		    : long_long_integer_type_node);
	  return build_type_attribute_variant (t, attributes);
	}

      /* Go through the same procedure, but for longs.  */
      if (same_type_p (TYPE_MAIN_VARIANT (t1), long_unsigned_type_node)
	  || same_type_p (TYPE_MAIN_VARIANT (t2), long_unsigned_type_node))
	return build_type_attribute_variant (long_unsigned_type_node,
					     attributes);
      if (same_type_p (TYPE_MAIN_VARIANT (t1), long_integer_type_node)
	  || same_type_p (TYPE_MAIN_VARIANT (t2), long_integer_type_node))
	{
	  tree t = ((TYPE_UNSIGNED (t1) || TYPE_UNSIGNED (t2))
		    ? long_unsigned_type_node : long_integer_type_node);
	  return build_type_attribute_variant (t, attributes);
	}

      /* For __intN types, either the type is __int128 (and is lower
	 priority than the types checked above, but higher than other
	 128-bit types) or it's known to not be the same size as other
	 types (enforced in toplev.c).  Prefer the unsigned type. */
      for (i = 0; i < NUM_INT_N_ENTS; i ++)
	{
	  if (int_n_enabled_p [i]
	      && (same_type_p (TYPE_MAIN_VARIANT (t1), int_n_trees[i].signed_type)
		  || same_type_p (TYPE_MAIN_VARIANT (t2), int_n_trees[i].signed_type)
		  || same_type_p (TYPE_MAIN_VARIANT (t1), int_n_trees[i].unsigned_type)
		  || same_type_p (TYPE_MAIN_VARIANT (t2), int_n_trees[i].unsigned_type)))
	    {
	      tree t = ((TYPE_UNSIGNED (t1) || TYPE_UNSIGNED (t2))
			? int_n_trees[i].unsigned_type
			: int_n_trees[i].signed_type);
	      return build_type_attribute_variant (t, attributes);
	    }
	}

      /* Otherwise prefer the unsigned one.  */
      if (TYPE_UNSIGNED (t1))
	return build_type_attribute_variant (t1, attributes);
      else
	return build_type_attribute_variant (t2, attributes);
    }
  else
    {
      if (same_type_p (TYPE_MAIN_VARIANT (t1), long_double_type_node)
	  || same_type_p (TYPE_MAIN_VARIANT (t2), long_double_type_node))
	return build_type_attribute_variant (long_double_type_node,
					     attributes);
      if (same_type_p (TYPE_MAIN_VARIANT (t1), double_type_node)
	  || same_type_p (TYPE_MAIN_VARIANT (t2), double_type_node))
	return build_type_attribute_variant (double_type_node,
					     attributes);
      if (same_type_p (TYPE_MAIN_VARIANT (t1), float_type_node)
	  || same_type_p (TYPE_MAIN_VARIANT (t2), float_type_node))
	return build_type_attribute_variant (float_type_node,
					     attributes);

      /* Two floating-point types whose TYPE_MAIN_VARIANTs are none of
	 the standard C++ floating-point types.  Logic earlier in this
	 function has already eliminated the possibility that
	 TYPE_PRECISION (t2) != TYPE_PRECISION (t1), so there's no
	 compelling reason to choose one or the other.  */
      return build_type_attribute_variant (t1, attributes);
    }
}

/* T1 and T2 are arithmetic or enumeration types.  Return the type
   that will result from the "usual arithmetic conversions" on T1 and
   T2 as described in [expr].  */

tree
type_after_usual_arithmetic_conversions (tree t1, tree t2)
{
  gcc_assert (ARITHMETIC_TYPE_P (t1)
	      || VECTOR_TYPE_P (t1)
	      || UNSCOPED_ENUM_P (t1));
  gcc_assert (ARITHMETIC_TYPE_P (t2)
	      || VECTOR_TYPE_P (t2)
	      || UNSCOPED_ENUM_P (t2));

  /* Perform the integral promotions.  We do not promote real types here.  */
  if (INTEGRAL_OR_ENUMERATION_TYPE_P (t1)
      && INTEGRAL_OR_ENUMERATION_TYPE_P (t2))
    {
      t1 = type_promotes_to (t1);
      t2 = type_promotes_to (t2);
    }

  return cp_common_type (t1, t2);
}

static void
composite_pointer_error (const op_location_t &location,
			 diagnostic_t kind, tree t1, tree t2,
			 composite_pointer_operation operation)
{
  switch (operation)
    {
    case CPO_COMPARISON:
      emit_diagnostic (kind, location, 0,
		       "comparison between "
		       "distinct pointer types %qT and %qT lacks a cast",
		       t1, t2);
      break;
    case CPO_CONVERSION:
      emit_diagnostic (kind, location, 0,
		       "conversion between "
		       "distinct pointer types %qT and %qT lacks a cast",
		       t1, t2);
      break;
    case CPO_CONDITIONAL_EXPR:
      emit_diagnostic (kind, location, 0,
		       "conditional expression between "
		       "distinct pointer types %qT and %qT lacks a cast",
		       t1, t2);
      break;
    default:
      gcc_unreachable ();
    }
}

/* Subroutine of composite_pointer_type to implement the recursive
   case.  See that function for documentation of the parameters.  And ADD_CONST
   is used to track adding "const" where needed.  */

static tree
composite_pointer_type_r (const op_location_t &location,
			  tree t1, tree t2, bool *add_const,
			  composite_pointer_operation operation,
			  tsubst_flags_t complain)
{
  tree pointee1;
  tree pointee2;
  tree result_type;
  tree attributes;

  /* Determine the types pointed to by T1 and T2.  */
  if (TYPE_PTR_P (t1))
    {
      pointee1 = TREE_TYPE (t1);
      pointee2 = TREE_TYPE (t2);
    }
  else
    {
      pointee1 = TYPE_PTRMEM_POINTED_TO_TYPE (t1);
      pointee2 = TYPE_PTRMEM_POINTED_TO_TYPE (t2);
    }

  /* [expr.type]

     If T1 and T2 are similar types, the result is the cv-combined type of
     T1 and T2.  */
  if (same_type_ignoring_top_level_qualifiers_p (pointee1, pointee2))
    result_type = pointee1;
  else if ((TYPE_PTR_P (pointee1) && TYPE_PTR_P (pointee2))
	   || (TYPE_PTRMEM_P (pointee1) && TYPE_PTRMEM_P (pointee2)))
    {
      result_type = composite_pointer_type_r (location, pointee1, pointee2,
					      add_const, operation, complain);
      if (result_type == error_mark_node)
	return error_mark_node;
    }
  else
    {
      if (complain & tf_error)
	composite_pointer_error (location, DK_PERMERROR,
				 t1, t2, operation);
      else
	return error_mark_node;
      result_type = void_type_node;
    }
  const int q1 = cp_type_quals (pointee1);
  const int q2 = cp_type_quals (pointee2);
  const int quals = q1 | q2;
  result_type = cp_build_qualified_type (result_type,
					 (quals | (*add_const
						   ? TYPE_QUAL_CONST
						   : TYPE_UNQUALIFIED)));
  /* The cv-combined type can add "const" as per [conv.qual]/3.3 (except for
     the TLQ).  The reason is that both T1 and T2 can then be converted to the
     cv-combined type of T1 and T2.  */
  if (quals != q1 || quals != q2)
    *add_const = true;
  /* If the original types were pointers to members, so is the
     result.  */
  if (TYPE_PTRMEM_P (t1))
    {
      if (!same_type_p (TYPE_PTRMEM_CLASS_TYPE (t1),
			TYPE_PTRMEM_CLASS_TYPE (t2)))
	{
	  if (complain & tf_error)
	    composite_pointer_error (location, DK_PERMERROR,
				     t1, t2, operation);
	  else
	    return error_mark_node;
	}
      result_type = build_ptrmem_type (TYPE_PTRMEM_CLASS_TYPE (t1),
				       result_type);
    }
  else
    result_type = build_pointer_type (result_type);

  /* Merge the attributes.  */
  attributes = (*targetm.merge_type_attributes) (t1, t2);
  return build_type_attribute_variant (result_type, attributes);
}

/* Return the composite pointer type (see [expr.type]) for T1 and T2.
   ARG1 and ARG2 are the values with those types.  The OPERATION is to
   describe the operation between the pointer types,
   in case an error occurs.

   This routine also implements the computation of a common type for
   pointers-to-members as per [expr.eq].  */

tree
composite_pointer_type (const op_location_t &location,
			tree t1, tree t2, tree arg1, tree arg2,
			composite_pointer_operation operation, 
			tsubst_flags_t complain)
{
  tree class1;
  tree class2;

  /* [expr.type]

     If one operand is a null pointer constant, the composite pointer
     type is the type of the other operand.  */
  if (null_ptr_cst_p (arg1))
    return t2;
  if (null_ptr_cst_p (arg2))
    return t1;

  /* We have:

       [expr.type]

       If one of the operands has type "pointer to cv1 void", then
       the other has type "pointer to cv2 T", and the composite pointer
       type is "pointer to cv12 void", where cv12 is the union of cv1
       and cv2.

    If either type is a pointer to void, make sure it is T1.  */
  if (TYPE_PTR_P (t2) && VOID_TYPE_P (TREE_TYPE (t2)))
    std::swap (t1, t2);

  /* Now, if T1 is a pointer to void, merge the qualifiers.  */
  if (TYPE_PTR_P (t1) && VOID_TYPE_P (TREE_TYPE (t1)))
    {
      tree attributes;
      tree result_type;

      if (TYPE_PTRFN_P (t2))
	{
	  if (complain & tf_error)
	    {
	      switch (operation)
		{
		case CPO_COMPARISON:
		  pedwarn (location, OPT_Wpedantic, 
			   "ISO C++ forbids comparison between pointer "
			   "of type %<void *%> and pointer-to-function");
		  break;
		case CPO_CONVERSION:
		  pedwarn (location, OPT_Wpedantic,
			   "ISO C++ forbids conversion between pointer "
			   "of type %<void *%> and pointer-to-function");
		  break;
		case CPO_CONDITIONAL_EXPR:
		  pedwarn (location, OPT_Wpedantic,
			   "ISO C++ forbids conditional expression between "
			   "pointer of type %<void *%> and "
			   "pointer-to-function");
		  break;
		default:
		  gcc_unreachable ();
		}
	    }
	  else
	    return error_mark_node;
        }
      result_type
	= cp_build_qualified_type (void_type_node,
				   (cp_type_quals (TREE_TYPE (t1))
				    | cp_type_quals (TREE_TYPE (t2))));
      result_type = build_pointer_type (result_type);
      /* Merge the attributes.  */
      attributes = (*targetm.merge_type_attributes) (t1, t2);
      return build_type_attribute_variant (result_type, attributes);
    }

  if (c_dialect_objc () && TYPE_PTR_P (t1)
      && TYPE_PTR_P (t2))
    {
      if (objc_have_common_type (t1, t2, -3, NULL_TREE))
	return objc_common_type (t1, t2);
    }

  /* if T1 or T2 is "pointer to noexcept function" and the other type is
     "pointer to function", where the function types are otherwise the same,
     "pointer to function" */
  if (fnptr_conv_p (t1, t2))
    return t1;
  if (fnptr_conv_p (t2, t1))
    return t2;

  /* [expr.eq] permits the application of a pointer conversion to
     bring the pointers to a common type.  */
  if (TYPE_PTR_P (t1) && TYPE_PTR_P (t2)
      && CLASS_TYPE_P (TREE_TYPE (t1))
      && CLASS_TYPE_P (TREE_TYPE (t2))
      && !same_type_ignoring_top_level_qualifiers_p (TREE_TYPE (t1),
						     TREE_TYPE (t2)))
    {
      class1 = TREE_TYPE (t1);
      class2 = TREE_TYPE (t2);

      if (DERIVED_FROM_P (class1, class2))
	t2 = (build_pointer_type
	      (cp_build_qualified_type (class1, cp_type_quals (class2))));
      else if (DERIVED_FROM_P (class2, class1))
	t1 = (build_pointer_type
	      (cp_build_qualified_type (class2, cp_type_quals (class1))));
      else
        {
          if (complain & tf_error)
	    composite_pointer_error (location, DK_ERROR, t1, t2, operation);
          return error_mark_node;
        }
    }
  /* [expr.eq] permits the application of a pointer-to-member
     conversion to change the class type of one of the types.  */
  else if (TYPE_PTRMEM_P (t1)
           && !same_type_p (TYPE_PTRMEM_CLASS_TYPE (t1),
			    TYPE_PTRMEM_CLASS_TYPE (t2)))
    {
      class1 = TYPE_PTRMEM_CLASS_TYPE (t1);
      class2 = TYPE_PTRMEM_CLASS_TYPE (t2);

      if (DERIVED_FROM_P (class1, class2))
	t1 = build_ptrmem_type (class2, TYPE_PTRMEM_POINTED_TO_TYPE (t1));
      else if (DERIVED_FROM_P (class2, class1))
	t2 = build_ptrmem_type (class1, TYPE_PTRMEM_POINTED_TO_TYPE (t2));
      else
        {
          if (complain & tf_error)
            switch (operation)
              {
              case CPO_COMPARISON:
                error_at (location, "comparison between distinct "
			  "pointer-to-member types %qT and %qT lacks a cast",
			  t1, t2);
                break;
              case CPO_CONVERSION:
                error_at (location, "conversion between distinct "
			  "pointer-to-member types %qT and %qT lacks a cast",
			  t1, t2);
                break;
              case CPO_CONDITIONAL_EXPR:
                error_at (location, "conditional expression between distinct "
			  "pointer-to-member types %qT and %qT lacks a cast",
			  t1, t2);
                break;
              default:
                gcc_unreachable ();
              }
          return error_mark_node;
        }
    }

  bool add_const = false;
  return composite_pointer_type_r (location, t1, t2, &add_const, operation,
				   complain);
}

/* Return the merged type of two types.
   We assume that comptypes has already been done and returned 1;
   if that isn't so, this may crash.

   This just combines attributes and default arguments; any other
   differences would cause the two types to compare unalike.  */

tree
merge_types (tree t1, tree t2)
{
  enum tree_code code1;
  enum tree_code code2;
  tree attributes;

  /* Save time if the two types are the same.  */
  if (t1 == t2)
    return t1;
  if (original_type (t1) == original_type (t2))
    return t1;

  /* If one type is nonsense, use the other.  */
  if (t1 == error_mark_node)
    return t2;
  if (t2 == error_mark_node)
    return t1;

  /* Handle merging an auto redeclaration with a previous deduced
     return type.  */
  if (is_auto (t1))
    return t2;

  /* Merge the attributes.  */
  attributes = (*targetm.merge_type_attributes) (t1, t2);

  if (TYPE_PTRMEMFUNC_P (t1))
    t1 = TYPE_PTRMEMFUNC_FN_TYPE (t1);
  if (TYPE_PTRMEMFUNC_P (t2))
    t2 = TYPE_PTRMEMFUNC_FN_TYPE (t2);

  code1 = TREE_CODE (t1);
  code2 = TREE_CODE (t2);
  if (code1 != code2)
    {
      gcc_assert (code1 == TYPENAME_TYPE || code2 == TYPENAME_TYPE);
      if (code1 == TYPENAME_TYPE)
	{
          t1 = resolve_typename_type (t1, /*only_current_p=*/true);
	  code1 = TREE_CODE (t1);
	}
      else
	{
          t2 = resolve_typename_type (t2, /*only_current_p=*/true);
	  code2 = TREE_CODE (t2);
	}
    }

  switch (code1)
    {
    case POINTER_TYPE:
    case REFERENCE_TYPE:
      /* For two pointers, do this recursively on the target type.  */
      {
	tree target = merge_types (TREE_TYPE (t1), TREE_TYPE (t2));
	int quals = cp_type_quals (t1);

	if (code1 == POINTER_TYPE)
	  {
	    t1 = build_pointer_type (target);
	    if (TREE_CODE (target) == METHOD_TYPE)
	      t1 = build_ptrmemfunc_type (t1);
	  }
	else
	  t1 = cp_build_reference_type (target, TYPE_REF_IS_RVALUE (t1));
	t1 = build_type_attribute_variant (t1, attributes);
	t1 = cp_build_qualified_type (t1, quals);

	return t1;
      }

    case OFFSET_TYPE:
      {
	int quals;
	tree pointee;
	quals = cp_type_quals (t1);
	pointee = merge_types (TYPE_PTRMEM_POINTED_TO_TYPE (t1),
			       TYPE_PTRMEM_POINTED_TO_TYPE (t2));
	t1 = build_ptrmem_type (TYPE_PTRMEM_CLASS_TYPE (t1),
				pointee);
	t1 = cp_build_qualified_type (t1, quals);
	break;
      }

    case ARRAY_TYPE:
      {
	tree elt = merge_types (TREE_TYPE (t1), TREE_TYPE (t2));
	/* Save space: see if the result is identical to one of the args.  */
	if (elt == TREE_TYPE (t1) && TYPE_DOMAIN (t1))
	  return build_type_attribute_variant (t1, attributes);
	if (elt == TREE_TYPE (t2) && TYPE_DOMAIN (t2))
	  return build_type_attribute_variant (t2, attributes);
	/* Merge the element types, and have a size if either arg has one.  */
	t1 = build_cplus_array_type
	  (elt, TYPE_DOMAIN (TYPE_DOMAIN (t1) ? t1 : t2));
	break;
      }

    case FUNCTION_TYPE:
      /* Function types: prefer the one that specified arg types.
	 If both do, merge the arg types.  Also merge the return types.  */
      {
	tree valtype = merge_types (TREE_TYPE (t1), TREE_TYPE (t2));
	tree p1 = TYPE_ARG_TYPES (t1);
	tree p2 = TYPE_ARG_TYPES (t2);
	tree parms;

	/* Save space: see if the result is identical to one of the args.  */
	if (valtype == TREE_TYPE (t1) && ! p2)
	  return cp_build_type_attribute_variant (t1, attributes);
	if (valtype == TREE_TYPE (t2) && ! p1)
	  return cp_build_type_attribute_variant (t2, attributes);

	/* Simple way if one arg fails to specify argument types.  */
	if (p1 == NULL_TREE || TREE_VALUE (p1) == void_type_node)
	  parms = p2;
	else if (p2 == NULL_TREE || TREE_VALUE (p2) == void_type_node)
	  parms = p1;
	else
	  parms = commonparms (p1, p2);

	cp_cv_quals quals = type_memfn_quals (t1);
	cp_ref_qualifier rqual = type_memfn_rqual (t1);
	gcc_assert (quals == type_memfn_quals (t2));
	gcc_assert (rqual == type_memfn_rqual (t2));

	tree rval = build_function_type (valtype, parms);
	rval = apply_memfn_quals (rval, quals);
	tree raises = merge_exception_specifiers (TYPE_RAISES_EXCEPTIONS (t1),
						  TYPE_RAISES_EXCEPTIONS (t2));
	bool late_return_type_p = TYPE_HAS_LATE_RETURN_TYPE (t1);
	t1 = build_cp_fntype_variant (rval, rqual, raises, late_return_type_p);
	break;
      }

    case METHOD_TYPE:
      {
	/* Get this value the long way, since TYPE_METHOD_BASETYPE
	   is just the main variant of this.  */
	tree basetype = class_of_this_parm (t2);
	tree raises = merge_exception_specifiers (TYPE_RAISES_EXCEPTIONS (t1),
						  TYPE_RAISES_EXCEPTIONS (t2));
	cp_ref_qualifier rqual = type_memfn_rqual (t1);
	tree t3;
	bool late_return_type_1_p = TYPE_HAS_LATE_RETURN_TYPE (t1);

	/* If this was a member function type, get back to the
	   original type of type member function (i.e., without
	   the class instance variable up front.  */
	t1 = build_function_type (TREE_TYPE (t1),
				  TREE_CHAIN (TYPE_ARG_TYPES (t1)));
	t2 = build_function_type (TREE_TYPE (t2),
				  TREE_CHAIN (TYPE_ARG_TYPES (t2)));
	t3 = merge_types (t1, t2);
	t3 = build_method_type_directly (basetype, TREE_TYPE (t3),
					 TYPE_ARG_TYPES (t3));
	t1 = build_cp_fntype_variant (t3, rqual, raises, late_return_type_1_p);
	break;
      }

    case TYPENAME_TYPE:
      /* There is no need to merge attributes into a TYPENAME_TYPE.
	 When the type is instantiated it will have whatever
	 attributes result from the instantiation.  */
      return t1;

    default:;
      if (attribute_list_equal (TYPE_ATTRIBUTES (t1), attributes))
	return t1;
      else if (attribute_list_equal (TYPE_ATTRIBUTES (t2), attributes))
	return t2;
      break;
    }

  return cp_build_type_attribute_variant (t1, attributes);
}

/* Return the ARRAY_TYPE type without its domain.  */

tree
strip_array_domain (tree type)
{
  tree t2;
  gcc_assert (TREE_CODE (type) == ARRAY_TYPE);
  if (TYPE_DOMAIN (type) == NULL_TREE)
    return type;
  t2 = build_cplus_array_type (TREE_TYPE (type), NULL_TREE);
  return cp_build_type_attribute_variant (t2, TYPE_ATTRIBUTES (type));
}

/* Wrapper around cp_common_type that is used by c-common.c and other
   front end optimizations that remove promotions.  

   Return the common type for two arithmetic types T1 and T2 under the
   usual arithmetic conversions.  The default conversions have already
   been applied, and enumerated types converted to their compatible
   integer types.  */

tree
common_type (tree t1, tree t2)
{
  /* If one type is nonsense, use the other  */
  if (t1 == error_mark_node)
    return t2;
  if (t2 == error_mark_node)
    return t1;

  return cp_common_type (t1, t2);
}

/* Return the common type of two pointer types T1 and T2.  This is the
   type for the result of most arithmetic operations if the operands
   have the given two types.
 
   We assume that comp_target_types has already been done and returned
   nonzero; if that isn't so, this may crash.  */

tree
common_pointer_type (tree t1, tree t2)
{
  gcc_assert ((TYPE_PTR_P (t1) && TYPE_PTR_P (t2))
              || (TYPE_PTRDATAMEM_P (t1) && TYPE_PTRDATAMEM_P (t2))
              || (TYPE_PTRMEMFUNC_P (t1) && TYPE_PTRMEMFUNC_P (t2)));

  return composite_pointer_type (input_location, t1, t2,
				 error_mark_node, error_mark_node,
                                 CPO_CONVERSION, tf_warning_or_error);
}

/* Compare two exception specifier types for exactness or subsetness, if
   allowed. Returns false for mismatch, true for match (same, or
   derived and !exact).

   [except.spec] "If a class X ... objects of class X or any class publicly
   and unambiguously derived from X. Similarly, if a pointer type Y * ...
   exceptions of type Y * or that are pointers to any type publicly and
   unambiguously derived from Y. Otherwise a function only allows exceptions
   that have the same type ..."
   This does not mention cv qualifiers and is different to what throw
   [except.throw] and catch [except.catch] will do. They will ignore the
   top level cv qualifiers, and allow qualifiers in the pointer to class
   example.

   We implement the letter of the standard.  */

static bool
comp_except_types (tree a, tree b, bool exact)
{
  if (same_type_p (a, b))
    return true;
  else if (!exact)
    {
      if (cp_type_quals (a) || cp_type_quals (b))
	return false;

      if (TYPE_PTR_P (a) && TYPE_PTR_P (b))
	{
	  a = TREE_TYPE (a);
	  b = TREE_TYPE (b);
	  if (cp_type_quals (a) || cp_type_quals (b))
	    return false;
	}

      if (TREE_CODE (a) != RECORD_TYPE
	  || TREE_CODE (b) != RECORD_TYPE)
	return false;

      if (publicly_uniquely_derived_p (a, b))
	return true;
    }
  return false;
}

/* Return true if TYPE1 and TYPE2 are equivalent exception specifiers.
   If EXACT is ce_derived, T2 can be stricter than T1 (according to 15.4/5).
   If EXACT is ce_type, the C++17 type compatibility rules apply.
   If EXACT is ce_normal, the compatibility rules in 15.4/3 apply.
   If EXACT is ce_exact, the specs must be exactly the same. Exception lists
   are unordered, but we've already filtered out duplicates. Most lists will
   be in order, we should try to make use of that.  */

bool
comp_except_specs (const_tree t1, const_tree t2, int exact)
{
  const_tree probe;
  const_tree base;
  int  length = 0;

  if (t1 == t2)
    return true;

  /* First handle noexcept.  */
  if (exact < ce_exact)
    {
      if (exact == ce_type
	  && (canonical_eh_spec (CONST_CAST_TREE (t1))
	      == canonical_eh_spec (CONST_CAST_TREE (t2))))
	return true;

      /* noexcept(false) is compatible with no exception-specification,
	 and less strict than any spec.  */
      if (t1 == noexcept_false_spec)
	return t2 == NULL_TREE || exact == ce_derived;
      /* Even a derived noexcept(false) is compatible with no
	 exception-specification.  */
      if (t2 == noexcept_false_spec)
	return t1 == NULL_TREE;

      /* Otherwise, if we aren't looking for an exact match, noexcept is
	 equivalent to throw().  */
      if (t1 == noexcept_true_spec)
	t1 = empty_except_spec;
      if (t2 == noexcept_true_spec)
	t2 = empty_except_spec;
    }

  /* If any noexcept is left, it is only comparable to itself;
     either we're looking for an exact match or we're redeclaring a
     template with dependent noexcept.  */
  if ((t1 && TREE_PURPOSE (t1))
      || (t2 && TREE_PURPOSE (t2)))
    return (t1 && t2
	    && cp_tree_equal (TREE_PURPOSE (t1), TREE_PURPOSE (t2)));

  if (t1 == NULL_TREE)			   /* T1 is ...  */
    return t2 == NULL_TREE || exact == ce_derived;
  if (!TREE_VALUE (t1))			   /* t1 is EMPTY */
    return t2 != NULL_TREE && !TREE_VALUE (t2);
  if (t2 == NULL_TREE)			   /* T2 is ...  */
    return false;
  if (TREE_VALUE (t1) && !TREE_VALUE (t2)) /* T2 is EMPTY, T1 is not */
    return exact == ce_derived;

  /* Neither set is ... or EMPTY, make sure each part of T2 is in T1.
     Count how many we find, to determine exactness. For exact matching and
     ordered T1, T2, this is an O(n) operation, otherwise its worst case is
     O(nm).  */
  for (base = t1; t2 != NULL_TREE; t2 = TREE_CHAIN (t2))
    {
      for (probe = base; probe != NULL_TREE; probe = TREE_CHAIN (probe))
	{
	  tree a = TREE_VALUE (probe);
	  tree b = TREE_VALUE (t2);

	  if (comp_except_types (a, b, exact))
	    {
	      if (probe == base && exact > ce_derived)
		base = TREE_CHAIN (probe);
	      length++;
	      break;
	    }
	}
      if (probe == NULL_TREE)
	return false;
    }
  return exact == ce_derived || base == NULL_TREE || length == list_length (t1);
}

/* Compare the array types T1 and T2.  CB says how we should behave when
   comparing array bounds: bounds_none doesn't allow dimensionless arrays,
   bounds_either says than any array can be [], bounds_first means that
   onlt T1 can be an array with unknown bounds.  STRICT is true if
   qualifiers must match when comparing the types of the array elements.  */

static bool
comp_array_types (const_tree t1, const_tree t2, compare_bounds_t cb,
		  bool strict)
{
  tree d1;
  tree d2;
  tree max1, max2;

  if (t1 == t2)
    return true;

  /* The type of the array elements must be the same.  */
  if (strict
      ? !same_type_p (TREE_TYPE (t1), TREE_TYPE (t2))
      : !similar_type_p (TREE_TYPE (t1), TREE_TYPE (t2)))
    return false;

  d1 = TYPE_DOMAIN (t1);
  d2 = TYPE_DOMAIN (t2);

  if (d1 == d2)
    return true;

  /* If one of the arrays is dimensionless, and the other has a
     dimension, they are of different types.  However, it is valid to
     write:

       extern int a[];
       int a[3];

     by [basic.link]:

       declarations for an array object can specify
       array types that differ by the presence or absence of a major
       array bound (_dcl.array_).  */
  if (!d1 && d2)
    return cb >= bounds_either;
  else if (d1 && !d2)
    return cb == bounds_either;

  /* Check that the dimensions are the same.  */

  if (!cp_tree_equal (TYPE_MIN_VALUE (d1), TYPE_MIN_VALUE (d2)))
    return false;
  max1 = TYPE_MAX_VALUE (d1);
  max2 = TYPE_MAX_VALUE (d2);

  if (!cp_tree_equal (max1, max2))
    return false;

  return true;
}

/* Compare the relative position of T1 and T2 into their respective
   template parameter list.
   T1 and T2 must be template parameter types.
   Return TRUE if T1 and T2 have the same position, FALSE otherwise.  */

static bool
comp_template_parms_position (tree t1, tree t2)
{
  tree index1, index2;
  gcc_assert (t1 && t2
	      && TREE_CODE (t1) == TREE_CODE (t2)
	      && (TREE_CODE (t1) == BOUND_TEMPLATE_TEMPLATE_PARM
		  || TREE_CODE (t1) == TEMPLATE_TEMPLATE_PARM
		  || TREE_CODE (t1) == TEMPLATE_TYPE_PARM));

  index1 = TEMPLATE_TYPE_PARM_INDEX (TYPE_MAIN_VARIANT (t1));
  index2 = TEMPLATE_TYPE_PARM_INDEX (TYPE_MAIN_VARIANT (t2));

  /* Then compare their relative position.  */
  if (TEMPLATE_PARM_IDX (index1) != TEMPLATE_PARM_IDX (index2)
      || TEMPLATE_PARM_LEVEL (index1) != TEMPLATE_PARM_LEVEL (index2)
      || (TEMPLATE_PARM_PARAMETER_PACK (index1)
	  != TEMPLATE_PARM_PARAMETER_PACK (index2)))
    return false;

  /* In C++14 we can end up comparing 'auto' to a normal template
     parameter.  Don't confuse them.  */
  if (cxx_dialect >= cxx14 && (is_auto (t1) || is_auto (t2)))
    return TYPE_IDENTIFIER (t1) == TYPE_IDENTIFIER (t2);

  return true;
}

/* Heuristic check if two parameter types can be considered ABI-equivalent.  */

static bool
cxx_safe_arg_type_equiv_p (tree t1, tree t2)
{
  t1 = TYPE_MAIN_VARIANT (t1);
  t2 = TYPE_MAIN_VARIANT (t2);

  if (TYPE_PTR_P (t1)
      && TYPE_PTR_P (t2))
    return true;

  /* The signedness of the parameter matters only when an integral
     type smaller than int is promoted to int, otherwise only the
     precision of the parameter matters.
     This check should make sure that the callee does not see
     undefined values in argument registers.  */
  if (INTEGRAL_TYPE_P (t1)
      && INTEGRAL_TYPE_P (t2)
      && TYPE_PRECISION (t1) == TYPE_PRECISION (t2)
      && (TYPE_UNSIGNED (t1) == TYPE_UNSIGNED (t2)
	  || !targetm.calls.promote_prototypes (NULL_TREE)
	  || TYPE_PRECISION (t1) >= TYPE_PRECISION (integer_type_node)))
    return true;

  return same_type_p (t1, t2);
}

/* Check if a type cast between two function types can be considered safe.  */

static bool
cxx_safe_function_type_cast_p (tree t1, tree t2)
{
  if (TREE_TYPE (t1) == void_type_node &&
      TYPE_ARG_TYPES (t1) == void_list_node)
    return true;

  if (TREE_TYPE (t2) == void_type_node &&
      TYPE_ARG_TYPES (t2) == void_list_node)
    return true;

  if (!cxx_safe_arg_type_equiv_p (TREE_TYPE (t1), TREE_TYPE (t2)))
    return false;

  for (t1 = TYPE_ARG_TYPES (t1), t2 = TYPE_ARG_TYPES (t2);
       t1 && t2;
       t1 = TREE_CHAIN (t1), t2 = TREE_CHAIN (t2))
    if (!cxx_safe_arg_type_equiv_p (TREE_VALUE (t1), TREE_VALUE (t2)))
      return false;

  return true;
}

/* Subroutine in comptypes.  */

static bool
structural_comptypes (tree t1, tree t2, int strict)
{
  /* Both should be types that are not obviously the same.  */
  gcc_checking_assert (t1 != t2 && TYPE_P (t1) && TYPE_P (t2));

<<<<<<< HEAD
  /* TYPENAME_TYPEs should be resolved if the qualifying scope is the
     current instantiation, and we don't care about typename
     structural equality.  The comparing_typenames check is after the
     code check, in order to early-out the common case.  */
  if (TREE_CODE (t1) == TYPENAME_TYPE && !comparing_typenames)
    t1 = resolve_typename_type (t1, /*only_current_p=*/true);

  if (TREE_CODE (t2) == TYPENAME_TYPE && !comparing_typenames)
    t2 = resolve_typename_type (t2, /*only_current_p=*/true);
=======
  /* Suppress typename resolution under spec_hasher::equal in place of calling
     push_to_top_level there.  */
  if (!comparing_specializations)
    {
      /* TYPENAME_TYPEs should be resolved if the qualifying scope is the
	 current instantiation.  */
      if (TREE_CODE (t1) == TYPENAME_TYPE)
	t1 = resolve_typename_type (t1, /*only_current_p=*/true);

      if (TREE_CODE (t2) == TYPENAME_TYPE)
	t2 = resolve_typename_type (t2, /*only_current_p=*/true);
    }
>>>>>>> d579e2e7

  if (TYPE_PTRMEMFUNC_P (t1))
    t1 = TYPE_PTRMEMFUNC_FN_TYPE (t1);
  if (TYPE_PTRMEMFUNC_P (t2))
    t2 = TYPE_PTRMEMFUNC_FN_TYPE (t2);

  /* Different classes of types can't be compatible.  */
  if (TREE_CODE (t1) != TREE_CODE (t2))
    return false;

  /* Qualifiers must match.  For array types, we will check when we
     recur on the array element types.  */
  if (TREE_CODE (t1) != ARRAY_TYPE
      && cp_type_quals (t1) != cp_type_quals (t2))
    return false;
  if (TREE_CODE (t1) == FUNCTION_TYPE
      && type_memfn_quals (t1) != type_memfn_quals (t2))
    return false;
  /* Need to check this before TYPE_MAIN_VARIANT.
     FIXME function qualifiers should really change the main variant.  */
  if (FUNC_OR_METHOD_TYPE_P (t1))
    {
      if (type_memfn_rqual (t1) != type_memfn_rqual (t2))
	return false;
      if (flag_noexcept_type
	  && !comp_except_specs (TYPE_RAISES_EXCEPTIONS (t1),
				 TYPE_RAISES_EXCEPTIONS (t2),
				 ce_type))
	return false;
    }

  /* Allow for two different type nodes which have essentially the same
     definition.  Note that we already checked for equality of the type
     qualifiers (just above).  */
  if (TREE_CODE (t1) != ARRAY_TYPE
      && TYPE_MAIN_VARIANT (t1) == TYPE_MAIN_VARIANT (t2))
    goto check_alias;

  /* Compare the types.  Return false on known not-same. Break on not
     known.   Never return true from this switch -- you'll break
     specialization comparison.    */
  switch (TREE_CODE (t1))
    {
    case VOID_TYPE:
    case BOOLEAN_TYPE:
      /* All void and bool types are the same.  */
      break;

    case OPAQUE_TYPE:
    case INTEGER_TYPE:
    case FIXED_POINT_TYPE:
    case REAL_TYPE:
      /* With these nodes, we can't determine type equivalence by
	 looking at what is stored in the nodes themselves, because
	 two nodes might have different TYPE_MAIN_VARIANTs but still
	 represent the same type.  For example, wchar_t and int could
	 have the same properties (TYPE_PRECISION, TYPE_MIN_VALUE,
	 TYPE_MAX_VALUE, etc.), but have different TYPE_MAIN_VARIANTs
	 and are distinct types. On the other hand, int and the
	 following typedef

           typedef int INT __attribute((may_alias));

	 have identical properties, different TYPE_MAIN_VARIANTs, but
	 represent the same type.  The canonical type system keeps
	 track of equivalence in this case, so we fall back on it.  */
      if (TYPE_CANONICAL (t1) != TYPE_CANONICAL (t2))
	return false;

      /* We don't need or want the attribute comparison.  */
      goto check_alias;

    case TEMPLATE_TEMPLATE_PARM:
    case BOUND_TEMPLATE_TEMPLATE_PARM:
      if (!comp_template_parms_position (t1, t2))
	return false;
      if (!comp_template_parms
	  (DECL_TEMPLATE_PARMS (TEMPLATE_TEMPLATE_PARM_TEMPLATE_DECL (t1)),
	   DECL_TEMPLATE_PARMS (TEMPLATE_TEMPLATE_PARM_TEMPLATE_DECL (t2))))
	return false;
      if (TREE_CODE (t1) == TEMPLATE_TEMPLATE_PARM)
	break;
      /* Don't check inheritance.  */
      strict = COMPARE_STRICT;
      /* Fall through.  */

    case RECORD_TYPE:
    case UNION_TYPE:
      if (TYPE_TEMPLATE_INFO (t1) && TYPE_TEMPLATE_INFO (t2)
	  && (TYPE_TI_TEMPLATE (t1) == TYPE_TI_TEMPLATE (t2)
	      || TREE_CODE (t1) == BOUND_TEMPLATE_TEMPLATE_PARM)
	  && comp_template_args (TYPE_TI_ARGS (t1), TYPE_TI_ARGS (t2)))
	break;

      if ((strict & COMPARE_BASE) && DERIVED_FROM_P (t1, t2))
	break;
      else if ((strict & COMPARE_DERIVED) && DERIVED_FROM_P (t2, t1))
	break;

      return false;

    case OFFSET_TYPE:
      if (!comptypes (TYPE_OFFSET_BASETYPE (t1), TYPE_OFFSET_BASETYPE (t2),
		      strict & ~COMPARE_REDECLARATION))
	return false;
      if (!same_type_p (TREE_TYPE (t1), TREE_TYPE (t2)))
	return false;
      break;

    case REFERENCE_TYPE:
      if (TYPE_REF_IS_RVALUE (t1) != TYPE_REF_IS_RVALUE (t2))
	return false;
      /* fall through to checks for pointer types */
      gcc_fallthrough ();

    case POINTER_TYPE:
      if (TYPE_MODE (t1) != TYPE_MODE (t2)
	  || !same_type_p (TREE_TYPE (t1), TREE_TYPE (t2)))
	return false;
      break;

    case METHOD_TYPE:
    case FUNCTION_TYPE:
      /* Exception specs and memfn_rquals were checked above.  */
      if (!same_type_p (TREE_TYPE (t1), TREE_TYPE (t2)))
	return false;
      if (!compparms (TYPE_ARG_TYPES (t1), TYPE_ARG_TYPES (t2)))
	return false;
      break;

    case ARRAY_TYPE:
      /* Target types must match incl. qualifiers.  */
      if (!comp_array_types (t1, t2, ((strict & COMPARE_REDECLARATION)
				      ? bounds_either : bounds_none),
			     /*strict=*/true))
	return false;
      break;

    case TEMPLATE_TYPE_PARM:
      /* If T1 and T2 don't have the same relative position in their
	 template parameters set, they can't be equal.  */
      if (!comp_template_parms_position (t1, t2))
	return false;
      /* If T1 and T2 don't represent the same class template deduction,
         they aren't equal.  */
      if (CLASS_PLACEHOLDER_TEMPLATE (t1)
	  != CLASS_PLACEHOLDER_TEMPLATE (t2))
	return false;
      /* Constrained 'auto's are distinct from parms that don't have the same
	 constraints.  */
      if (!equivalent_placeholder_constraints (t1, t2))
	return false;
      break;

    case TYPENAME_TYPE:
      if (!cp_tree_equal (TYPENAME_TYPE_FULLNAME (t1),
			  TYPENAME_TYPE_FULLNAME (t2)))
	return false;
      /* Qualifiers don't matter on scopes.  */
      if (!same_type_ignoring_top_level_qualifiers_p (TYPE_CONTEXT (t1),
						      TYPE_CONTEXT (t2)))
	return false;
      break;

    case UNBOUND_CLASS_TEMPLATE:
      if (!cp_tree_equal (TYPE_IDENTIFIER (t1), TYPE_IDENTIFIER (t2)))
	return false;
      if (!same_type_p (TYPE_CONTEXT (t1), TYPE_CONTEXT (t2)))
	return false;
      break;

    case COMPLEX_TYPE:
      if (!same_type_p (TREE_TYPE (t1), TREE_TYPE (t2)))
	return false;
      break;

    case VECTOR_TYPE:
      if (gnu_vector_type_p (t1) != gnu_vector_type_p (t2)
	  || maybe_ne (TYPE_VECTOR_SUBPARTS (t1), TYPE_VECTOR_SUBPARTS (t2))
	  || !same_type_p (TREE_TYPE (t1), TREE_TYPE (t2)))
	return false;
      break;

    case TYPE_PACK_EXPANSION:
      return (same_type_p (PACK_EXPANSION_PATTERN (t1),
			   PACK_EXPANSION_PATTERN (t2))
	      && comp_template_args (PACK_EXPANSION_EXTRA_ARGS (t1),
				     PACK_EXPANSION_EXTRA_ARGS (t2)));

    case DECLTYPE_TYPE:
      if (DECLTYPE_TYPE_ID_EXPR_OR_MEMBER_ACCESS_P (t1)
          != DECLTYPE_TYPE_ID_EXPR_OR_MEMBER_ACCESS_P (t2))
	return false;
      if (DECLTYPE_FOR_LAMBDA_CAPTURE (t1) != DECLTYPE_FOR_LAMBDA_CAPTURE (t2))
	return false;
      if (DECLTYPE_FOR_LAMBDA_PROXY (t1) != DECLTYPE_FOR_LAMBDA_PROXY (t2))
	return false;
      if (!cp_tree_equal (DECLTYPE_TYPE_EXPR (t1), DECLTYPE_TYPE_EXPR (t2)))
        return false;
      break;

    case UNDERLYING_TYPE:
      if (!same_type_p (UNDERLYING_TYPE_TYPE (t1), UNDERLYING_TYPE_TYPE (t2)))
	return false;
      break;

    case TYPEOF_TYPE:
      if (!cp_tree_equal (TYPEOF_TYPE_EXPR (t1), TYPEOF_TYPE_EXPR (t2)))
	return false;
      break;

    default:
      return false;
    }

  /* If we get here, we know that from a target independent POV the
     types are the same.  Make sure the target attributes are also
     the same.  */
  if (!comp_type_attributes (t1, t2))
    return false;

 check_alias:
  if (comparing_dependent_aliases)
    {
      /* Don't treat an alias template specialization with dependent
	 arguments as equivalent to its underlying type when used as a
	 template argument; we need them to be distinct so that we
	 substitute into the specialization arguments at instantiation
	 time.  And aliases can't be equivalent without being ==, so
	 we don't need to look any deeper.  */
      tree dep1 = dependent_alias_template_spec_p (t1, nt_transparent);
      tree dep2 = dependent_alias_template_spec_p (t2, nt_transparent);
      if ((dep1 || dep2) && dep1 != dep2)
	return false;
    }

  return true;
}

/* Return true if T1 and T2 are related as allowed by STRICT.  STRICT
   is a bitwise-or of the COMPARE_* flags.  */

bool
comptypes (tree t1, tree t2, int strict)
{
  gcc_checking_assert (t1 && t2);

  /* TYPE_ARGUMENT_PACKS are not really types.  */
  gcc_checking_assert (TREE_CODE (t1) != TYPE_ARGUMENT_PACK
		       && TREE_CODE (t2) != TYPE_ARGUMENT_PACK);

  if (t1 == t2)
    return true;

  /* Suppress errors caused by previously reported errors.  */
  if (t1 == error_mark_node || t2 == error_mark_node)
    return false;

  if (strict == COMPARE_STRICT)
    {
      if (TYPE_STRUCTURAL_EQUALITY_P (t1) || TYPE_STRUCTURAL_EQUALITY_P (t2))
	/* At least one of the types requires structural equality, so
	   perform a deep check. */
	return structural_comptypes (t1, t2, strict);

      if (flag_checking && param_use_canonical_types)
	{
	  bool result = structural_comptypes (t1, t2, strict);
	  
	  if (result && TYPE_CANONICAL (t1) != TYPE_CANONICAL (t2))
	    /* The two types are structurally equivalent, but their
	       canonical types were different. This is a failure of the
	       canonical type propagation code.*/
	    internal_error 
	      ("canonical types differ for identical types %qT and %qT",
	       t1, t2);
	  else if (!result && TYPE_CANONICAL (t1) == TYPE_CANONICAL (t2))
	    /* Two types are structurally different, but the canonical
	       types are the same. This means we were over-eager in
	       assigning canonical types. */
	    internal_error 
	      ("same canonical type node for different types %qT and %qT",
	       t1, t2);
	  
	  return result;
	}
      if (!flag_checking && param_use_canonical_types)
	return TYPE_CANONICAL (t1) == TYPE_CANONICAL (t2);
      else
	return structural_comptypes (t1, t2, strict);
    }
  else if (strict == COMPARE_STRUCTURAL)
    return structural_comptypes (t1, t2, COMPARE_STRICT);
  else
    return structural_comptypes (t1, t2, strict);
}

/* Returns nonzero iff TYPE1 and TYPE2 are the same type, ignoring
   top-level qualifiers.  */

bool
same_type_ignoring_top_level_qualifiers_p (tree type1, tree type2)
{
  if (type1 == error_mark_node || type2 == error_mark_node)
    return false;
  if (type1 == type2)
    return true;

  type1 = cp_build_qualified_type (type1, TYPE_UNQUALIFIED);
  type2 = cp_build_qualified_type (type2, TYPE_UNQUALIFIED);
  return same_type_p (type1, type2);
}

/* Returns nonzero iff TYPE1 and TYPE2 are similar, as per [conv.qual].  */

bool
similar_type_p (tree type1, tree type2)
{
  if (type1 == error_mark_node || type2 == error_mark_node)
    return false;

  /* Informally, two types are similar if, ignoring top-level cv-qualification:
     * they are the same type; or
     * they are both pointers, and the pointed-to types are similar; or
     * they are both pointers to member of the same class, and the types of
       the pointed-to members are similar; or
     * they are both arrays of the same size or both arrays of unknown bound,
       and the array element types are similar.  */

  if (same_type_ignoring_top_level_qualifiers_p (type1, type2))
    return true;

  if ((TYPE_PTR_P (type1) && TYPE_PTR_P (type2))
      || (TYPE_PTRDATAMEM_P (type1) && TYPE_PTRDATAMEM_P (type2))
      || (TREE_CODE (type1) == ARRAY_TYPE && TREE_CODE (type2) == ARRAY_TYPE))
    return comp_ptr_ttypes_const (type1, type2, bounds_either);

  return false;
}

/* Returns 1 if TYPE1 is at least as qualified as TYPE2.  */

bool
at_least_as_qualified_p (const_tree type1, const_tree type2)
{
  int q1 = cp_type_quals (type1);
  int q2 = cp_type_quals (type2);

  /* All qualifiers for TYPE2 must also appear in TYPE1.  */
  return (q1 & q2) == q2;
}

/* Returns 1 if TYPE1 is more cv-qualified than TYPE2, -1 if TYPE2 is
   more cv-qualified that TYPE1, and 0 otherwise.  */

int
comp_cv_qualification (int q1, int q2)
{
  if (q1 == q2)
    return 0;

  if ((q1 & q2) == q2)
    return 1;
  else if ((q1 & q2) == q1)
    return -1;

  return 0;
}

int
comp_cv_qualification (const_tree type1, const_tree type2)
{
  int q1 = cp_type_quals (type1);
  int q2 = cp_type_quals (type2);
  return comp_cv_qualification (q1, q2);
}

/* Returns 1 if the cv-qualification signature of TYPE1 is a proper
   subset of the cv-qualification signature of TYPE2, and the types
   are similar.  Returns -1 if the other way 'round, and 0 otherwise.  */

int
comp_cv_qual_signature (tree type1, tree type2)
{
  if (comp_ptr_ttypes_real (type2, type1, -1))
    return 1;
  else if (comp_ptr_ttypes_real (type1, type2, -1))
    return -1;
  else
    return 0;
}

/* Subroutines of `comptypes'.  */

/* Return true if two parameter type lists PARMS1 and PARMS2 are
   equivalent in the sense that functions with those parameter types
   can have equivalent types.  The two lists must be equivalent,
   element by element.  */

bool
compparms (const_tree parms1, const_tree parms2)
{
  const_tree t1, t2;

  /* An unspecified parmlist matches any specified parmlist
     whose argument types don't need default promotions.  */

  for (t1 = parms1, t2 = parms2;
       t1 || t2;
       t1 = TREE_CHAIN (t1), t2 = TREE_CHAIN (t2))
    {
      /* If one parmlist is shorter than the other,
	 they fail to match.  */
      if (!t1 || !t2)
	return false;
      if (!same_type_p (TREE_VALUE (t1), TREE_VALUE (t2)))
	return false;
    }
  return true;
}


/* Process a sizeof or alignof expression where the operand is a
   type. STD_ALIGNOF indicates whether an alignof has C++11 (minimum alignment)
   or GNU (preferred alignment) semantics; it is ignored if op is
   SIZEOF_EXPR.  */

tree
cxx_sizeof_or_alignof_type (location_t loc, tree type, enum tree_code op,
			    bool std_alignof, bool complain)
{
  gcc_assert (op == SIZEOF_EXPR || op == ALIGNOF_EXPR);
  if (type == error_mark_node)
    return error_mark_node;

  type = non_reference (type);
  if (TREE_CODE (type) == METHOD_TYPE)
    {
      if (complain)
	{
	  pedwarn (loc, OPT_Wpointer_arith,
		   "invalid application of %qs to a member function",
		   OVL_OP_INFO (false, op)->name);
	  return size_one_node;
	}
      else
	return error_mark_node;
    }

  bool dependent_p = dependent_type_p (type);
  if (!dependent_p)
    complete_type (type);
  if (dependent_p
      /* VLA types will have a non-constant size.  In the body of an
	 uninstantiated template, we don't need to try to compute the
	 value, because the sizeof expression is not an integral
	 constant expression in that case.  And, if we do try to
	 compute the value, we'll likely end up with SAVE_EXPRs, which
	 the template substitution machinery does not expect to see.  */
      || (processing_template_decl 
	  && COMPLETE_TYPE_P (type)
	  && TREE_CODE (TYPE_SIZE (type)) != INTEGER_CST))
    {
      tree value = build_min (op, size_type_node, type);
      TREE_READONLY (value) = 1;
      if (op == ALIGNOF_EXPR && std_alignof)
	ALIGNOF_EXPR_STD_P (value) = true;
      SET_EXPR_LOCATION (value, loc);
      return value;
    }

  return c_sizeof_or_alignof_type (loc, complete_type (type),
				   op == SIZEOF_EXPR, std_alignof,
				   complain);
}

/* Return the size of the type, without producing any warnings for
   types whose size cannot be taken.  This routine should be used only
   in some other routine that has already produced a diagnostic about
   using the size of such a type.  */
tree 
cxx_sizeof_nowarn (tree type)
{
  if (TREE_CODE (type) == FUNCTION_TYPE
      || VOID_TYPE_P (type)
      || TREE_CODE (type) == ERROR_MARK)
    return size_one_node;
  else if (!COMPLETE_TYPE_P (type))
    return size_zero_node;
  else
    return cxx_sizeof_or_alignof_type (input_location, type,
				       SIZEOF_EXPR, false, false);
}

/* Process a sizeof expression where the operand is an expression.  */

static tree
cxx_sizeof_expr (location_t loc, tree e, tsubst_flags_t complain)
{
  if (e == error_mark_node)
    return error_mark_node;

  if (instantiation_dependent_uneval_expression_p (e))
    {
      e = build_min (SIZEOF_EXPR, size_type_node, e);
      TREE_SIDE_EFFECTS (e) = 0;
      TREE_READONLY (e) = 1;
      SET_EXPR_LOCATION (e, loc);

      return e;
    }

  location_t e_loc = cp_expr_loc_or_loc (e, loc);
  STRIP_ANY_LOCATION_WRAPPER (e);

  /* To get the size of a static data member declared as an array of
     unknown bound, we need to instantiate it.  */
  if (VAR_P (e)
      && VAR_HAD_UNKNOWN_BOUND (e)
      && DECL_TEMPLATE_INSTANTIATION (e))
    instantiate_decl (e, /*defer_ok*/true, /*expl_inst_mem*/false);

  if (TREE_CODE (e) == PARM_DECL
      && DECL_ARRAY_PARAMETER_P (e)
      && (complain & tf_warning))
    {
      auto_diagnostic_group d;
      if (warning_at (e_loc, OPT_Wsizeof_array_argument,
		      "%<sizeof%> on array function parameter %qE "
		      "will return size of %qT", e, TREE_TYPE (e)))
	inform (DECL_SOURCE_LOCATION (e), "declared here");
    }

  e = mark_type_use (e);

  if (bitfield_p (e))
    {
      if (complain & tf_error)
	error_at (e_loc,
		  "invalid application of %<sizeof%> to a bit-field");
      else
        return error_mark_node;
      e = char_type_node;
    }
  else if (is_overloaded_fn (e))
    {
      if (complain & tf_error)
	permerror (e_loc, "ISO C++ forbids applying %<sizeof%> to "
		   "an expression of function type");
      else
        return error_mark_node;
      e = char_type_node;
    }
  else if (type_unknown_p (e))
    {
      if (complain & tf_error)
        cxx_incomplete_type_error (e_loc, e, TREE_TYPE (e));
      else
        return error_mark_node;
      e = char_type_node;
    }
  else
    e = TREE_TYPE (e);

  return cxx_sizeof_or_alignof_type (loc, e, SIZEOF_EXPR, false,
				     complain & tf_error);
}

/* Implement the __alignof keyword: Return the minimum required
   alignment of E, measured in bytes.  For VAR_DECL's and
   FIELD_DECL's return DECL_ALIGN (which can be set from an
   "aligned" __attribute__ specification).  STD_ALIGNOF acts
   like in cxx_sizeof_or_alignof_type.  */

static tree
cxx_alignof_expr (location_t loc, tree e, bool std_alignof,
		  tsubst_flags_t complain)
{
  tree t;

  if (e == error_mark_node)
    return error_mark_node;

  if (processing_template_decl)
    {
      e = build_min (ALIGNOF_EXPR, size_type_node, e);
      TREE_SIDE_EFFECTS (e) = 0;
      TREE_READONLY (e) = 1;
      SET_EXPR_LOCATION (e, loc);
      ALIGNOF_EXPR_STD_P (e) = std_alignof;

      return e;
    }

  location_t e_loc = cp_expr_loc_or_loc (e, loc);
  STRIP_ANY_LOCATION_WRAPPER (e);

  e = mark_type_use (e);

  if (!verify_type_context (loc, TCTX_ALIGNOF, TREE_TYPE (e),
			    !(complain & tf_error)))
    {
      if (!(complain & tf_error))
	return error_mark_node;
      t = size_one_node;
    }
  else if (VAR_P (e))
    t = size_int (DECL_ALIGN_UNIT (e));
  else if (bitfield_p (e))
    {
      if (complain & tf_error)
	error_at (e_loc,
		  "invalid application of %<__alignof%> to a bit-field");
      else
        return error_mark_node;
      t = size_one_node;
    }
  else if (TREE_CODE (e) == COMPONENT_REF
	   && TREE_CODE (TREE_OPERAND (e, 1)) == FIELD_DECL)
    t = size_int (DECL_ALIGN_UNIT (TREE_OPERAND (e, 1)));
  else if (is_overloaded_fn (e))
    {
      if (complain & tf_error)
	permerror (e_loc, "ISO C++ forbids applying %<__alignof%> to "
		   "an expression of function type");
      else
        return error_mark_node;
      if (TREE_CODE (e) == FUNCTION_DECL)
	t = size_int (DECL_ALIGN_UNIT (e));
      else
	t = size_one_node;
    }
  else if (type_unknown_p (e))
    {
      if (complain & tf_error)
        cxx_incomplete_type_error (e_loc, e, TREE_TYPE (e));
      else
        return error_mark_node;
      t = size_one_node;
    }
  else
    return cxx_sizeof_or_alignof_type (loc, TREE_TYPE (e),
				       ALIGNOF_EXPR, std_alignof,
                                       complain & tf_error);

  return fold_convert_loc (loc, size_type_node, t);
}

/* Process a sizeof or alignof expression E with code OP where the operand
   is an expression. STD_ALIGNOF acts like in cxx_sizeof_or_alignof_type.  */

tree
cxx_sizeof_or_alignof_expr (location_t loc, tree e, enum tree_code op,
			    bool std_alignof, bool complain)
{
  gcc_assert (op == SIZEOF_EXPR || op == ALIGNOF_EXPR);
  if (op == SIZEOF_EXPR)
    return cxx_sizeof_expr (loc, e, complain? tf_warning_or_error : tf_none);
  else
    return cxx_alignof_expr (loc, e, std_alignof,
			     complain? tf_warning_or_error : tf_none);
}

/*  Build a representation of an expression 'alignas(E).'  Return the
    folded integer value of E if it is an integral constant expression
    that resolves to a valid alignment.  If E depends on a template
    parameter, return a syntactic representation tree of kind
    ALIGNOF_EXPR.  Otherwise, return an error_mark_node if the
    expression is ill formed, or NULL_TREE if E is NULL_TREE.  */

tree
cxx_alignas_expr (tree e)
{
  if (e == NULL_TREE || e == error_mark_node
      || (!TYPE_P (e) && !require_potential_rvalue_constant_expression (e)))
    return e;
  
  if (TYPE_P (e))
    /* [dcl.align]/3:
       
	   When the alignment-specifier is of the form
	   alignas(type-id ), it shall have the same effect as
	   alignas(alignof(type-id )).  */

    return cxx_sizeof_or_alignof_type (input_location,
				       e, ALIGNOF_EXPR, true, false);
  
  /* If we reach this point, it means the alignas expression if of
     the form "alignas(assignment-expression)", so we should follow
     what is stated by [dcl.align]/2.  */

  if (value_dependent_expression_p (e))
    /* Leave value-dependent expression alone for now. */
    return e;

  e = instantiate_non_dependent_expr (e);
  e = mark_rvalue_use (e);

  /* [dcl.align]/2 says:

         the assignment-expression shall be an integral constant
	 expression.  */

  if (!INTEGRAL_OR_UNSCOPED_ENUMERATION_TYPE_P (TREE_TYPE (e)))
    {
      error ("%<alignas%> argument has non-integral type %qT", TREE_TYPE (e));
      return error_mark_node;
    }
  
  return cxx_constant_value (e);
}


/* EXPR is being used in a context that is not a function call.
   Enforce:

     [expr.ref]

     The expression can be used only as the left-hand operand of a
     member function call.

     [expr.mptr.operator]

     If the result of .* or ->* is a function, then that result can be
     used only as the operand for the function call operator ().

   by issuing an error message if appropriate.  Returns true iff EXPR
   violates these rules.  */

bool
invalid_nonstatic_memfn_p (location_t loc, tree expr, tsubst_flags_t complain)
{
  if (expr == NULL_TREE)
    return false;
  /* Don't enforce this in MS mode.  */
  if (flag_ms_extensions)
    return false;
  if (is_overloaded_fn (expr) && !really_overloaded_fn (expr))
    expr = get_first_fn (expr);
  if (DECL_NONSTATIC_MEMBER_FUNCTION_P (expr))
    {
      if (complain & tf_error)
	{
	  if (DECL_P (expr))
	    {
	      error_at (loc, "invalid use of non-static member function %qD",
			expr);
	      inform (DECL_SOURCE_LOCATION (expr), "declared here");
	    }
	  else
	    error_at (loc, "invalid use of non-static member function of "
		      "type %qT", TREE_TYPE (expr));
	}
      return true;
    }
  return false;
}

/* If EXP is a reference to a bitfield, and the type of EXP does not
   match the declared type of the bitfield, return the declared type
   of the bitfield.  Otherwise, return NULL_TREE.  */

tree
is_bitfield_expr_with_lowered_type (const_tree exp)
{
  switch (TREE_CODE (exp))
    {
    case COND_EXPR:
      if (!is_bitfield_expr_with_lowered_type (TREE_OPERAND (exp, 1)
					       ? TREE_OPERAND (exp, 1)
					       : TREE_OPERAND (exp, 0)))
	return NULL_TREE;
      return is_bitfield_expr_with_lowered_type (TREE_OPERAND (exp, 2));

    case COMPOUND_EXPR:
      return is_bitfield_expr_with_lowered_type (TREE_OPERAND (exp, 1));

    case MODIFY_EXPR:
    case SAVE_EXPR:
      return is_bitfield_expr_with_lowered_type (TREE_OPERAND (exp, 0));

    case COMPONENT_REF:
      {
	tree field;
	
	field = TREE_OPERAND (exp, 1);
	if (TREE_CODE (field) != FIELD_DECL || !DECL_BIT_FIELD_TYPE (field))
	  return NULL_TREE;
	if (same_type_ignoring_top_level_qualifiers_p
	    (TREE_TYPE (exp), DECL_BIT_FIELD_TYPE (field)))
	  return NULL_TREE;
	return DECL_BIT_FIELD_TYPE (field);
      }

    case VAR_DECL:
      if (DECL_HAS_VALUE_EXPR_P (exp))
	return is_bitfield_expr_with_lowered_type (DECL_VALUE_EXPR
						   (CONST_CAST_TREE (exp)));
      return NULL_TREE;

    case VIEW_CONVERT_EXPR:
      if (location_wrapper_p (exp))
	return is_bitfield_expr_with_lowered_type (TREE_OPERAND (exp, 0));
      else
	return NULL_TREE;

    default:
      return NULL_TREE;
    }
}

/* Like is_bitfield_with_lowered_type, except that if EXP is not a
   bitfield with a lowered type, the type of EXP is returned, rather
   than NULL_TREE.  */

tree
unlowered_expr_type (const_tree exp)
{
  tree type;
  tree etype = TREE_TYPE (exp);

  type = is_bitfield_expr_with_lowered_type (exp);
  if (type)
    type = cp_build_qualified_type (type, cp_type_quals (etype));
  else
    type = etype;

  return type;
}

/* Perform the conversions in [expr] that apply when an lvalue appears
   in an rvalue context: the lvalue-to-rvalue, array-to-pointer, and
   function-to-pointer conversions.  In addition, bitfield references are
   converted to their declared types. Note that this function does not perform
   the lvalue-to-rvalue conversion for class types. If you need that conversion
   for class types, then you probably need to use force_rvalue.

   Although the returned value is being used as an rvalue, this
   function does not wrap the returned expression in a
   NON_LVALUE_EXPR; the caller is expected to be mindful of the fact
   that the return value is no longer an lvalue.  */

tree
decay_conversion (tree exp,
		  tsubst_flags_t complain,
		  bool reject_builtin /* = true */)
{
  tree type;
  enum tree_code code;
  location_t loc = cp_expr_loc_or_input_loc (exp);

  type = TREE_TYPE (exp);
  if (type == error_mark_node)
    return error_mark_node;

  exp = resolve_nondeduced_context_or_error (exp, complain);

  code = TREE_CODE (type);

  if (error_operand_p (exp))
    return error_mark_node;

  if (NULLPTR_TYPE_P (type) && !TREE_SIDE_EFFECTS (exp))
    {
      mark_rvalue_use (exp, loc, reject_builtin);
      return nullptr_node;
    }

  /* build_c_cast puts on a NOP_EXPR to make the result not an lvalue.
     Leave such NOP_EXPRs, since RHS is being used in non-lvalue context.  */
  if (code == VOID_TYPE)
    {
      if (complain & tf_error)
	error_at (loc, "void value not ignored as it ought to be");
      return error_mark_node;
    }
  if (invalid_nonstatic_memfn_p (loc, exp, complain))
    return error_mark_node;
  if (code == FUNCTION_TYPE || is_overloaded_fn (exp))
    {
      exp = mark_lvalue_use (exp);
      if (reject_builtin && reject_gcc_builtin (exp, loc))
	return error_mark_node;
      return cp_build_addr_expr (exp, complain);
    }
  if (code == ARRAY_TYPE)
    {
      tree adr;
      tree ptrtype;

      exp = mark_lvalue_use (exp);

      if (INDIRECT_REF_P (exp))
	return build_nop (build_pointer_type (TREE_TYPE (type)),
			  TREE_OPERAND (exp, 0));

      if (TREE_CODE (exp) == COMPOUND_EXPR)
	{
	  tree op1 = decay_conversion (TREE_OPERAND (exp, 1), complain);
	  if (op1 == error_mark_node)
            return error_mark_node;
	  return build2 (COMPOUND_EXPR, TREE_TYPE (op1),
			 TREE_OPERAND (exp, 0), op1);
	}

      if (!obvalue_p (exp)
	  && ! (TREE_CODE (exp) == CONSTRUCTOR && TREE_STATIC (exp)))
	{
	  if (complain & tf_error)
	    error_at (loc, "invalid use of non-lvalue array");
	  return error_mark_node;
	}

      /* Don't let an array compound literal decay to a pointer.  It can
	 still be used to initialize an array or bind to a reference.  */
      if (TREE_CODE (exp) == TARGET_EXPR)
	{
	  if (complain & tf_error)
	    error_at (loc, "taking address of temporary array");
	  return error_mark_node;
	}

      ptrtype = build_pointer_type (TREE_TYPE (type));

      if (VAR_P (exp))
	{
	  if (!cxx_mark_addressable (exp))
	    return error_mark_node;
	  adr = build_nop (ptrtype, build_address (exp));
	  return adr;
	}
      /* This way is better for a COMPONENT_REF since it can
	 simplify the offset for a component.  */
      adr = cp_build_addr_expr (exp, complain);
      return cp_convert (ptrtype, adr, complain);
    }

  /* Otherwise, it's the lvalue-to-rvalue conversion.  */
  exp = mark_rvalue_use (exp, loc, reject_builtin);

  /* If a bitfield is used in a context where integral promotion
     applies, then the caller is expected to have used
     default_conversion.  That function promotes bitfields correctly
     before calling this function.  At this point, if we have a
     bitfield referenced, we may assume that is not subject to
     promotion, and that, therefore, the type of the resulting rvalue
     is the declared type of the bitfield.  */
  exp = convert_bitfield_to_declared_type (exp);

  /* We do not call rvalue() here because we do not want to wrap EXP
     in a NON_LVALUE_EXPR.  */

  /* [basic.lval]

     Non-class rvalues always have cv-unqualified types.  */
  type = TREE_TYPE (exp);
  if (!CLASS_TYPE_P (type) && cv_qualified_p (type))
    exp = build_nop (cv_unqualified (type), exp);

  if (!complete_type_or_maybe_complain (type, exp, complain))
    return error_mark_node;

  return exp;
}

/* Perform preparatory conversions, as part of the "usual arithmetic
   conversions".  In particular, as per [expr]:

     Whenever an lvalue expression appears as an operand of an
     operator that expects the rvalue for that operand, the
     lvalue-to-rvalue, array-to-pointer, or function-to-pointer
     standard conversions are applied to convert the expression to an
     rvalue.

   In addition, we perform integral promotions here, as those are
   applied to both operands to a binary operator before determining
   what additional conversions should apply.  */

static tree
cp_default_conversion (tree exp, tsubst_flags_t complain)
{
  /* Check for target-specific promotions.  */
  tree promoted_type = targetm.promoted_type (TREE_TYPE (exp));
  if (promoted_type)
    exp = cp_convert (promoted_type, exp, complain);
  /* Perform the integral promotions first so that bitfield
     expressions (which may promote to "int", even if the bitfield is
     declared "unsigned") are promoted correctly.  */
  else if (INTEGRAL_OR_UNSCOPED_ENUMERATION_TYPE_P (TREE_TYPE (exp)))
    exp = cp_perform_integral_promotions (exp, complain);
  /* Perform the other conversions.  */
  exp = decay_conversion (exp, complain);

  return exp;
}

/* C version.  */

tree
default_conversion (tree exp)
{
  return cp_default_conversion (exp, tf_warning_or_error);
}

/* EXPR is an expression with an integral or enumeration type.
   Perform the integral promotions in [conv.prom], and return the
   converted value.  */

tree
cp_perform_integral_promotions (tree expr, tsubst_flags_t complain)
{
  tree type;
  tree promoted_type;

  expr = mark_rvalue_use (expr);
  if (error_operand_p (expr))
    return error_mark_node;

  type = TREE_TYPE (expr);

  /* [conv.prom]

     A prvalue for an integral bit-field (11.3.9) can be converted to a prvalue
     of type int if int can represent all the values of the bit-field;
     otherwise, it can be converted to unsigned int if unsigned int can
     represent all the values of the bit-field. If the bit-field is larger yet,
     no integral promotion applies to it. If the bit-field has an enumerated
     type, it is treated as any other value of that type for promotion
     purposes.  */
  tree bitfield_type = is_bitfield_expr_with_lowered_type (expr);
  if (bitfield_type
      && (TREE_CODE (bitfield_type) == ENUMERAL_TYPE
	  || TYPE_PRECISION (type) > TYPE_PRECISION (integer_type_node)))
    type = bitfield_type;

  gcc_assert (INTEGRAL_OR_ENUMERATION_TYPE_P (type));
  /* Scoped enums don't promote.  */
  if (SCOPED_ENUM_P (type))
    return expr;
  promoted_type = type_promotes_to (type);
  if (type != promoted_type)
    expr = cp_convert (promoted_type, expr, complain);
  else if (bitfield_type && bitfield_type != type)
    /* Prevent decay_conversion from converting to bitfield_type.  */
    expr = build_nop (type, expr);
  return expr;
}

/* C version.  */

tree
perform_integral_promotions (tree expr)
{
  return cp_perform_integral_promotions (expr, tf_warning_or_error);
}

/* Returns nonzero iff exp is a STRING_CST or the result of applying
   decay_conversion to one.  */

int
string_conv_p (const_tree totype, const_tree exp, int warn)
{
  tree t;

  if (!TYPE_PTR_P (totype))
    return 0;

  t = TREE_TYPE (totype);
  if (!same_type_p (t, char_type_node)
      && !same_type_p (t, char8_type_node)
      && !same_type_p (t, char16_type_node)
      && !same_type_p (t, char32_type_node)
      && !same_type_p (t, wchar_type_node))
    return 0;

  location_t loc = EXPR_LOC_OR_LOC (exp, input_location);

  STRIP_ANY_LOCATION_WRAPPER (exp);

  if (TREE_CODE (exp) == STRING_CST)
    {
      /* Make sure that we don't try to convert between char and wide chars.  */
      if (!same_type_p (TYPE_MAIN_VARIANT (TREE_TYPE (TREE_TYPE (exp))), t))
	return 0;
    }
  else
    {
      /* Is this a string constant which has decayed to 'const char *'?  */
      t = build_pointer_type (cp_build_qualified_type (t, TYPE_QUAL_CONST));
      if (!same_type_p (TREE_TYPE (exp), t))
	return 0;
      STRIP_NOPS (exp);
      if (TREE_CODE (exp) != ADDR_EXPR
	  || TREE_CODE (TREE_OPERAND (exp, 0)) != STRING_CST)
	return 0;
    }
  if (warn)
    {
      if (cxx_dialect >= cxx11)
	pedwarn (loc, OPT_Wwrite_strings,
		 "ISO C++ forbids converting a string constant to %qT",
		 totype);
      else
	warning_at (loc, OPT_Wwrite_strings,
		    "deprecated conversion from string constant to %qT",
		    totype);
    }

  return 1;
}

/* Given a COND_EXPR, MIN_EXPR, or MAX_EXPR in T, return it in a form that we
   can, for example, use as an lvalue.  This code used to be in
   unary_complex_lvalue, but we needed it to deal with `a = (d == c) ? b : c'
   expressions, where we're dealing with aggregates.  But now it's again only
   called from unary_complex_lvalue.  The case (in particular) that led to
   this was with CODE == ADDR_EXPR, since it's not an lvalue when we'd
   get it there.  */

static tree
rationalize_conditional_expr (enum tree_code code, tree t,
                              tsubst_flags_t complain)
{
  location_t loc = cp_expr_loc_or_input_loc (t);

  /* For MIN_EXPR or MAX_EXPR, fold-const.c has arranged things so that
     the first operand is always the one to be used if both operands
     are equal, so we know what conditional expression this used to be.  */
  if (TREE_CODE (t) == MIN_EXPR || TREE_CODE (t) == MAX_EXPR)
    {
      tree op0 = TREE_OPERAND (t, 0);
      tree op1 = TREE_OPERAND (t, 1);

      /* The following code is incorrect if either operand side-effects.  */
      gcc_assert (!TREE_SIDE_EFFECTS (op0)
		  && !TREE_SIDE_EFFECTS (op1));
      return
	build_conditional_expr (loc,
				build_x_binary_op (loc,
						   (TREE_CODE (t) == MIN_EXPR
						    ? LE_EXPR : GE_EXPR),
						   op0, TREE_CODE (op0),
						   op1, TREE_CODE (op1),
						   /*overload=*/NULL,
						   complain),
                                cp_build_unary_op (code, op0, false, complain),
                                cp_build_unary_op (code, op1, false, complain),
                                complain);
    }

  tree op1 = TREE_OPERAND (t, 1);
  if (TREE_CODE (op1) != THROW_EXPR)
    op1 = cp_build_unary_op (code, op1, false, complain);
  tree op2 = TREE_OPERAND (t, 2);
  if (TREE_CODE (op2) != THROW_EXPR)
    op2 = cp_build_unary_op (code, op2, false, complain);

  return
    build_conditional_expr (loc, TREE_OPERAND (t, 0), op1, op2, complain);
}

/* Given the TYPE of an anonymous union field inside T, return the
   FIELD_DECL for the field.  If not found return NULL_TREE.  Because
   anonymous unions can nest, we must also search all anonymous unions
   that are directly reachable.  */

tree
lookup_anon_field (tree t, tree type)
{
  tree field;

  t = TYPE_MAIN_VARIANT (t);

  for (field = TYPE_FIELDS (t); field; field = DECL_CHAIN (field))
    {
      if (TREE_STATIC (field))
	continue;
      if (TREE_CODE (field) != FIELD_DECL || DECL_ARTIFICIAL (field))
	continue;

      /* If we find it directly, return the field.  */
      if (DECL_NAME (field) == NULL_TREE
	  && type == TYPE_MAIN_VARIANT (TREE_TYPE (field)))
	{
	  return field;
	}

      /* Otherwise, it could be nested, search harder.  */
      if (DECL_NAME (field) == NULL_TREE
	  && ANON_AGGR_TYPE_P (TREE_TYPE (field)))
	{
	  tree subfield = lookup_anon_field (TREE_TYPE (field), type);
	  if (subfield)
	    return subfield;
	}
    }
  return NULL_TREE;
}

/* Build an expression representing OBJECT.MEMBER.  OBJECT is an
   expression; MEMBER is a DECL or baselink.  If ACCESS_PATH is
   non-NULL, it indicates the path to the base used to name MEMBER.
   If PRESERVE_REFERENCE is true, the expression returned will have
   REFERENCE_TYPE if the MEMBER does.  Otherwise, the expression
   returned will have the type referred to by the reference.

   This function does not perform access control; that is either done
   earlier by the parser when the name of MEMBER is resolved to MEMBER
   itself, or later when overload resolution selects one of the
   functions indicated by MEMBER.  */

tree
build_class_member_access_expr (cp_expr object, tree member,
				tree access_path, bool preserve_reference,
				tsubst_flags_t complain)
{
  tree object_type;
  tree member_scope;
  tree result = NULL_TREE;
  tree using_decl = NULL_TREE;

  if (error_operand_p (object) || error_operand_p (member))
    return error_mark_node;

  gcc_assert (DECL_P (member) || BASELINK_P (member));

  /* [expr.ref]

     The type of the first expression shall be "class object" (of a
     complete type).  */
  object_type = TREE_TYPE (object);
  if (!currently_open_class (object_type)
      && !complete_type_or_maybe_complain (object_type, object, complain))
    return error_mark_node;
  if (!CLASS_TYPE_P (object_type))
    {
      if (complain & tf_error)
	{
	  if (INDIRECT_TYPE_P (object_type)
	      && CLASS_TYPE_P (TREE_TYPE (object_type)))
	    error ("request for member %qD in %qE, which is of pointer "
		   "type %qT (maybe you meant to use %<->%> ?)",
		   member, object.get_value (), object_type);
	  else
	    error ("request for member %qD in %qE, which is of non-class "
		   "type %qT", member, object.get_value (), object_type);
	}
      return error_mark_node;
    }

  /* The standard does not seem to actually say that MEMBER must be a
     member of OBJECT_TYPE.  However, that is clearly what is
     intended.  */
  if (DECL_P (member))
    {
      member_scope = DECL_CLASS_CONTEXT (member);
      if (!mark_used (member, complain) && !(complain & tf_error))
	return error_mark_node;
      if (TREE_DEPRECATED (member))
	warn_deprecated_use (member, NULL_TREE);
    }
  else
    member_scope = BINFO_TYPE (BASELINK_ACCESS_BINFO (member));
  /* If MEMBER is from an anonymous aggregate, MEMBER_SCOPE will
     presently be the anonymous union.  Go outwards until we find a
     type related to OBJECT_TYPE.  */
  while ((ANON_AGGR_TYPE_P (member_scope) || UNSCOPED_ENUM_P (member_scope))
	 && !same_type_ignoring_top_level_qualifiers_p (member_scope,
							object_type))
    member_scope = TYPE_CONTEXT (member_scope);
  if (!member_scope || !DERIVED_FROM_P (member_scope, object_type))
    {
      if (complain & tf_error)
	{
	  if (TREE_CODE (member) == FIELD_DECL)
	    error ("invalid use of non-static data member %qE", member);
	  else
	    error ("%qD is not a member of %qT", member, object_type);
	}
      return error_mark_node;
    }

  /* Transform `(a, b).x' into `(*(a, &b)).x', `(a ? b : c).x' into
     `(*(a ?  &b : &c)).x', and so on.  A COND_EXPR is only an lvalue
     in the front end; only _DECLs and _REFs are lvalues in the back end.  */
  {
    tree temp = unary_complex_lvalue (ADDR_EXPR, object);
    if (temp)
      {
	temp = cp_build_fold_indirect_ref (temp);
	if (xvalue_p (object) && !xvalue_p (temp))
	  /* Preserve xvalue kind.  */
	  temp = move (temp);
	object = temp;
      }
  }

  /* In [expr.ref], there is an explicit list of the valid choices for
     MEMBER.  We check for each of those cases here.  */
  if (VAR_P (member))
    {
      /* A static data member.  */
      result = member;
      mark_exp_read (object);

      if (tree wrap = maybe_get_tls_wrapper_call (result))
	/* Replace an evaluated use of the thread_local variable with
	   a call to its wrapper.  */
	result = wrap;

      /* If OBJECT has side-effects, they are supposed to occur.  */
      if (TREE_SIDE_EFFECTS (object))
	result = build2 (COMPOUND_EXPR, TREE_TYPE (result), object, result);
    }
  else if (TREE_CODE (member) == FIELD_DECL)
    {
      /* A non-static data member.  */
      bool null_object_p;
      int type_quals;
      tree member_type;

      if (INDIRECT_REF_P (object))
	null_object_p =
	  integer_zerop (tree_strip_nop_conversions (TREE_OPERAND (object, 0)));
      else
	null_object_p = false;

      /* Convert OBJECT to the type of MEMBER.  */
      if (!same_type_p (TYPE_MAIN_VARIANT (object_type),
			TYPE_MAIN_VARIANT (member_scope)))
	{
	  tree binfo;
	  base_kind kind;

	  /* We didn't complain above about a currently open class, but now we
	     must: we don't know how to refer to a base member before layout is
	     complete.  But still don't complain in a template.  */
	  if (!cp_unevaluated_operand
	      && !dependent_type_p (object_type)
	      && !complete_type_or_maybe_complain (object_type, object,
						   complain))
	    return error_mark_node;

	  binfo = lookup_base (access_path ? access_path : object_type,
			       member_scope, ba_unique, &kind, complain);
	  if (binfo == error_mark_node)
	    return error_mark_node;

	  /* It is invalid to try to get to a virtual base of a
	     NULL object.  The most common cause is invalid use of
	     offsetof macro.  */
	  if (null_object_p && kind == bk_via_virtual)
	    {
	      if (complain & tf_error)
		{
		  error ("invalid access to non-static data member %qD in "
			 "virtual base of NULL object", member);
		}
	      return error_mark_node;
	    }

	  /* Convert to the base.  */
	  object = build_base_path (PLUS_EXPR, object, binfo,
				    /*nonnull=*/1, complain);
	  /* If we found the base successfully then we should be able
	     to convert to it successfully.  */
	  gcc_assert (object != error_mark_node);
	}

      /* If MEMBER is from an anonymous aggregate, we have converted
	 OBJECT so that it refers to the class containing the
	 anonymous union.  Generate a reference to the anonymous union
	 itself, and recur to find MEMBER.  */
      if (ANON_AGGR_TYPE_P (DECL_CONTEXT (member))
	  /* When this code is called from build_field_call, the
	     object already has the type of the anonymous union.
	     That is because the COMPONENT_REF was already
	     constructed, and was then disassembled before calling
	     build_field_call.  After the function-call code is
	     cleaned up, this waste can be eliminated.  */
	  && (!same_type_ignoring_top_level_qualifiers_p
	      (TREE_TYPE (object), DECL_CONTEXT (member))))
	{
	  tree anonymous_union;

	  anonymous_union = lookup_anon_field (TREE_TYPE (object),
					       DECL_CONTEXT (member));
	  object = build_class_member_access_expr (object,
						   anonymous_union,
						   /*access_path=*/NULL_TREE,
						   preserve_reference,
						   complain);
	}

      /* Compute the type of the field, as described in [expr.ref].  */
      type_quals = TYPE_UNQUALIFIED;
      member_type = TREE_TYPE (member);
      if (!TYPE_REF_P (member_type))
	{
	  type_quals = (cp_type_quals (member_type)
			| cp_type_quals (object_type));

	  /* A field is const (volatile) if the enclosing object, or the
	     field itself, is const (volatile).  But, a mutable field is
	     not const, even within a const object.  */
	  if (DECL_MUTABLE_P (member))
	    type_quals &= ~TYPE_QUAL_CONST;
	  member_type = cp_build_qualified_type (member_type, type_quals);
	}

      result = build3_loc (input_location, COMPONENT_REF, member_type,
			   object, member, NULL_TREE);

      /* Mark the expression const or volatile, as appropriate.  Even
	 though we've dealt with the type above, we still have to mark the
	 expression itself.  */
      if (type_quals & TYPE_QUAL_CONST)
	TREE_READONLY (result) = 1;
      if (type_quals & TYPE_QUAL_VOLATILE)
	TREE_THIS_VOLATILE (result) = 1;
    }
  else if (BASELINK_P (member))
    {
      /* The member is a (possibly overloaded) member function.  */
      tree functions;
      tree type;

      /* If the MEMBER is exactly one static member function, then we
	 know the type of the expression.  Otherwise, we must wait
	 until overload resolution has been performed.  */
      functions = BASELINK_FUNCTIONS (member);
      if (TREE_CODE (functions) == FUNCTION_DECL
	  && DECL_STATIC_FUNCTION_P (functions))
	type = TREE_TYPE (functions);
      else
	type = unknown_type_node;
      /* Note that we do not convert OBJECT to the BASELINK_BINFO
	 base.  That will happen when the function is called.  */
      result = build3_loc (input_location, COMPONENT_REF, type, object, member,
			   NULL_TREE);
    }
  else if (TREE_CODE (member) == CONST_DECL)
    {
      /* The member is an enumerator.  */
      result = member;
      /* If OBJECT has side-effects, they are supposed to occur.  */
      if (TREE_SIDE_EFFECTS (object))
	result = build2 (COMPOUND_EXPR, TREE_TYPE (result),
			 object, result);
    }
  else if ((using_decl = strip_using_decl (member)) != member)
    result = build_class_member_access_expr (object,
					     using_decl,
					     access_path, preserve_reference,
					     complain);
  else
    {
      if (complain & tf_error)
	error ("invalid use of %qD", member);
      return error_mark_node;
    }

  if (!preserve_reference)
    /* [expr.ref]

       If E2 is declared to have type "reference to T", then ... the
       type of E1.E2 is T.  */
    result = convert_from_reference (result);

  return result;
}

/* Return the destructor denoted by OBJECT.SCOPE::DTOR_NAME, or, if
   SCOPE is NULL, by OBJECT.DTOR_NAME, where DTOR_NAME is ~type.  */

tree
lookup_destructor (tree object, tree scope, tree dtor_name,
		   tsubst_flags_t complain)
{
  tree object_type = TREE_TYPE (object);
  tree dtor_type = TREE_OPERAND (dtor_name, 0);
  tree expr;

  /* We've already complained about this destructor.  */
  if (dtor_type == error_mark_node)
    return error_mark_node;

  if (scope && !check_dtor_name (scope, dtor_type))
    {
      if (complain & tf_error)
	error ("qualified type %qT does not match destructor name ~%qT",
	       scope, dtor_type);
      return error_mark_node;
    }
  if (is_auto (dtor_type))
    dtor_type = object_type;
  else if (identifier_p (dtor_type))
    {
      /* In a template, names we can't find a match for are still accepted
	 destructor names, and we check them here.  */
      if (check_dtor_name (object_type, dtor_type))
	dtor_type = object_type;
      else
	{
	  if (complain & tf_error)
	    error ("object type %qT does not match destructor name ~%qT",
		   object_type, dtor_type);
	  return error_mark_node;
	}
      
    }
  else if (!DERIVED_FROM_P (dtor_type, TYPE_MAIN_VARIANT (object_type)))
    {
      if (complain & tf_error)
	error ("the type being destroyed is %qT, but the destructor "
	       "refers to %qT", TYPE_MAIN_VARIANT (object_type), dtor_type);
      return error_mark_node;
    }
  expr = lookup_member (dtor_type, complete_dtor_identifier,
			/*protect=*/1, /*want_type=*/false,
			tf_warning_or_error);
  if (!expr)
    {
      if (complain & tf_error)
	cxx_incomplete_type_error (dtor_name, dtor_type);
      return error_mark_node;
    }
  expr = (adjust_result_of_qualified_name_lookup
	  (expr, dtor_type, object_type));
  if (scope == NULL_TREE)
    /* We need to call adjust_result_of_qualified_name_lookup in case the
       destructor names a base class, but we unset BASELINK_QUALIFIED_P so
       that we still get virtual function binding.  */
    BASELINK_QUALIFIED_P (expr) = false;
  return expr;
}

/* An expression of the form "A::template B" has been resolved to
   DECL.  Issue a diagnostic if B is not a template or template
   specialization.  */

void
check_template_keyword (tree decl)
{
  /* The standard says:

      [temp.names]

      If a name prefixed by the keyword template is not a member
      template, the program is ill-formed.

     DR 228 removed the restriction that the template be a member
     template.

     DR 96, if accepted would add the further restriction that explicit
     template arguments must be provided if the template keyword is
     used, but, as of 2005-10-16, that DR is still in "drafting".  If
     this DR is accepted, then the semantic checks here can be
     simplified, as the entity named must in fact be a template
     specialization, rather than, as at present, a set of overloaded
     functions containing at least one template function.  */
  if (TREE_CODE (decl) != TEMPLATE_DECL
      && TREE_CODE (decl) != TEMPLATE_ID_EXPR)
    {
      if (VAR_P (decl))
	{
	  if (DECL_USE_TEMPLATE (decl)
	      && PRIMARY_TEMPLATE_P (DECL_TI_TEMPLATE (decl)))
	    ;
	  else
	    permerror (input_location, "%qD is not a template", decl);
	}
      else if (!is_overloaded_fn (decl))
	permerror (input_location, "%qD is not a template", decl);
      else
	{
	  bool found = false;

	  for (lkp_iterator iter (MAYBE_BASELINK_FUNCTIONS (decl));
	       !found && iter; ++iter)
	    {
	      tree fn = *iter;
	      if (TREE_CODE (fn) == TEMPLATE_DECL
		  || TREE_CODE (fn) == TEMPLATE_ID_EXPR
		  || (TREE_CODE (fn) == FUNCTION_DECL
		      && DECL_USE_TEMPLATE (fn)
		      && PRIMARY_TEMPLATE_P (DECL_TI_TEMPLATE (fn))))
		found = true;
	    }
	  if (!found)
	    permerror (input_location, "%qD is not a template", decl);
	}
    }
}

/* Record that an access failure occurred on BASETYPE_PATH attempting
   to access DECL, where DIAG_DECL should be used for diagnostics.  */

void
access_failure_info::record_access_failure (tree basetype_path,
					    tree decl, tree diag_decl)
{
  m_was_inaccessible = true;
  m_basetype_path = basetype_path;
  m_decl = decl;
  m_diag_decl = diag_decl;
}

/* If an access failure was recorded, then attempt to locate an
   accessor function for the pertinent field.
   Otherwise, return NULL_TREE.  */

tree
access_failure_info::get_any_accessor (bool const_p) const
{
  if (!was_inaccessible_p ())
    return NULL_TREE;

  tree accessor
    = locate_field_accessor (m_basetype_path, m_diag_decl, const_p);
  if (!accessor)
    return NULL_TREE;

  /* The accessor must itself be accessible for it to be a reasonable
     suggestion.  */
  if (!accessible_p (m_basetype_path, accessor, true))
    return NULL_TREE;

  return accessor;
}

/* Add a fix-it hint to RICHLOC suggesting the use of ACCESSOR_DECL, by
   replacing the primary location in RICHLOC with "accessor()".  */

void
access_failure_info::add_fixit_hint (rich_location *richloc,
				     tree accessor_decl)
{
  pretty_printer pp;
  pp_string (&pp, IDENTIFIER_POINTER (DECL_NAME (accessor_decl)));
  pp_string (&pp, "()");
  richloc->add_fixit_replace (pp_formatted_text (&pp));
}

/* If an access failure was recorded, then attempt to locate an
   accessor function for the pertinent field, and if one is
   available, add a note and fix-it hint suggesting using it.  */

void
access_failure_info::maybe_suggest_accessor (bool const_p) const
{
  tree accessor = get_any_accessor (const_p);
  if (accessor == NULL_TREE)
    return;
  rich_location richloc (line_table, input_location);
  add_fixit_hint (&richloc, accessor);
  inform (&richloc, "field %q#D can be accessed via %q#D",
	  m_diag_decl, accessor);
}

/* Subroutine of finish_class_member_access_expr.
   Issue an error about NAME not being a member of ACCESS_PATH (or
   OBJECT_TYPE), potentially providing a fix-it hint for misspelled
   names.  */

static void
complain_about_unrecognized_member (tree access_path, tree name,
				    tree object_type)
{
  /* Attempt to provide a hint about misspelled names.  */
  tree guessed_id = lookup_member_fuzzy (access_path, name,
					 /*want_type=*/false);
  if (guessed_id == NULL_TREE)
    {
      /* No hint.  */
      error ("%q#T has no member named %qE",
	     TREE_CODE (access_path) == TREE_BINFO
	     ? TREE_TYPE (access_path) : object_type, name);
      return;
    }

  location_t bogus_component_loc = input_location;
  gcc_rich_location rich_loc (bogus_component_loc);

  /* Check that the guessed name is accessible along access_path.  */
  access_failure_info afi;
  lookup_member (access_path, guessed_id, /*protect=*/1,
		 /*want_type=*/false, /*complain=*/false,
		 &afi);
  if (afi.was_inaccessible_p ())
    {
      tree accessor = afi.get_any_accessor (TYPE_READONLY (object_type));
      if (accessor)
	{
	  /* The guessed name isn't directly accessible, but can be accessed
	     via an accessor member function.  */
	  afi.add_fixit_hint (&rich_loc, accessor);
	  error_at (&rich_loc,
		    "%q#T has no member named %qE;"
		    " did you mean %q#D? (accessible via %q#D)",
		    TREE_CODE (access_path) == TREE_BINFO
		    ? TREE_TYPE (access_path) : object_type,
		    name, afi.get_diag_decl (), accessor);
	}
      else
	{
	  /* The guessed name isn't directly accessible, and no accessor
	     member function could be found.  */
	  error_at (&rich_loc,
		    "%q#T has no member named %qE;"
		    " did you mean %q#D? (not accessible from this context)",
		    TREE_CODE (access_path) == TREE_BINFO
		    ? TREE_TYPE (access_path) : object_type,
		    name, afi.get_diag_decl ());
	  complain_about_access (afi.get_decl (), afi.get_diag_decl (),
				 afi.get_diag_decl (), false, ak_none);
	}
    }
  else
    {
      /* The guessed name is directly accessible; suggest it.  */
      rich_loc.add_fixit_misspelled_id (bogus_component_loc,
					guessed_id);
      error_at (&rich_loc,
		"%q#T has no member named %qE;"
		" did you mean %qE?",
		TREE_CODE (access_path) == TREE_BINFO
		? TREE_TYPE (access_path) : object_type,
		name, guessed_id);
    }
}

/* This function is called by the parser to process a class member
   access expression of the form OBJECT.NAME.  NAME is a node used by
   the parser to represent a name; it is not yet a DECL.  It may,
   however, be a BASELINK where the BASELINK_FUNCTIONS is a
   TEMPLATE_ID_EXPR.  Templates must be looked up by the parser, and
   there is no reason to do the lookup twice, so the parser keeps the
   BASELINK.  TEMPLATE_P is true iff NAME was explicitly declared to
   be a template via the use of the "A::template B" syntax.  */

tree
finish_class_member_access_expr (cp_expr object, tree name, bool template_p,
				 tsubst_flags_t complain)
{
  tree expr;
  tree object_type;
  tree member;
  tree access_path = NULL_TREE;
  tree orig_object = object;
  tree orig_name = name;

  if (object == error_mark_node || name == error_mark_node)
    return error_mark_node;

  /* If OBJECT is an ObjC class instance, we must obey ObjC access rules.  */
  if (!objc_is_public (object, name))
    return error_mark_node;

  object_type = TREE_TYPE (object);

  if (processing_template_decl)
    {
      if (/* If OBJECT is dependent, so is OBJECT.NAME.  */
	  type_dependent_object_expression_p (object)
	  /* If NAME is "f<args>", where either 'f' or 'args' is
	     dependent, then the expression is dependent.  */
	  || (TREE_CODE (name) == TEMPLATE_ID_EXPR
	      && dependent_template_id_p (TREE_OPERAND (name, 0),
					  TREE_OPERAND (name, 1)))
	  /* If NAME is "T::X" where "T" is dependent, then the
	     expression is dependent.  */
	  || (TREE_CODE (name) == SCOPE_REF
	      && TYPE_P (TREE_OPERAND (name, 0))
	      && dependent_scope_p (TREE_OPERAND (name, 0)))
	  /* If NAME is operator T where "T" is dependent, we can't
	     lookup until we instantiate the T.  */
	  || (TREE_CODE (name) == IDENTIFIER_NODE
	      && IDENTIFIER_CONV_OP_P (name)
	      && dependent_type_p (TREE_TYPE (name))))
	{
	dependent:
	  return build_min_nt_loc (UNKNOWN_LOCATION, COMPONENT_REF,
				   orig_object, orig_name, NULL_TREE);
	}
      object = build_non_dependent_expr (object);
    }
  else if (c_dialect_objc ()
	   && identifier_p (name)
	   && (expr = objc_maybe_build_component_ref (object, name)))
    return expr;
    
  /* [expr.ref]

     The type of the first expression shall be "class object" (of a
     complete type).  */
  if (!currently_open_class (object_type)
      && !complete_type_or_maybe_complain (object_type, object, complain))
    return error_mark_node;
  if (!CLASS_TYPE_P (object_type))
    {
      if (complain & tf_error)
	{
	  if (INDIRECT_TYPE_P (object_type)
	      && CLASS_TYPE_P (TREE_TYPE (object_type)))
	    error ("request for member %qD in %qE, which is of pointer "
		   "type %qT (maybe you meant to use %<->%> ?)",
		   name, object.get_value (), object_type);
	  else
	    error ("request for member %qD in %qE, which is of non-class "
		   "type %qT", name, object.get_value (), object_type);
	}
      return error_mark_node;
    }

  if (BASELINK_P (name))
    /* A member function that has already been looked up.  */
    member = name;
  else
    {
      bool is_template_id = false;
      tree template_args = NULL_TREE;
      tree scope = NULL_TREE;

      access_path = object_type;

      if (TREE_CODE (name) == SCOPE_REF)
	{
	  /* A qualified name.  The qualifying class or namespace `S'
	     has already been looked up; it is either a TYPE or a
	     NAMESPACE_DECL.  */
	  scope = TREE_OPERAND (name, 0);
	  name = TREE_OPERAND (name, 1);

	  /* If SCOPE is a namespace, then the qualified name does not
	     name a member of OBJECT_TYPE.  */
	  if (TREE_CODE (scope) == NAMESPACE_DECL)
	    {
	      if (complain & tf_error)
		error ("%<%D::%D%> is not a member of %qT",
		       scope, name, object_type);
	      return error_mark_node;
	    }
	}
      
      if (TREE_CODE (name) == TEMPLATE_ID_EXPR)
	{
	  is_template_id = true;
	  template_args = TREE_OPERAND (name, 1);
	  name = TREE_OPERAND (name, 0);

	  if (!identifier_p (name))
	    name = OVL_NAME (name);
	}

      if (scope)
	{
	  if (TREE_CODE (scope) == ENUMERAL_TYPE)
	    {
	      gcc_assert (!is_template_id);
	      /* Looking up a member enumerator (c++/56793).  */
	      if (!TYPE_CLASS_SCOPE_P (scope)
		  || !DERIVED_FROM_P (TYPE_CONTEXT (scope), object_type))
		{
		  if (complain & tf_error)
		    error ("%<%D::%D%> is not a member of %qT",
			   scope, name, object_type);
		  return error_mark_node;
		}
	      tree val = lookup_enumerator (scope, name);
	      if (!val)
		{
		  if (complain & tf_error)
		    error ("%qD is not a member of %qD",
			   name, scope);
		  return error_mark_node;
		}
	      
	      if (TREE_SIDE_EFFECTS (object))
		val = build2 (COMPOUND_EXPR, TREE_TYPE (val), object, val);
	      return val;
	    }

	  gcc_assert (CLASS_TYPE_P (scope));
	  gcc_assert (identifier_p (name) || TREE_CODE (name) == BIT_NOT_EXPR);

	  if (constructor_name_p (name, scope))
	    {
	      if (complain & tf_error)
		error ("cannot call constructor %<%T::%D%> directly",
		       scope, name);
	      return error_mark_node;
	    }

	  /* Find the base of OBJECT_TYPE corresponding to SCOPE.  */
	  access_path = lookup_base (object_type, scope, ba_check,
				     NULL, complain);
	  if (access_path == error_mark_node)
	    return error_mark_node;
	  if (!access_path)
	    {
	      if (any_dependent_bases_p (object_type))
		goto dependent;
	      if (complain & tf_error)
		error ("%qT is not a base of %qT", scope, object_type);
	      return error_mark_node;
	    }
	}

      if (TREE_CODE (name) == BIT_NOT_EXPR)
	{
	  if (dependent_type_p (object_type))
	    /* The destructor isn't declared yet.  */
	    goto dependent;
	  member = lookup_destructor (object, scope, name, complain);
	}
      else
	{
	  /* Look up the member.  */
	  access_failure_info afi;
	  member = lookup_member (access_path, name, /*protect=*/1,
				  /*want_type=*/false, complain,
				  &afi);
	  afi.maybe_suggest_accessor (TYPE_READONLY (object_type));
	  if (member == NULL_TREE)
	    {
	      if (dependent_type_p (object_type))
		/* Try again at instantiation time.  */
		goto dependent;
	      if (complain & tf_error)
		complain_about_unrecognized_member (access_path, name,
						    object_type);
	      return error_mark_node;
	    }
	  if (member == error_mark_node)
	    return error_mark_node;
	  if (DECL_P (member)
	      && any_dependent_type_attributes_p (DECL_ATTRIBUTES (member)))
	    /* Dependent type attributes on the decl mean that the TREE_TYPE is
	       wrong, so don't use it.  */
	    goto dependent;
	  if (TREE_CODE (member) == USING_DECL && DECL_DEPENDENT_P (member))
	    goto dependent;
	}

      if (is_template_id)
	{
	  tree templ = member;

	  if (BASELINK_P (templ))
	    member = lookup_template_function (templ, template_args);
	  else if (variable_template_p (templ))
	    member = (lookup_and_finish_template_variable
		      (templ, template_args, complain));
	  else
	    {
	      if (complain & tf_error)
		error ("%qD is not a member template function", name);
	      return error_mark_node;
	    }
	}
    }

  if (TREE_DEPRECATED (member))
    warn_deprecated_use (member, NULL_TREE);

  if (template_p)
    check_template_keyword (member);

  expr = build_class_member_access_expr (object, member, access_path,
					 /*preserve_reference=*/false,
					 complain);
  if (processing_template_decl && expr != error_mark_node)
    {
      if (BASELINK_P (member))
	{
	  if (TREE_CODE (orig_name) == SCOPE_REF)
	    BASELINK_QUALIFIED_P (member) = 1;
	  orig_name = member;
	}
      return build_min_non_dep (COMPONENT_REF, expr,
				orig_object, orig_name,
				NULL_TREE);
    }

  return expr;
}

/* Build a COMPONENT_REF of OBJECT and MEMBER with the appropriate
   type.  */

tree
build_simple_component_ref (tree object, tree member)
{
  tree type = cp_build_qualified_type (TREE_TYPE (member),
				       cp_type_quals (TREE_TYPE (object)));
  return build3_loc (input_location,
		     COMPONENT_REF, type,
		     object, member, NULL_TREE);
}

/* Return an expression for the MEMBER_NAME field in the internal
   representation of PTRMEM, a pointer-to-member function.  (Each
   pointer-to-member function type gets its own RECORD_TYPE so it is
   more convenient to access the fields by name than by FIELD_DECL.)
   This routine converts the NAME to a FIELD_DECL and then creates the
   node for the complete expression.  */

tree
build_ptrmemfunc_access_expr (tree ptrmem, tree member_name)
{
  tree ptrmem_type;
  tree member;

  if (TREE_CODE (ptrmem) == CONSTRUCTOR)
    {
      unsigned int ix;
      tree index, value;
      FOR_EACH_CONSTRUCTOR_ELT (CONSTRUCTOR_ELTS (ptrmem),
				ix, index, value)
	if (index && DECL_P (index) && DECL_NAME (index) == member_name)
	  return value;
      gcc_unreachable ();
    }

  /* This code is a stripped down version of
     build_class_member_access_expr.  It does not work to use that
     routine directly because it expects the object to be of class
     type.  */
  ptrmem_type = TREE_TYPE (ptrmem);
  gcc_assert (TYPE_PTRMEMFUNC_P (ptrmem_type));
  for (member = TYPE_FIELDS (ptrmem_type); member;
       member = DECL_CHAIN (member))
    if (DECL_NAME (member) == member_name)
      break;
  tree res = build_simple_component_ref (ptrmem, member);

  TREE_NO_WARNING (res) = 1;
  return res;
}

/* Given an expression PTR for a pointer, return an expression
   for the value pointed to.
   ERRORSTRING is the name of the operator to appear in error messages.

   This function may need to overload OPERATOR_FNNAME.
   Must also handle REFERENCE_TYPEs for C++.  */

tree
build_x_indirect_ref (location_t loc, tree expr, ref_operator errorstring, 
                      tsubst_flags_t complain)
{
  tree orig_expr = expr;
  tree rval;
  tree overload = NULL_TREE;

  if (processing_template_decl)
    {
      /* Retain the type if we know the operand is a pointer.  */
      if (TREE_TYPE (expr) && INDIRECT_TYPE_P (TREE_TYPE (expr)))
	{
	  if (expr == current_class_ptr
	      || (TREE_CODE (expr) == NOP_EXPR
		  && TREE_OPERAND (expr, 0) == current_class_ptr
		  && (same_type_ignoring_top_level_qualifiers_p
			(TREE_TYPE (expr), TREE_TYPE (current_class_ptr)))))
	    return current_class_ref;
	  return build_min (INDIRECT_REF, TREE_TYPE (TREE_TYPE (expr)), expr);
	}
      if (type_dependent_expression_p (expr))
	return build_min_nt_loc (loc, INDIRECT_REF, expr);
      expr = build_non_dependent_expr (expr);
    }

  rval = build_new_op (loc, INDIRECT_REF, LOOKUP_NORMAL, expr,
		       NULL_TREE, NULL_TREE, &overload, complain);
  if (!rval)
    rval = cp_build_indirect_ref (loc, expr, errorstring, complain);

  if (processing_template_decl && rval != error_mark_node)
    {
      if (overload != NULL_TREE)
	return (build_min_non_dep_op_overload
		(INDIRECT_REF, rval, overload, orig_expr));

      return build_min_non_dep (INDIRECT_REF, rval, orig_expr);
    }
  else
    return rval;
}

/* Like c-family strict_aliasing_warning, but don't warn for dependent
   types or expressions.  */

static bool
cp_strict_aliasing_warning (location_t loc, tree type, tree expr)
{
  if (processing_template_decl)
    {
      tree e = expr;
      STRIP_NOPS (e);
      if (dependent_type_p (type) || type_dependent_expression_p (e))
	return false;
    }
  return strict_aliasing_warning (loc, type, expr);
}

/* The implementation of the above, and of indirection implied by other
   constructs.  If DO_FOLD is true, fold away INDIRECT_REF of ADDR_EXPR.  */

static tree
cp_build_indirect_ref_1 (location_t loc, tree ptr, ref_operator errorstring,
			 tsubst_flags_t complain, bool do_fold)
{
  tree pointer, type;

  /* RO_NULL should only be used with the folding entry points below, not
     cp_build_indirect_ref.  */
  gcc_checking_assert (errorstring != RO_NULL || do_fold);

  if (ptr == current_class_ptr
      || (TREE_CODE (ptr) == NOP_EXPR
	  && TREE_OPERAND (ptr, 0) == current_class_ptr
	  && (same_type_ignoring_top_level_qualifiers_p
	      (TREE_TYPE (ptr), TREE_TYPE (current_class_ptr)))))
    return current_class_ref;

  pointer = (TYPE_REF_P (TREE_TYPE (ptr))
	     ? ptr : decay_conversion (ptr, complain));
  if (pointer == error_mark_node)
    return error_mark_node;

  type = TREE_TYPE (pointer);

  if (INDIRECT_TYPE_P (type))
    {
      /* [expr.unary.op]

	 If the type of the expression is "pointer to T," the type
	 of  the  result  is  "T."  */
      tree t = TREE_TYPE (type);

      if ((CONVERT_EXPR_P (ptr)
	   || TREE_CODE (ptr) == VIEW_CONVERT_EXPR)
	  && (!CLASS_TYPE_P (t) || !CLASSTYPE_EMPTY_P (t)))
	{
	  /* If a warning is issued, mark it to avoid duplicates from
	     the backend.  This only needs to be done at
	     warn_strict_aliasing > 2.  */
	  if (warn_strict_aliasing > 2
	      && cp_strict_aliasing_warning (EXPR_LOCATION (ptr),
					     type, TREE_OPERAND (ptr, 0)))
	    TREE_NO_WARNING (ptr) = 1;
	}

      if (VOID_TYPE_P (t))
	{
	  /* A pointer to incomplete type (other than cv void) can be
	     dereferenced [expr.unary.op]/1  */
          if (complain & tf_error)
            error_at (loc, "%qT is not a pointer-to-object type", type);
	  return error_mark_node;
	}
      else if (do_fold && TREE_CODE (pointer) == ADDR_EXPR
	       && same_type_p (t, TREE_TYPE (TREE_OPERAND (pointer, 0))))
	/* The POINTER was something like `&x'.  We simplify `*&x' to
	   `x'.  */
	return TREE_OPERAND (pointer, 0);
      else
	{
	  tree ref = build1 (INDIRECT_REF, t, pointer);

	  /* We *must* set TREE_READONLY when dereferencing a pointer to const,
	     so that we get the proper error message if the result is used
	     to assign to.  Also, &* is supposed to be a no-op.  */
	  TREE_READONLY (ref) = CP_TYPE_CONST_P (t);
	  TREE_THIS_VOLATILE (ref) = CP_TYPE_VOLATILE_P (t);
	  TREE_SIDE_EFFECTS (ref)
	    = (TREE_THIS_VOLATILE (ref) || TREE_SIDE_EFFECTS (pointer));
	  return ref;
	}
    }
  else if (!(complain & tf_error))
    /* Don't emit any errors; we'll just return ERROR_MARK_NODE later.  */
    ;
  /* `pointer' won't be an error_mark_node if we were given a
     pointer to member, so it's cool to check for this here.  */
  else if (TYPE_PTRMEM_P (type))
    switch (errorstring)
      {
         case RO_ARRAY_INDEXING:
           error_at (loc,
		     "invalid use of array indexing on pointer to member");
           break;
         case RO_UNARY_STAR:
           error_at (loc, "invalid use of unary %<*%> on pointer to member");
           break;
         case RO_IMPLICIT_CONVERSION:
           error_at (loc, "invalid use of implicit conversion on pointer "
		     "to member");
           break;
         case RO_ARROW_STAR:
           error_at (loc, "left hand operand of %<->*%> must be a pointer to "
		     "class, but is a pointer to member of type %qT", type);
           break;
         default:
           gcc_unreachable ();
      }
  else if (pointer != error_mark_node)
    invalid_indirection_error (loc, type, errorstring);

  return error_mark_node;
}

/* Entry point used by c-common, which expects folding.  */

tree
build_indirect_ref (location_t loc, tree ptr, ref_operator errorstring)
{
  return cp_build_indirect_ref_1 (loc, ptr, errorstring,
				  tf_warning_or_error, true);
}

/* Entry point used by internal indirection needs that don't correspond to any
   syntactic construct.  */

tree
cp_build_fold_indirect_ref (tree pointer)
{
  return cp_build_indirect_ref_1 (input_location, pointer, RO_NULL,
				  tf_warning_or_error, true);
}

/* Entry point used by indirection needs that correspond to some syntactic
   construct.  */

tree
cp_build_indirect_ref (location_t loc, tree ptr, ref_operator errorstring,
		       tsubst_flags_t complain)
{
  return cp_build_indirect_ref_1 (loc, ptr, errorstring, complain, false);
}

/* This handles expressions of the form "a[i]", which denotes
   an array reference.

   This is logically equivalent in C to *(a+i), but we may do it differently.
   If A is a variable or a member, we generate a primitive ARRAY_REF.
   This avoids forcing the array out of registers, and can work on
   arrays that are not lvalues (for example, members of structures returned
   by functions).

   If INDEX is of some user-defined type, it must be converted to
   integer type.  Otherwise, to make a compatible PLUS_EXPR, it
   will inherit the type of the array, which will be some pointer type.
   
   LOC is the location to use in building the array reference.  */

tree
cp_build_array_ref (location_t loc, tree array, tree idx,
		    tsubst_flags_t complain)
{
  tree ret;

  if (idx == 0)
    {
      if (complain & tf_error)
	error_at (loc, "subscript missing in array reference");
      return error_mark_node;
    }

  if (TREE_TYPE (array) == error_mark_node
      || TREE_TYPE (idx) == error_mark_node)
    return error_mark_node;

  /* If ARRAY is a COMPOUND_EXPR or COND_EXPR, move our reference
     inside it.  */
  switch (TREE_CODE (array))
    {
    case COMPOUND_EXPR:
      {
	tree value = cp_build_array_ref (loc, TREE_OPERAND (array, 1), idx,
					 complain);
	ret = build2 (COMPOUND_EXPR, TREE_TYPE (value),
		      TREE_OPERAND (array, 0), value);
	SET_EXPR_LOCATION (ret, loc);
	return ret;
      }

    case COND_EXPR:
      ret = build_conditional_expr
	       (loc, TREE_OPERAND (array, 0),
	       cp_build_array_ref (loc, TREE_OPERAND (array, 1), idx,
				   complain),
	       cp_build_array_ref (loc, TREE_OPERAND (array, 2), idx,
				   complain),
	       complain);
      protected_set_expr_location (ret, loc);
      return ret;

    default:
      break;
    }

  bool non_lvalue = convert_vector_to_array_for_subscript (loc, &array, idx);

  if (TREE_CODE (TREE_TYPE (array)) == ARRAY_TYPE)
    {
      tree rval, type;

      warn_array_subscript_with_type_char (loc, idx);

      if (!INTEGRAL_OR_UNSCOPED_ENUMERATION_TYPE_P (TREE_TYPE (idx)))
	{
	  if (complain & tf_error)
	    error_at (loc, "array subscript is not an integer");
	  return error_mark_node;
	}

      /* Apply integral promotions *after* noticing character types.
	 (It is unclear why we do these promotions -- the standard
	 does not say that we should.  In fact, the natural thing would
	 seem to be to convert IDX to ptrdiff_t; we're performing
	 pointer arithmetic.)  */
      idx = cp_perform_integral_promotions (idx, complain);

      idx = maybe_fold_non_dependent_expr (idx, complain);

      /* An array that is indexed by a non-constant
	 cannot be stored in a register; we must be able to do
	 address arithmetic on its address.
	 Likewise an array of elements of variable size.  */
      if (TREE_CODE (idx) != INTEGER_CST
	  || (COMPLETE_TYPE_P (TREE_TYPE (TREE_TYPE (array)))
	      && (TREE_CODE (TYPE_SIZE (TREE_TYPE (TREE_TYPE (array))))
		  != INTEGER_CST)))
	{
	  if (!cxx_mark_addressable (array, true))
	    return error_mark_node;
	}

      /* An array that is indexed by a constant value which is not within
	 the array bounds cannot be stored in a register either; because we
	 would get a crash in store_bit_field/extract_bit_field when trying
	 to access a non-existent part of the register.  */
      if (TREE_CODE (idx) == INTEGER_CST
	  && TYPE_DOMAIN (TREE_TYPE (array))
	  && ! int_fits_type_p (idx, TYPE_DOMAIN (TREE_TYPE (array))))
	{
	  if (!cxx_mark_addressable (array))
	    return error_mark_node;
	}

      /* Note in C++ it is valid to subscript a `register' array, since
	 it is valid to take the address of something with that
	 storage specification.  */
      if (extra_warnings)
	{
	  tree foo = array;
	  while (TREE_CODE (foo) == COMPONENT_REF)
	    foo = TREE_OPERAND (foo, 0);
	  if (VAR_P (foo) && DECL_REGISTER (foo)
	      && (complain & tf_warning))
	    warning_at (loc, OPT_Wextra,
			"subscripting array declared %<register%>");
	}

      type = TREE_TYPE (TREE_TYPE (array));
      rval = build4 (ARRAY_REF, type, array, idx, NULL_TREE, NULL_TREE);
      /* Array ref is const/volatile if the array elements are
	 or if the array is..  */
      TREE_READONLY (rval)
	|= (CP_TYPE_CONST_P (type) | TREE_READONLY (array));
      TREE_SIDE_EFFECTS (rval)
	|= (CP_TYPE_VOLATILE_P (type) | TREE_SIDE_EFFECTS (array));
      TREE_THIS_VOLATILE (rval)
	|= (CP_TYPE_VOLATILE_P (type) | TREE_THIS_VOLATILE (array));
      ret = require_complete_type_sfinae (rval, complain);
      protected_set_expr_location (ret, loc);
      if (non_lvalue)
	ret = non_lvalue_loc (loc, ret);
      return ret;
    }

  {
    tree ar = cp_default_conversion (array, complain);
    tree ind = cp_default_conversion (idx, complain);
    tree first = NULL_TREE;

    if (flag_strong_eval_order == 2 && TREE_SIDE_EFFECTS (ind))
      ar = first = save_expr (ar);

    /* Put the integer in IND to simplify error checking.  */
    if (TREE_CODE (TREE_TYPE (ar)) == INTEGER_TYPE)
      std::swap (ar, ind);

    if (ar == error_mark_node || ind == error_mark_node)
      return error_mark_node;

    if (!TYPE_PTR_P (TREE_TYPE (ar)))
      {
	if (complain & tf_error)
	  error_at (loc, "subscripted value is neither array nor pointer");
	return error_mark_node;
      }
    if (TREE_CODE (TREE_TYPE (ind)) != INTEGER_TYPE)
      {
	if (complain & tf_error)
	  error_at (loc, "array subscript is not an integer");
	return error_mark_node;
      }

    warn_array_subscript_with_type_char (loc, idx);

    ret = cp_build_binary_op (input_location, PLUS_EXPR, ar, ind, complain);
    if (first)
      ret = build2_loc (loc, COMPOUND_EXPR, TREE_TYPE (ret), first, ret);
    ret = cp_build_indirect_ref (loc, ret, RO_ARRAY_INDEXING, complain);
    protected_set_expr_location (ret, loc);
    if (non_lvalue)
      ret = non_lvalue_loc (loc, ret);
    return ret;
  }
}

/* Entry point for Obj-C++.  */

tree
build_array_ref (location_t loc, tree array, tree idx)
{
  return cp_build_array_ref (loc, array, idx, tf_warning_or_error);
}

/* Resolve a pointer to member function.  INSTANCE is the object
   instance to use, if the member points to a virtual member.

   This used to avoid checking for virtual functions if basetype
   has no virtual functions, according to an earlier ANSI draft.
   With the final ISO C++ rules, such an optimization is
   incorrect: A pointer to a derived member can be static_cast
   to pointer-to-base-member, as long as the dynamic object
   later has the right member.  So now we only do this optimization
   when we know the dynamic type of the object.  */

tree
get_member_function_from_ptrfunc (tree *instance_ptrptr, tree function,
				  tsubst_flags_t complain)
{
  if (TREE_CODE (function) == OFFSET_REF)
    function = TREE_OPERAND (function, 1);

  if (TYPE_PTRMEMFUNC_P (TREE_TYPE (function)))
    {
      tree idx, delta, e1, e2, e3, vtbl;
      bool nonvirtual;
      tree fntype = TYPE_PTRMEMFUNC_FN_TYPE (TREE_TYPE (function));
      tree basetype = TYPE_METHOD_BASETYPE (TREE_TYPE (fntype));

      tree instance_ptr = *instance_ptrptr;
      tree instance_save_expr = 0;
      if (instance_ptr == error_mark_node)
	{
	  if (TREE_CODE (function) == PTRMEM_CST)
	    {
	      /* Extracting the function address from a pmf is only
		 allowed with -Wno-pmf-conversions. It only works for
		 pmf constants.  */
	      e1 = build_addr_func (PTRMEM_CST_MEMBER (function), complain);
	      e1 = convert (fntype, e1);
	      return e1;
	    }
	  else
	    {
	      if (complain & tf_error)
		error ("object missing in use of %qE", function);
	      return error_mark_node;
	    }
	}

      /* True if we know that the dynamic type of the object doesn't have
	 virtual functions, so we can assume the PFN field is a pointer.  */
      nonvirtual = (COMPLETE_TYPE_P (basetype)
		    && !TYPE_POLYMORPHIC_P (basetype)
		    && resolves_to_fixed_type_p (instance_ptr, 0));

      /* If we don't really have an object (i.e. in an ill-formed
	 conversion from PMF to pointer), we can't resolve virtual
	 functions anyway.  */
      if (!nonvirtual && is_dummy_object (instance_ptr))
	nonvirtual = true;

      if (TREE_SIDE_EFFECTS (instance_ptr))
	instance_ptr = instance_save_expr = save_expr (instance_ptr);

      if (TREE_SIDE_EFFECTS (function))
	function = save_expr (function);

      /* Start by extracting all the information from the PMF itself.  */
      e3 = pfn_from_ptrmemfunc (function);
      delta = delta_from_ptrmemfunc (function);
      idx = build1 (NOP_EXPR, vtable_index_type, e3);
      switch (TARGET_PTRMEMFUNC_VBIT_LOCATION)
	{
	  int flag_sanitize_save;
	case ptrmemfunc_vbit_in_pfn:
	  e1 = cp_build_binary_op (input_location,
				   BIT_AND_EXPR, idx, integer_one_node,
				   complain);
	  idx = cp_build_binary_op (input_location,
				    MINUS_EXPR, idx, integer_one_node,
				    complain);
	  if (idx == error_mark_node)
	    return error_mark_node;
	  break;

	case ptrmemfunc_vbit_in_delta:
	  e1 = cp_build_binary_op (input_location,
				   BIT_AND_EXPR, delta, integer_one_node,
				   complain);
	  /* Don't instrument the RSHIFT_EXPR we're about to create because
	     we're going to use DELTA number of times, and that wouldn't play
	     well with SAVE_EXPRs therein.  */
	  flag_sanitize_save = flag_sanitize;
	  flag_sanitize = 0;
	  delta = cp_build_binary_op (input_location,
				      RSHIFT_EXPR, delta, integer_one_node,
				      complain);
	  flag_sanitize = flag_sanitize_save;
	  if (delta == error_mark_node)
	    return error_mark_node;
	  break;

	default:
	  gcc_unreachable ();
	}

      if (e1 == error_mark_node)
	return error_mark_node;

      /* Convert down to the right base before using the instance.  A
	 special case is that in a pointer to member of class C, C may
	 be incomplete.  In that case, the function will of course be
	 a member of C, and no conversion is required.  In fact,
	 lookup_base will fail in that case, because incomplete
	 classes do not have BINFOs.  */
      if (!same_type_ignoring_top_level_qualifiers_p
	  (basetype, TREE_TYPE (TREE_TYPE (instance_ptr))))
	{
	  basetype = lookup_base (TREE_TYPE (TREE_TYPE (instance_ptr)),
				  basetype, ba_check, NULL, complain);
	  instance_ptr = build_base_path (PLUS_EXPR, instance_ptr, basetype,
					  1, complain);
	  if (instance_ptr == error_mark_node)
	    return error_mark_node;
	}
      /* ...and then the delta in the PMF.  */
      instance_ptr = fold_build_pointer_plus (instance_ptr, delta);

      /* Hand back the adjusted 'this' argument to our caller.  */
      *instance_ptrptr = instance_ptr;

      if (nonvirtual)
	/* Now just return the pointer.  */
	return e3;

      /* Next extract the vtable pointer from the object.  */
      vtbl = build1 (NOP_EXPR, build_pointer_type (vtbl_ptr_type_node),
		     instance_ptr);
      vtbl = cp_build_fold_indirect_ref (vtbl);
      if (vtbl == error_mark_node)
	return error_mark_node;

      /* Finally, extract the function pointer from the vtable.  */
      e2 = fold_build_pointer_plus_loc (input_location, vtbl, idx);
      e2 = cp_build_fold_indirect_ref (e2);
      if (e2 == error_mark_node)
	return error_mark_node;
      TREE_CONSTANT (e2) = 1;

      /* When using function descriptors, the address of the
	 vtable entry is treated as a function pointer.  */
      if (TARGET_VTABLE_USES_DESCRIPTORS)
	e2 = build1 (NOP_EXPR, TREE_TYPE (e2),
		     cp_build_addr_expr (e2, complain));

      e2 = fold_convert (TREE_TYPE (e3), e2);
      e1 = build_conditional_expr (input_location, e1, e2, e3, complain);
      if (e1 == error_mark_node)
	return error_mark_node;

      /* Make sure this doesn't get evaluated first inside one of the
	 branches of the COND_EXPR.  */
      if (instance_save_expr)
	e1 = build2 (COMPOUND_EXPR, TREE_TYPE (e1),
		     instance_save_expr, e1);

      function = e1;
    }
  return function;
}

/* Used by the C-common bits.  */
tree
build_function_call (location_t /*loc*/, 
		     tree function, tree params)
{
  return cp_build_function_call (function, params, tf_warning_or_error);
}

/* Used by the C-common bits.  */
tree
build_function_call_vec (location_t /*loc*/, vec<location_t> /*arg_loc*/,
			 tree function, vec<tree, va_gc> *params,
			 vec<tree, va_gc> * /*origtypes*/, tree orig_function)
{
  vec<tree, va_gc> *orig_params = params;
  tree ret = cp_build_function_call_vec (function, &params,
					 tf_warning_or_error, orig_function);

  /* cp_build_function_call_vec can reallocate PARAMS by adding
     default arguments.  That should never happen here.  Verify
     that.  */
  gcc_assert (params == orig_params);

  return ret;
}

/* Build a function call using a tree list of arguments.  */

static tree
cp_build_function_call (tree function, tree params, tsubst_flags_t complain)
{
  tree ret;

  releasing_vec vec;
  for (; params != NULL_TREE; params = TREE_CHAIN (params))
    vec_safe_push (vec, TREE_VALUE (params));
  ret = cp_build_function_call_vec (function, &vec, complain);
  return ret;
}

/* Build a function call using varargs.  */

tree
cp_build_function_call_nary (tree function, tsubst_flags_t complain, ...)
{
  va_list args;
  tree ret, t;

  releasing_vec vec;
  va_start (args, complain);
  for (t = va_arg (args, tree); t != NULL_TREE; t = va_arg (args, tree))
    vec_safe_push (vec, t);
  va_end (args);
  ret = cp_build_function_call_vec (function, &vec, complain);
  return ret;
}

/* Build a function call using a vector of arguments.
   If FUNCTION is the result of resolving an overloaded target built-in,
   ORIG_FNDECL is the original function decl, otherwise it is null.
   PARAMS may be NULL if there are no parameters.  This changes the
   contents of PARAMS.  */

tree
cp_build_function_call_vec (tree function, vec<tree, va_gc> **params,
			    tsubst_flags_t complain, tree orig_fndecl)
{
  tree fntype, fndecl;
  int is_method;
  tree original = function;
  int nargs;
  tree *argarray;
  tree parm_types;
  vec<tree, va_gc> *allocated = NULL;
  tree ret;

  /* For Objective-C, convert any calls via a cast to OBJC_TYPE_REF
     expressions, like those used for ObjC messenger dispatches.  */
  if (params != NULL && !vec_safe_is_empty (*params))
    function = objc_rewrite_function_call (function, (**params)[0]);

  /* build_c_cast puts on a NOP_EXPR to make the result not an lvalue.
     Strip such NOP_EXPRs, since FUNCTION is used in non-lvalue context.  */
  if (TREE_CODE (function) == NOP_EXPR
      && TREE_TYPE (function) == TREE_TYPE (TREE_OPERAND (function, 0)))
    function = TREE_OPERAND (function, 0);

  if (TREE_CODE (function) == FUNCTION_DECL)
    {
      if (!mark_used (function, complain))
	return error_mark_node;
      fndecl = function;

      /* Convert anything with function type to a pointer-to-function.  */
      if (DECL_MAIN_P (function))
	{
	  if (complain & tf_error)
	    pedwarn (input_location, OPT_Wpedantic, 
		     "ISO C++ forbids calling %<::main%> from within program");
	  else
	    return error_mark_node;
	}
      function = build_addr_func (function, complain);
    }
  else
    {
      fndecl = NULL_TREE;

      function = build_addr_func (function, complain);
    }

  if (function == error_mark_node)
    return error_mark_node;

  fntype = TREE_TYPE (function);

  if (TYPE_PTRMEMFUNC_P (fntype))
    {
      if (complain & tf_error)
	error ("must use %<.*%> or %<->*%> to call pointer-to-member "
	       "function in %<%E (...)%>, e.g. %<(... ->* %E) (...)%>",
	       original, original);
      return error_mark_node;
    }

  is_method = (TYPE_PTR_P (fntype)
	       && TREE_CODE (TREE_TYPE (fntype)) == METHOD_TYPE);

  if (!(TYPE_PTRFN_P (fntype)
	|| is_method
	|| TREE_CODE (function) == TEMPLATE_ID_EXPR))
    {
      if (complain & tf_error)
	{
	  if (!flag_diagnostics_show_caret)
	    error_at (input_location,
		      "%qE cannot be used as a function", original);
	  else if (DECL_P (original))
	    error_at (input_location,
		      "%qD cannot be used as a function", original);
	  else 
	    error_at (input_location,
		      "expression cannot be used as a function");
	}

      return error_mark_node;
    }

  /* fntype now gets the type of function pointed to.  */
  fntype = TREE_TYPE (fntype);
  parm_types = TYPE_ARG_TYPES (fntype);

  if (params == NULL)
    {
      allocated = make_tree_vector ();
      params = &allocated;
    }

    nargs = convert_arguments (parm_types, params, fndecl, LOOKUP_NORMAL,
			       complain);
  if (nargs < 0)
    return error_mark_node;

  argarray = (*params)->address ();

  /* Check for errors in format strings and inappropriately
     null parameters.  */
  bool warned_p = check_function_arguments (input_location, fndecl, fntype,
					    nargs, argarray, NULL);

  ret = build_cxx_call (function, nargs, argarray, complain, orig_fndecl);

  if (warned_p)
    {
      tree c = extract_call_expr (ret);
      if (TREE_CODE (c) == CALL_EXPR)
	TREE_NO_WARNING (c) = 1;
    }

  if (allocated != NULL)
    release_tree_vector (allocated);

  return ret;
}

/* Subroutine of convert_arguments.
   Print an error message about a wrong number of arguments.  */

static void
error_args_num (location_t loc, tree fndecl, bool too_many_p)
{
  if (fndecl)
    {
      if (TREE_CODE (TREE_TYPE (fndecl)) == METHOD_TYPE)
	{
	  if (DECL_NAME (fndecl) == NULL_TREE
	      || (DECL_NAME (fndecl)
		  == DECL_NAME (TYPE_NAME (DECL_CONTEXT (fndecl)))))
	    error_at (loc,
		      too_many_p
		      ? G_("too many arguments to constructor %q#D")
		      : G_("too few arguments to constructor %q#D"),
		      fndecl);
	  else
	    error_at (loc,
		      too_many_p
		      ? G_("too many arguments to member function %q#D")
		      : G_("too few arguments to member function %q#D"),
		      fndecl);
	}
      else
	error_at (loc,
		  too_many_p
		  ? G_("too many arguments to function %q#D")
		  : G_("too few arguments to function %q#D"),
		  fndecl);
      if (!DECL_IS_UNDECLARED_BUILTIN (fndecl))
	inform (DECL_SOURCE_LOCATION (fndecl), "declared here");
    }
  else
    {
      if (c_dialect_objc ()  &&  objc_message_selector ())
	error_at (loc,
		  too_many_p 
		  ? G_("too many arguments to method %q#D")
		  : G_("too few arguments to method %q#D"),
		  objc_message_selector ());
      else
	error_at (loc, too_many_p ? G_("too many arguments to function")
		                  : G_("too few arguments to function"));
    }
}

/* Convert the actual parameter expressions in the list VALUES to the
   types in the list TYPELIST.  The converted expressions are stored
   back in the VALUES vector.
   If parmdecls is exhausted, or when an element has NULL as its type,
   perform the default conversions.

   NAME is an IDENTIFIER_NODE or 0.  It is used only for error messages.

   This is also where warnings about wrong number of args are generated.

   Returns the actual number of arguments processed (which might be less
   than the length of the vector), or -1 on error.

   In C++, unspecified trailing parameters can be filled in with their
   default arguments, if such were specified.  Do so here.  */

static int
convert_arguments (tree typelist, vec<tree, va_gc> **values, tree fndecl,
		   int flags, tsubst_flags_t complain)
{
  tree typetail;
  unsigned int i;

  /* Argument passing is always copy-initialization.  */
  flags |= LOOKUP_ONLYCONVERTING;

  for (i = 0, typetail = typelist;
       i < vec_safe_length (*values);
       i++)
    {
      tree type = typetail ? TREE_VALUE (typetail) : 0;
      tree val = (**values)[i];

      if (val == error_mark_node || type == error_mark_node)
	return -1;

      if (type == void_type_node)
	{
          if (complain & tf_error)
            {
	      error_args_num (input_location, fndecl, /*too_many_p=*/true);
              return i;
            }
          else
            return -1;
	}

      /* build_c_cast puts on a NOP_EXPR to make the result not an lvalue.
	 Strip such NOP_EXPRs, since VAL is used in non-lvalue context.  */
      if (TREE_CODE (val) == NOP_EXPR
	  && TREE_TYPE (val) == TREE_TYPE (TREE_OPERAND (val, 0))
	  && (type == 0 || !TYPE_REF_P (type)))
	val = TREE_OPERAND (val, 0);

      if (type == 0 || !TYPE_REF_P (type))
	{
	  if (TREE_CODE (TREE_TYPE (val)) == ARRAY_TYPE
	      || FUNC_OR_METHOD_TYPE_P (TREE_TYPE (val)))
	    val = decay_conversion (val, complain);
	}

      if (val == error_mark_node)
	return -1;

      if (type != 0)
	{
	  /* Formal parm type is specified by a function prototype.  */
	  tree parmval;

	  if (!COMPLETE_TYPE_P (complete_type (type)))
	    {
              if (complain & tf_error)
                {
		  location_t loc = EXPR_LOC_OR_LOC (val, input_location);
                  if (fndecl)
		    {
		      auto_diagnostic_group d;
		      error_at (loc,
				"parameter %P of %qD has incomplete type %qT",
				i, fndecl, type);
		      inform (get_fndecl_argument_location (fndecl, i),
			      "  declared here");
		    }
                  else
		    error_at (loc, "parameter %P has incomplete type %qT", i,
			      type);
                }
	      parmval = error_mark_node;
	    }
	  else
	    {
	      parmval = convert_for_initialization
		(NULL_TREE, type, val, flags,
		 ICR_ARGPASS, fndecl, i, complain);
	      parmval = convert_for_arg_passing (type, parmval, complain);
	    }

	  if (parmval == error_mark_node)
	    return -1;

	  (**values)[i] = parmval;
	}
      else
	{
	  if (fndecl && magic_varargs_p (fndecl))
	    /* Don't do ellipsis conversion for __built_in_constant_p
	       as this will result in spurious errors for non-trivial
	       types.  */
	    val = require_complete_type_sfinae (val, complain);
	  else
	    val = convert_arg_to_ellipsis (val, complain);

	  (**values)[i] = val;
	}

      if (typetail)
	typetail = TREE_CHAIN (typetail);
    }

  if (typetail != 0 && typetail != void_list_node)
    {
      /* See if there are default arguments that can be used.  Because
	 we hold default arguments in the FUNCTION_TYPE (which is so
	 wrong), we can see default parameters here from deduced
	 contexts (and via typeof) for indirect function calls.
	 Fortunately we know whether we have a function decl to
	 provide default arguments in a language conformant
	 manner.  */
      if (fndecl && TREE_PURPOSE (typetail)
	  && TREE_CODE (TREE_PURPOSE (typetail)) != DEFERRED_PARSE)
	{
	  for (; typetail != void_list_node; ++i)
	    {
	      /* After DR777, with explicit template args we can end up with a
		 default argument followed by no default argument.  */
	      if (!TREE_PURPOSE (typetail))
		break;
	      tree parmval
		= convert_default_arg (TREE_VALUE (typetail),
				       TREE_PURPOSE (typetail),
				       fndecl, i, complain);

	      if (parmval == error_mark_node)
		return -1;

	      vec_safe_push (*values, parmval);
	      typetail = TREE_CHAIN (typetail);
	      /* ends with `...'.  */
	      if (typetail == NULL_TREE)
		break;
	    }
	}

      if (typetail && typetail != void_list_node)
	{
	  if (complain & tf_error)
	    error_args_num (input_location, fndecl, /*too_many_p=*/false);
	  return -1;
	}
    }

  return (int) i;
}

/* Build a binary-operation expression, after performing default
   conversions on the operands.  CODE is the kind of expression to
   build.  ARG1 and ARG2 are the arguments.  ARG1_CODE and ARG2_CODE
   are the tree codes which correspond to ARG1 and ARG2 when issuing
   warnings about possibly misplaced parentheses.  They may differ
   from the TREE_CODE of ARG1 and ARG2 if the parser has done constant
   folding (e.g., if the parser sees "a | 1 + 1", it may call this
   routine with ARG2 being an INTEGER_CST and ARG2_CODE == PLUS_EXPR).
   To avoid issuing any parentheses warnings, pass ARG1_CODE and/or
   ARG2_CODE as ERROR_MARK.  */

tree
build_x_binary_op (const op_location_t &loc, enum tree_code code, tree arg1,
		   enum tree_code arg1_code, tree arg2,
		   enum tree_code arg2_code, tree *overload_p,
		   tsubst_flags_t complain)
{
  tree orig_arg1;
  tree orig_arg2;
  tree expr;
  tree overload = NULL_TREE;

  orig_arg1 = arg1;
  orig_arg2 = arg2;

  if (processing_template_decl)
    {
      if (type_dependent_expression_p (arg1)
	  || type_dependent_expression_p (arg2))
	{
	  expr = build_min_nt_loc (loc, code, arg1, arg2);
	  maybe_save_operator_binding (expr);
	  return expr;
	}
      arg1 = build_non_dependent_expr (arg1);
      arg2 = build_non_dependent_expr (arg2);
    }

  if (code == DOTSTAR_EXPR)
    expr = build_m_component_ref (arg1, arg2, complain);
  else
    expr = build_new_op (loc, code, LOOKUP_NORMAL, arg1, arg2, NULL_TREE,
			 &overload, complain);

  if (overload_p != NULL)
    *overload_p = overload;

  /* Check for cases such as x+y<<z which users are likely to
     misinterpret.  But don't warn about obj << x + y, since that is a
     common idiom for I/O.  */
  if (warn_parentheses
      && (complain & tf_warning)
      && !processing_template_decl
      && !error_operand_p (arg1)
      && !error_operand_p (arg2)
      && (code != LSHIFT_EXPR
	  || !CLASS_TYPE_P (TREE_TYPE (arg1))))
    warn_about_parentheses (loc, code, arg1_code, orig_arg1,
			    arg2_code, orig_arg2);

  if (processing_template_decl && expr != error_mark_node)
    {
      if (overload != NULL_TREE)
	return (build_min_non_dep_op_overload
		(code, expr, overload, orig_arg1, orig_arg2));

      return build_min_non_dep (code, expr, orig_arg1, orig_arg2);
    }

  return expr;
}

/* Build and return an ARRAY_REF expression.  */

tree
build_x_array_ref (location_t loc, tree arg1, tree arg2,
		   tsubst_flags_t complain)
{
  tree orig_arg1 = arg1;
  tree orig_arg2 = arg2;
  tree expr;
  tree overload = NULL_TREE;

  if (processing_template_decl)
    {
      if (type_dependent_expression_p (arg1)
	  || type_dependent_expression_p (arg2))
	return build_min_nt_loc (loc, ARRAY_REF, arg1, arg2,
				 NULL_TREE, NULL_TREE);
      arg1 = build_non_dependent_expr (arg1);
      arg2 = build_non_dependent_expr (arg2);
    }

  expr = build_new_op (loc, ARRAY_REF, LOOKUP_NORMAL, arg1, arg2,
		       NULL_TREE, &overload, complain);

  if (processing_template_decl && expr != error_mark_node)
    {
      if (overload != NULL_TREE)
	return (build_min_non_dep_op_overload
		(ARRAY_REF, expr, overload, orig_arg1, orig_arg2));

      return build_min_non_dep (ARRAY_REF, expr, orig_arg1, orig_arg2,
				NULL_TREE, NULL_TREE);
    }
  return expr;
}

/* Return whether OP is an expression of enum type cast to integer
   type.  In C++ even unsigned enum types are cast to signed integer
   types.  We do not want to issue warnings about comparisons between
   signed and unsigned types when one of the types is an enum type.
   Those warnings are always false positives in practice.  */

static bool
enum_cast_to_int (tree op)
{
  if (CONVERT_EXPR_P (op)
      && TREE_TYPE (op) == integer_type_node
      && TREE_CODE (TREE_TYPE (TREE_OPERAND (op, 0))) == ENUMERAL_TYPE
      && TYPE_UNSIGNED (TREE_TYPE (TREE_OPERAND (op, 0))))
    return true;

  /* The cast may have been pushed into a COND_EXPR.  */
  if (TREE_CODE (op) == COND_EXPR)
    return (enum_cast_to_int (TREE_OPERAND (op, 1))
	    || enum_cast_to_int (TREE_OPERAND (op, 2)));

  return false;
}

/* For the c-common bits.  */
tree
build_binary_op (location_t location, enum tree_code code, tree op0, tree op1,
		 bool /*convert_p*/)
{
  return cp_build_binary_op (location, code, op0, op1, tf_warning_or_error);
}

/* Build a vector comparison of ARG0 and ARG1 using CODE opcode
   into a value of TYPE type.  Comparison is done via VEC_COND_EXPR.  */

static tree
build_vec_cmp (tree_code code, tree type,
	       tree arg0, tree arg1)
{
  tree zero_vec = build_zero_cst (type);
  tree minus_one_vec = build_minus_one_cst (type);
  tree cmp_type = truth_type_for (type);
  tree cmp = build2 (code, cmp_type, arg0, arg1);
  return build3 (VEC_COND_EXPR, type, cmp, minus_one_vec, zero_vec);
}

/* Possibly warn about an address never being NULL.  */

static void
warn_for_null_address (location_t location, tree op, tsubst_flags_t complain)
{
  if (!warn_address
      || (complain & tf_warning) == 0
      || c_inhibit_evaluation_warnings != 0
      || TREE_NO_WARNING (op))
    return;

  tree cop = fold_for_warn (op);

  if (TREE_CODE (cop) == ADDR_EXPR
      && decl_with_nonnull_addr_p (TREE_OPERAND (cop, 0))
      && !TREE_NO_WARNING (cop))
    warning_at (location, OPT_Waddress, "the address of %qD will never "
		"be NULL", TREE_OPERAND (cop, 0));

  if (CONVERT_EXPR_P (op)
      && TYPE_REF_P (TREE_TYPE (TREE_OPERAND (op, 0))))
    {
      tree inner_op = op;
      STRIP_NOPS (inner_op);

      if (DECL_P (inner_op))
	warning_at (location, OPT_Waddress,
		    "the compiler can assume that the address of "
		    "%qD will never be NULL", inner_op);
    }
}

/* Warn about [expr.arith.conv]/2: If one operand is of enumeration type and
   the other operand is of a different enumeration type or a floating-point
   type, this behavior is deprecated ([depr.arith.conv.enum]).  CODE is the
   code of the binary operation, TYPE0 and TYPE1 are the types of the operands,
   and LOC is the location for the whole binary expression.
   TODO: Consider combining this with -Wenum-compare in build_new_op_1.  */

static void
do_warn_enum_conversions (location_t loc, enum tree_code code, tree type0,
			  tree type1)
{
  if (TREE_CODE (type0) == ENUMERAL_TYPE
      && TREE_CODE (type1) == ENUMERAL_TYPE
      && TYPE_MAIN_VARIANT (type0) != TYPE_MAIN_VARIANT (type1))
    {
      /* In C++20, -Wdeprecated-enum-enum-conversion is on by default.
	 Otherwise, warn if -Wenum-conversion is on.  */
      enum opt_code opt;
      if (warn_deprecated_enum_enum_conv)
	opt = OPT_Wdeprecated_enum_enum_conversion;
      else if (warn_enum_conversion)
	opt = OPT_Wenum_conversion;
      else
	return;

      switch (code)
	{
	case GT_EXPR:
	case LT_EXPR:
	case GE_EXPR:
	case LE_EXPR:
	case EQ_EXPR:
	case NE_EXPR:
	  /* Comparisons are handled by -Wenum-compare.  */
	  return;
	case SPACESHIP_EXPR:
	  /* This is invalid, don't warn.  */
	  return;
	case BIT_AND_EXPR:
	case BIT_IOR_EXPR:
	case BIT_XOR_EXPR:
	  warning_at (loc, opt, "bitwise operation between different "
		      "enumeration types %qT and %qT is deprecated",
		      type0, type1);
	  return;
	default:
	  warning_at (loc, opt, "arithmetic between different enumeration "
		      "types %qT and %qT is deprecated", type0, type1);
	  return;
	}
    }
  else if ((TREE_CODE (type0) == ENUMERAL_TYPE
	    && TREE_CODE (type1) == REAL_TYPE)
	   || (TREE_CODE (type0) == REAL_TYPE
	       && TREE_CODE (type1) == ENUMERAL_TYPE))
    {
      const bool enum_first_p = TREE_CODE (type0) == ENUMERAL_TYPE;
      /* In C++20, -Wdeprecated-enum-float-conversion is on by default.
	 Otherwise, warn if -Wenum-conversion is on.  */
      enum opt_code opt;
      if (warn_deprecated_enum_float_conv)
	opt = OPT_Wdeprecated_enum_float_conversion;
      else if (warn_enum_conversion)
	opt = OPT_Wenum_conversion;
      else
	return;

      switch (code)
	{
	case GT_EXPR:
	case LT_EXPR:
	case GE_EXPR:
	case LE_EXPR:
	case EQ_EXPR:
	case NE_EXPR:
	  if (enum_first_p)
	    warning_at (loc, opt, "comparison of enumeration type %qT with "
			"floating-point type %qT is deprecated",
			type0, type1);
	  else
	    warning_at (loc, opt, "comparison of floating-point type %qT "
			"with enumeration type %qT is deprecated",
			type0, type1);
	  return;
	case SPACESHIP_EXPR:
	  /* This is invalid, don't warn.  */
	  return;
	default:
	  if (enum_first_p)
	    warning_at (loc, opt, "arithmetic between enumeration type %qT "
			"and floating-point type %qT is deprecated",
			type0, type1);
	  else
	    warning_at (loc, opt, "arithmetic between floating-point type %qT "
			"and enumeration type %qT is deprecated",
			type0, type1);
	  return;
	}
    }
}

/* Build a binary-operation expression without default conversions.
   CODE is the kind of expression to build.
   LOCATION is the location_t of the operator in the source code.
   This function differs from `build' in several ways:
   the data type of the result is computed and recorded in it,
   warnings are generated if arg data types are invalid,
   special handling for addition and subtraction of pointers is known,
   and some optimization is done (operations on narrow ints
   are done in the narrower type when that gives the same result).
   Constant folding is also done before the result is returned.

   Note that the operands will never have enumeral types
   because either they have just had the default conversions performed
   or they have both just been converted to some other type in which
   the arithmetic is to be done.

   C++: must do special pointer arithmetic when implementing
   multiple inheritance, and deal with pointer to member functions.  */

tree
cp_build_binary_op (const op_location_t &location,
		    enum tree_code code, tree orig_op0, tree orig_op1,
		    tsubst_flags_t complain)
{
  tree op0, op1;
  enum tree_code code0, code1;
  tree type0, type1;
  const char *invalid_op_diag;

  /* Expression code to give to the expression when it is built.
     Normally this is CODE, which is what the caller asked for,
     but in some special cases we change it.  */
  enum tree_code resultcode = code;

  /* Data type in which the computation is to be performed.
     In the simplest cases this is the common type of the arguments.  */
  tree result_type = NULL_TREE;

  /* Nonzero means operands have already been type-converted
     in whatever way is necessary.
     Zero means they need to be converted to RESULT_TYPE.  */
  int converted = 0;

  /* Nonzero means create the expression with this type, rather than
     RESULT_TYPE.  */
  tree build_type = 0;

  /* Nonzero means after finally constructing the expression
     convert it to this type.  */
  tree final_type = 0;

  tree result, result_ovl;

  /* Nonzero if this is an operation like MIN or MAX which can
     safely be computed in short if both args are promoted shorts.
     Also implies COMMON.
     -1 indicates a bitwise operation; this makes a difference
     in the exact conditions for when it is safe to do the operation
     in a narrower mode.  */
  int shorten = 0;

  /* Nonzero if this is a comparison operation;
     if both args are promoted shorts, compare the original shorts.
     Also implies COMMON.  */
  int short_compare = 0;

  /* Nonzero if this is a right-shift operation, which can be computed on the
     original short and then promoted if the operand is a promoted short.  */
  int short_shift = 0;

  /* Nonzero means set RESULT_TYPE to the common type of the args.  */
  int common = 0;

  /* True if both operands have arithmetic type.  */
  bool arithmetic_types_p;

  /* Remember whether we're doing / or %.  */
  bool doing_div_or_mod = false;

  /* Remember whether we're doing << or >>.  */
  bool doing_shift = false;

  /* Tree holding instrumentation expression.  */
  tree instrument_expr = NULL_TREE;

  /* Apply default conversions.  */
  op0 = resolve_nondeduced_context (orig_op0, complain);
  op1 = resolve_nondeduced_context (orig_op1, complain);

  if (code == TRUTH_AND_EXPR || code == TRUTH_ANDIF_EXPR
      || code == TRUTH_OR_EXPR || code == TRUTH_ORIF_EXPR
      || code == TRUTH_XOR_EXPR)
    {
      if (!really_overloaded_fn (op0) && !VOID_TYPE_P (TREE_TYPE (op0)))
	op0 = decay_conversion (op0, complain);
      if (!really_overloaded_fn (op1) && !VOID_TYPE_P (TREE_TYPE (op1)))
	op1 = decay_conversion (op1, complain);
    }
  else
    {
      if (!really_overloaded_fn (op0) && !VOID_TYPE_P (TREE_TYPE (op0)))
	op0 = cp_default_conversion (op0, complain);
      if (!really_overloaded_fn (op1) && !VOID_TYPE_P (TREE_TYPE (op1)))
	op1 = cp_default_conversion (op1, complain);
    }

  /* Strip NON_LVALUE_EXPRs, etc., since we aren't using as an lvalue.  */
  STRIP_TYPE_NOPS (op0);
  STRIP_TYPE_NOPS (op1);

  /* DTRT if one side is an overloaded function, but complain about it.  */
  if (type_unknown_p (op0))
    {
      tree t = instantiate_type (TREE_TYPE (op1), op0, tf_none);
      if (t != error_mark_node)
	{
	  if (complain & tf_error)
	    permerror (location,
		       "assuming cast to type %qT from overloaded function",
		       TREE_TYPE (t));
	  op0 = t;
	}
    }
  if (type_unknown_p (op1))
    {
      tree t = instantiate_type (TREE_TYPE (op0), op1, tf_none);
      if (t != error_mark_node)
	{
	  if (complain & tf_error)
	    permerror (location,
		       "assuming cast to type %qT from overloaded function",
		       TREE_TYPE (t));
	  op1 = t;
	}
    }

  type0 = TREE_TYPE (op0); 
  type1 = TREE_TYPE (op1);

  /* The expression codes of the data types of the arguments tell us
     whether the arguments are integers, floating, pointers, etc.  */
  code0 = TREE_CODE (type0);
  code1 = TREE_CODE (type1);

  /* If an error was already reported for one of the arguments,
     avoid reporting another error.  */
  if (code0 == ERROR_MARK || code1 == ERROR_MARK)
    return error_mark_node;

  if ((invalid_op_diag
       = targetm.invalid_binary_op (code, type0, type1)))
    {
      if (complain & tf_error)
	error (invalid_op_diag);
      return error_mark_node;
    }

  /* Issue warnings about peculiar, but valid, uses of NULL.  */
  if ((null_node_p (orig_op0) || null_node_p (orig_op1))
      /* It's reasonable to use pointer values as operands of &&
	 and ||, so NULL is no exception.  */
      && code != TRUTH_ANDIF_EXPR && code != TRUTH_ORIF_EXPR 
      && ( /* Both are NULL (or 0) and the operation was not a
	      comparison or a pointer subtraction.  */
	  (null_ptr_cst_p (orig_op0) && null_ptr_cst_p (orig_op1) 
	   && code != EQ_EXPR && code != NE_EXPR && code != MINUS_EXPR) 
	  /* Or if one of OP0 or OP1 is neither a pointer nor NULL.  */
	  || (!null_ptr_cst_p (orig_op0)
	      && !TYPE_PTR_OR_PTRMEM_P (type0))
	  || (!null_ptr_cst_p (orig_op1) 
	      && !TYPE_PTR_OR_PTRMEM_P (type1)))
      && (complain & tf_warning))
    {
      location_t loc =
	expansion_point_location_if_in_system_header (input_location);

      warning_at (loc, OPT_Wpointer_arith, "NULL used in arithmetic");
    }

  /* In case when one of the operands of the binary operation is
     a vector and another is a scalar -- convert scalar to vector.  */
  if ((gnu_vector_type_p (type0) && code1 != VECTOR_TYPE)
      || (gnu_vector_type_p (type1) && code0 != VECTOR_TYPE))
    {
      enum stv_conv convert_flag = scalar_to_vector (location, code, op0, op1,
						     complain & tf_error);

      switch (convert_flag)
        {
          case stv_error:
            return error_mark_node;
          case stv_firstarg:
            {
              op0 = convert (TREE_TYPE (type1), op0);
	      op0 = save_expr (op0);
              op0 = build_vector_from_val (type1, op0);
              type0 = TREE_TYPE (op0);
              code0 = TREE_CODE (type0);
              converted = 1;
              break;
            }
          case stv_secondarg:
            {
              op1 = convert (TREE_TYPE (type0), op1);
	      op1 = save_expr (op1);
              op1 = build_vector_from_val (type0, op1);
              type1 = TREE_TYPE (op1);
              code1 = TREE_CODE (type1);
              converted = 1;
              break;
            }
          default:
            break;
        }
    }

  switch (code)
    {
    case MINUS_EXPR:
      /* Subtraction of two similar pointers.
	 We must subtract them as integers, then divide by object size.  */
      if (code0 == POINTER_TYPE && code1 == POINTER_TYPE
	  && same_type_ignoring_top_level_qualifiers_p (TREE_TYPE (type0),
							TREE_TYPE (type1)))
	{
	  result = pointer_diff (location, op0, op1,
				 common_pointer_type (type0, type1), complain,
				 &instrument_expr);
	  if (instrument_expr != NULL)
	    result = build2 (COMPOUND_EXPR, TREE_TYPE (result),
			     instrument_expr, result);

	  return result;
	}
      /* In all other cases except pointer - int, the usual arithmetic
	 rules apply.  */
      else if (!(code0 == POINTER_TYPE && code1 == INTEGER_TYPE))
	{
	  common = 1;
	  break;
	}
      /* The pointer - int case is just like pointer + int; fall
	 through.  */
      gcc_fallthrough ();
    case PLUS_EXPR:
      if ((code0 == POINTER_TYPE || code1 == POINTER_TYPE)
	  && (code0 == INTEGER_TYPE || code1 == INTEGER_TYPE))
	{
	  tree ptr_operand;
	  tree int_operand;
	  ptr_operand = ((code0 == POINTER_TYPE) ? op0 : op1);
	  int_operand = ((code0 == INTEGER_TYPE) ? op0 : op1);
	  if (processing_template_decl)
	    {
	      result_type = TREE_TYPE (ptr_operand);
	      break;
	    }
	  return cp_pointer_int_sum (location, code,
				     ptr_operand,
				     int_operand,
				     complain);
	}
      common = 1;
      break;

    case MULT_EXPR:
      common = 1;
      break;

    case TRUNC_DIV_EXPR:
    case CEIL_DIV_EXPR:
    case FLOOR_DIV_EXPR:
    case ROUND_DIV_EXPR:
    case EXACT_DIV_EXPR:
      if (TREE_CODE (op0) == SIZEOF_EXPR && TREE_CODE (op1) == SIZEOF_EXPR)
	{
	  tree type0 = TREE_OPERAND (op0, 0);
	  tree type1 = TREE_OPERAND (op1, 0);
	  tree first_arg = tree_strip_any_location_wrapper (type0);
	  if (!TYPE_P (type0))
	    type0 = TREE_TYPE (type0);
	  if (!TYPE_P (type1))
	    type1 = TREE_TYPE (type1);
	  if (INDIRECT_TYPE_P (type0) && same_type_p (TREE_TYPE (type0), type1))
	    {
	      if (!(TREE_CODE (first_arg) == PARM_DECL
		    && DECL_ARRAY_PARAMETER_P (first_arg)
		    && warn_sizeof_array_argument)
		  && (complain & tf_warning))
		{
		  auto_diagnostic_group d;
		  if (warning_at (location, OPT_Wsizeof_pointer_div,
				  "division %<sizeof (%T) / sizeof (%T)%> does "
				  "not compute the number of array elements",
				  type0, type1))
		    if (DECL_P (first_arg))
		      inform (DECL_SOURCE_LOCATION (first_arg),
			      "first %<sizeof%> operand was declared here");
		}
	    }
	  else if (TREE_CODE (type0) == ARRAY_TYPE
		   && !char_type_p (TYPE_MAIN_VARIANT (TREE_TYPE (type0)))
		   /* Set by finish_parenthesized_expr.  */
		   && !TREE_NO_WARNING (op1)
		   && (complain & tf_warning))
	    maybe_warn_sizeof_array_div (location, first_arg, type0,
					 op1, non_reference (type1));
	}

      if ((code0 == INTEGER_TYPE || code0 == REAL_TYPE
	   || code0 == COMPLEX_TYPE || code0 == VECTOR_TYPE)
	  && (code1 == INTEGER_TYPE || code1 == REAL_TYPE
	      || code1 == COMPLEX_TYPE || code1 == VECTOR_TYPE))
	{
	  enum tree_code tcode0 = code0, tcode1 = code1;
	  doing_div_or_mod = true;
	  warn_for_div_by_zero (location, fold_for_warn (op1));

	  if (tcode0 == COMPLEX_TYPE || tcode0 == VECTOR_TYPE)
	    tcode0 = TREE_CODE (TREE_TYPE (TREE_TYPE (op0)));
	  if (tcode1 == COMPLEX_TYPE || tcode1 == VECTOR_TYPE)
	    tcode1 = TREE_CODE (TREE_TYPE (TREE_TYPE (op1)));

	  if (!(tcode0 == INTEGER_TYPE && tcode1 == INTEGER_TYPE))
	    resultcode = RDIV_EXPR;
	  else
	    {
	      /* When dividing two signed integers, we have to promote to int.
		 unless we divide by a constant != -1.  Note that default
		 conversion will have been performed on the operands at this
		 point, so we have to dig out the original type to find out if
		 it was unsigned.  */
	      tree stripped_op1 = tree_strip_any_location_wrapper (op1);
	      shorten = ((TREE_CODE (op0) == NOP_EXPR
			  && TYPE_UNSIGNED (TREE_TYPE (TREE_OPERAND (op0, 0))))
			 || (TREE_CODE (stripped_op1) == INTEGER_CST
			     && ! integer_all_onesp (stripped_op1)));
	    }

	  common = 1;
	}
      break;

    case BIT_AND_EXPR:
    case BIT_IOR_EXPR:
    case BIT_XOR_EXPR:
      if ((code0 == INTEGER_TYPE && code1 == INTEGER_TYPE)
	  || (code0 == VECTOR_TYPE && code1 == VECTOR_TYPE
	      && !VECTOR_FLOAT_TYPE_P (type0)
	      && !VECTOR_FLOAT_TYPE_P (type1)))
	shorten = -1;
      break;

    case TRUNC_MOD_EXPR:
    case FLOOR_MOD_EXPR:
      doing_div_or_mod = true;
      warn_for_div_by_zero (location, fold_for_warn (op1));

      if (code0 == VECTOR_TYPE && code1 == VECTOR_TYPE
	  && TREE_CODE (TREE_TYPE (type0)) == INTEGER_TYPE
	  && TREE_CODE (TREE_TYPE (type1)) == INTEGER_TYPE)
	common = 1;
      else if (code0 == INTEGER_TYPE && code1 == INTEGER_TYPE)
	{
	  /* Although it would be tempting to shorten always here, that loses
	     on some targets, since the modulo instruction is undefined if the
	     quotient can't be represented in the computation mode.  We shorten
	     only if unsigned or if dividing by something we know != -1.  */
	  tree stripped_op1 = tree_strip_any_location_wrapper (op1);
	  shorten = ((TREE_CODE (op0) == NOP_EXPR
		      && TYPE_UNSIGNED (TREE_TYPE (TREE_OPERAND (op0, 0))))
		     || (TREE_CODE (stripped_op1) == INTEGER_CST
			 && ! integer_all_onesp (stripped_op1)));
	  common = 1;
	}
      break;

    case TRUTH_ANDIF_EXPR:
    case TRUTH_ORIF_EXPR:
    case TRUTH_AND_EXPR:
    case TRUTH_OR_EXPR:
      if (!VECTOR_TYPE_P (type0) && gnu_vector_type_p (type1))
	{
	  if (!COMPARISON_CLASS_P (op1))
	    op1 = cp_build_binary_op (EXPR_LOCATION (op1), NE_EXPR, op1,
				      build_zero_cst (type1), complain);
	  if (code == TRUTH_ANDIF_EXPR)
	    {
	      tree z = build_zero_cst (TREE_TYPE (op1));
	      return build_conditional_expr (location, op0, op1, z, complain);
	    }
	  else if (code == TRUTH_ORIF_EXPR)
	    {
	      tree m1 = build_all_ones_cst (TREE_TYPE (op1));
	      return build_conditional_expr (location, op0, m1, op1, complain);
	    }
	  else
	    gcc_unreachable ();
	}
      if (gnu_vector_type_p (type0)
	  && (!VECTOR_TYPE_P (type1) || gnu_vector_type_p (type1)))
	{
	  if (!COMPARISON_CLASS_P (op0))
	    op0 = cp_build_binary_op (EXPR_LOCATION (op0), NE_EXPR, op0,
				      build_zero_cst (type0), complain);
	  if (!VECTOR_TYPE_P (type1))
	    {
	      tree m1 = build_all_ones_cst (TREE_TYPE (op0));
	      tree z = build_zero_cst (TREE_TYPE (op0));
	      op1 = build_conditional_expr (location, op1, m1, z, complain);
	    }
	  else if (!COMPARISON_CLASS_P (op1))
	    op1 = cp_build_binary_op (EXPR_LOCATION (op1), NE_EXPR, op1,
				      build_zero_cst (type1), complain);

	  if (code == TRUTH_ANDIF_EXPR)
	    code = BIT_AND_EXPR;
	  else if (code == TRUTH_ORIF_EXPR)
	    code = BIT_IOR_EXPR;
	  else
	    gcc_unreachable ();

	  return cp_build_binary_op (location, code, op0, op1, complain);
	}

      result_type = boolean_type_node;
      break;

      /* Shift operations: result has same type as first operand;
	 always convert second operand to int.
	 Also set SHORT_SHIFT if shifting rightward.  */

    case RSHIFT_EXPR:
      if (gnu_vector_type_p (type0)
	  && code1 == INTEGER_TYPE
	  && TREE_CODE (TREE_TYPE (type0)) == INTEGER_TYPE)
        {
          result_type = type0;
          converted = 1;
        }
      else if (gnu_vector_type_p (type0)
	       && gnu_vector_type_p (type1)
	       && TREE_CODE (TREE_TYPE (type0)) == INTEGER_TYPE
	       && TREE_CODE (TREE_TYPE (type1)) == INTEGER_TYPE
	       && known_eq (TYPE_VECTOR_SUBPARTS (type0),
			    TYPE_VECTOR_SUBPARTS (type1)))
	{
	  result_type = type0;
	  converted = 1;
	}
      else if (code0 == INTEGER_TYPE && code1 == INTEGER_TYPE)
	{
	  tree const_op1 = fold_for_warn (op1);
	  if (TREE_CODE (const_op1) != INTEGER_CST)
	    const_op1 = op1;
	  result_type = type0;
	  doing_shift = true;
	  if (TREE_CODE (const_op1) == INTEGER_CST)
	    {
	      if (tree_int_cst_lt (const_op1, integer_zero_node))
		{
		  if ((complain & tf_warning)
		      && c_inhibit_evaluation_warnings == 0)
		    warning_at (location, OPT_Wshift_count_negative,
				"right shift count is negative");
		}
	      else
		{
		  if (!integer_zerop (const_op1))
		    short_shift = 1;

		  if (compare_tree_int (const_op1, TYPE_PRECISION (type0)) >= 0
		      && (complain & tf_warning)
		      && c_inhibit_evaluation_warnings == 0)
		    warning_at (location, OPT_Wshift_count_overflow,
				"right shift count >= width of type");
		}
	    }
	  /* Avoid converting op1 to result_type later.  */
	  converted = 1;
	}
      break;

    case LSHIFT_EXPR:
      if (gnu_vector_type_p (type0)
	  && code1 == INTEGER_TYPE
          && TREE_CODE (TREE_TYPE (type0)) == INTEGER_TYPE)
        {
          result_type = type0;
          converted = 1;
        }
      else if (gnu_vector_type_p (type0)
	       && gnu_vector_type_p (type1)
	       && TREE_CODE (TREE_TYPE (type0)) == INTEGER_TYPE
	       && TREE_CODE (TREE_TYPE (type1)) == INTEGER_TYPE
	       && known_eq (TYPE_VECTOR_SUBPARTS (type0),
			    TYPE_VECTOR_SUBPARTS (type1)))
	{
	  result_type = type0;
	  converted = 1;
	}
      else if (code0 == INTEGER_TYPE && code1 == INTEGER_TYPE)
	{
	  tree const_op0 = fold_for_warn (op0);
	  if (TREE_CODE (const_op0) != INTEGER_CST)
	    const_op0 = op0;
	  tree const_op1 = fold_for_warn (op1);
	  if (TREE_CODE (const_op1) != INTEGER_CST)
	    const_op1 = op1;
	  result_type = type0;
	  doing_shift = true;
	  if (TREE_CODE (const_op0) == INTEGER_CST
	      && tree_int_cst_sgn (const_op0) < 0
	      && (complain & tf_warning)
	      && c_inhibit_evaluation_warnings == 0)
	    warning_at (location, OPT_Wshift_negative_value,
			"left shift of negative value");
	  if (TREE_CODE (const_op1) == INTEGER_CST)
	    {
	      if (tree_int_cst_lt (const_op1, integer_zero_node))
		{
		  if ((complain & tf_warning)
		      && c_inhibit_evaluation_warnings == 0)
		    warning_at (location, OPT_Wshift_count_negative,
				"left shift count is negative");
		}
	      else if (compare_tree_int (const_op1,
					 TYPE_PRECISION (type0)) >= 0)
		{
		  if ((complain & tf_warning)
		      && c_inhibit_evaluation_warnings == 0)
		    warning_at (location, OPT_Wshift_count_overflow,
				"left shift count >= width of type");
		}
	      else if (TREE_CODE (const_op0) == INTEGER_CST
		       && (complain & tf_warning))
		maybe_warn_shift_overflow (location, const_op0, const_op1);
	    }
	  /* Avoid converting op1 to result_type later.  */
	  converted = 1;
	}
      break;

    case EQ_EXPR:
    case NE_EXPR:
      if (gnu_vector_type_p (type0) && gnu_vector_type_p (type1))
	goto vector_compare;
      if ((complain & tf_warning)
	  && c_inhibit_evaluation_warnings == 0
	  && (FLOAT_TYPE_P (type0) || FLOAT_TYPE_P (type1)))
	warning_at (location, OPT_Wfloat_equal,
		    "comparing floating-point with %<==%> "
		    "or %<!=%> is unsafe");
      if (complain & tf_warning)
	{
	  tree stripped_orig_op0 = tree_strip_any_location_wrapper (orig_op0);
	  tree stripped_orig_op1 = tree_strip_any_location_wrapper (orig_op1);
	  if ((TREE_CODE (stripped_orig_op0) == STRING_CST
	       && !integer_zerop (cp_fully_fold (op1)))
	      || (TREE_CODE (stripped_orig_op1) == STRING_CST
		  && !integer_zerop (cp_fully_fold (op0))))
	    warning_at (location, OPT_Waddress,
			"comparison with string literal results in "
			"unspecified behavior");
	}

      build_type = boolean_type_node;
      if ((code0 == INTEGER_TYPE || code0 == REAL_TYPE
	   || code0 == COMPLEX_TYPE || code0 == ENUMERAL_TYPE)
	  && (code1 == INTEGER_TYPE || code1 == REAL_TYPE
	      || code1 == COMPLEX_TYPE || code1 == ENUMERAL_TYPE))
	short_compare = 1;
      else if (((code0 == POINTER_TYPE || TYPE_PTRDATAMEM_P (type0))
		&& null_ptr_cst_p (orig_op1))
	       /* Handle, eg, (void*)0 (c++/43906), and more.  */
	       || (code0 == POINTER_TYPE
		   && TYPE_PTR_P (type1) && integer_zerop (op1)))
	{
	  if (TYPE_PTR_P (type1))
	    result_type = composite_pointer_type (location,
						  type0, type1, op0, op1,
						  CPO_COMPARISON, complain);
	  else
	    result_type = type0;

	  if (char_type_p (TREE_TYPE (orig_op1)))
	    {
	      auto_diagnostic_group d;
	      if (warning_at (location, OPT_Wpointer_compare,
			      "comparison between pointer and zero character "
			      "constant"))
		inform (location,
			"did you mean to dereference the pointer?");
	    }
	  warn_for_null_address (location, op0, complain);
	}
      else if (((code1 == POINTER_TYPE || TYPE_PTRDATAMEM_P (type1))
		&& null_ptr_cst_p (orig_op0))
	       /* Handle, eg, (void*)0 (c++/43906), and more.  */
	       || (code1 == POINTER_TYPE
		   && TYPE_PTR_P (type0) && integer_zerop (op0)))
	{
	  if (TYPE_PTR_P (type0))
	    result_type = composite_pointer_type (location,
						  type0, type1, op0, op1,
						  CPO_COMPARISON, complain);
	  else
	    result_type = type1;

	  if (char_type_p (TREE_TYPE (orig_op0)))
	    {
	      auto_diagnostic_group d;
	      if (warning_at (location, OPT_Wpointer_compare,
			     "comparison between pointer and zero character "
			     "constant"))
		inform (location,
			"did you mean to dereference the pointer?");
	    }
	  warn_for_null_address (location, op1, complain);
	}
      else if ((code0 == POINTER_TYPE && code1 == POINTER_TYPE)
	       || (TYPE_PTRDATAMEM_P (type0) && TYPE_PTRDATAMEM_P (type1)))
	result_type = composite_pointer_type (location,
					      type0, type1, op0, op1,
					      CPO_COMPARISON, complain);
      else if (null_ptr_cst_p (orig_op0) && null_ptr_cst_p (orig_op1))
	/* One of the operands must be of nullptr_t type.  */
        result_type = TREE_TYPE (nullptr_node);
      else if (code0 == POINTER_TYPE && code1 == INTEGER_TYPE)
	{
	  result_type = type0;
	  if (complain & tf_error)
	    permerror (location, "ISO C++ forbids comparison between "
		       "pointer and integer");
          else
            return error_mark_node;
	}
      else if (code0 == INTEGER_TYPE && code1 == POINTER_TYPE)
	{
	  result_type = type1;
	  if (complain & tf_error)
	    permerror (location, "ISO C++ forbids comparison between "
		       "pointer and integer");
          else
            return error_mark_node;
	}
      else if (TYPE_PTRMEMFUNC_P (type0) && null_ptr_cst_p (orig_op1))
	{
	  if (TARGET_PTRMEMFUNC_VBIT_LOCATION
	      == ptrmemfunc_vbit_in_delta)
	    {
	      tree pfn0, delta0, e1, e2;

	      if (TREE_SIDE_EFFECTS (op0))
		op0 = cp_save_expr (op0);

	      pfn0 = pfn_from_ptrmemfunc (op0);
	      delta0 = delta_from_ptrmemfunc (op0);
	      e1 = cp_build_binary_op (location,
				       EQ_EXPR,
	  			       pfn0,
				       build_zero_cst (TREE_TYPE (pfn0)),
				       complain);
	      e2 = cp_build_binary_op (location,
				       BIT_AND_EXPR,
				       delta0,
				       integer_one_node,
				       complain);

	      if (complain & tf_warning)
		maybe_warn_zero_as_null_pointer_constant (op1, input_location);

	      e2 = cp_build_binary_op (location,
				       EQ_EXPR, e2, integer_zero_node,
				       complain);
	      op0 = cp_build_binary_op (location,
					TRUTH_ANDIF_EXPR, e1, e2,
					complain);
	      op1 = cp_convert (TREE_TYPE (op0), integer_one_node, complain);
	    }
     	  else 
	    {
	      op0 = build_ptrmemfunc_access_expr (op0, pfn_identifier);
	      op1 = cp_convert (TREE_TYPE (op0), op1, complain);
	    }
	  result_type = TREE_TYPE (op0);
	}
      else if (TYPE_PTRMEMFUNC_P (type1) && null_ptr_cst_p (orig_op0))
	return cp_build_binary_op (location, code, op1, op0, complain);
      else if (TYPE_PTRMEMFUNC_P (type0) && TYPE_PTRMEMFUNC_P (type1))
	{
	  tree type;
	  /* E will be the final comparison.  */
	  tree e;
	  /* E1 and E2 are for scratch.  */
	  tree e1;
	  tree e2;
	  tree pfn0;
	  tree pfn1;
	  tree delta0;
	  tree delta1;

	  type = composite_pointer_type (location, type0, type1, op0, op1, 
					 CPO_COMPARISON, complain);

	  if (!same_type_p (TREE_TYPE (op0), type))
	    op0 = cp_convert_and_check (type, op0, complain);
	  if (!same_type_p (TREE_TYPE (op1), type))
	    op1 = cp_convert_and_check (type, op1, complain);

	  if (op0 == error_mark_node || op1 == error_mark_node)
	    return error_mark_node;

	  if (TREE_SIDE_EFFECTS (op0))
	    op0 = save_expr (op0);
	  if (TREE_SIDE_EFFECTS (op1))
	    op1 = save_expr (op1);

	  pfn0 = pfn_from_ptrmemfunc (op0);
	  pfn0 = cp_fully_fold (pfn0);
	  /* Avoid -Waddress warnings (c++/64877).  */
	  if (TREE_CODE (pfn0) == ADDR_EXPR)
	    TREE_NO_WARNING (pfn0) = 1;
	  pfn1 = pfn_from_ptrmemfunc (op1);
	  pfn1 = cp_fully_fold (pfn1);
	  delta0 = delta_from_ptrmemfunc (op0);
	  delta1 = delta_from_ptrmemfunc (op1);
	  if (TARGET_PTRMEMFUNC_VBIT_LOCATION
	      == ptrmemfunc_vbit_in_delta)
	    {
	      /* We generate:

		 (op0.pfn == op1.pfn
		  && ((op0.delta == op1.delta)
     		       || (!op0.pfn && op0.delta & 1 == 0 
			   && op1.delta & 1 == 0))

	         The reason for the `!op0.pfn' bit is that a NULL
	         pointer-to-member is any member with a zero PFN and
	         LSB of the DELTA field is 0.  */

	      e1 = cp_build_binary_op (location, BIT_AND_EXPR,
				       delta0, 
				       integer_one_node,
				       complain);
	      e1 = cp_build_binary_op (location,
				       EQ_EXPR, e1, integer_zero_node,
				       complain);
	      e2 = cp_build_binary_op (location, BIT_AND_EXPR,
				       delta1,
				       integer_one_node,
				       complain);
	      e2 = cp_build_binary_op (location,
				       EQ_EXPR, e2, integer_zero_node,
				       complain);
	      e1 = cp_build_binary_op (location,
				       TRUTH_ANDIF_EXPR, e2, e1,
				       complain);
	      e2 = cp_build_binary_op (location, EQ_EXPR,
				       pfn0,
				       build_zero_cst (TREE_TYPE (pfn0)),
				       complain);
	      e2 = cp_build_binary_op (location,
				       TRUTH_ANDIF_EXPR, e2, e1, complain);
	      e1 = cp_build_binary_op (location,
				       EQ_EXPR, delta0, delta1, complain);
	      e1 = cp_build_binary_op (location,
				       TRUTH_ORIF_EXPR, e1, e2, complain);
	    }
	  else
	    {
	      /* We generate:

	         (op0.pfn == op1.pfn
	         && (!op0.pfn || op0.delta == op1.delta))

	         The reason for the `!op0.pfn' bit is that a NULL
	         pointer-to-member is any member with a zero PFN; the
	         DELTA field is unspecified.  */
 
    	      e1 = cp_build_binary_op (location,
				       EQ_EXPR, delta0, delta1, complain);
	      e2 = cp_build_binary_op (location,
				       EQ_EXPR,
		      		       pfn0,
			   	       build_zero_cst (TREE_TYPE (pfn0)),
				       complain);
	      e1 = cp_build_binary_op (location,
				       TRUTH_ORIF_EXPR, e1, e2, complain);
	    }
	  e2 = build2 (EQ_EXPR, boolean_type_node, pfn0, pfn1);
	  e = cp_build_binary_op (location,
				  TRUTH_ANDIF_EXPR, e2, e1, complain);
	  if (code == EQ_EXPR)
	    return e;
	  return cp_build_binary_op (location,
				     EQ_EXPR, e, integer_zero_node, complain);
	}
      else
	{
	  gcc_assert (!TYPE_PTRMEMFUNC_P (type0)
		      || !same_type_p (TYPE_PTRMEMFUNC_FN_TYPE (type0),
				       type1));
	  gcc_assert (!TYPE_PTRMEMFUNC_P (type1)
		      || !same_type_p (TYPE_PTRMEMFUNC_FN_TYPE (type1),
				       type0));
	}

      break;

    case MAX_EXPR:
    case MIN_EXPR:
      if ((code0 == INTEGER_TYPE || code0 == REAL_TYPE)
	   && (code1 == INTEGER_TYPE || code1 == REAL_TYPE))
	shorten = 1;
      else if (code0 == POINTER_TYPE && code1 == POINTER_TYPE)
	result_type = composite_pointer_type (location,
					      type0, type1, op0, op1,
					      CPO_COMPARISON, complain);
      break;

    case LE_EXPR:
    case GE_EXPR:
    case LT_EXPR:
    case GT_EXPR:
    case SPACESHIP_EXPR:
      if (TREE_CODE (orig_op0) == STRING_CST
	  || TREE_CODE (orig_op1) == STRING_CST)
	{
	  if (complain & tf_warning)
	    warning_at (location, OPT_Waddress,
			"comparison with string literal results "
			"in unspecified behavior");
	}

      if (gnu_vector_type_p (type0) && gnu_vector_type_p (type1))
	{
	vector_compare:
	  tree intt;
	  if (!same_type_ignoring_top_level_qualifiers_p (TREE_TYPE (type0),
							  TREE_TYPE (type1))
	      && !vector_types_compatible_elements_p (type0, type1))
	    {
	      if (complain & tf_error)
		{
		  error_at (location, "comparing vectors with different "
				      "element types");
		  inform (location, "operand types are %qT and %qT",
			  type0, type1);
		}
	      return error_mark_node;
	    }

	  if (maybe_ne (TYPE_VECTOR_SUBPARTS (type0),
			TYPE_VECTOR_SUBPARTS (type1)))
	    {
	      if (complain & tf_error)
		{
		  error_at (location, "comparing vectors with different "
				      "number of elements");
		  inform (location, "operand types are %qT and %qT",
			  type0, type1);
		}
	      return error_mark_node;
	    }

	  /* It's not precisely specified how the usual arithmetic
	     conversions apply to the vector types.  Here, we use
	     the unsigned type if one of the operands is signed and
	     the other one is unsigned.  */
	  if (TYPE_UNSIGNED (type0) != TYPE_UNSIGNED (type1))
	    {
	      if (!TYPE_UNSIGNED (type0))
		op0 = build1 (VIEW_CONVERT_EXPR, type1, op0);
	      else
		op1 = build1 (VIEW_CONVERT_EXPR, type0, op1);
	      warning_at (location, OPT_Wsign_compare, "comparison between "
			  "types %qT and %qT", type0, type1);
	    }

	  if (resultcode == SPACESHIP_EXPR)
	    {
	      if (complain & tf_error)
		sorry_at (location, "three-way comparison of vectors");
	      return error_mark_node;
	    }

	  /* Always construct signed integer vector type.  */
	  intt = c_common_type_for_size
	    (GET_MODE_BITSIZE (SCALAR_TYPE_MODE (TREE_TYPE (type0))), 0);
	  if (!intt)
	    {
	      if (complain & tf_error)
		error_at (location, "could not find an integer type "
			  "of the same size as %qT", TREE_TYPE (type0));
	      return error_mark_node;
	    }
	  result_type = build_opaque_vector_type (intt,
						  TYPE_VECTOR_SUBPARTS (type0));
	  return build_vec_cmp (resultcode, result_type, op0, op1);
	}
      build_type = boolean_type_node;
      if ((code0 == INTEGER_TYPE || code0 == REAL_TYPE
	   || code0 == ENUMERAL_TYPE)
	   && (code1 == INTEGER_TYPE || code1 == REAL_TYPE
	       || code1 == ENUMERAL_TYPE))
	short_compare = 1;
      else if (code0 == POINTER_TYPE && code1 == POINTER_TYPE)
	result_type = composite_pointer_type (location,
					      type0, type1, op0, op1,
					      CPO_COMPARISON, complain);
      else if (code0 == POINTER_TYPE && null_ptr_cst_p (orig_op1))
	{
	  /* Core Issue 1512 made this ill-formed.  */
	  if (complain & tf_error)
	    error_at (location, "ordered comparison of pointer with "
		      "integer zero (%qT and %qT)", type0, type1);
	  return error_mark_node;
	}
      else if (code1 == POINTER_TYPE && null_ptr_cst_p (orig_op0))
	{
	  /* Core Issue 1512 made this ill-formed.  */
	  if (complain & tf_error)
	    error_at (location, "ordered comparison of pointer with "
		      "integer zero (%qT and %qT)", type0, type1);
	  return error_mark_node;
	}
      else if (null_ptr_cst_p (orig_op0) && null_ptr_cst_p (orig_op1))
	/* One of the operands must be of nullptr_t type.  */
        result_type = TREE_TYPE (nullptr_node);
      else if (code0 == POINTER_TYPE && code1 == INTEGER_TYPE)
	{
	  result_type = type0;
	  if (complain & tf_error)
	    permerror (location, "ISO C++ forbids comparison between "
		       "pointer and integer");
	  else
            return error_mark_node;
	}
      else if (code0 == INTEGER_TYPE && code1 == POINTER_TYPE)
	{
	  result_type = type1;
	  if (complain & tf_error)
	    permerror (location, "ISO C++ forbids comparison between "
		       "pointer and integer");
	  else
            return error_mark_node;
	}

      if ((code0 == POINTER_TYPE || code1 == POINTER_TYPE)
	  && !processing_template_decl
	  && sanitize_flags_p (SANITIZE_POINTER_COMPARE))
	{
	  op0 = save_expr (op0);
	  op1 = save_expr (op1);

	  tree tt = builtin_decl_explicit (BUILT_IN_ASAN_POINTER_COMPARE);
	  instrument_expr = build_call_expr_loc (location, tt, 2, op0, op1);
	}

      break;

    case UNORDERED_EXPR:
    case ORDERED_EXPR:
    case UNLT_EXPR:
    case UNLE_EXPR:
    case UNGT_EXPR:
    case UNGE_EXPR:
    case UNEQ_EXPR:
      build_type = integer_type_node;
      if (code0 != REAL_TYPE || code1 != REAL_TYPE)
	{
	  if (complain & tf_error)
	    error ("unordered comparison on non-floating-point argument");
	  return error_mark_node;
	}
      common = 1;
      break;

    default:
      break;
    }

  if (((code0 == INTEGER_TYPE || code0 == REAL_TYPE || code0 == COMPLEX_TYPE
	|| code0 == ENUMERAL_TYPE)
       && (code1 == INTEGER_TYPE || code1 == REAL_TYPE
	   || code1 == COMPLEX_TYPE || code1 == ENUMERAL_TYPE)))
    arithmetic_types_p = 1;
  else
    {
      arithmetic_types_p = 0;
      /* Vector arithmetic is only allowed when both sides are vectors.  */
      if (gnu_vector_type_p (type0) && gnu_vector_type_p (type1))
	{
	  if (!tree_int_cst_equal (TYPE_SIZE (type0), TYPE_SIZE (type1))
	      || !vector_types_compatible_elements_p (type0, type1))
	    {
	      if (complain & tf_error)
		{
		  /* "location" already embeds the locations of the
		     operands, so we don't need to add them separately
		     to richloc.  */
		  rich_location richloc (line_table, location);
		  binary_op_error (&richloc, code, type0, type1);
		}
	      return error_mark_node;
	    }
	  arithmetic_types_p = 1;
	}
    }
  /* Determine the RESULT_TYPE, if it is not already known.  */
  if (!result_type
      && arithmetic_types_p
      && (shorten || common || short_compare))
    {
      result_type = cp_common_type (type0, type1);
      if (complain & tf_warning)
	{
	  do_warn_double_promotion (result_type, type0, type1,
				    "implicit conversion from %qH to %qI "
				    "to match other operand of binary "
				    "expression",
				    location);
	  do_warn_enum_conversions (location, code, TREE_TYPE (orig_op0),
				    TREE_TYPE (orig_op1));
	}
    }

  if (code == SPACESHIP_EXPR)
    {
      iloc_sentinel s (location);

      tree orig_type0 = TREE_TYPE (orig_op0);
      tree_code orig_code0 = TREE_CODE (orig_type0);
      tree orig_type1 = TREE_TYPE (orig_op1);
      tree_code orig_code1 = TREE_CODE (orig_type1);
      if (!result_type)
	/* Nope.  */;
      else if ((orig_code0 == BOOLEAN_TYPE) != (orig_code1 == BOOLEAN_TYPE))
	/* "If one of the operands is of type bool and the other is not, the
	   program is ill-formed."  */
	result_type = NULL_TREE;
      else if (code0 == POINTER_TYPE && orig_code0 != POINTER_TYPE
	       && code1 == POINTER_TYPE && orig_code1 != POINTER_TYPE)
	/* We only do array/function-to-pointer conversion if "at least one of
	   the operands is of pointer type".  */
	result_type = NULL_TREE;
      else if (TYPE_PTRFN_P (result_type) || NULLPTR_TYPE_P (result_type))
	/* <=> no longer supports equality relations.  */
	result_type = NULL_TREE;
      else if (orig_code0 == ENUMERAL_TYPE && orig_code1 == ENUMERAL_TYPE
	       && !(same_type_ignoring_top_level_qualifiers_p
		    (orig_type0, orig_type1)))
	/* "If both operands have arithmetic types, or one operand has integral
	   type and the other operand has unscoped enumeration type, the usual
	   arithmetic conversions are applied to the operands."  So we don't do
	   arithmetic conversions if the operands both have enumeral type.  */
	result_type = NULL_TREE;
      else if ((orig_code0 == ENUMERAL_TYPE && orig_code1 == REAL_TYPE)
	       || (orig_code0 == REAL_TYPE && orig_code1 == ENUMERAL_TYPE))
	/* [depr.arith.conv.enum]: Three-way comparisons between such operands
	   [where one is of enumeration type and the other is of a different
	   enumeration type or a floating-point type] are ill-formed.  */
	result_type = NULL_TREE;

      if (result_type)
	{
	  build_type = spaceship_type (result_type, complain);
	  if (build_type == error_mark_node)
	    return error_mark_node;
	}

      if (result_type && arithmetic_types_p)
	{
	  /* If a narrowing conversion is required, other than from an integral
	     type to a floating point type, the program is ill-formed.  */
	  bool ok = true;
	  if (TREE_CODE (result_type) == REAL_TYPE
	      && CP_INTEGRAL_TYPE_P (orig_type0))
	    /* OK */;
	  else if (!check_narrowing (result_type, orig_op0, complain))
	    ok = false;
	  if (TREE_CODE (result_type) == REAL_TYPE
	      && CP_INTEGRAL_TYPE_P (orig_type1))
	    /* OK */;
	  else if (!check_narrowing (result_type, orig_op1, complain))
	    ok = false;
	  if (!ok && !(complain & tf_error))
	    return error_mark_node;
	}
    }

  if (!result_type)
    {
      if (complain & tf_error)
	{
	  binary_op_rich_location richloc (location,
					   orig_op0, orig_op1, true);
	  error_at (&richloc,
		    "invalid operands of types %qT and %qT to binary %qO",
		    TREE_TYPE (orig_op0), TREE_TYPE (orig_op1), code);
	}
      return error_mark_node;
    }

  /* If we're in a template, the only thing we need to know is the
     RESULT_TYPE.  */
  if (processing_template_decl)
    {
      /* Since the middle-end checks the type when doing a build2, we
	 need to build the tree in pieces.  This built tree will never
	 get out of the front-end as we replace it when instantiating
	 the template.  */
      tree tmp = build2 (resultcode,
			 build_type ? build_type : result_type,
			 NULL_TREE, op1);
      TREE_OPERAND (tmp, 0) = op0;
      return tmp;
    }

  /* Remember the original type; RESULT_TYPE might be changed later on
     by shorten_binary_op.  */
  tree orig_type = result_type;

  if (arithmetic_types_p)
    {
      bool first_complex = (code0 == COMPLEX_TYPE);
      bool second_complex = (code1 == COMPLEX_TYPE);
      int none_complex = (!first_complex && !second_complex);

      /* Adapted from patch for c/24581.  */
      if (first_complex != second_complex
	  && (code == PLUS_EXPR
	      || code == MINUS_EXPR
	      || code == MULT_EXPR
	      || (code == TRUNC_DIV_EXPR && first_complex))
	  && TREE_CODE (TREE_TYPE (result_type)) == REAL_TYPE
	  && flag_signed_zeros)
	{
	  /* An operation on mixed real/complex operands must be
	     handled specially, but the language-independent code can
	     more easily optimize the plain complex arithmetic if
	     -fno-signed-zeros.  */
	  tree real_type = TREE_TYPE (result_type);
	  tree real, imag;
	  if (first_complex)
	    {
	      if (TREE_TYPE (op0) != result_type)
		op0 = cp_convert_and_check (result_type, op0, complain);
	      if (TREE_TYPE (op1) != real_type)
		op1 = cp_convert_and_check (real_type, op1, complain);
	    }
	  else
	    {
	      if (TREE_TYPE (op0) != real_type)
		op0 = cp_convert_and_check (real_type, op0, complain);
	      if (TREE_TYPE (op1) != result_type)
		op1 = cp_convert_and_check (result_type, op1, complain);
	    }
	  if (TREE_CODE (op0) == ERROR_MARK || TREE_CODE (op1) == ERROR_MARK)
	    return error_mark_node;
	  if (first_complex)
	    {
	      op0 = save_expr (op0);
	      real = cp_build_unary_op (REALPART_EXPR, op0, true, complain);
	      imag = cp_build_unary_op (IMAGPART_EXPR, op0, true, complain);
	      switch (code)
		{
		case MULT_EXPR:
		case TRUNC_DIV_EXPR:
		  op1 = save_expr (op1);
		  imag = build2 (resultcode, real_type, imag, op1);
		  /* Fall through.  */
		case PLUS_EXPR:
		case MINUS_EXPR:
		  real = build2 (resultcode, real_type, real, op1);
		  break;
		default:
		  gcc_unreachable();
		}
	    }
	  else
	    {
	      op1 = save_expr (op1);
	      real = cp_build_unary_op (REALPART_EXPR, op1, true, complain);
	      imag = cp_build_unary_op (IMAGPART_EXPR, op1, true, complain);
	      switch (code)
		{
		case MULT_EXPR:
		  op0 = save_expr (op0);
		  imag = build2 (resultcode, real_type, op0, imag);
		  /* Fall through.  */
		case PLUS_EXPR:
		  real = build2 (resultcode, real_type, op0, real);
		  break;
		case MINUS_EXPR:
		  real = build2 (resultcode, real_type, op0, real);
		  imag = build1 (NEGATE_EXPR, real_type, imag);
		  break;
		default:
		  gcc_unreachable();
		}
	    }
	  result = build2 (COMPLEX_EXPR, result_type, real, imag);
	  return result;
	}

      /* For certain operations (which identify themselves by shorten != 0)
	 if both args were extended from the same smaller type,
	 do the arithmetic in that type and then extend.

	 shorten !=0 and !=1 indicates a bitwise operation.
	 For them, this optimization is safe only if
	 both args are zero-extended or both are sign-extended.
	 Otherwise, we might change the result.
	 E.g., (short)-1 | (unsigned short)-1 is (int)-1
	 but calculated in (unsigned short) it would be (unsigned short)-1.  */

      if (shorten && none_complex)
	{
	  final_type = result_type;
	  result_type = shorten_binary_op (result_type, op0, op1,
					   shorten == -1);
	}

      /* Shifts can be shortened if shifting right.  */

      if (short_shift)
	{
	  int unsigned_arg;
	  tree arg0 = get_narrower (op0, &unsigned_arg);
	  /* We're not really warning here but when we set short_shift we
	     used fold_for_warn to fold the operand.  */
	  tree const_op1 = fold_for_warn (op1);

	  final_type = result_type;

	  if (arg0 == op0 && final_type == TREE_TYPE (op0))
	    unsigned_arg = TYPE_UNSIGNED (TREE_TYPE (op0));

	  if (TYPE_PRECISION (TREE_TYPE (arg0)) < TYPE_PRECISION (result_type)
	      && tree_int_cst_sgn (const_op1) > 0
	      /* We can shorten only if the shift count is less than the
		 number of bits in the smaller type size.  */
	      && compare_tree_int (const_op1,
				   TYPE_PRECISION (TREE_TYPE (arg0))) < 0
	      /* We cannot drop an unsigned shift after sign-extension.  */
	      && (!TYPE_UNSIGNED (final_type) || unsigned_arg))
	    {
	      /* Do an unsigned shift if the operand was zero-extended.  */
	      result_type
		= c_common_signed_or_unsigned_type (unsigned_arg,
						    TREE_TYPE (arg0));
	      /* Convert value-to-be-shifted to that type.  */
	      if (TREE_TYPE (op0) != result_type)
		op0 = convert (result_type, op0);
	      converted = 1;
	    }
	}

      /* Comparison operations are shortened too but differently.
	 They identify themselves by setting short_compare = 1.  */

      if (short_compare)
	{
	  /* We call shorten_compare only for diagnostics.  */
	  tree xop0 = fold_simple (op0);
	  tree xop1 = fold_simple (op1);
	  tree xresult_type = result_type;
	  enum tree_code xresultcode = resultcode;
	  shorten_compare (location, &xop0, &xop1, &xresult_type,
			   &xresultcode);
	}

      if ((short_compare || code == MIN_EXPR || code == MAX_EXPR)
	  && warn_sign_compare
	  /* Do not warn until the template is instantiated; we cannot
	     bound the ranges of the arguments until that point.  */
	  && !processing_template_decl
          && (complain & tf_warning)
	  && c_inhibit_evaluation_warnings == 0
	  /* Even unsigned enum types promote to signed int.  We don't
	     want to issue -Wsign-compare warnings for this case.  */
	  && !enum_cast_to_int (orig_op0)
	  && !enum_cast_to_int (orig_op1))
	{
	  warn_for_sign_compare (location, orig_op0, orig_op1, op0, op1,
				 result_type, resultcode);
	}
    }

  /* If CONVERTED is zero, both args will be converted to type RESULT_TYPE.
     Then the expression will be built.
     It will be given type FINAL_TYPE if that is nonzero;
     otherwise, it will be given type RESULT_TYPE.  */
  if (! converted)
    {
      warning_sentinel w (warn_sign_conversion, short_compare);
      if (!same_type_p (TREE_TYPE (op0), result_type))
	op0 = cp_convert_and_check (result_type, op0, complain);
      if (!same_type_p (TREE_TYPE (op1), result_type))
	op1 = cp_convert_and_check (result_type, op1, complain);

      if (op0 == error_mark_node || op1 == error_mark_node)
	return error_mark_node;
    }

  if (build_type == NULL_TREE)
    build_type = result_type;

  if (doing_shift
      && flag_strong_eval_order == 2
      && TREE_SIDE_EFFECTS (op1)
      && !processing_template_decl)
    {
      /* In C++17, in both op0 << op1 and op0 >> op1 op0 is sequenced before
	 op1, so if op1 has side-effects, use SAVE_EXPR around op0.  */
      op0 = cp_save_expr (op0);
      instrument_expr = op0;
    }

  if (sanitize_flags_p ((SANITIZE_SHIFT
			 | SANITIZE_DIVIDE | SANITIZE_FLOAT_DIVIDE))
      && current_function_decl != NULL_TREE
      && !processing_template_decl
      && (doing_div_or_mod || doing_shift))
    {
      /* OP0 and/or OP1 might have side-effects.  */
      op0 = cp_save_expr (op0);
      op1 = cp_save_expr (op1);
      op0 = fold_non_dependent_expr (op0, complain);
      op1 = fold_non_dependent_expr (op1, complain);
      tree instrument_expr1 = NULL_TREE;
      if (doing_div_or_mod
	  && sanitize_flags_p (SANITIZE_DIVIDE | SANITIZE_FLOAT_DIVIDE))
	{
	  /* For diagnostics we want to use the promoted types without
	     shorten_binary_op.  So convert the arguments to the
	     original result_type.  */
	  tree cop0 = op0;
	  tree cop1 = op1;
	  if (TREE_TYPE (cop0) != orig_type)
	    cop0 = cp_convert (orig_type, op0, complain);
	  if (TREE_TYPE (cop1) != orig_type)
	    cop1 = cp_convert (orig_type, op1, complain);
	  instrument_expr1 = ubsan_instrument_division (location, cop0, cop1);
	}
      else if (doing_shift && sanitize_flags_p (SANITIZE_SHIFT))
	instrument_expr1 = ubsan_instrument_shift (location, code, op0, op1);
      if (instrument_expr != NULL)
	instrument_expr = add_stmt_to_compound (instrument_expr,
						instrument_expr1);
      else
	instrument_expr = instrument_expr1;
    }

  result = build2_loc (location, resultcode, build_type, op0, op1);
  if (final_type != 0)
    result = cp_convert (final_type, result, complain);

  if (instrument_expr != NULL)
    result = build2 (COMPOUND_EXPR, TREE_TYPE (result),
		     instrument_expr, result);

  if (!processing_template_decl)
    {
      op0 = cp_fully_fold (op0);
      /* Only consider the second argument if the first isn't overflowed.  */
      if (!CONSTANT_CLASS_P (op0) || TREE_OVERFLOW_P (op0))
	return result;
      op1 = cp_fully_fold (op1);
      if (!CONSTANT_CLASS_P (op1) || TREE_OVERFLOW_P (op1))
	return result;
    }
  else if (!CONSTANT_CLASS_P (op0) || !CONSTANT_CLASS_P (op1)
	   || TREE_OVERFLOW_P (op0) || TREE_OVERFLOW_P (op1))
    return result;

  result_ovl = fold_build2 (resultcode, build_type, op0, op1);
  if (TREE_OVERFLOW_P (result_ovl))
    overflow_warning (location, result_ovl);

  return result;
}

/* Build a VEC_PERM_EXPR.
   This is a simple wrapper for c_build_vec_perm_expr.  */
tree
build_x_vec_perm_expr (location_t loc,
			tree arg0, tree arg1, tree arg2,
			tsubst_flags_t complain)
{
  tree orig_arg0 = arg0;
  tree orig_arg1 = arg1;
  tree orig_arg2 = arg2;
  if (processing_template_decl)
    {
      if (type_dependent_expression_p (arg0)
	  || type_dependent_expression_p (arg1)
	  || type_dependent_expression_p (arg2))
	return build_min_nt_loc (loc, VEC_PERM_EXPR, arg0, arg1, arg2);
      arg0 = build_non_dependent_expr (arg0);
      if (arg1)
	arg1 = build_non_dependent_expr (arg1);
      arg2 = build_non_dependent_expr (arg2);
    }
  tree exp = c_build_vec_perm_expr (loc, arg0, arg1, arg2, complain & tf_error);
  if (processing_template_decl && exp != error_mark_node)
    return build_min_non_dep (VEC_PERM_EXPR, exp, orig_arg0,
			      orig_arg1, orig_arg2);
  return exp;
}

/* Return a tree for the sum or difference (RESULTCODE says which)
   of pointer PTROP and integer INTOP.  */

static tree
cp_pointer_int_sum (location_t loc, enum tree_code resultcode, tree ptrop,
		    tree intop, tsubst_flags_t complain)
{
  tree res_type = TREE_TYPE (ptrop);

  /* pointer_int_sum() uses size_in_bytes() on the TREE_TYPE(res_type)
     in certain circumstance (when it's valid to do so).  So we need
     to make sure it's complete.  We don't need to check here, if we
     can actually complete it at all, as those checks will be done in
     pointer_int_sum() anyway.  */
  complete_type (TREE_TYPE (res_type));

  return pointer_int_sum (loc, resultcode, ptrop,
			  intop, complain & tf_warning_or_error);
}

/* Return a tree for the difference of pointers OP0 and OP1.
   The resulting tree has type int.  If POINTER_SUBTRACT sanitization is
   enabled, assign to INSTRUMENT_EXPR call to libsanitizer.  */

static tree
pointer_diff (location_t loc, tree op0, tree op1, tree ptrtype,
	      tsubst_flags_t complain, tree *instrument_expr)
{
  tree result, inttype;
  tree restype = ptrdiff_type_node;
  tree target_type = TREE_TYPE (ptrtype);

  if (!complete_type_or_maybe_complain (target_type, NULL_TREE, complain))
    return error_mark_node;

  if (VOID_TYPE_P (target_type))
    {
      if (complain & tf_error)
	permerror (loc, "ISO C++ forbids using pointer of "
		   "type %<void *%> in subtraction");
      else
	return error_mark_node;
    }
  if (TREE_CODE (target_type) == FUNCTION_TYPE)
    {
      if (complain & tf_error)
	permerror (loc, "ISO C++ forbids using pointer to "
		   "a function in subtraction");
      else
	return error_mark_node;
    }
  if (TREE_CODE (target_type) == METHOD_TYPE)
    {
      if (complain & tf_error)
	permerror (loc, "ISO C++ forbids using pointer to "
		   "a method in subtraction");
      else
	return error_mark_node;
    }
  else if (!verify_type_context (loc, TCTX_POINTER_ARITH,
				 TREE_TYPE (TREE_TYPE (op0)),
				 !(complain & tf_error))
	   || !verify_type_context (loc, TCTX_POINTER_ARITH,
				    TREE_TYPE (TREE_TYPE (op1)),
				    !(complain & tf_error)))
    return error_mark_node;

  /* Determine integer type result of the subtraction.  This will usually
     be the same as the result type (ptrdiff_t), but may need to be a wider
     type if pointers for the address space are wider than ptrdiff_t.  */
  if (TYPE_PRECISION (restype) < TYPE_PRECISION (TREE_TYPE (op0)))
    inttype = c_common_type_for_size (TYPE_PRECISION (TREE_TYPE (op0)), 0);
  else
    inttype = restype;

  if (!processing_template_decl
      && sanitize_flags_p (SANITIZE_POINTER_SUBTRACT))
    {
      op0 = save_expr (op0);
      op1 = save_expr (op1);

      tree tt = builtin_decl_explicit (BUILT_IN_ASAN_POINTER_SUBTRACT);
      *instrument_expr = build_call_expr_loc (loc, tt, 2, op0, op1);
    }

  /* First do the subtraction, then build the divide operator
     and only convert at the very end.
     Do not do default conversions in case restype is a short type.  */

  /* POINTER_DIFF_EXPR requires a signed integer type of the same size as
     pointers.  If some platform cannot provide that, or has a larger
     ptrdiff_type to support differences larger than half the address
     space, cast the pointers to some larger integer type and do the
     computations in that type.  */
  if (TYPE_PRECISION (inttype) > TYPE_PRECISION (TREE_TYPE (op0)))
    op0 = cp_build_binary_op (loc,
			      MINUS_EXPR,
			      cp_convert (inttype, op0, complain),
			      cp_convert (inttype, op1, complain),
			      complain);
  else
    op0 = build2_loc (loc, POINTER_DIFF_EXPR, inttype, op0, op1);

  /* This generates an error if op1 is a pointer to an incomplete type.  */
  if (!COMPLETE_TYPE_P (TREE_TYPE (TREE_TYPE (op1))))
    {
      if (complain & tf_error)
	error_at (loc, "invalid use of a pointer to an incomplete type in "
		  "pointer arithmetic");
      else
	return error_mark_node;
    }

  if (pointer_to_zero_sized_aggr_p (TREE_TYPE (op1)))
    {
      if (complain & tf_error)
	error_at (loc, "arithmetic on pointer to an empty aggregate");
      else
	return error_mark_node;
    }

  op1 = (TYPE_PTROB_P (ptrtype)
	 ? size_in_bytes_loc (loc, target_type)
	 : integer_one_node);

  /* Do the division.  */

  result = build2_loc (loc, EXACT_DIV_EXPR, inttype, op0,
		       cp_convert (inttype, op1, complain));
  return cp_convert (restype, result, complain);
}

/* Construct and perhaps optimize a tree representation
   for a unary operation.  CODE, a tree_code, specifies the operation
   and XARG is the operand.  */

tree
build_x_unary_op (location_t loc, enum tree_code code, cp_expr xarg,
		  tsubst_flags_t complain)
{
  tree orig_expr = xarg;
  tree exp;
  int ptrmem = 0;
  tree overload = NULL_TREE;

  if (processing_template_decl)
    {
      if (type_dependent_expression_p (xarg))
	{
	  tree e = build_min_nt_loc (loc, code, xarg.get_value (), NULL_TREE);
	  maybe_save_operator_binding (e);
	  return e;
	}

      xarg = build_non_dependent_expr (xarg);
    }

  exp = NULL_TREE;

  /* [expr.unary.op] says:

       The address of an object of incomplete type can be taken.

     (And is just the ordinary address operator, not an overloaded
     "operator &".)  However, if the type is a template
     specialization, we must complete the type at this point so that
     an overloaded "operator &" will be available if required.  */
  if (code == ADDR_EXPR
      && TREE_CODE (xarg) != TEMPLATE_ID_EXPR
      && ((CLASS_TYPE_P (TREE_TYPE (xarg))
	   && !COMPLETE_TYPE_P (complete_type (TREE_TYPE (xarg))))
	  || (TREE_CODE (xarg) == OFFSET_REF)))
    /* Don't look for a function.  */;
  else
    exp = build_new_op (loc, code, LOOKUP_NORMAL, xarg, NULL_TREE,
			NULL_TREE, &overload, complain);

  if (!exp && code == ADDR_EXPR)
    {
      if (is_overloaded_fn (xarg))
	{
	  tree fn = get_first_fn (xarg);
	  if (DECL_CONSTRUCTOR_P (fn) || DECL_DESTRUCTOR_P (fn))
	    {
	      if (complain & tf_error)
		error_at (loc, DECL_CONSTRUCTOR_P (fn)
			  ? G_("taking address of constructor %qD")
			  : G_("taking address of destructor %qD"),
			  fn);
	      return error_mark_node;
	    }
	}

      /* A pointer to member-function can be formed only by saying
	 &X::mf.  */
      if (!flag_ms_extensions && TREE_CODE (TREE_TYPE (xarg)) == METHOD_TYPE
	  && (TREE_CODE (xarg) != OFFSET_REF || !PTRMEM_OK_P (xarg)))
	{
	  if (TREE_CODE (xarg) != OFFSET_REF
	      || !TYPE_P (TREE_OPERAND (xarg, 0)))
	    {
	      if (complain & tf_error)
		{
		  error_at (loc, "invalid use of %qE to form a "
			    "pointer-to-member-function", xarg.get_value ());
		  if (TREE_CODE (xarg) != OFFSET_REF)
		    inform (loc, "  a qualified-id is required");
		}
	      return error_mark_node;
	    }
	  else
	    {
	      if (complain & tf_error)
		error_at (loc, "parentheses around %qE cannot be used to "
			  "form a pointer-to-member-function",
			  xarg.get_value ());
	      else
		return error_mark_node;
	      PTRMEM_OK_P (xarg) = 1;
	    }
	}

      if (TREE_CODE (xarg) == OFFSET_REF)
	{
	  ptrmem = PTRMEM_OK_P (xarg);

	  if (!ptrmem && !flag_ms_extensions
	      && TREE_CODE (TREE_TYPE (TREE_OPERAND (xarg, 1))) == METHOD_TYPE)
	    {
	      /* A single non-static member, make sure we don't allow a
		 pointer-to-member.  */
	      xarg = build2 (OFFSET_REF, TREE_TYPE (xarg),
			     TREE_OPERAND (xarg, 0),
			     ovl_make (TREE_OPERAND (xarg, 1)));
	      PTRMEM_OK_P (xarg) = ptrmem;
	    }
	}

      exp = cp_build_addr_expr_strict (xarg, complain);
    }

  if (processing_template_decl && exp != error_mark_node)
    {
      if (overload != NULL_TREE)
	return (build_min_non_dep_op_overload
		(code, exp, overload, orig_expr, integer_zero_node));

      exp = build_min_non_dep (code, exp, orig_expr,
			       /*For {PRE,POST}{INC,DEC}REMENT_EXPR*/NULL_TREE);
    }
  if (TREE_CODE (exp) == ADDR_EXPR)
    PTRMEM_OK_P (exp) = ptrmem;
  return exp;
}

/* Construct and perhaps optimize a tree representation
   for __builtin_addressof operation.  ARG specifies the operand.  */

tree
cp_build_addressof (location_t loc, tree arg, tsubst_flags_t complain)
{
  tree orig_expr = arg;

  if (processing_template_decl)
    {
      if (type_dependent_expression_p (arg))
	return build_min_nt_loc (loc, ADDRESSOF_EXPR, arg, NULL_TREE);

      arg = build_non_dependent_expr (arg);
    }

  tree exp = cp_build_addr_expr_strict (arg, complain);

  if (processing_template_decl && exp != error_mark_node)
    exp = build_min_non_dep (ADDRESSOF_EXPR, exp, orig_expr, NULL_TREE);
  return exp;
}

/* Like c_common_truthvalue_conversion, but handle pointer-to-member
   constants, where a null value is represented by an INTEGER_CST of
   -1.  */

tree
cp_truthvalue_conversion (tree expr, tsubst_flags_t complain)
{
  tree type = TREE_TYPE (expr);
  location_t loc = cp_expr_loc_or_input_loc (expr);
  if (TYPE_PTR_OR_PTRMEM_P (type)
      /* Avoid ICE on invalid use of non-static member function.  */
      || TREE_CODE (expr) == FUNCTION_DECL)
    return cp_build_binary_op (loc, NE_EXPR, expr, nullptr_node, complain);
  else
    return c_common_truthvalue_conversion (loc, expr);
}

/* Returns EXPR contextually converted to bool.  */

tree
contextual_conv_bool (tree expr, tsubst_flags_t complain)
{
  return perform_implicit_conversion_flags (boolean_type_node, expr,
					    complain, LOOKUP_NORMAL);
}

/* Just like cp_truthvalue_conversion, but we want a CLEANUP_POINT_EXPR.  This
   is a low-level function; most callers should use maybe_convert_cond.  */

tree
condition_conversion (tree expr)
{
  tree t = contextual_conv_bool (expr, tf_warning_or_error);
  if (!processing_template_decl)
    t = fold_build_cleanup_point_expr (boolean_type_node, t);
  return t;
}

/* Returns the address of T.  This function will fold away
   ADDR_EXPR of INDIRECT_REF.  This is only for low-level usage;
   most places should use cp_build_addr_expr instead.  */

tree
build_address (tree t)
{
  if (error_operand_p (t) || !cxx_mark_addressable (t))
    return error_mark_node;
  gcc_checking_assert (TREE_CODE (t) != CONSTRUCTOR
		       || processing_template_decl);
  t = build_fold_addr_expr_loc (EXPR_LOCATION (t), t);
  if (TREE_CODE (t) != ADDR_EXPR)
    t = rvalue (t);
  return t;
}

/* Return a NOP_EXPR converting EXPR to TYPE.  */

tree
build_nop (tree type, tree expr)
{
  if (type == error_mark_node || error_operand_p (expr))
    return expr;
  return build1_loc (EXPR_LOCATION (expr), NOP_EXPR, type, expr);
}

/* Take the address of ARG, whatever that means under C++ semantics.
   If STRICT_LVALUE is true, require an lvalue; otherwise, allow xvalues
   and class rvalues as well.

   Nothing should call this function directly; instead, callers should use
   cp_build_addr_expr or cp_build_addr_expr_strict.  */

static tree
cp_build_addr_expr_1 (tree arg, bool strict_lvalue, tsubst_flags_t complain)
{
  tree argtype;
  tree val;

  if (!arg || error_operand_p (arg))
    return error_mark_node;

  arg = mark_lvalue_use (arg);
  if (error_operand_p (arg))
    return error_mark_node;

  argtype = lvalue_type (arg);
  location_t loc = cp_expr_loc_or_input_loc (arg);

  gcc_assert (!(identifier_p (arg) && IDENTIFIER_ANY_OP_P (arg)));

  if (TREE_CODE (arg) == COMPONENT_REF && type_unknown_p (arg)
      && !really_overloaded_fn (arg))
    {
      /* They're trying to take the address of a unique non-static
	 member function.  This is ill-formed (except in MS-land),
	 but let's try to DTRT.
	 Note: We only handle unique functions here because we don't
	 want to complain if there's a static overload; non-unique
	 cases will be handled by instantiate_type.  But we need to
	 handle this case here to allow casts on the resulting PMF.
	 We could defer this in non-MS mode, but it's easier to give
	 a useful error here.  */

      /* Inside constant member functions, the `this' pointer
	 contains an extra const qualifier.  TYPE_MAIN_VARIANT
	 is used here to remove this const from the diagnostics
	 and the created OFFSET_REF.  */
      tree base = TYPE_MAIN_VARIANT (TREE_TYPE (TREE_OPERAND (arg, 0)));
      tree fn = get_first_fn (TREE_OPERAND (arg, 1));
      if (!mark_used (fn, complain) && !(complain & tf_error))
	return error_mark_node;

      if (! flag_ms_extensions)
	{
	  tree name = DECL_NAME (fn);
	  if (!(complain & tf_error))
	    return error_mark_node;
	  else if (current_class_type
		   && TREE_OPERAND (arg, 0) == current_class_ref)
	    /* An expression like &memfn.  */
	    permerror (loc,
		       "ISO C++ forbids taking the address of an unqualified"
		       " or parenthesized non-static member function to form"
		       " a pointer to member function.  Say %<&%T::%D%>",
		       base, name);
	  else
	    permerror (loc,
		       "ISO C++ forbids taking the address of a bound member"
		       " function to form a pointer to member function."
		       "  Say %<&%T::%D%>",
		       base, name);
	}
      arg = build_offset_ref (base, fn, /*address_p=*/true, complain);
    }

  /* Uninstantiated types are all functions.  Taking the
     address of a function is a no-op, so just return the
     argument.  */
  if (type_unknown_p (arg))
    return build1 (ADDR_EXPR, unknown_type_node, arg);

  if (TREE_CODE (arg) == OFFSET_REF)
    /* We want a pointer to member; bypass all the code for actually taking
       the address of something.  */
    goto offset_ref;

  /* Anything not already handled and not a true memory reference
     is an error.  */
  if (!FUNC_OR_METHOD_TYPE_P (argtype))
    {
      cp_lvalue_kind kind = lvalue_kind (arg);
      if (kind == clk_none)
	{
	  if (complain & tf_error)
	    lvalue_error (loc, lv_addressof);
	  return error_mark_node;
	}
      if (strict_lvalue && (kind & (clk_rvalueref|clk_class)))
	{
	  if (!(complain & tf_error))
	    return error_mark_node;
	  /* Make this a permerror because we used to accept it.  */
	  permerror (loc, "taking address of rvalue");
	}
    }

  if (TYPE_REF_P (argtype))
    {
      tree type = build_pointer_type (TREE_TYPE (argtype));
      arg = build1 (CONVERT_EXPR, type, arg);
      return arg;
    }
  else if (pedantic && DECL_MAIN_P (tree_strip_any_location_wrapper (arg)))
    {
      /* ARM $3.4 */
      /* Apparently a lot of autoconf scripts for C++ packages do this,
	 so only complain if -Wpedantic.  */
      if (complain & (flag_pedantic_errors ? tf_error : tf_warning))
	pedwarn (loc, OPT_Wpedantic,
		 "ISO C++ forbids taking address of function %<::main%>");
      else if (flag_pedantic_errors)
	return error_mark_node;
    }

  /* Let &* cancel out to simplify resulting code.  */
  if (INDIRECT_REF_P (arg))
    {
      arg = TREE_OPERAND (arg, 0);
      if (TYPE_REF_P (TREE_TYPE (arg)))
	{
	  tree type = build_pointer_type (TREE_TYPE (TREE_TYPE (arg)));
	  arg = build1 (CONVERT_EXPR, type, arg);
	}
      else
	/* Don't let this be an lvalue.  */
	arg = rvalue (arg);
      return arg;
    }

  /* Handle complex lvalues (when permitted)
     by reduction to simpler cases.  */
  val = unary_complex_lvalue (ADDR_EXPR, arg);
  if (val != 0)
    return val;

  switch (TREE_CODE (arg))
    {
    CASE_CONVERT:
    case FLOAT_EXPR:
    case FIX_TRUNC_EXPR:
      /* We should have handled this above in the lvalue_kind check.  */
      gcc_unreachable ();
      break;

    case BASELINK:
      arg = BASELINK_FUNCTIONS (arg);
      /* Fall through.  */

    case OVERLOAD:
      arg = OVL_FIRST (arg);
      break;

    case OFFSET_REF:
    offset_ref:
      /* Turn a reference to a non-static data member into a
	 pointer-to-member.  */
      {
	tree type;
	tree t;

	gcc_assert (PTRMEM_OK_P (arg));

	t = TREE_OPERAND (arg, 1);
	if (TYPE_REF_P (TREE_TYPE (t)))
	  {
	    if (complain & tf_error)
	      error_at (loc,
			"cannot create pointer to reference member %qD", t);
	    return error_mark_node;
	  }

	type = build_ptrmem_type (context_for_name_lookup (t),
				  TREE_TYPE (t));
	t = make_ptrmem_cst (type, TREE_OPERAND (arg, 1));
	return t;
      }

    default:
      break;
    }

  if (argtype != error_mark_node)
    argtype = build_pointer_type (argtype);

  if (bitfield_p (arg))
    {
      if (complain & tf_error)
	error_at (loc, "attempt to take address of bit-field");
      return error_mark_node;
    }

  /* In a template, we are processing a non-dependent expression
     so we can just form an ADDR_EXPR with the correct type.  */
  if (processing_template_decl || TREE_CODE (arg) != COMPONENT_REF)
    {
      tree stripped_arg = tree_strip_any_location_wrapper (arg);
      if (TREE_CODE (stripped_arg) == FUNCTION_DECL
	  && DECL_IMMEDIATE_FUNCTION_P (stripped_arg)
	  && cp_unevaluated_operand == 0
	  && (current_function_decl == NULL_TREE
	      || !DECL_IMMEDIATE_FUNCTION_P (current_function_decl)))
	{
	  if (complain & tf_error)
	    error_at (loc, "taking address of an immediate function %qD",
		      stripped_arg);
	  return error_mark_node;
	}
      if (TREE_CODE (stripped_arg) == FUNCTION_DECL
	  && !mark_used (stripped_arg, complain) && !(complain & tf_error))
	return error_mark_node;
      val = build_address (arg);
      if (TREE_CODE (arg) == OFFSET_REF)
	PTRMEM_OK_P (val) = PTRMEM_OK_P (arg);
    }
  else if (BASELINK_P (TREE_OPERAND (arg, 1)))
    {
      tree fn = BASELINK_FUNCTIONS (TREE_OPERAND (arg, 1));

      /* We can only get here with a single static member
	 function.  */
      gcc_assert (TREE_CODE (fn) == FUNCTION_DECL
		  && DECL_STATIC_FUNCTION_P (fn));
      if (!mark_used (fn, complain) && !(complain & tf_error))
	return error_mark_node;
      val = build_address (fn);
      if (TREE_SIDE_EFFECTS (TREE_OPERAND (arg, 0)))
	/* Do not lose object's side effects.  */
	val = build2 (COMPOUND_EXPR, TREE_TYPE (val),
		      TREE_OPERAND (arg, 0), val);
    }
  else
    {
      tree object = TREE_OPERAND (arg, 0);
      tree field = TREE_OPERAND (arg, 1);
      gcc_assert (same_type_ignoring_top_level_qualifiers_p
		  (TREE_TYPE (object), decl_type_context (field)));
      val = build_address (arg);
    }

  if (TYPE_PTR_P (argtype)
      && TREE_CODE (TREE_TYPE (argtype)) == METHOD_TYPE)
    {
      build_ptrmemfunc_type (argtype);
      val = build_ptrmemfunc (argtype, val, 0,
			      /*c_cast_p=*/false,
			      complain);
    }

  return val;
}

/* Take the address of ARG if it has one, even if it's an rvalue.  */

tree
cp_build_addr_expr (tree arg, tsubst_flags_t complain)
{
  return cp_build_addr_expr_1 (arg, 0, complain);
}

/* Take the address of ARG, but only if it's an lvalue.  */

static tree
cp_build_addr_expr_strict (tree arg, tsubst_flags_t complain)
{
  return cp_build_addr_expr_1 (arg, 1, complain);
}

/* C++: Must handle pointers to members.

   Perhaps type instantiation should be extended to handle conversion
   from aggregates to types we don't yet know we want?  (Or are those
   cases typically errors which should be reported?)

   NOCONVERT suppresses the default promotions (such as from short to int).  */

tree
cp_build_unary_op (enum tree_code code, tree xarg, bool noconvert,
                   tsubst_flags_t complain)
{
  /* No default_conversion here.  It causes trouble for ADDR_EXPR.  */
  tree arg = xarg;
  location_t location = cp_expr_loc_or_input_loc (arg);
  tree argtype = 0;
  const char *errstring = NULL;
  tree val;
  const char *invalid_op_diag;

  if (!arg || error_operand_p (arg))
    return error_mark_node;

  arg = resolve_nondeduced_context (arg, complain);

  if ((invalid_op_diag
       = targetm.invalid_unary_op ((code == UNARY_PLUS_EXPR
				    ? CONVERT_EXPR
				    : code),
				   TREE_TYPE (arg))))
    {
      if (complain & tf_error)
	error (invalid_op_diag);
      return error_mark_node;
    }

  switch (code)
    {
    case UNARY_PLUS_EXPR:
    case NEGATE_EXPR:
      {
	int flags = WANT_ARITH | WANT_ENUM;
	/* Unary plus (but not unary minus) is allowed on pointers.  */
	if (code == UNARY_PLUS_EXPR)
	  flags |= WANT_POINTER;
	arg = build_expr_type_conversion (flags, arg, true);
	if (!arg)
	  errstring = (code == NEGATE_EXPR
		       ? _("wrong type argument to unary minus")
		       : _("wrong type argument to unary plus"));
	else
	  {
	    if (!noconvert && INTEGRAL_OR_ENUMERATION_TYPE_P (TREE_TYPE (arg)))
	      arg = cp_perform_integral_promotions (arg, complain);

	    /* Make sure the result is not an lvalue: a unary plus or minus
	       expression is always a rvalue.  */
	    arg = rvalue (arg);
	  }
      }
      break;

    case BIT_NOT_EXPR:
      if (TREE_CODE (TREE_TYPE (arg)) == COMPLEX_TYPE)
	{
	  code = CONJ_EXPR;
	  if (!noconvert)
	    {
	      arg = cp_default_conversion (arg, complain);
	      if (arg == error_mark_node)
		return error_mark_node;
	    }
	}
      else if (!(arg = build_expr_type_conversion (WANT_INT | WANT_ENUM
						   | WANT_VECTOR_OR_COMPLEX,
						   arg, true)))
	errstring = _("wrong type argument to bit-complement");
      else if (!noconvert && INTEGRAL_OR_ENUMERATION_TYPE_P (TREE_TYPE (arg)))
	{
	  /* Warn if the expression has boolean value.  */
	  if (TREE_CODE (TREE_TYPE (arg)) == BOOLEAN_TYPE
	      && (complain & tf_warning)
	      && warning_at (location, OPT_Wbool_operation,
			     "%<~%> on an expression of type %<bool%>"))
	    inform (location, "did you mean to use logical not (%<!%>)?");
	  arg = cp_perform_integral_promotions (arg, complain);
	}
      else if (!noconvert && VECTOR_TYPE_P (TREE_TYPE (arg)))
	arg = mark_rvalue_use (arg);
      break;

    case ABS_EXPR:
      if (!(arg = build_expr_type_conversion (WANT_ARITH | WANT_ENUM, arg, true)))
	errstring = _("wrong type argument to abs");
      else if (!noconvert)
	{
	  arg = cp_default_conversion (arg, complain);
	  if (arg == error_mark_node)
	    return error_mark_node;
	}
      break;

    case CONJ_EXPR:
      /* Conjugating a real value is a no-op, but allow it anyway.  */
      if (!(arg = build_expr_type_conversion (WANT_ARITH | WANT_ENUM, arg, true)))
	errstring = _("wrong type argument to conjugation");
      else if (!noconvert)
	{
	  arg = cp_default_conversion (arg, complain);
	  if (arg == error_mark_node)
	    return error_mark_node;
	}
      break;

    case TRUTH_NOT_EXPR:
      if (gnu_vector_type_p (TREE_TYPE (arg)))
	return cp_build_binary_op (input_location, EQ_EXPR, arg,
				   build_zero_cst (TREE_TYPE (arg)), complain);
      arg = perform_implicit_conversion (boolean_type_node, arg,
					 complain);
      val = invert_truthvalue_loc (location, arg);
      if (arg != error_mark_node)
	return val;
      errstring = _("in argument to unary !");
      break;

    case NOP_EXPR:
      break;

    case REALPART_EXPR:
    case IMAGPART_EXPR:
      arg = build_real_imag_expr (input_location, code, arg);
      return arg;

    case PREINCREMENT_EXPR:
    case POSTINCREMENT_EXPR:
    case PREDECREMENT_EXPR:
    case POSTDECREMENT_EXPR:
      /* Handle complex lvalues (when permitted)
	 by reduction to simpler cases.  */

      val = unary_complex_lvalue (code, arg);
      if (val != 0)
	return val;

      arg = mark_lvalue_use (arg);

      /* Increment or decrement the real part of the value,
	 and don't change the imaginary part.  */
      if (TREE_CODE (TREE_TYPE (arg)) == COMPLEX_TYPE)
	{
	  tree real, imag;

	  arg = cp_stabilize_reference (arg);
	  real = cp_build_unary_op (REALPART_EXPR, arg, true, complain);
	  imag = cp_build_unary_op (IMAGPART_EXPR, arg, true, complain);
	  real = cp_build_unary_op (code, real, true, complain);
	  if (real == error_mark_node || imag == error_mark_node)
	    return error_mark_node;
	  return build2 (COMPLEX_EXPR, TREE_TYPE (arg),
			 real, imag);
	}

      /* Report invalid types.  */

      if (!(arg = build_expr_type_conversion (WANT_ARITH | WANT_POINTER,
					      arg, true)))
	{
	  if (code == PREINCREMENT_EXPR)
	    errstring = _("no pre-increment operator for type");
	  else if (code == POSTINCREMENT_EXPR)
	    errstring = _("no post-increment operator for type");
	  else if (code == PREDECREMENT_EXPR)
	    errstring = _("no pre-decrement operator for type");
	  else
	    errstring = _("no post-decrement operator for type");
	  break;
	}
      else if (arg == error_mark_node)
	return error_mark_node;

      /* Report something read-only.  */

      if (CP_TYPE_CONST_P (TREE_TYPE (arg))
	  || TREE_READONLY (arg)) 
        {
          if (complain & tf_error)
	    cxx_readonly_error (location, arg,
				((code == PREINCREMENT_EXPR
				  || code == POSTINCREMENT_EXPR)
				 ? lv_increment : lv_decrement));
          else
            return error_mark_node;
        }

      {
	tree inc;
	tree declared_type = unlowered_expr_type (arg);

	argtype = TREE_TYPE (arg);

	/* ARM $5.2.5 last annotation says this should be forbidden.  */
	if (TREE_CODE (argtype) == ENUMERAL_TYPE)
          {
            if (complain & tf_error)
              permerror (location, (code == PREINCREMENT_EXPR
				    || code == POSTINCREMENT_EXPR)
                         ? G_("ISO C++ forbids incrementing an enum")
                         : G_("ISO C++ forbids decrementing an enum"));
            else
              return error_mark_node;
          }

	/* Compute the increment.  */

	if (TYPE_PTR_P (argtype))
	  {
	    tree type = complete_type (TREE_TYPE (argtype));

	    if (!COMPLETE_OR_VOID_TYPE_P (type))
              {
                if (complain & tf_error)
                  error_at (location, ((code == PREINCREMENT_EXPR
					|| code == POSTINCREMENT_EXPR))
			    ? G_("cannot increment a pointer to incomplete "
				 "type %qT")
			    : G_("cannot decrement a pointer to incomplete "
				 "type %qT"),
			    TREE_TYPE (argtype));
                else
                  return error_mark_node;
              }
	    else if (!TYPE_PTROB_P (argtype)) 
              {
                if (complain & tf_error)
                  pedwarn (location, OPT_Wpointer_arith,
			   (code == PREINCREMENT_EXPR
                              || code == POSTINCREMENT_EXPR)
			   ? G_("ISO C++ forbids incrementing a pointer "
				"of type %qT")
			   : G_("ISO C++ forbids decrementing a pointer "
				"of type %qT"),
			   argtype);
                else
                  return error_mark_node;
              }
	    else if (!verify_type_context (location, TCTX_POINTER_ARITH,
					   TREE_TYPE (argtype),
					   !(complain & tf_error)))
	      return error_mark_node;

	    inc = cxx_sizeof_nowarn (TREE_TYPE (argtype));
	  }
	else
	  inc = VECTOR_TYPE_P (argtype)
	    ? build_one_cst (argtype)
	    : integer_one_node;

	inc = cp_convert (argtype, inc, complain);

	/* If 'arg' is an Objective-C PROPERTY_REF expression, then we
	   need to ask Objective-C to build the increment or decrement
	   expression for it.  */
	if (objc_is_property_ref (arg))
	  return objc_build_incr_expr_for_property_ref (input_location, code, 
							arg, inc);	

	/* Complain about anything else that is not a true lvalue.  */
	if (!lvalue_or_else (arg, ((code == PREINCREMENT_EXPR
				    || code == POSTINCREMENT_EXPR)
				   ? lv_increment : lv_decrement),
                             complain))
	  return error_mark_node;

	/* [depr.volatile.type] "Postfix ++ and -- expressions and
	   prefix ++ and -- expressions of volatile-qualified arithmetic
	   and pointer types are deprecated."  */
	if (TREE_THIS_VOLATILE (arg) || CP_TYPE_VOLATILE_P (TREE_TYPE (arg)))
	  warning_at (location, OPT_Wvolatile,
		      "%qs expression of %<volatile%>-qualified type is "
		      "deprecated",
		      ((code == PREINCREMENT_EXPR
			|| code == POSTINCREMENT_EXPR)
		       ? "++" : "--"));

	/* Forbid using -- or ++ in C++17 on `bool'.  */
	if (TREE_CODE (declared_type) == BOOLEAN_TYPE)
	  {
	    if (code == POSTDECREMENT_EXPR || code == PREDECREMENT_EXPR)
	      {
                if (complain & tf_error)
		  error_at (location,
			    "use of an operand of type %qT in %<operator--%> "
			    "is forbidden", boolean_type_node);
		return error_mark_node;
	      }
	    else
	      {
		if (cxx_dialect >= cxx17)
		  {
		    if (complain & tf_error)
		      error_at (location,
				"use of an operand of type %qT in "
				"%<operator++%> is forbidden in C++17",
				boolean_type_node);
		    return error_mark_node;
		  }
		/* Otherwise, [depr.incr.bool] says this is deprecated.  */
		else
		  warning_at (location, OPT_Wdeprecated,
			      "use of an operand of type %qT "
			      "in %<operator++%> is deprecated",
			      boolean_type_node);
	      }
	    val = boolean_increment (code, arg);
	  }
	else if (code == POSTINCREMENT_EXPR || code == POSTDECREMENT_EXPR)
	  /* An rvalue has no cv-qualifiers.  */
	  val = build2 (code, cv_unqualified (TREE_TYPE (arg)), arg, inc);
	else
	  val = build2 (code, TREE_TYPE (arg), arg, inc);

	TREE_SIDE_EFFECTS (val) = 1;
	return val;
      }

    case ADDR_EXPR:
      /* Note that this operation never does default_conversion
	 regardless of NOCONVERT.  */
      return cp_build_addr_expr (arg, complain);

    default:
      break;
    }

  if (!errstring)
    {
      if (argtype == 0)
	argtype = TREE_TYPE (arg);
      return build1 (code, argtype, arg);
    }

  if (complain & tf_error)
    error_at (location, "%s", errstring);
  return error_mark_node;
}

/* Hook for the c-common bits that build a unary op.  */
tree
build_unary_op (location_t /*location*/,
		enum tree_code code, tree xarg, bool noconvert)
{
  return cp_build_unary_op (code, xarg, noconvert, tf_warning_or_error);
}

/* Adjust LVALUE, an MODIFY_EXPR, PREINCREMENT_EXPR or PREDECREMENT_EXPR,
   so that it is a valid lvalue even for GENERIC by replacing
   (lhs = rhs) with ((lhs = rhs), lhs)
   (--lhs) with ((--lhs), lhs)
   (++lhs) with ((++lhs), lhs)
   and if lhs has side-effects, calling cp_stabilize_reference on it, so
   that it can be evaluated multiple times.  */

tree
genericize_compound_lvalue (tree lvalue)
{
  if (TREE_SIDE_EFFECTS (TREE_OPERAND (lvalue, 0)))
    lvalue = build2 (TREE_CODE (lvalue), TREE_TYPE (lvalue),
		     cp_stabilize_reference (TREE_OPERAND (lvalue, 0)),
		     TREE_OPERAND (lvalue, 1));
  return build2 (COMPOUND_EXPR, TREE_TYPE (TREE_OPERAND (lvalue, 0)),
		 lvalue, TREE_OPERAND (lvalue, 0));
}

/* Apply unary lvalue-demanding operator CODE to the expression ARG
   for certain kinds of expressions which are not really lvalues
   but which we can accept as lvalues.

   If ARG is not a kind of expression we can handle, return
   NULL_TREE.  */

tree
unary_complex_lvalue (enum tree_code code, tree arg)
{
  /* Inside a template, making these kinds of adjustments is
     pointless; we are only concerned with the type of the
     expression.  */
  if (processing_template_decl)
    return NULL_TREE;

  /* Handle (a, b) used as an "lvalue".  */
  if (TREE_CODE (arg) == COMPOUND_EXPR)
    {
      tree real_result = cp_build_unary_op (code, TREE_OPERAND (arg, 1), false,
                                            tf_warning_or_error);
      return build2 (COMPOUND_EXPR, TREE_TYPE (real_result),
		     TREE_OPERAND (arg, 0), real_result);
    }

  /* Handle (a ? b : c) used as an "lvalue".  */
  if (TREE_CODE (arg) == COND_EXPR
      || TREE_CODE (arg) == MIN_EXPR || TREE_CODE (arg) == MAX_EXPR)
    return rationalize_conditional_expr (code, arg, tf_warning_or_error);

  /* Handle (a = b), (++a), and (--a) used as an "lvalue".  */
  if (TREE_CODE (arg) == MODIFY_EXPR
      || TREE_CODE (arg) == PREINCREMENT_EXPR
      || TREE_CODE (arg) == PREDECREMENT_EXPR)
    return unary_complex_lvalue (code, genericize_compound_lvalue (arg));

  if (code != ADDR_EXPR)
    return NULL_TREE;

  /* Handle (a = b) used as an "lvalue" for `&'.  */
  if (TREE_CODE (arg) == MODIFY_EXPR
      || TREE_CODE (arg) == INIT_EXPR)
    {
      tree real_result = cp_build_unary_op (code, TREE_OPERAND (arg, 0), false,
                                            tf_warning_or_error);
      arg = build2 (COMPOUND_EXPR, TREE_TYPE (real_result),
		    arg, real_result);
      TREE_NO_WARNING (arg) = 1;
      return arg;
    }

  if (FUNC_OR_METHOD_TYPE_P (TREE_TYPE (arg))
      || TREE_CODE (arg) == OFFSET_REF)
    return NULL_TREE;

  /* We permit compiler to make function calls returning
     objects of aggregate type look like lvalues.  */
  {
    tree targ = arg;

    if (TREE_CODE (targ) == SAVE_EXPR)
      targ = TREE_OPERAND (targ, 0);

    if (TREE_CODE (targ) == CALL_EXPR && MAYBE_CLASS_TYPE_P (TREE_TYPE (targ)))
      {
	if (TREE_CODE (arg) == SAVE_EXPR)
	  targ = arg;
	else
	  targ = build_cplus_new (TREE_TYPE (arg), arg, tf_warning_or_error);
	return build1 (ADDR_EXPR, build_pointer_type (TREE_TYPE (arg)), targ);
      }

    if (TREE_CODE (arg) == SAVE_EXPR && INDIRECT_REF_P (targ))
      return build3 (SAVE_EXPR, build_pointer_type (TREE_TYPE (arg)),
		     TREE_OPERAND (targ, 0), current_function_decl, NULL);
  }

  /* Don't let anything else be handled specially.  */
  return NULL_TREE;
}

/* Mark EXP saying that we need to be able to take the
   address of it; it should not be allocated in a register.
   Value is true if successful.  ARRAY_REF_P is true if this
   is for ARRAY_REF construction - in that case we don't want
   to look through VIEW_CONVERT_EXPR from VECTOR_TYPE to ARRAY_TYPE,
   it is fine to use ARRAY_REFs for vector subscripts on vector
   register variables.

   C++: we do not allow `current_class_ptr' to be addressable.  */

bool
cxx_mark_addressable (tree exp, bool array_ref_p)
{
  tree x = exp;

  while (1)
    switch (TREE_CODE (x))
      {
      case VIEW_CONVERT_EXPR:
	if (array_ref_p
	    && TREE_CODE (TREE_TYPE (x)) == ARRAY_TYPE
	    && VECTOR_TYPE_P (TREE_TYPE (TREE_OPERAND (x, 0))))
	  return true;
	/* FALLTHRU */
      case ADDR_EXPR:
      case COMPONENT_REF:
      case ARRAY_REF:
      case REALPART_EXPR:
      case IMAGPART_EXPR:
	x = TREE_OPERAND (x, 0);
	break;

      case PARM_DECL:
	if (x == current_class_ptr)
	  {
	    error ("cannot take the address of %<this%>, which is an rvalue expression");
	    TREE_ADDRESSABLE (x) = 1; /* so compiler doesn't die later.  */
	    return true;
	  }
	/* Fall through.  */

      case VAR_DECL:
	/* Caller should not be trying to mark initialized
	   constant fields addressable.  */
	gcc_assert (DECL_LANG_SPECIFIC (x) == 0
		    || DECL_IN_AGGR_P (x) == 0
		    || TREE_STATIC (x)
		    || DECL_EXTERNAL (x));
	/* Fall through.  */

      case RESULT_DECL:
	if (DECL_REGISTER (x) && !TREE_ADDRESSABLE (x)
	    && !DECL_ARTIFICIAL (x))
	  {
	    if (VAR_P (x) && DECL_HARD_REGISTER (x))
	      {
		error
		  ("address of explicit register variable %qD requested", x);
		return false;
	      }
	    else if (extra_warnings)
	      warning
		(OPT_Wextra, "address requested for %qD, which is declared %<register%>", x);
	  }
	TREE_ADDRESSABLE (x) = 1;
	return true;

      case CONST_DECL:
      case FUNCTION_DECL:
	TREE_ADDRESSABLE (x) = 1;
	return true;

      case CONSTRUCTOR:
	TREE_ADDRESSABLE (x) = 1;
	return true;

      case TARGET_EXPR:
	TREE_ADDRESSABLE (x) = 1;
	cxx_mark_addressable (TREE_OPERAND (x, 0));
	return true;

      default:
	return true;
    }
}

/* Build and return a conditional expression IFEXP ? OP1 : OP2.  */

tree
build_x_conditional_expr (location_t loc, tree ifexp, tree op1, tree op2, 
                          tsubst_flags_t complain)
{
  tree orig_ifexp = ifexp;
  tree orig_op1 = op1;
  tree orig_op2 = op2;
  tree expr;

  if (processing_template_decl)
    {
      /* The standard says that the expression is type-dependent if
	 IFEXP is type-dependent, even though the eventual type of the
	 expression doesn't dependent on IFEXP.  */
      if (type_dependent_expression_p (ifexp)
	  /* As a GNU extension, the middle operand may be omitted.  */
	  || (op1 && type_dependent_expression_p (op1))
	  || type_dependent_expression_p (op2))
	return build_min_nt_loc (loc, COND_EXPR, ifexp, op1, op2);
      ifexp = build_non_dependent_expr (ifexp);
      if (op1)
	op1 = build_non_dependent_expr (op1);
      op2 = build_non_dependent_expr (op2);
    }

  expr = build_conditional_expr (loc, ifexp, op1, op2, complain);
  if (processing_template_decl && expr != error_mark_node)
    {
      tree min = build_min_non_dep (COND_EXPR, expr,
				    orig_ifexp, orig_op1, orig_op2);
      expr = convert_from_reference (min);
    }
  return expr;
}

/* Given a list of expressions, return a compound expression
   that performs them all and returns the value of the last of them.  */

tree
build_x_compound_expr_from_list (tree list, expr_list_kind exp,
				 tsubst_flags_t complain)
{
  tree expr = TREE_VALUE (list);

  if (BRACE_ENCLOSED_INITIALIZER_P (expr)
      && !CONSTRUCTOR_IS_DIRECT_INIT (expr))
    {
      if (complain & tf_error)
	pedwarn (cp_expr_loc_or_input_loc (expr), 0,
		 "list-initializer for non-class type must not "
		 "be parenthesized");
      else
	return error_mark_node;
    }

  if (TREE_CHAIN (list))
    {
      if (complain & tf_error)
	switch (exp)
	  {
	  case ELK_INIT:
	    permerror (input_location, "expression list treated as compound "
				       "expression in initializer");
	    break;
	  case ELK_MEM_INIT:
	    permerror (input_location, "expression list treated as compound "
				       "expression in mem-initializer");
	    break;
	  case ELK_FUNC_CAST:
	    permerror (input_location, "expression list treated as compound "
				       "expression in functional cast");
	    break;
	  default:
	    gcc_unreachable ();
	  }
      else
	return error_mark_node;

      for (list = TREE_CHAIN (list); list; list = TREE_CHAIN (list))
	expr = build_x_compound_expr (EXPR_LOCATION (TREE_VALUE (list)),
				      expr, TREE_VALUE (list), complain);
    }

  return expr;
}

/* Like build_x_compound_expr_from_list, but using a VEC.  */

tree
build_x_compound_expr_from_vec (vec<tree, va_gc> *vec, const char *msg,
				tsubst_flags_t complain)
{
  if (vec_safe_is_empty (vec))
    return NULL_TREE;
  else if (vec->length () == 1)
    return (*vec)[0];
  else
    {
      tree expr;
      unsigned int ix;
      tree t;

      if (msg != NULL)
	{
	  if (complain & tf_error)
	    permerror (input_location,
		       "%s expression list treated as compound expression",
		       msg);
	  else
	    return error_mark_node;
	}

      expr = (*vec)[0];
      for (ix = 1; vec->iterate (ix, &t); ++ix)
	expr = build_x_compound_expr (EXPR_LOCATION (t), expr,
				      t, complain);

      return expr;
    }
}

/* Handle overloading of the ',' operator when needed.  */

tree
build_x_compound_expr (location_t loc, tree op1, tree op2,
		       tsubst_flags_t complain)
{
  tree result;
  tree orig_op1 = op1;
  tree orig_op2 = op2;
  tree overload = NULL_TREE;

  if (processing_template_decl)
    {
      if (type_dependent_expression_p (op1)
	  || type_dependent_expression_p (op2))
	return build_min_nt_loc (loc, COMPOUND_EXPR, op1, op2);
      op1 = build_non_dependent_expr (op1);
      op2 = build_non_dependent_expr (op2);
    }

  result = build_new_op (loc, COMPOUND_EXPR, LOOKUP_NORMAL, op1, op2,
			 NULL_TREE, &overload, complain);
  if (!result)
    result = cp_build_compound_expr (op1, op2, complain);

  if (processing_template_decl && result != error_mark_node)
    {
      if (overload != NULL_TREE)
	return (build_min_non_dep_op_overload
		(COMPOUND_EXPR, result, overload, orig_op1, orig_op2));

      return build_min_non_dep (COMPOUND_EXPR, result, orig_op1, orig_op2);
    }

  return result;
}

/* Like cp_build_compound_expr, but for the c-common bits.  */

tree
build_compound_expr (location_t /*loc*/, tree lhs, tree rhs)
{
  return cp_build_compound_expr (lhs, rhs, tf_warning_or_error);
}

/* Build a compound expression.  */

tree
cp_build_compound_expr (tree lhs, tree rhs, tsubst_flags_t complain)
{
  lhs = convert_to_void (lhs, ICV_LEFT_OF_COMMA, complain);

  if (lhs == error_mark_node || rhs == error_mark_node)
    return error_mark_node;

  if (TREE_CODE (rhs) == TARGET_EXPR)
    {
      /* If the rhs is a TARGET_EXPR, then build the compound
	 expression inside the target_expr's initializer. This
	 helps the compiler to eliminate unnecessary temporaries.  */
      tree init = TREE_OPERAND (rhs, 1);

      init = build2 (COMPOUND_EXPR, TREE_TYPE (init), lhs, init);
      TREE_OPERAND (rhs, 1) = init;

      return rhs;
    }

  if (type_unknown_p (rhs))
    {
      if (complain & tf_error)
	error_at (cp_expr_loc_or_input_loc (rhs),
		  "no context to resolve type of %qE", rhs);
      return error_mark_node;
    }
  
  return build2 (COMPOUND_EXPR, TREE_TYPE (rhs), lhs, rhs);
}

/* Issue a diagnostic message if casting from SRC_TYPE to DEST_TYPE
   casts away constness.  CAST gives the type of cast.  Returns true
   if the cast is ill-formed, false if it is well-formed.

   ??? This function warns for casting away any qualifier not just
   const.  We would like to specify exactly what qualifiers are casted
   away.
*/

static bool
check_for_casting_away_constness (location_t loc, tree src_type,
				  tree dest_type, enum tree_code cast,
				  tsubst_flags_t complain)
{
  /* C-style casts are allowed to cast away constness.  With
     WARN_CAST_QUAL, we still want to issue a warning.  */
  if (cast == CAST_EXPR && !warn_cast_qual)
    return false;
  
  if (!casts_away_constness (src_type, dest_type, complain))
    return false;

  switch (cast)
    {
    case CAST_EXPR:
      if (complain & tf_warning)
	warning_at (loc, OPT_Wcast_qual,
		    "cast from type %qT to type %qT casts away qualifiers",
		    src_type, dest_type);
      return false;

    case STATIC_CAST_EXPR:
      if (complain & tf_error)
	error_at (loc, "%<static_cast%> from type %qT to type %qT casts "
		  "away qualifiers",
		  src_type, dest_type);
      return true;

    case REINTERPRET_CAST_EXPR:
      if (complain & tf_error)
	error_at (loc, "%<reinterpret_cast%> from type %qT to type %qT "
		  "casts away qualifiers",
		  src_type, dest_type);
      return true;

    default:
      gcc_unreachable();
    }
}

/* Warns if the cast from expression EXPR to type TYPE is useless.  */
void
maybe_warn_about_useless_cast (location_t loc, tree type, tree expr,
			       tsubst_flags_t complain)
{
  if (warn_useless_cast
      && complain & tf_warning)
    {
      if ((TYPE_REF_P (type)
	   && (TYPE_REF_IS_RVALUE (type)
	       ? xvalue_p (expr) : lvalue_p (expr))
	   && same_type_p (TREE_TYPE (expr), TREE_TYPE (type)))
	  || same_type_p (TREE_TYPE (expr), type))
	warning_at (loc, OPT_Wuseless_cast,
		    "useless cast to type %q#T", type);
    }
}

/* Warns if the cast ignores cv-qualifiers on TYPE.  */
static void
maybe_warn_about_cast_ignoring_quals (location_t loc, tree type,
				      tsubst_flags_t complain)
{
  if (warn_ignored_qualifiers
      && complain & tf_warning
      && !CLASS_TYPE_P (type)
      && (cp_type_quals (type) & (TYPE_QUAL_CONST|TYPE_QUAL_VOLATILE)))
    warning_at (loc, OPT_Wignored_qualifiers,
		"type qualifiers ignored on cast result type");
}

/* Convert EXPR (an expression with pointer-to-member type) to TYPE
   (another pointer-to-member type in the same hierarchy) and return
   the converted expression.  If ALLOW_INVERSE_P is permitted, a
   pointer-to-derived may be converted to pointer-to-base; otherwise,
   only the other direction is permitted.  If C_CAST_P is true, this
   conversion is taking place as part of a C-style cast.  */

tree
convert_ptrmem (tree type, tree expr, bool allow_inverse_p,
		bool c_cast_p, tsubst_flags_t complain)
{
  if (same_type_p (type, TREE_TYPE (expr)))
    return expr;

  if (TYPE_PTRDATAMEM_P (type))
    {
      tree obase = TYPE_PTRMEM_CLASS_TYPE (TREE_TYPE (expr));
      tree nbase = TYPE_PTRMEM_CLASS_TYPE (type);
      tree delta = (get_delta_difference
		    (obase, nbase,
		     allow_inverse_p, c_cast_p, complain));

      if (delta == error_mark_node)
	return error_mark_node;

      if (!same_type_p (obase, nbase))
	{
	  if (TREE_CODE (expr) == PTRMEM_CST)
	    expr = cplus_expand_constant (expr);

	  tree cond = cp_build_binary_op (input_location, EQ_EXPR, expr,
					  build_int_cst (TREE_TYPE (expr), -1),
					  complain);
	  tree op1 = build_nop (ptrdiff_type_node, expr);
	  tree op2 = cp_build_binary_op (input_location, PLUS_EXPR, op1, delta,
					 complain);

	  expr = fold_build3_loc (input_location,
				  COND_EXPR, ptrdiff_type_node, cond, op1, op2);
	}

      return build_nop (type, expr);
    }
  else
    return build_ptrmemfunc (TYPE_PTRMEMFUNC_FN_TYPE (type), expr,
			     allow_inverse_p, c_cast_p, complain);
}

/* Perform a static_cast from EXPR to TYPE.  When C_CAST_P is true,
   this static_cast is being attempted as one of the possible casts
   allowed by a C-style cast.  (In that case, accessibility of base
   classes is not considered, and it is OK to cast away
   constness.)  Return the result of the cast.  *VALID_P is set to
   indicate whether or not the cast was valid.  */

static tree
build_static_cast_1 (location_t loc, tree type, tree expr, bool c_cast_p,
		     bool *valid_p, tsubst_flags_t complain)
{
  tree intype;
  tree result;
  cp_lvalue_kind clk;

  /* Assume the cast is valid.  */
  *valid_p = true;

  intype = unlowered_expr_type (expr);

  /* Save casted types in the function's used types hash table.  */
  used_types_insert (type);

  /* A prvalue of non-class type is cv-unqualified.  */
  if (!CLASS_TYPE_P (type))
    type = cv_unqualified (type);

  /* [expr.static.cast]

     An lvalue of type "cv1 B", where B is a class type, can be cast
     to type "reference to cv2 D", where D is a class derived (clause
     _class.derived_) from B, if a valid standard conversion from
     "pointer to D" to "pointer to B" exists (_conv.ptr_), cv2 is the
     same cv-qualification as, or greater cv-qualification than, cv1,
     and B is not a virtual base class of D.  */
  /* We check this case before checking the validity of "TYPE t =
     EXPR;" below because for this case:

       struct B {};
       struct D : public B { D(const B&); };
       extern B& b;
       void f() { static_cast<const D&>(b); }

     we want to avoid constructing a new D.  The standard is not
     completely clear about this issue, but our interpretation is
     consistent with other compilers.  */
  if (TYPE_REF_P (type)
      && CLASS_TYPE_P (TREE_TYPE (type))
      && CLASS_TYPE_P (intype)
      && (TYPE_REF_IS_RVALUE (type) || lvalue_p (expr))
      && DERIVED_FROM_P (intype, TREE_TYPE (type))
      && can_convert (build_pointer_type (TYPE_MAIN_VARIANT (intype)),
		      build_pointer_type (TYPE_MAIN_VARIANT
					  (TREE_TYPE (type))),
		      complain)
      && (c_cast_p
	  || at_least_as_qualified_p (TREE_TYPE (type), intype)))
    {
      tree base;

      if (processing_template_decl)
	return expr;

      /* There is a standard conversion from "D*" to "B*" even if "B"
	 is ambiguous or inaccessible.  If this is really a
	 static_cast, then we check both for inaccessibility and
	 ambiguity.  However, if this is a static_cast being performed
	 because the user wrote a C-style cast, then accessibility is
	 not considered.  */
      base = lookup_base (TREE_TYPE (type), intype,
			  c_cast_p ? ba_unique : ba_check,
			  NULL, complain);
      expr = cp_build_addr_expr (expr, complain);

      if (sanitize_flags_p (SANITIZE_VPTR))
	{
	  tree ubsan_check
	    = cp_ubsan_maybe_instrument_downcast (loc, type,
						  intype, expr);
	  if (ubsan_check)
	    expr = ubsan_check;
	}

      /* Convert from "B*" to "D*".  This function will check that "B"
	 is not a virtual base of "D".  Even if we don't have a guarantee
	 that expr is NULL, if the static_cast is to a reference type,
	 it is UB if it would be NULL, so omit the non-NULL check.  */
      expr = build_base_path (MINUS_EXPR, expr, base,
			      /*nonnull=*/flag_delete_null_pointer_checks,
			      complain);

      /* Convert the pointer to a reference -- but then remember that
	 there are no expressions with reference type in C++.

         We call rvalue so that there's an actual tree code
         (NON_LVALUE_EXPR) for the static_cast; otherwise, if the operand
         is a variable with the same type, the conversion would get folded
         away, leaving just the variable and causing lvalue_kind to give
         the wrong answer.  */
      expr = cp_fold_convert (type, expr);

      /* When -fsanitize=null, make sure to diagnose reference binding to
	 NULL even when the reference is converted to pointer later on.  */
      if (sanitize_flags_p (SANITIZE_NULL)
	  && TREE_CODE (expr) == COND_EXPR
	  && TREE_OPERAND (expr, 2)
	  && TREE_CODE (TREE_OPERAND (expr, 2)) == INTEGER_CST
	  && TREE_TYPE (TREE_OPERAND (expr, 2)) == type)
	ubsan_maybe_instrument_reference (&TREE_OPERAND (expr, 2));

      return convert_from_reference (rvalue (expr));
    }

  /* "A glvalue of type cv1 T1 can be cast to type rvalue reference to
     cv2 T2 if cv2 T2 is reference-compatible with cv1 T1 (8.5.3)."  */
  if (TYPE_REF_P (type)
      && TYPE_REF_IS_RVALUE (type)
      && (clk = real_lvalue_p (expr))
      && reference_compatible_p (TREE_TYPE (type), intype)
      && (c_cast_p || at_least_as_qualified_p (TREE_TYPE (type), intype)))
    {
      if (processing_template_decl)
	return expr;
      if (clk == clk_ordinary)
	{
	  /* Handle the (non-bit-field) lvalue case here by casting to
	     lvalue reference and then changing it to an rvalue reference.
	     Casting an xvalue to rvalue reference will be handled by the
	     main code path.  */
	  tree lref = cp_build_reference_type (TREE_TYPE (type), false);
	  result = (perform_direct_initialization_if_possible
		    (lref, expr, c_cast_p, complain));
	  result = build1 (NON_LVALUE_EXPR, type, result);
	  return convert_from_reference (result);
	}
      else
	/* For a bit-field or packed field, bind to a temporary.  */
	expr = rvalue (expr);
    }

  /* Resolve overloaded address here rather than once in
     implicit_conversion and again in the inverse code below.  */
  if (TYPE_PTRMEMFUNC_P (type) && type_unknown_p (expr))
    {
      expr = instantiate_type (type, expr, complain);
      intype = TREE_TYPE (expr);
    }

  /* [expr.static.cast]

     Any expression can be explicitly converted to type cv void.  */
  if (VOID_TYPE_P (type))
    return convert_to_void (expr, ICV_CAST, complain);

  /* [class.abstract]
     An abstract class shall not be used ... as the type of an explicit
     conversion.  */
  if (abstract_virtuals_error_sfinae (ACU_CAST, type, complain))
    return error_mark_node;

  /* [expr.static.cast]

     An expression e can be explicitly converted to a type T using a
     static_cast of the form static_cast<T>(e) if the declaration T
     t(e);" is well-formed, for some invented temporary variable
     t.  */
  result = perform_direct_initialization_if_possible (type, expr,
						      c_cast_p, complain);
  /* P1975 allows static_cast<Aggr>(42), as well as static_cast<T[5]>(42),
     which initialize the first element of the aggregate.  We need to handle
     the array case specifically.  */
  if (result == NULL_TREE
      && cxx_dialect >= cxx20
      && TREE_CODE (type) == ARRAY_TYPE)
    {
      /* Create { EXPR } and perform direct-initialization from it.  */
      tree e = build_constructor_single (init_list_type_node, NULL_TREE, expr);
      CONSTRUCTOR_IS_DIRECT_INIT (e) = true;
      CONSTRUCTOR_IS_PAREN_INIT (e) = true;
      result = perform_direct_initialization_if_possible (type, e, c_cast_p,
							  complain);
    }
  if (result)
    {
      if (processing_template_decl)
	return expr;

      result = convert_from_reference (result);

      /* [expr.static.cast]

	 If T is a reference type, the result is an lvalue; otherwise,
	 the result is an rvalue.  */
      if (!TYPE_REF_P (type))
	{
	  result = rvalue (result);

	  if (result == expr && SCALAR_TYPE_P (type))
	    /* Leave some record of the cast.  */
	    result = build_nop (type, expr);
	}
      return result;
    }

  /* [expr.static.cast]

     The inverse of any standard conversion sequence (clause _conv_),
     other than the lvalue-to-rvalue (_conv.lval_), array-to-pointer
     (_conv.array_), function-to-pointer (_conv.func_), and boolean
     (_conv.bool_) conversions, can be performed explicitly using
     static_cast subject to the restriction that the explicit
     conversion does not cast away constness (_expr.const.cast_), and
     the following additional rules for specific cases:  */
  /* For reference, the conversions not excluded are: integral
     promotions, floating-point promotion, integral conversions,
     floating-point conversions, floating-integral conversions,
     pointer conversions, and pointer to member conversions.  */
  /* DR 128

     A value of integral _or enumeration_ type can be explicitly
     converted to an enumeration type.  */
  /* The effect of all that is that any conversion between any two
     types which are integral, floating, or enumeration types can be
     performed.  */
  if ((INTEGRAL_OR_ENUMERATION_TYPE_P (type)
       || SCALAR_FLOAT_TYPE_P (type))
      && (INTEGRAL_OR_ENUMERATION_TYPE_P (intype)
	  || SCALAR_FLOAT_TYPE_P (intype)))
    {
      if (processing_template_decl)
	return expr;
      return ocp_convert (type, expr, CONV_C_CAST, LOOKUP_NORMAL, complain);
    }

  if (TYPE_PTR_P (type) && TYPE_PTR_P (intype)
      && CLASS_TYPE_P (TREE_TYPE (type))
      && CLASS_TYPE_P (TREE_TYPE (intype))
      && can_convert (build_pointer_type (TYPE_MAIN_VARIANT
					  (TREE_TYPE (intype))),
		      build_pointer_type (TYPE_MAIN_VARIANT
					  (TREE_TYPE (type))),
		      complain))
    {
      tree base;

      if (processing_template_decl)
	return expr;

      if (!c_cast_p
	  && check_for_casting_away_constness (loc, intype, type,
					       STATIC_CAST_EXPR,
					       complain))
	return error_mark_node;
      base = lookup_base (TREE_TYPE (type), TREE_TYPE (intype),
			  c_cast_p ? ba_unique : ba_check,
			  NULL, complain);
      expr = build_base_path (MINUS_EXPR, expr, base, /*nonnull=*/false,
			      complain);

      if (sanitize_flags_p (SANITIZE_VPTR))
	{
	  tree ubsan_check
	    = cp_ubsan_maybe_instrument_downcast (loc, type,
						  intype, expr);
	  if (ubsan_check)
	    expr = ubsan_check;
	}

      return cp_fold_convert (type, expr);
    }

  if ((TYPE_PTRDATAMEM_P (type) && TYPE_PTRDATAMEM_P (intype))
      || (TYPE_PTRMEMFUNC_P (type) && TYPE_PTRMEMFUNC_P (intype)))
    {
      tree c1;
      tree c2;
      tree t1;
      tree t2;

      c1 = TYPE_PTRMEM_CLASS_TYPE (intype);
      c2 = TYPE_PTRMEM_CLASS_TYPE (type);

      if (TYPE_PTRDATAMEM_P (type))
	{
	  t1 = (build_ptrmem_type
		(c1,
		 TYPE_MAIN_VARIANT (TYPE_PTRMEM_POINTED_TO_TYPE (intype))));
	  t2 = (build_ptrmem_type
		(c2,
		 TYPE_MAIN_VARIANT (TYPE_PTRMEM_POINTED_TO_TYPE (type))));
	}
      else
	{
	  t1 = intype;
	  t2 = type;
	}
      if (can_convert (t1, t2, complain) || can_convert (t2, t1, complain))
	{
	  if (!c_cast_p
	      && check_for_casting_away_constness (loc, intype, type,
						   STATIC_CAST_EXPR,
						   complain))
	    return error_mark_node;
	  if (processing_template_decl)
	    return expr;
	  return convert_ptrmem (type, expr, /*allow_inverse_p=*/1,
				 c_cast_p, complain);
	}
    }

  /* [expr.static.cast]

     An rvalue of type "pointer to cv void" can be explicitly
     converted to a pointer to object type.  A value of type pointer
     to object converted to "pointer to cv void" and back to the
     original pointer type will have its original value.  */
  if (TYPE_PTR_P (intype)
      && VOID_TYPE_P (TREE_TYPE (intype))
      && TYPE_PTROB_P (type))
    {
      if (!c_cast_p
	  && check_for_casting_away_constness (loc, intype, type,
					       STATIC_CAST_EXPR,
					       complain))
	return error_mark_node;
      if (processing_template_decl)
	return expr;
      return build_nop (type, expr);
    }

  *valid_p = false;
  return error_mark_node;
}

/* Return an expression representing static_cast<TYPE>(EXPR).  */

tree
build_static_cast (location_t loc, tree type, tree oexpr,
		   tsubst_flags_t complain)
{
  tree expr = oexpr;
  tree result;
  bool valid_p;

  if (type == error_mark_node || expr == error_mark_node)
    return error_mark_node;

  bool dependent = (dependent_type_p (type)
		    || type_dependent_expression_p (expr));
  if (dependent)
    {
    tmpl:
      expr = build_min (STATIC_CAST_EXPR, type, oexpr);
      /* We don't know if it will or will not have side effects.  */
      TREE_SIDE_EFFECTS (expr) = 1;
      result = convert_from_reference (expr);
      protected_set_expr_location (result, loc);
      return result;
    }
  else if (processing_template_decl)
    expr = build_non_dependent_expr (expr);

  /* build_c_cast puts on a NOP_EXPR to make the result not an lvalue.
     Strip such NOP_EXPRs if VALUE is being used in non-lvalue context.  */
  if (!TYPE_REF_P (type)
      && TREE_CODE (expr) == NOP_EXPR
      && TREE_TYPE (expr) == TREE_TYPE (TREE_OPERAND (expr, 0)))
    expr = TREE_OPERAND (expr, 0);

  result = build_static_cast_1 (loc, type, expr, /*c_cast_p=*/false,
				&valid_p, complain);
  if (valid_p)
    {
      if (result != error_mark_node)
	{
	  maybe_warn_about_useless_cast (loc, type, expr, complain);
	  maybe_warn_about_cast_ignoring_quals (loc, type, complain);
	}
      if (processing_template_decl)
	goto tmpl;
      protected_set_expr_location (result, loc);
      return result;
    }

  if (complain & tf_error)
    {
      error_at (loc, "invalid %<static_cast%> from type %qT to type %qT",
		TREE_TYPE (expr), type);
      if ((TYPE_PTR_P (type) || TYPE_REF_P (type))
	  && CLASS_TYPE_P (TREE_TYPE (type))
	    && !COMPLETE_TYPE_P (TREE_TYPE (type)))
	inform (DECL_SOURCE_LOCATION (TYPE_MAIN_DECL (TREE_TYPE (type))),
		"class type %qT is incomplete", TREE_TYPE (type));
      tree expr_type = TREE_TYPE (expr);
      if (TYPE_PTR_P (expr_type))
	expr_type = TREE_TYPE (expr_type);
      if (CLASS_TYPE_P (expr_type) && !COMPLETE_TYPE_P (expr_type))
	inform (DECL_SOURCE_LOCATION (TYPE_MAIN_DECL (expr_type)),
		"class type %qT is incomplete", expr_type);
    }
  return error_mark_node;
}

/* EXPR is an expression with member function or pointer-to-member
   function type.  TYPE is a pointer type.  Converting EXPR to TYPE is
   not permitted by ISO C++, but we accept it in some modes.  If we
   are not in one of those modes, issue a diagnostic.  Return the
   converted expression.  */

tree
convert_member_func_to_ptr (tree type, tree expr, tsubst_flags_t complain)
{
  tree intype;
  tree decl;

  intype = TREE_TYPE (expr);
  gcc_assert (TYPE_PTRMEMFUNC_P (intype)
	      || TREE_CODE (intype) == METHOD_TYPE);

  if (!(complain & tf_warning_or_error))
    return error_mark_node;

  if (pedantic || warn_pmf2ptr)
    pedwarn (input_location, pedantic ? OPT_Wpedantic : OPT_Wpmf_conversions,
	     "converting from %qH to %qI", intype, type);

  if (TREE_CODE (intype) == METHOD_TYPE)
    expr = build_addr_func (expr, complain);
  else if (TREE_CODE (expr) == PTRMEM_CST)
    expr = build_address (PTRMEM_CST_MEMBER (expr));
  else
    {
      decl = maybe_dummy_object (TYPE_PTRMEM_CLASS_TYPE (intype), 0);
      decl = build_address (decl);
      expr = get_member_function_from_ptrfunc (&decl, expr, complain);
    }

  if (expr == error_mark_node)
    return error_mark_node;

  return build_nop (type, expr);
}

/* Build a NOP_EXPR to TYPE, but mark it as a reinterpret_cast so that
   constexpr evaluation knows to reject it.  */

static tree
build_nop_reinterpret (tree type, tree expr)
{
  tree ret = build_nop (type, expr);
  if (ret != expr)
    REINTERPRET_CAST_P (ret) = true;
  return ret;
}

/* Return a representation for a reinterpret_cast from EXPR to TYPE.
   If C_CAST_P is true, this reinterpret cast is being done as part of
   a C-style cast.  If VALID_P is non-NULL, *VALID_P is set to
   indicate whether or not reinterpret_cast was valid.  */

static tree
build_reinterpret_cast_1 (location_t loc, tree type, tree expr,
			  bool c_cast_p, bool *valid_p,
			  tsubst_flags_t complain)
{
  tree intype;

  /* Assume the cast is invalid.  */
  if (valid_p)
    *valid_p = true;

  if (type == error_mark_node || error_operand_p (expr))
    return error_mark_node;

  intype = TREE_TYPE (expr);

  /* Save casted types in the function's used types hash table.  */
  used_types_insert (type);

  /* A prvalue of non-class type is cv-unqualified.  */
  if (!CLASS_TYPE_P (type))
    type = cv_unqualified (type);

  /* [expr.reinterpret.cast]
     A glvalue expression of type T1 can be cast to the type
     "reference to T2" if an expression of type "pointer to T1" can be
     explicitly converted to the type "pointer to T2" using a
     reinterpret_cast.  */
  if (TYPE_REF_P (type))
    {
      if (TYPE_REF_IS_RVALUE (type) && !VOID_TYPE_P (intype))
	{
	  if (!obvalue_p (expr))
	    /* Perform the temporary materialization conversion.  */
	    expr = get_target_expr_sfinae (expr, complain);
	}
      else if (!lvalue_p (expr))
	{
          if (complain & tf_error)
            error_at (loc, "invalid cast of an rvalue expression of type "
		      "%qT to type %qT",
		      intype, type);
	  return error_mark_node;
	}

      /* Warn about a reinterpret_cast from "A*" to "B&" if "A" and
	 "B" are related class types; the reinterpret_cast does not
	 adjust the pointer.  */
      if (TYPE_PTR_P (intype)
          && (complain & tf_warning)
	  && (comptypes (TREE_TYPE (intype), TREE_TYPE (type),
			 COMPARE_BASE | COMPARE_DERIVED)))
	warning_at (loc, 0, "casting %qT to %qT does not dereference pointer",
		    intype, type);

      expr = cp_build_addr_expr (expr, complain);

      if (warn_strict_aliasing > 2)
	cp_strict_aliasing_warning (EXPR_LOCATION (expr), type, expr);

      if (expr != error_mark_node)
	expr = build_reinterpret_cast_1
	  (loc, build_pointer_type (TREE_TYPE (type)), expr, c_cast_p,
	   valid_p, complain);
      if (expr != error_mark_node)
	/* cp_build_indirect_ref isn't right for rvalue refs.  */
	expr = convert_from_reference (fold_convert (type, expr));
      return expr;
    }

  /* As a G++ extension, we consider conversions from member
     functions, and pointers to member functions to
     pointer-to-function and pointer-to-void types.  If
     -Wno-pmf-conversions has not been specified,
     convert_member_func_to_ptr will issue an error message.  */
  if ((TYPE_PTRMEMFUNC_P (intype)
       || TREE_CODE (intype) == METHOD_TYPE)
      && TYPE_PTR_P (type)
      && (TREE_CODE (TREE_TYPE (type)) == FUNCTION_TYPE
	  || VOID_TYPE_P (TREE_TYPE (type))))
    return convert_member_func_to_ptr (type, expr, complain);

  /* If the cast is not to a reference type, the lvalue-to-rvalue,
     array-to-pointer, and function-to-pointer conversions are
     performed.  */
  expr = decay_conversion (expr, complain);

  /* build_c_cast puts on a NOP_EXPR to make the result not an lvalue.
     Strip such NOP_EXPRs if VALUE is being used in non-lvalue context.  */
  if (TREE_CODE (expr) == NOP_EXPR
      && TREE_TYPE (expr) == TREE_TYPE (TREE_OPERAND (expr, 0)))
    expr = TREE_OPERAND (expr, 0);

  if (error_operand_p (expr))
    return error_mark_node;

  intype = TREE_TYPE (expr);

  /* [expr.reinterpret.cast]
     A pointer can be converted to any integral type large enough to
     hold it. ... A value of type std::nullptr_t can be converted to
     an integral type; the conversion has the same meaning and
     validity as a conversion of (void*)0 to the integral type.  */
  if (CP_INTEGRAL_TYPE_P (type)
      && (TYPE_PTR_P (intype) || NULLPTR_TYPE_P (intype)))
    {
      if (TYPE_PRECISION (type) < TYPE_PRECISION (intype))
        {
          if (complain & tf_error)
            permerror (loc, "cast from %qH to %qI loses precision",
                       intype, type);
          else
            return error_mark_node;
        }
      if (NULLPTR_TYPE_P (intype))
        return build_int_cst (type, 0);
    }
  /* [expr.reinterpret.cast]
     A value of integral or enumeration type can be explicitly
     converted to a pointer.  */
  else if (TYPE_PTR_P (type) && INTEGRAL_OR_ENUMERATION_TYPE_P (intype))
    /* OK */
    ;
  else if ((INTEGRAL_OR_ENUMERATION_TYPE_P (type)
	    || TYPE_PTR_OR_PTRMEM_P (type))
	   && same_type_p (type, intype))
    /* DR 799 */
    return rvalue (expr);
  else if (TYPE_PTRFN_P (type) && TYPE_PTRFN_P (intype))
    {
      if ((complain & tf_warning)
	  && !cxx_safe_function_type_cast_p (TREE_TYPE (type),
					     TREE_TYPE (intype)))
	warning_at (loc, OPT_Wcast_function_type,
		    "cast between incompatible function types"
		    " from %qH to %qI", intype, type);
      return build_nop_reinterpret (type, expr);
    }
  else if (TYPE_PTRMEMFUNC_P (type) && TYPE_PTRMEMFUNC_P (intype))
    {
      if ((complain & tf_warning)
	  && !cxx_safe_function_type_cast_p
		(TREE_TYPE (TYPE_PTRMEMFUNC_FN_TYPE_RAW (type)),
		 TREE_TYPE (TYPE_PTRMEMFUNC_FN_TYPE_RAW (intype))))
	warning_at (loc, OPT_Wcast_function_type,
		    "cast between incompatible pointer to member types"
		    " from %qH to %qI", intype, type);
      return build_nop_reinterpret (type, expr);
    }
  else if ((TYPE_PTRDATAMEM_P (type) && TYPE_PTRDATAMEM_P (intype))
	   || (TYPE_PTROBV_P (type) && TYPE_PTROBV_P (intype)))
    {
      if (!c_cast_p
	  && check_for_casting_away_constness (loc, intype, type,
					       REINTERPRET_CAST_EXPR,
					       complain))
	return error_mark_node;
      /* Warn about possible alignment problems.  */
      if ((STRICT_ALIGNMENT || warn_cast_align == 2)
	  && (complain & tf_warning)
	  && !VOID_TYPE_P (type)
	  && TREE_CODE (TREE_TYPE (intype)) != FUNCTION_TYPE
	  && COMPLETE_TYPE_P (TREE_TYPE (type))
	  && COMPLETE_TYPE_P (TREE_TYPE (intype))
	  && min_align_of_type (TREE_TYPE (type))
	     > min_align_of_type (TREE_TYPE (intype)))
	warning_at (loc, OPT_Wcast_align, "cast from %qH to %qI "
		    "increases required alignment of target type",
		    intype, type);

      if (warn_strict_aliasing <= 2)
	/* strict_aliasing_warning STRIP_NOPs its expr.  */
	cp_strict_aliasing_warning (EXPR_LOCATION (expr), type, expr);

      return build_nop_reinterpret (type, expr);
    }
  else if ((TYPE_PTRFN_P (type) && TYPE_PTROBV_P (intype))
	   || (TYPE_PTRFN_P (intype) && TYPE_PTROBV_P (type)))
    {
      if (complain & tf_warning)
	/* C++11 5.2.10 p8 says that "Converting a function pointer to an
	   object pointer type or vice versa is conditionally-supported."  */
	warning_at (loc, OPT_Wconditionally_supported,
		    "casting between pointer-to-function and "
		    "pointer-to-object is conditionally-supported");
      return build_nop_reinterpret (type, expr);
    }
  else if (gnu_vector_type_p (type))
    return convert_to_vector (type, rvalue (expr));
  else if (gnu_vector_type_p (intype)
	   && INTEGRAL_OR_ENUMERATION_TYPE_P (type))
    return convert_to_integer_nofold (type, expr);
  else
    {
      if (valid_p)
	*valid_p = false;
      if (complain & tf_error)
        error_at (loc, "invalid cast from type %qT to type %qT",
		  intype, type);
      return error_mark_node;
    }

  expr = cp_convert (type, expr, complain);
  if (TREE_CODE (expr) == NOP_EXPR)
    /* Mark any nop_expr that created as a reintepret_cast.  */
    REINTERPRET_CAST_P (expr) = true;
  return expr;
}

tree
build_reinterpret_cast (location_t loc, tree type, tree expr,
			tsubst_flags_t complain)
{
  tree r;

  if (type == error_mark_node || expr == error_mark_node)
    return error_mark_node;

  if (processing_template_decl)
    {
      tree t = build_min (REINTERPRET_CAST_EXPR, type, expr);

      if (!TREE_SIDE_EFFECTS (t)
	  && type_dependent_expression_p (expr))
	/* There might turn out to be side effects inside expr.  */
	TREE_SIDE_EFFECTS (t) = 1;
      r = convert_from_reference (t);
      protected_set_expr_location (r, loc);
      return r;
    }

  r = build_reinterpret_cast_1 (loc, type, expr, /*c_cast_p=*/false,
				/*valid_p=*/NULL, complain);
  if (r != error_mark_node)
    {
      maybe_warn_about_useless_cast (loc, type, expr, complain);
      maybe_warn_about_cast_ignoring_quals (loc, type, complain);
    }
  protected_set_expr_location (r, loc);
  return r;
}

/* Perform a const_cast from EXPR to TYPE.  If the cast is valid,
   return an appropriate expression.  Otherwise, return
   error_mark_node.  If the cast is not valid, and COMPLAIN is true,
   then a diagnostic will be issued.  If VALID_P is non-NULL, we are
   performing a C-style cast, its value upon return will indicate
   whether or not the conversion succeeded.  */

static tree
build_const_cast_1 (location_t loc, tree dst_type, tree expr,
		    tsubst_flags_t complain, bool *valid_p)
{
  tree src_type;
  tree reference_type;

  /* Callers are responsible for handling error_mark_node as a
     destination type.  */
  gcc_assert (dst_type != error_mark_node);
  /* In a template, callers should be building syntactic
     representations of casts, not using this machinery.  */
  gcc_assert (!processing_template_decl);

  /* Assume the conversion is invalid.  */
  if (valid_p)
    *valid_p = false;

  if (!INDIRECT_TYPE_P (dst_type) && !TYPE_PTRDATAMEM_P (dst_type))
    {
      if (complain & tf_error)
	error_at (loc, "invalid use of %<const_cast%> with type %qT, "
		  "which is not a pointer, reference, "
		  "nor a pointer-to-data-member type", dst_type);
      return error_mark_node;
    }

  if (TREE_CODE (TREE_TYPE (dst_type)) == FUNCTION_TYPE)
    {
      if (complain & tf_error)
	error_at (loc, "invalid use of %<const_cast%> with type %qT, "
		  "which is a pointer or reference to a function type",
		  dst_type);
       return error_mark_node;
    }

  /* A prvalue of non-class type is cv-unqualified.  */
  dst_type = cv_unqualified (dst_type);

  /* Save casted types in the function's used types hash table.  */
  used_types_insert (dst_type);

  src_type = TREE_TYPE (expr);
  /* Expressions do not really have reference types.  */
  if (TYPE_REF_P (src_type))
    src_type = TREE_TYPE (src_type);

  /* [expr.const.cast]

     For two object types T1 and T2, if a pointer to T1 can be explicitly
     converted to the type "pointer to T2" using a const_cast, then the
     following conversions can also be made:

     -- an lvalue of type T1 can be explicitly converted to an lvalue of
     type T2 using the cast const_cast<T2&>;

     -- a glvalue of type T1 can be explicitly converted to an xvalue of
     type T2 using the cast const_cast<T2&&>; and

     -- if T1 is a class type, a prvalue of type T1 can be explicitly
     converted to an xvalue of type T2 using the cast const_cast<T2&&>.  */

  if (TYPE_REF_P (dst_type))
    {
      reference_type = dst_type;
      if (!TYPE_REF_IS_RVALUE (dst_type)
	  ? lvalue_p (expr)
	  : obvalue_p (expr))
	/* OK.  */;
      else
	{
	  if (complain & tf_error)
	    error_at (loc, "invalid %<const_cast%> of an rvalue of type %qT "
		      "to type %qT",
		      src_type, dst_type);
 	  return error_mark_node;
	}
      dst_type = build_pointer_type (TREE_TYPE (dst_type));
      src_type = build_pointer_type (src_type);
    }
  else
    {
      reference_type = NULL_TREE;
      /* If the destination type is not a reference type, the
	 lvalue-to-rvalue, array-to-pointer, and function-to-pointer
	 conversions are performed.  */
      src_type = type_decays_to (src_type);
      if (src_type == error_mark_node)
	return error_mark_node;
    }

  if (TYPE_PTR_P (src_type) || TYPE_PTRDATAMEM_P (src_type))
    {
      if (comp_ptr_ttypes_const (dst_type, src_type, bounds_none))
	{
	  if (valid_p)
	    {
	      *valid_p = true;
	      /* This cast is actually a C-style cast.  Issue a warning if
		 the user is making a potentially unsafe cast.  */
	      check_for_casting_away_constness (loc, src_type, dst_type,
						CAST_EXPR, complain);
	      /* ??? comp_ptr_ttypes_const ignores TYPE_ALIGN.  */
	      if ((STRICT_ALIGNMENT || warn_cast_align == 2)
		  && (complain & tf_warning)
		  && min_align_of_type (TREE_TYPE (dst_type))
		     > min_align_of_type (TREE_TYPE (src_type)))
		warning_at (loc, OPT_Wcast_align, "cast from %qH to %qI "
			    "increases required alignment of target type",
			    src_type, dst_type);
	    }
	  if (reference_type)
	    {
	      expr = cp_build_addr_expr (expr, complain);
	      if (expr == error_mark_node)
		return error_mark_node;
	      expr = build_nop (reference_type, expr);
	      return convert_from_reference (expr);
	    }
	  else
	    {
	      expr = decay_conversion (expr, complain);
	      if (expr == error_mark_node)
		return error_mark_node;

	      /* build_c_cast puts on a NOP_EXPR to make the result not an
		 lvalue.  Strip such NOP_EXPRs if VALUE is being used in
		 non-lvalue context.  */
	      if (TREE_CODE (expr) == NOP_EXPR
		  && TREE_TYPE (expr) == TREE_TYPE (TREE_OPERAND (expr, 0)))
		expr = TREE_OPERAND (expr, 0);
	      return build_nop (dst_type, expr);
	    }
	}
      else if (valid_p
	       && !at_least_as_qualified_p (TREE_TYPE (dst_type),
					    TREE_TYPE (src_type)))
	check_for_casting_away_constness (loc, src_type, dst_type,
					  CAST_EXPR, complain);
    }

  if (complain & tf_error)
    error_at (loc, "invalid %<const_cast%> from type %qT to type %qT",
	      src_type, dst_type);
  return error_mark_node;
}

tree
build_const_cast (location_t loc, tree type, tree expr,
		  tsubst_flags_t complain)
{
  tree r;

  if (type == error_mark_node || error_operand_p (expr))
    return error_mark_node;

  if (processing_template_decl)
    {
      tree t = build_min (CONST_CAST_EXPR, type, expr);

      if (!TREE_SIDE_EFFECTS (t)
	  && type_dependent_expression_p (expr))
	/* There might turn out to be side effects inside expr.  */
	TREE_SIDE_EFFECTS (t) = 1;
      r = convert_from_reference (t);
      protected_set_expr_location (r, loc);
      return r;
    }

  r = build_const_cast_1 (loc, type, expr, complain, /*valid_p=*/NULL);
  if (r != error_mark_node)
    {
      maybe_warn_about_useless_cast (loc, type, expr, complain);
      maybe_warn_about_cast_ignoring_quals (loc, type, complain);
    }
  protected_set_expr_location (r, loc);
  return r;
}

/* Like cp_build_c_cast, but for the c-common bits.  */

tree
build_c_cast (location_t loc, tree type, tree expr)
{
  return cp_build_c_cast (loc, type, expr, tf_warning_or_error);
}

/* Like the "build_c_cast" used for c-common, but using cp_expr to
   preserve location information even for tree nodes that don't
   support it.  */

cp_expr
build_c_cast (location_t loc, tree type, cp_expr expr)
{
  cp_expr result = cp_build_c_cast (loc, type, expr, tf_warning_or_error);
  result.set_location (loc);
  return result;
}

/* Build an expression representing an explicit C-style cast to type
   TYPE of expression EXPR.  */

tree
cp_build_c_cast (location_t loc, tree type, tree expr,
		 tsubst_flags_t complain)
{
  tree value = expr;
  tree result;
  bool valid_p;

  if (type == error_mark_node || error_operand_p (expr))
    return error_mark_node;

  if (processing_template_decl)
    {
      tree t = build_min (CAST_EXPR, type,
			  tree_cons (NULL_TREE, value, NULL_TREE));
      /* We don't know if it will or will not have side effects.  */
      TREE_SIDE_EFFECTS (t) = 1;
      return convert_from_reference (t);
    }

  /* Casts to a (pointer to a) specific ObjC class (or 'id' or
     'Class') should always be retained, because this information aids
     in method lookup.  */
  if (objc_is_object_ptr (type)
      && objc_is_object_ptr (TREE_TYPE (expr)))
    return build_nop (type, expr);

  /* build_c_cast puts on a NOP_EXPR to make the result not an lvalue.
     Strip such NOP_EXPRs if VALUE is being used in non-lvalue context.  */
  if (!TYPE_REF_P (type)
      && TREE_CODE (value) == NOP_EXPR
      && TREE_TYPE (value) == TREE_TYPE (TREE_OPERAND (value, 0)))
    value = TREE_OPERAND (value, 0);

  if (TREE_CODE (type) == ARRAY_TYPE)
    {
      /* Allow casting from T1* to T2[] because Cfront allows it.
	 NIHCL uses it. It is not valid ISO C++ however.  */
      if (TYPE_PTR_P (TREE_TYPE (expr)))
	{
          if (complain & tf_error)
            permerror (loc, "ISO C++ forbids casting to an array type %qT",
		       type);
          else
            return error_mark_node;
	  type = build_pointer_type (TREE_TYPE (type));
	}
      else
	{
          if (complain & tf_error)
            error_at (loc, "ISO C++ forbids casting to an array type %qT",
		      type);
	  return error_mark_node;
	}
    }

  if (FUNC_OR_METHOD_TYPE_P (type))
    {
      if (complain & tf_error)
        error_at (loc, "invalid cast to function type %qT", type);
      return error_mark_node;
    }

  if (TYPE_PTR_P (type)
      && TREE_CODE (TREE_TYPE (value)) == INTEGER_TYPE
      /* Casting to an integer of smaller size is an error detected elsewhere.  */
      && TYPE_PRECISION (type) > TYPE_PRECISION (TREE_TYPE (value))
      /* Don't warn about converting any constant.  */
      && !TREE_CONSTANT (value))
    warning_at (loc, OPT_Wint_to_pointer_cast, 
		"cast to pointer from integer of different size");

  /* A C-style cast can be a const_cast.  */
  result = build_const_cast_1 (loc, type, value, complain & tf_warning,
			       &valid_p);
  if (valid_p)
    {
      if (result != error_mark_node)
	{
	  maybe_warn_about_useless_cast (loc, type, value, complain);
	  maybe_warn_about_cast_ignoring_quals (loc, type, complain);
	}
      return result;
    }

  /* Or a static cast.  */
  result = build_static_cast_1 (loc, type, value, /*c_cast_p=*/true,
				&valid_p, complain);
  /* Or a reinterpret_cast.  */
  if (!valid_p)
    result = build_reinterpret_cast_1 (loc, type, value, /*c_cast_p=*/true,
				       &valid_p, complain);
  /* The static_cast or reinterpret_cast may be followed by a
     const_cast.  */
  if (valid_p
      /* A valid cast may result in errors if, for example, a
	 conversion to an ambiguous base class is required.  */
      && !error_operand_p (result))
    {
      tree result_type;

      maybe_warn_about_useless_cast (loc, type, value, complain);
      maybe_warn_about_cast_ignoring_quals (loc, type, complain);

      /* Non-class rvalues always have cv-unqualified type.  */
      if (!CLASS_TYPE_P (type))
	type = TYPE_MAIN_VARIANT (type);
      result_type = TREE_TYPE (result);
      if (!CLASS_TYPE_P (result_type) && !TYPE_REF_P (type))
	result_type = TYPE_MAIN_VARIANT (result_type);
      /* If the type of RESULT does not match TYPE, perform a
	 const_cast to make it match.  If the static_cast or
	 reinterpret_cast succeeded, we will differ by at most
	 cv-qualification, so the follow-on const_cast is guaranteed
	 to succeed.  */
      if (!same_type_p (non_reference (type), non_reference (result_type)))
	{
	  result = build_const_cast_1 (loc, type, result, false, &valid_p);
	  gcc_assert (valid_p);
	}
      return result;
    }

  return error_mark_node;
}

/* For use from the C common bits.  */
tree
build_modify_expr (location_t location,
		   tree lhs, tree /*lhs_origtype*/,
		   enum tree_code modifycode, 
		   location_t /*rhs_location*/, tree rhs,
		   tree /*rhs_origtype*/)
{
  return cp_build_modify_expr (location, lhs, modifycode, rhs,
			       tf_warning_or_error);
}

/* Build an assignment expression of lvalue LHS from value RHS.
   MODIFYCODE is the code for a binary operator that we use
   to combine the old value of LHS with RHS to get the new value.
   Or else MODIFYCODE is NOP_EXPR meaning do a simple assignment.

   C++: If MODIFYCODE is INIT_EXPR, then leave references unbashed.  */

tree
cp_build_modify_expr (location_t loc, tree lhs, enum tree_code modifycode,
		      tree rhs, tsubst_flags_t complain)
{
  lhs = mark_lvalue_use_nonread (lhs);

  tree result = NULL_TREE;
  tree newrhs = rhs;
  tree lhstype = TREE_TYPE (lhs);
  tree olhs = lhs;
  tree olhstype = lhstype;
  bool plain_assign = (modifycode == NOP_EXPR);
  bool compound_side_effects_p = false;
  tree preeval = NULL_TREE;

  /* Avoid duplicate error messages from operands that had errors.  */
  if (error_operand_p (lhs) || error_operand_p (rhs))
    return error_mark_node;

  while (TREE_CODE (lhs) == COMPOUND_EXPR)
    {
      if (TREE_SIDE_EFFECTS (TREE_OPERAND (lhs, 0)))
	compound_side_effects_p = true;
      lhs = TREE_OPERAND (lhs, 1);
    }

  /* Handle control structure constructs used as "lvalues".  Note that we
     leave COMPOUND_EXPR on the LHS because it is sequenced after the RHS.  */
  switch (TREE_CODE (lhs))
    {
      /* Handle --foo = 5; as these are valid constructs in C++.  */
    case PREDECREMENT_EXPR:
    case PREINCREMENT_EXPR:
      if (compound_side_effects_p)
	newrhs = rhs = stabilize_expr (rhs, &preeval);
      lhs = genericize_compound_lvalue (lhs);
    maybe_add_compound:
      /* If we had (bar, --foo) = 5; or (bar, (baz, --foo)) = 5;
	 and looked through the COMPOUND_EXPRs, readd them now around
	 the resulting lhs.  */
      if (TREE_CODE (olhs) == COMPOUND_EXPR)
	{
	  lhs = build2 (COMPOUND_EXPR, lhstype, TREE_OPERAND (olhs, 0), lhs);
	  tree *ptr = &TREE_OPERAND (lhs, 1);
	  for (olhs = TREE_OPERAND (olhs, 1);
	       TREE_CODE (olhs) == COMPOUND_EXPR;
	       olhs = TREE_OPERAND (olhs, 1))
	    {
	      *ptr = build2 (COMPOUND_EXPR, lhstype,
			     TREE_OPERAND (olhs, 0), *ptr);
	      ptr = &TREE_OPERAND (*ptr, 1);
	    }
	}
      break;

    case MODIFY_EXPR:
      if (compound_side_effects_p)
	newrhs = rhs = stabilize_expr (rhs, &preeval);
      lhs = genericize_compound_lvalue (lhs);
      goto maybe_add_compound;

    case MIN_EXPR:
    case MAX_EXPR:
      /* MIN_EXPR and MAX_EXPR are currently only permitted as lvalues,
	 when neither operand has side-effects.  */
      if (!lvalue_or_else (lhs, lv_assign, complain))
	return error_mark_node;

      gcc_assert (!TREE_SIDE_EFFECTS (TREE_OPERAND (lhs, 0))
		  && !TREE_SIDE_EFFECTS (TREE_OPERAND (lhs, 1)));

      lhs = build3 (COND_EXPR, TREE_TYPE (lhs),
		    build2 (TREE_CODE (lhs) == MIN_EXPR ? LE_EXPR : GE_EXPR,
			    boolean_type_node,
			    TREE_OPERAND (lhs, 0),
			    TREE_OPERAND (lhs, 1)),
		    TREE_OPERAND (lhs, 0),
		    TREE_OPERAND (lhs, 1));
      gcc_fallthrough ();

      /* Handle (a ? b : c) used as an "lvalue".  */
    case COND_EXPR:
      {
	/* Produce (a ? (b = rhs) : (c = rhs))
	   except that the RHS goes through a save-expr
	   so the code to compute it is only emitted once.  */
	if (VOID_TYPE_P (TREE_TYPE (rhs)))
	  {
	    if (complain & tf_error)
	      error_at (cp_expr_loc_or_loc (rhs, loc),
			"void value not ignored as it ought to be");
	    return error_mark_node;
	  }

	rhs = stabilize_expr (rhs, &preeval);

	/* Check this here to avoid odd errors when trying to convert
	   a throw to the type of the COND_EXPR.  */
	if (!lvalue_or_else (lhs, lv_assign, complain))
	  return error_mark_node;

	tree op1 = TREE_OPERAND (lhs, 1);
	if (TREE_CODE (op1) != THROW_EXPR)
	  op1 = cp_build_modify_expr (loc, op1, modifycode, rhs, complain);
	/* When sanitizing undefined behavior, even when rhs doesn't need
	   stabilization at this point, the sanitization might add extra
	   SAVE_EXPRs in there and so make sure there is no tree sharing
	   in the rhs, otherwise those SAVE_EXPRs will have initialization
	   only in one of the two branches.  */
	if (sanitize_flags_p (SANITIZE_UNDEFINED
			      | SANITIZE_UNDEFINED_NONDEFAULT))
	  rhs = unshare_expr (rhs);
	tree op2 = TREE_OPERAND (lhs, 2);
	if (TREE_CODE (op2) != THROW_EXPR)
	  op2 = cp_build_modify_expr (loc, op2, modifycode, rhs, complain);
	tree cond = build_conditional_expr (input_location,
					    TREE_OPERAND (lhs, 0), op1, op2,
					    complain);

	if (cond == error_mark_node)
	  return cond;
	/* If we had (e, (a ? b : c)) = d; or (e, (f, (a ? b : c))) = d;
	   and looked through the COMPOUND_EXPRs, readd them now around
	   the resulting cond before adding the preevaluated rhs.  */
	if (TREE_CODE (olhs) == COMPOUND_EXPR)
	  {
	    cond = build2 (COMPOUND_EXPR, TREE_TYPE (cond),
			   TREE_OPERAND (olhs, 0), cond);
	    tree *ptr = &TREE_OPERAND (cond, 1);
	    for (olhs = TREE_OPERAND (olhs, 1);
		 TREE_CODE (olhs) == COMPOUND_EXPR;
		 olhs = TREE_OPERAND (olhs, 1))
	      {
		*ptr = build2 (COMPOUND_EXPR, TREE_TYPE (cond),
			       TREE_OPERAND (olhs, 0), *ptr);
		ptr = &TREE_OPERAND (*ptr, 1);
	      }
	  }
	/* Make sure the code to compute the rhs comes out
	   before the split.  */
	result = cond;
	goto ret;
      }

    default:
      lhs = olhs;
      break;
    }

  if (modifycode == INIT_EXPR)
    {
      if (BRACE_ENCLOSED_INITIALIZER_P (rhs))
	/* Do the default thing.  */;
      else if (TREE_CODE (rhs) == CONSTRUCTOR)
	{
	  /* Compound literal.  */
	  if (! same_type_p (TREE_TYPE (rhs), lhstype))
	    /* Call convert to generate an error; see PR 11063.  */
	    rhs = convert (lhstype, rhs);
	  result = build2 (INIT_EXPR, lhstype, lhs, rhs);
	  TREE_SIDE_EFFECTS (result) = 1;
	  goto ret;
	}
      else if (! MAYBE_CLASS_TYPE_P (lhstype))
	/* Do the default thing.  */;
      else
	{
	  releasing_vec rhs_vec = make_tree_vector_single (rhs);
	  result = build_special_member_call (lhs, complete_ctor_identifier,
					      &rhs_vec, lhstype, LOOKUP_NORMAL,
                                              complain);
	  if (result == NULL_TREE)
	    return error_mark_node;
	  goto ret;
	}
    }
  else
    {
      lhs = require_complete_type_sfinae (lhs, complain);
      if (lhs == error_mark_node)
	return error_mark_node;

      if (modifycode == NOP_EXPR)
	{
	  if (c_dialect_objc ())
	    {
	      result = objc_maybe_build_modify_expr (lhs, rhs);
	      if (result)
		goto ret;
	    }

	  /* `operator=' is not an inheritable operator.  */
	  if (! MAYBE_CLASS_TYPE_P (lhstype))
	    /* Do the default thing.  */;
	  else
	    {
	      result = build_new_op (input_location, MODIFY_EXPR,
				     LOOKUP_NORMAL, lhs, rhs,
				     make_node (NOP_EXPR), /*overload=*/NULL,
				     complain);
	      if (result == NULL_TREE)
		return error_mark_node;
	      goto ret;
	    }
	  lhstype = olhstype;
	}
      else
	{
	  tree init = NULL_TREE;

	  /* A binary op has been requested.  Combine the old LHS
	     value with the RHS producing the value we should actually
	     store into the LHS.  */
	  gcc_assert (!((TYPE_REF_P (lhstype)
			 && MAYBE_CLASS_TYPE_P (TREE_TYPE (lhstype)))
			|| MAYBE_CLASS_TYPE_P (lhstype)));

	  /* An expression of the form E1 op= E2.  [expr.ass] says:
	     "Such expressions are deprecated if E1 has volatile-qualified
	     type."  We warn here rather than in cp_genericize_r because
	     for compound assignments we are supposed to warn even if the
	     assignment is a discarded-value expression.  */
	  if (TREE_THIS_VOLATILE (lhs) || CP_TYPE_VOLATILE_P (lhstype))
	    warning_at (loc, OPT_Wvolatile,
			"compound assignment with %<volatile%>-qualified left "
			"operand is deprecated");
	  /* Preevaluate the RHS to make sure its evaluation is complete
	     before the lvalue-to-rvalue conversion of the LHS:

	     [expr.ass] With respect to an indeterminately-sequenced
	     function call, the operation of a compound assignment is a
	     single evaluation. [ Note: Therefore, a function call shall
	     not intervene between the lvalue-to-rvalue conversion and the
	     side effect associated with any single compound assignment
	     operator. -- end note ]  */
	  lhs = cp_stabilize_reference (lhs);
	  rhs = decay_conversion (rhs, complain);
	  if (rhs == error_mark_node)
	    return error_mark_node;
	  rhs = stabilize_expr (rhs, &init);
	  newrhs = cp_build_binary_op (loc, modifycode, lhs, rhs, complain);
	  if (newrhs == error_mark_node)
	    {
	      if (complain & tf_error)
		inform (loc, "  in evaluation of %<%Q(%#T, %#T)%>",
			modifycode, TREE_TYPE (lhs), TREE_TYPE (rhs));
	      return error_mark_node;
	    }

	  if (init)
	    newrhs = build2 (COMPOUND_EXPR, TREE_TYPE (newrhs), init, newrhs);

	  /* Now it looks like a plain assignment.  */
	  modifycode = NOP_EXPR;
	  if (c_dialect_objc ())
	    {
	      result = objc_maybe_build_modify_expr (lhs, newrhs);
	      if (result)
		goto ret;
	    }
	}
      gcc_assert (!TYPE_REF_P (lhstype));
      gcc_assert (!TYPE_REF_P (TREE_TYPE (newrhs)));
    }

  /* The left-hand side must be an lvalue.  */
  if (!lvalue_or_else (lhs, lv_assign, complain))
    return error_mark_node;

  /* Warn about modifying something that is `const'.  Don't warn if
     this is initialization.  */
  if (modifycode != INIT_EXPR
      && (TREE_READONLY (lhs) || CP_TYPE_CONST_P (lhstype)
	  /* Functions are not modifiable, even though they are
	     lvalues.  */
	  || FUNC_OR_METHOD_TYPE_P (TREE_TYPE (lhs))
	  /* If it's an aggregate and any field is const, then it is
	     effectively const.  */
	  || (CLASS_TYPE_P (lhstype)
	      && C_TYPE_FIELDS_READONLY (lhstype))))
    {
      if (complain & tf_error)
	cxx_readonly_error (loc, lhs, lv_assign);
      return error_mark_node;
    }

  /* If storing into a structure or union member, it may have been given a
     lowered bitfield type.  We need to convert to the declared type first,
     so retrieve it now.  */

  olhstype = unlowered_expr_type (lhs);

  /* Convert new value to destination type.  */

  if (TREE_CODE (lhstype) == ARRAY_TYPE)
    {
      int from_array;

      if (BRACE_ENCLOSED_INITIALIZER_P (newrhs))
	{
	  if (modifycode != INIT_EXPR)
	    {
	      if (complain & tf_error)
		error_at (loc,
			  "assigning to an array from an initializer list");
	      return error_mark_node;
	    }
	  if (check_array_initializer (lhs, lhstype, newrhs))
	    return error_mark_node;
	  newrhs = digest_init (lhstype, newrhs, complain);
	  if (newrhs == error_mark_node)
	    return error_mark_node;
	}

      /* C++11 8.5/17: "If the destination type is an array of characters,
	 an array of char16_t, an array of char32_t, or an array of wchar_t,
	 and the initializer is a string literal...".  */
      else if ((TREE_CODE (tree_strip_any_location_wrapper (newrhs))
		== STRING_CST)
	       && char_type_p (TREE_TYPE (TYPE_MAIN_VARIANT (lhstype)))
	       && modifycode == INIT_EXPR)
	{
	  newrhs = digest_init (lhstype, newrhs, complain);
	  if (newrhs == error_mark_node)
	    return error_mark_node;
	}

      else if (!same_or_base_type_p (TYPE_MAIN_VARIANT (lhstype),
				     TYPE_MAIN_VARIANT (TREE_TYPE (newrhs))))
	{
	  if (complain & tf_error)
	    error_at (loc, "incompatible types in assignment of %qT to %qT",
		      TREE_TYPE (rhs), lhstype);
	  return error_mark_node;
	}

      /* Allow array assignment in compiler-generated code.  */
      else if (!current_function_decl
	       || !DECL_DEFAULTED_FN (current_function_decl))
	{
          /* This routine is used for both initialization and assignment.
             Make sure the diagnostic message differentiates the context.  */
	  if (complain & tf_error)
	    {
	      if (modifycode == INIT_EXPR)
		error_at (loc, "array used as initializer");
	      else
		error_at (loc, "invalid array assignment");
	    }
	  return error_mark_node;
	}

      from_array = TREE_CODE (TREE_TYPE (newrhs)) == ARRAY_TYPE
		   ? 1 + (modifycode != INIT_EXPR): 0;
      result = build_vec_init (lhs, NULL_TREE, newrhs,
			       /*explicit_value_init_p=*/false,
			       from_array, complain);
      goto ret;
    }

  if (modifycode == INIT_EXPR)
    /* Calls with INIT_EXPR are all direct-initialization, so don't set
       LOOKUP_ONLYCONVERTING.  */
    newrhs = convert_for_initialization (lhs, olhstype, newrhs, LOOKUP_NORMAL,
					 ICR_INIT, NULL_TREE, 0,
					 complain | tf_no_cleanup);
  else
    newrhs = convert_for_assignment (olhstype, newrhs, ICR_ASSIGN,
				     NULL_TREE, 0, complain, LOOKUP_IMPLICIT);

  if (!same_type_p (lhstype, olhstype))
    newrhs = cp_convert_and_check (lhstype, newrhs, complain);

  if (modifycode != INIT_EXPR)
    {
      if (TREE_CODE (newrhs) == CALL_EXPR
	  && TYPE_NEEDS_CONSTRUCTING (lhstype))
	newrhs = build_cplus_new (lhstype, newrhs, complain);

      /* Can't initialize directly from a TARGET_EXPR, since that would
	 cause the lhs to be constructed twice, and possibly result in
	 accidental self-initialization.  So we force the TARGET_EXPR to be
	 expanded without a target.  */
      if (TREE_CODE (newrhs) == TARGET_EXPR)
	newrhs = build2 (COMPOUND_EXPR, TREE_TYPE (newrhs), newrhs,
			 TREE_OPERAND (newrhs, 0));
    }

  if (newrhs == error_mark_node)
    return error_mark_node;

  if (c_dialect_objc () && flag_objc_gc)
    {
      result = objc_generate_write_barrier (lhs, modifycode, newrhs);

      if (result)
	goto ret;
    }

  result = build2_loc (loc, modifycode == NOP_EXPR ? MODIFY_EXPR : INIT_EXPR,
		       lhstype, lhs, newrhs);

  TREE_SIDE_EFFECTS (result) = 1;
  if (!plain_assign)
    TREE_NO_WARNING (result) = 1;

 ret:
  if (preeval)
    result = build2 (COMPOUND_EXPR, TREE_TYPE (result), preeval, result);
  return result;
}

cp_expr
build_x_modify_expr (location_t loc, tree lhs, enum tree_code modifycode,
		     tree rhs, tsubst_flags_t complain)
{
  tree orig_lhs = lhs;
  tree orig_rhs = rhs;
  tree overload = NULL_TREE;
  tree op = build_nt (modifycode, NULL_TREE, NULL_TREE);

  if (lhs == error_mark_node || rhs == error_mark_node)
    return cp_expr (error_mark_node, loc);

  if (processing_template_decl)
    {
      if (modifycode == NOP_EXPR
	  || type_dependent_expression_p (lhs)
	  || type_dependent_expression_p (rhs))
        return build_min_nt_loc (loc, MODOP_EXPR, lhs,
				 build_min_nt_loc (loc, modifycode, NULL_TREE,
						   NULL_TREE), rhs);

      lhs = build_non_dependent_expr (lhs);
      rhs = build_non_dependent_expr (rhs);
    }

  if (modifycode != NOP_EXPR)
    {
      tree rval = build_new_op (loc, MODIFY_EXPR, LOOKUP_NORMAL,
				lhs, rhs, op, &overload, complain);
      if (rval)
	{
	  if (rval == error_mark_node)
	    return rval;
	  TREE_NO_WARNING (rval) = 1;
	  if (processing_template_decl)
	    {
	      if (overload != NULL_TREE)
		return (build_min_non_dep_op_overload
			(MODIFY_EXPR, rval, overload, orig_lhs, orig_rhs));

	      return (build_min_non_dep
		      (MODOP_EXPR, rval, orig_lhs, op, orig_rhs));
	    }
	  return rval;
	}
    }
  return cp_build_modify_expr (loc, lhs, modifycode, rhs, complain);
}

/* Helper function for get_delta_difference which assumes FROM is a base
   class of TO.  Returns a delta for the conversion of pointer-to-member
   of FROM to pointer-to-member of TO.  If the conversion is invalid and 
   tf_error is not set in COMPLAIN returns error_mark_node, otherwise
   returns zero.  If FROM is not a base class of TO, returns NULL_TREE.
   If C_CAST_P is true, this conversion is taking place as part of a 
   C-style cast.  */

static tree
get_delta_difference_1 (tree from, tree to, bool c_cast_p,
			tsubst_flags_t complain)
{
  tree binfo;
  base_kind kind;

  binfo = lookup_base (to, from, c_cast_p ? ba_unique : ba_check,
		       &kind, complain);

  if (binfo == error_mark_node)
    {
      if (!(complain & tf_error))
	return error_mark_node;

      inform (input_location, "   in pointer to member function conversion");
      return size_zero_node;
    }
  else if (binfo)
    {
      if (kind != bk_via_virtual)
	return BINFO_OFFSET (binfo);
      else
	/* FROM is a virtual base class of TO.  Issue an error or warning
	   depending on whether or not this is a reinterpret cast.  */
	{
	  if (!(complain & tf_error))
	    return error_mark_node;

	  error ("pointer to member conversion via virtual base %qT",
		 BINFO_TYPE (binfo_from_vbase (binfo)));

	  return size_zero_node;
	}
      }
  else
    return NULL_TREE;
}

/* Get difference in deltas for different pointer to member function
   types.  If the conversion is invalid and tf_error is not set in
   COMPLAIN, returns error_mark_node, otherwise returns an integer
   constant of type PTRDIFF_TYPE_NODE and its value is zero if the
   conversion is invalid.  If ALLOW_INVERSE_P is true, then allow reverse
   conversions as well.  If C_CAST_P is true this conversion is taking
   place as part of a C-style cast.

   Note that the naming of FROM and TO is kind of backwards; the return
   value is what we add to a TO in order to get a FROM.  They are named
   this way because we call this function to find out how to convert from
   a pointer to member of FROM to a pointer to member of TO.  */

static tree
get_delta_difference (tree from, tree to,
		      bool allow_inverse_p,
		      bool c_cast_p, tsubst_flags_t complain)
{
  tree result;

  if (same_type_ignoring_top_level_qualifiers_p (from, to))
    /* Pointer to member of incomplete class is permitted*/
    result = size_zero_node;
  else
    result = get_delta_difference_1 (from, to, c_cast_p, complain);

  if (result == error_mark_node)
    return error_mark_node;

  if (!result)
  {
    if (!allow_inverse_p)
      {
	if (!(complain & tf_error))
	  return error_mark_node;

	error_not_base_type (from, to);
	inform (input_location, "   in pointer to member conversion");
      	result = size_zero_node;
      }
    else
      {
	result = get_delta_difference_1 (to, from, c_cast_p, complain);

	if (result == error_mark_node)
	  return error_mark_node;

	if (result)
	  result = size_diffop_loc (input_location,
				    size_zero_node, result);
	else
	  {
	    if (!(complain & tf_error))
	      return error_mark_node;

	    error_not_base_type (from, to);
	    inform (input_location, "   in pointer to member conversion");
	    result = size_zero_node;
	  }
      }
  }

  return convert_to_integer (ptrdiff_type_node, result);
}

/* Return a constructor for the pointer-to-member-function TYPE using
   the other components as specified.  */

tree
build_ptrmemfunc1 (tree type, tree delta, tree pfn)
{
  tree u = NULL_TREE;
  tree delta_field;
  tree pfn_field;
  vec<constructor_elt, va_gc> *v;

  /* Pull the FIELD_DECLs out of the type.  */
  pfn_field = TYPE_FIELDS (type);
  delta_field = DECL_CHAIN (pfn_field);

  /* Make sure DELTA has the type we want.  */
  delta = convert_and_check (input_location, delta_type_node, delta);

  /* Convert to the correct target type if necessary.  */
  pfn = fold_convert (TREE_TYPE (pfn_field), pfn);

  /* Finish creating the initializer.  */
  vec_alloc (v, 2);
  CONSTRUCTOR_APPEND_ELT(v, pfn_field, pfn);
  CONSTRUCTOR_APPEND_ELT(v, delta_field, delta);
  u = build_constructor (type, v);
  TREE_CONSTANT (u) = TREE_CONSTANT (pfn) & TREE_CONSTANT (delta);
  TREE_STATIC (u) = (TREE_CONSTANT (u)
		     && (initializer_constant_valid_p (pfn, TREE_TYPE (pfn))
			 != NULL_TREE)
		     && (initializer_constant_valid_p (delta, TREE_TYPE (delta))
			 != NULL_TREE));
  return u;
}

/* Build a constructor for a pointer to member function.  It can be
   used to initialize global variables, local variable, or used
   as a value in expressions.  TYPE is the POINTER to METHOD_TYPE we
   want to be.

   If FORCE is nonzero, then force this conversion, even if
   we would rather not do it.  Usually set when using an explicit
   cast.  A C-style cast is being processed iff C_CAST_P is true.

   Return error_mark_node, if something goes wrong.  */

tree
build_ptrmemfunc (tree type, tree pfn, int force, bool c_cast_p,
		  tsubst_flags_t complain)
{
  tree fn;
  tree pfn_type;
  tree to_type;

  if (error_operand_p (pfn))
    return error_mark_node;

  pfn_type = TREE_TYPE (pfn);
  to_type = build_ptrmemfunc_type (type);

  /* Handle multiple conversions of pointer to member functions.  */
  if (TYPE_PTRMEMFUNC_P (pfn_type))
    {
      tree delta = NULL_TREE;
      tree npfn = NULL_TREE;
      tree n;

      if (!force
	  && !can_convert_arg (to_type, TREE_TYPE (pfn), pfn,
			       LOOKUP_NORMAL, complain))
	{
	  if (complain & tf_error)
	    error ("invalid conversion to type %qT from type %qT",
		   to_type, pfn_type);
	  else
	    return error_mark_node;
	}

      n = get_delta_difference (TYPE_PTRMEMFUNC_OBJECT_TYPE (pfn_type),
				TYPE_PTRMEMFUNC_OBJECT_TYPE (to_type),
				force,
				c_cast_p, complain);
      if (n == error_mark_node)
	return error_mark_node;

      /* We don't have to do any conversion to convert a
	 pointer-to-member to its own type.  But, we don't want to
	 just return a PTRMEM_CST if there's an explicit cast; that
	 cast should make the expression an invalid template argument.  */
      if (TREE_CODE (pfn) != PTRMEM_CST)
	{
	  if (same_type_p (to_type, pfn_type))
	    return pfn;
	  else if (integer_zerop (n) && TREE_CODE (pfn) != CONSTRUCTOR)
	    return build_reinterpret_cast (input_location, to_type, pfn, 
                                           complain);
	}

      if (TREE_SIDE_EFFECTS (pfn))
	pfn = save_expr (pfn);

      /* Obtain the function pointer and the current DELTA.  */
      if (TREE_CODE (pfn) == PTRMEM_CST)
	expand_ptrmemfunc_cst (pfn, &delta, &npfn);
      else
	{
	  npfn = build_ptrmemfunc_access_expr (pfn, pfn_identifier);
	  delta = build_ptrmemfunc_access_expr (pfn, delta_identifier);
	}

      /* Just adjust the DELTA field.  */
      gcc_assert  (same_type_ignoring_top_level_qualifiers_p
		   (TREE_TYPE (delta), ptrdiff_type_node));
      if (!integer_zerop (n))
	{
	  if (TARGET_PTRMEMFUNC_VBIT_LOCATION == ptrmemfunc_vbit_in_delta)
	    n = cp_build_binary_op (input_location,
				    LSHIFT_EXPR, n, integer_one_node,
				    complain);
	  delta = cp_build_binary_op (input_location,
				      PLUS_EXPR, delta, n, complain);
	}
      return build_ptrmemfunc1 (to_type, delta, npfn);
    }

  /* Handle null pointer to member function conversions.  */
  if (null_ptr_cst_p (pfn))
    {
      pfn = cp_build_c_cast (input_location, type, pfn, complain);
      return build_ptrmemfunc1 (to_type,
				integer_zero_node,
				pfn);
    }

  if (type_unknown_p (pfn))
    return instantiate_type (type, pfn, complain);

  fn = TREE_OPERAND (pfn, 0);
  gcc_assert (TREE_CODE (fn) == FUNCTION_DECL
	      /* In a template, we will have preserved the
		 OFFSET_REF.  */
	      || (processing_template_decl && TREE_CODE (fn) == OFFSET_REF));
  return make_ptrmem_cst (to_type, fn);
}

/* Return the DELTA, IDX, PFN, and DELTA2 values for the PTRMEM_CST
   given by CST.

   ??? There is no consistency as to the types returned for the above
   values.  Some code acts as if it were a sizetype and some as if it were
   integer_type_node.  */

void
expand_ptrmemfunc_cst (tree cst, tree *delta, tree *pfn)
{
  tree type = TREE_TYPE (cst);
  tree fn = PTRMEM_CST_MEMBER (cst);
  tree ptr_class, fn_class;

  gcc_assert (TREE_CODE (fn) == FUNCTION_DECL);

  /* The class that the function belongs to.  */
  fn_class = DECL_CONTEXT (fn);

  /* The class that we're creating a pointer to member of.  */
  ptr_class = TYPE_PTRMEMFUNC_OBJECT_TYPE (type);

  /* First, calculate the adjustment to the function's class.  */
  *delta = get_delta_difference (fn_class, ptr_class, /*force=*/0,
				 /*c_cast_p=*/0, tf_warning_or_error);

  if (!DECL_VIRTUAL_P (fn))
    *pfn = convert (TYPE_PTRMEMFUNC_FN_TYPE (type),
		    build_addr_func (fn, tf_warning_or_error));
  else
    {
      /* If we're dealing with a virtual function, we have to adjust 'this'
	 again, to point to the base which provides the vtable entry for
	 fn; the call will do the opposite adjustment.  */
      tree orig_class = DECL_CONTEXT (fn);
      tree binfo = binfo_or_else (orig_class, fn_class);
      *delta = fold_build2 (PLUS_EXPR, TREE_TYPE (*delta),
			    *delta, BINFO_OFFSET (binfo));

      /* We set PFN to the vtable offset at which the function can be
	 found, plus one (unless ptrmemfunc_vbit_in_delta, in which
	 case delta is shifted left, and then incremented).  */
      *pfn = DECL_VINDEX (fn);
      *pfn = fold_build2 (MULT_EXPR, integer_type_node, *pfn,
			  TYPE_SIZE_UNIT (vtable_entry_type));

      switch (TARGET_PTRMEMFUNC_VBIT_LOCATION)
	{
	case ptrmemfunc_vbit_in_pfn:
	  *pfn = fold_build2 (PLUS_EXPR, integer_type_node, *pfn,
			      integer_one_node);
	  break;

	case ptrmemfunc_vbit_in_delta:
	  *delta = fold_build2 (LSHIFT_EXPR, TREE_TYPE (*delta),
				*delta, integer_one_node);
	  *delta = fold_build2 (PLUS_EXPR, TREE_TYPE (*delta),
				*delta, integer_one_node);
	  break;

	default:
	  gcc_unreachable ();
	}

      *pfn = fold_convert (TYPE_PTRMEMFUNC_FN_TYPE (type), *pfn);
    }
}

/* Return an expression for PFN from the pointer-to-member function
   given by T.  */

static tree
pfn_from_ptrmemfunc (tree t)
{
  if (TREE_CODE (t) == PTRMEM_CST)
    {
      tree delta;
      tree pfn;

      expand_ptrmemfunc_cst (t, &delta, &pfn);
      if (pfn)
	return pfn;
    }

  return build_ptrmemfunc_access_expr (t, pfn_identifier);
}

/* Return an expression for DELTA from the pointer-to-member function
   given by T.  */

static tree
delta_from_ptrmemfunc (tree t)
{
  if (TREE_CODE (t) == PTRMEM_CST)
    {
      tree delta;
      tree pfn;

      expand_ptrmemfunc_cst (t, &delta, &pfn);
      if (delta)
	return delta;
    }

  return build_ptrmemfunc_access_expr (t, delta_identifier);
}

/* Convert value RHS to type TYPE as preparation for an assignment to
   an lvalue of type TYPE.  ERRTYPE indicates what kind of error the
   implicit conversion is.  If FNDECL is non-NULL, we are doing the
   conversion in order to pass the PARMNUMth argument of FNDECL.
   If FNDECL is NULL, we are doing the conversion in function pointer
   argument passing, conversion in initialization, etc. */

static tree
convert_for_assignment (tree type, tree rhs,
			impl_conv_rhs errtype, tree fndecl, int parmnum,
			tsubst_flags_t complain, int flags)
{
  tree rhstype;
  enum tree_code coder;

  location_t rhs_loc = EXPR_LOC_OR_LOC (rhs, input_location);
  bool has_loc = EXPR_LOCATION (rhs) != UNKNOWN_LOCATION;
  /* Strip NON_LVALUE_EXPRs since we aren't using as an lvalue,
     but preserve location wrappers.  */
  if (TREE_CODE (rhs) == NON_LVALUE_EXPR
      && !location_wrapper_p (rhs))
    rhs = TREE_OPERAND (rhs, 0);

  /* Handle [dcl.init.list] direct-list-initialization from
     single element of enumeration with a fixed underlying type.  */
  if (is_direct_enum_init (type, rhs))
    {
      tree elt = CONSTRUCTOR_ELT (rhs, 0)->value;
      if (check_narrowing (ENUM_UNDERLYING_TYPE (type), elt, complain))
	{
	  warning_sentinel w (warn_useless_cast);
	  warning_sentinel w2 (warn_ignored_qualifiers);
	  rhs = cp_build_c_cast (rhs_loc, type, elt, complain);
	}
      else
	rhs = error_mark_node;
    }

  rhstype = TREE_TYPE (rhs);
  coder = TREE_CODE (rhstype);

  if (VECTOR_TYPE_P (type) && coder == VECTOR_TYPE
      && vector_types_convertible_p (type, rhstype, true))
    {
      rhs = mark_rvalue_use (rhs);
      return convert (type, rhs);
    }

  if (rhs == error_mark_node || rhstype == error_mark_node)
    return error_mark_node;
  if (TREE_CODE (rhs) == TREE_LIST && TREE_VALUE (rhs) == error_mark_node)
    return error_mark_node;

  /* The RHS of an assignment cannot have void type.  */
  if (coder == VOID_TYPE)
    {
      if (complain & tf_error)
	error_at (rhs_loc, "void value not ignored as it ought to be");
      return error_mark_node;
    }

  if (c_dialect_objc ())
    {
      int parmno;
      tree selector;
      tree rname = fndecl;

      switch (errtype)
        {
	  case ICR_ASSIGN:
	    parmno = -1;
	    break;
	  case ICR_INIT:
	    parmno = -2;
	    break;
	  default:
	    selector = objc_message_selector ();
	    parmno = parmnum;
	    if (selector && parmno > 1)
	      {
		rname = selector;
		parmno -= 1;
	      }
	}

      if (objc_compare_types (type, rhstype, parmno, rname))
	{
	  rhs = mark_rvalue_use (rhs);
	  return convert (type, rhs);
	}
    }

  /* [expr.ass]

     The expression is implicitly converted (clause _conv_) to the
     cv-unqualified type of the left operand.

     We allow bad conversions here because by the time we get to this point
     we are committed to doing the conversion.  If we end up doing a bad
     conversion, convert_like will complain.  */
  if (!can_convert_arg_bad (type, rhstype, rhs, flags, complain))
    {
      /* When -Wno-pmf-conversions is use, we just silently allow
	 conversions from pointers-to-members to plain pointers.  If
	 the conversion doesn't work, cp_convert will complain.  */
      if (!warn_pmf2ptr
	  && TYPE_PTR_P (type)
	  && TYPE_PTRMEMFUNC_P (rhstype))
	rhs = cp_convert (strip_top_quals (type), rhs, complain);
      else
	{
	  if (complain & tf_error)
	    {
	      /* If the right-hand side has unknown type, then it is an
		 overloaded function.  Call instantiate_type to get error
		 messages.  */
	      if (rhstype == unknown_type_node)
		{
		  tree r = instantiate_type (type, rhs, tf_warning_or_error);
		  /* -fpermissive might allow this; recurse.  */
		  if (!seen_error ())
		    return convert_for_assignment (type, r, errtype, fndecl,
						   parmnum, complain, flags);
		}
	      else if (fndecl)
		complain_about_bad_argument (rhs_loc,
					     rhstype, type,
					     fndecl, parmnum);
	      else
		{
		  range_label_for_type_mismatch label (rhstype, type);
		  gcc_rich_location richloc (rhs_loc, has_loc ? &label : NULL);
		  switch (errtype)
		    {
		    case ICR_DEFAULT_ARGUMENT:
		      error_at (&richloc,
				"cannot convert %qH to %qI in default argument",
				rhstype, type);
		      break;
		    case ICR_ARGPASS:
		      error_at (&richloc,
				"cannot convert %qH to %qI in argument passing",
				rhstype, type);
		      break;
		    case ICR_CONVERTING:
		      error_at (&richloc, "cannot convert %qH to %qI",
				rhstype, type);
		      break;
		    case ICR_INIT:
		      error_at (&richloc,
				"cannot convert %qH to %qI in initialization",
				rhstype, type);
		      break;
		    case ICR_RETURN:
		      error_at (&richloc, "cannot convert %qH to %qI in return",
				rhstype, type);
		      break;
		    case ICR_ASSIGN:
		      error_at (&richloc,
				"cannot convert %qH to %qI in assignment",
				rhstype, type);
		      break;
		    default:
		      gcc_unreachable();
		  }
		}
	      if (TYPE_PTR_P (rhstype)
		  && TYPE_PTR_P (type)
		  && CLASS_TYPE_P (TREE_TYPE (rhstype))
		  && CLASS_TYPE_P (TREE_TYPE (type))
		  && !COMPLETE_TYPE_P (TREE_TYPE (rhstype)))
		inform (DECL_SOURCE_LOCATION (TYPE_MAIN_DECL
					      (TREE_TYPE (rhstype))),
			"class type %qT is incomplete", TREE_TYPE (rhstype));
	    }
	  return error_mark_node;
	}
    }
  if (warn_suggest_attribute_format)
    {
      const enum tree_code codel = TREE_CODE (type);
      if ((codel == POINTER_TYPE || codel == REFERENCE_TYPE)
	  && coder == codel
	  && check_missing_format_attribute (type, rhstype)
	  && (complain & tf_warning))
	switch (errtype)
	  {
	    case ICR_ARGPASS:
	    case ICR_DEFAULT_ARGUMENT:
	      if (fndecl)
		warning (OPT_Wsuggest_attribute_format,
			 "parameter %qP of %qD might be a candidate "
			 "for a format attribute", parmnum, fndecl);
	      else
		warning (OPT_Wsuggest_attribute_format,
			 "parameter might be a candidate "
			 "for a format attribute");
	      break;
	    case ICR_CONVERTING:
	      warning (OPT_Wsuggest_attribute_format,
		       "target of conversion might be a candidate "
		       "for a format attribute");
	      break;
	    case ICR_INIT:
	      warning (OPT_Wsuggest_attribute_format,
		       "target of initialization might be a candidate "
		       "for a format attribute");
	      break;
	    case ICR_RETURN:
	      warning (OPT_Wsuggest_attribute_format,
		       "return type might be a candidate "
		       "for a format attribute");
	      break;
	    case ICR_ASSIGN:
	      warning (OPT_Wsuggest_attribute_format,
		       "left-hand side of assignment might be a candidate "
		       "for a format attribute");
	      break;
	    default:
	      gcc_unreachable();
	  }
    }

  /* If -Wparentheses, warn about a = b = c when a has type bool and b
     does not.  */
  if (warn_parentheses
      && TREE_CODE (type) == BOOLEAN_TYPE
      && TREE_CODE (rhs) == MODIFY_EXPR
      && !TREE_NO_WARNING (rhs)
      && TREE_CODE (TREE_TYPE (rhs)) != BOOLEAN_TYPE
      && (complain & tf_warning)
      && warning_at (rhs_loc, OPT_Wparentheses,
		     "suggest parentheses around assignment used as "
		     "truth value"))
    TREE_NO_WARNING (rhs) = 1;

  if (complain & tf_warning)
    warn_for_address_or_pointer_of_packed_member (type, rhs);

  return perform_implicit_conversion_flags (strip_top_quals (type), rhs,
					    complain, flags);
}

/* Convert RHS to be of type TYPE.
   If EXP is nonzero, it is the target of the initialization.
   ERRTYPE indicates what kind of error the implicit conversion is.

   Two major differences between the behavior of
   `convert_for_assignment' and `convert_for_initialization'
   are that references are bashed in the former, while
   copied in the latter, and aggregates are assigned in
   the former (operator=) while initialized in the
   latter (X(X&)).

   If using constructor make sure no conversion operator exists, if one does
   exist, an ambiguity exists.  */

tree
convert_for_initialization (tree exp, tree type, tree rhs, int flags,
			    impl_conv_rhs errtype, tree fndecl, int parmnum,
                            tsubst_flags_t complain)
{
  enum tree_code codel = TREE_CODE (type);
  tree rhstype;
  enum tree_code coder;

  /* build_c_cast puts on a NOP_EXPR to make the result not an lvalue.
     Strip such NOP_EXPRs, since RHS is used in non-lvalue context.  */
  if (TREE_CODE (rhs) == NOP_EXPR
      && TREE_TYPE (rhs) == TREE_TYPE (TREE_OPERAND (rhs, 0))
      && codel != REFERENCE_TYPE)
    rhs = TREE_OPERAND (rhs, 0);

  if (type == error_mark_node
      || rhs == error_mark_node
      || (TREE_CODE (rhs) == TREE_LIST && TREE_VALUE (rhs) == error_mark_node))
    return error_mark_node;

  if (MAYBE_CLASS_TYPE_P (non_reference (type)))
    ;
  else if ((TREE_CODE (TREE_TYPE (rhs)) == ARRAY_TYPE
	    && TREE_CODE (type) != ARRAY_TYPE
	    && (!TYPE_REF_P (type)
		|| TREE_CODE (TREE_TYPE (type)) != ARRAY_TYPE))
	   || (TREE_CODE (TREE_TYPE (rhs)) == FUNCTION_TYPE
	       && !TYPE_REFFN_P (type))
	   || TREE_CODE (TREE_TYPE (rhs)) == METHOD_TYPE)
    rhs = decay_conversion (rhs, complain);

  rhstype = TREE_TYPE (rhs);
  coder = TREE_CODE (rhstype);

  if (coder == ERROR_MARK)
    return error_mark_node;

  /* We accept references to incomplete types, so we can
     return here before checking if RHS is of complete type.  */

  if (codel == REFERENCE_TYPE)
    {
      auto_diagnostic_group d;
      /* This should eventually happen in convert_arguments.  */
      int savew = 0, savee = 0;

      if (fndecl)
	savew = warningcount + werrorcount, savee = errorcount;
      rhs = initialize_reference (type, rhs, flags, complain);

      if (fndecl
	  && (warningcount + werrorcount > savew || errorcount > savee))
	inform (get_fndecl_argument_location (fndecl, parmnum),
		"in passing argument %P of %qD", parmnum, fndecl);
      return rhs;
    }

  if (exp != 0)
    exp = require_complete_type_sfinae (exp, complain);
  if (exp == error_mark_node)
    return error_mark_node;

  type = complete_type (type);

  if (DIRECT_INIT_EXPR_P (type, rhs))
    /* Don't try to do copy-initialization if we already have
       direct-initialization.  */
    return rhs;

  if (MAYBE_CLASS_TYPE_P (type))
    return perform_implicit_conversion_flags (type, rhs, complain, flags);

  return convert_for_assignment (type, rhs, errtype, fndecl, parmnum,
				 complain, flags);
}

/* If RETVAL is the address of, or a reference to, a local variable or
   temporary give an appropriate warning and return true.  */

static bool
maybe_warn_about_returning_address_of_local (tree retval, location_t loc)
{
  tree valtype = TREE_TYPE (DECL_RESULT (current_function_decl));
  tree whats_returned = fold_for_warn (retval);
  if (!loc)
    loc = cp_expr_loc_or_input_loc (retval);

  for (;;)
    {
      if (TREE_CODE (whats_returned) == COMPOUND_EXPR)
	whats_returned = TREE_OPERAND (whats_returned, 1);
      else if (CONVERT_EXPR_P (whats_returned)
	       || TREE_CODE (whats_returned) == NON_LVALUE_EXPR)
	whats_returned = TREE_OPERAND (whats_returned, 0);
      else
	break;
    }

  if (TREE_CODE (whats_returned) == TARGET_EXPR
      && is_std_init_list (TREE_TYPE (whats_returned)))
    {
      tree init = TARGET_EXPR_INITIAL (whats_returned);
      if (TREE_CODE (init) == CONSTRUCTOR)
	/* Pull out the array address.  */
	whats_returned = CONSTRUCTOR_ELT (init, 0)->value;
      else if (TREE_CODE (init) == INDIRECT_REF)
	/* The source of a trivial copy looks like *(T*)&var.  */
	whats_returned = TREE_OPERAND (init, 0);
      else
	return false;
      STRIP_NOPS (whats_returned);
    }

  /* As a special case, we handle a call to std::move or std::forward.  */
  if (TREE_CODE (whats_returned) == CALL_EXPR
      && (is_std_move_p (whats_returned)
	  || is_std_forward_p (whats_returned)))
    {
      tree arg = CALL_EXPR_ARG (whats_returned, 0);
      return maybe_warn_about_returning_address_of_local (arg, loc);
    }

  if (TREE_CODE (whats_returned) != ADDR_EXPR)
    return false;
  whats_returned = TREE_OPERAND (whats_returned, 0);

  while (TREE_CODE (whats_returned) == COMPONENT_REF
	 || TREE_CODE (whats_returned) == ARRAY_REF)
    whats_returned = TREE_OPERAND (whats_returned, 0);

  if (TREE_CODE (whats_returned) == AGGR_INIT_EXPR
      || TREE_CODE (whats_returned) == TARGET_EXPR)
    {
      if (TYPE_REF_P (valtype))
	warning_at (loc, OPT_Wreturn_local_addr,
		    "returning reference to temporary");
      else if (is_std_init_list (valtype))
	warning_at (loc, OPT_Winit_list_lifetime,
		    "returning temporary %<initializer_list%> does not extend "
		    "the lifetime of the underlying array");
      return true;
    }

  STRIP_ANY_LOCATION_WRAPPER (whats_returned);

  if (DECL_P (whats_returned)
      && DECL_NAME (whats_returned)
      && DECL_FUNCTION_SCOPE_P (whats_returned)
      && !is_capture_proxy (whats_returned)
      && !(TREE_STATIC (whats_returned)
	   || TREE_PUBLIC (whats_returned)))
    {
      if (VAR_P (whats_returned)
	  && DECL_DECOMPOSITION_P (whats_returned)
	  && DECL_DECOMP_BASE (whats_returned)
	  && DECL_HAS_VALUE_EXPR_P (whats_returned))
	{
	  /* When returning address of a structured binding, if the structured
	     binding is not a reference, continue normally, if it is a
	     reference, recurse on the initializer of the structured
	     binding.  */
	  tree base = DECL_DECOMP_BASE (whats_returned);
	  if (TYPE_REF_P (TREE_TYPE (base)))
	    {
	      if (tree init = DECL_INITIAL (base))
		return maybe_warn_about_returning_address_of_local (init, loc);
	      else
		return false;
	    }
	}
      bool w = false;
      auto_diagnostic_group d;
      if (TYPE_REF_P (valtype))
	w = warning_at (loc, OPT_Wreturn_local_addr,
			"reference to local variable %qD returned",
			whats_returned);
      else if (is_std_init_list (valtype))
	w = warning_at (loc, OPT_Winit_list_lifetime,
			"returning local %<initializer_list%> variable %qD "
			"does not extend the lifetime of the underlying array",
			whats_returned);
      else if (POINTER_TYPE_P (valtype)
	       && TREE_CODE (whats_returned) == LABEL_DECL)
	w = warning_at (loc, OPT_Wreturn_local_addr,
			"address of label %qD returned",
			whats_returned);
      else if (POINTER_TYPE_P (valtype))
	w = warning_at (loc, OPT_Wreturn_local_addr,
			"address of local variable %qD returned",
			whats_returned);
      if (w)
	inform (DECL_SOURCE_LOCATION (whats_returned),
		"declared here");
      return true;
    }

  return false;
}

/* Returns true if DECL is in the std namespace.  */

bool
decl_in_std_namespace_p (tree decl)
{
  while (decl)
    {
      decl = decl_namespace_context (decl);
      if (DECL_NAMESPACE_STD_P (decl))
	return true;
      /* Allow inline namespaces inside of std namespace, e.g. with
	 --enable-symvers=gnu-versioned-namespace std::forward would be
	 actually std::_8::forward.  */
      if (!DECL_NAMESPACE_INLINE_P (decl))
	return false;
      decl = CP_DECL_CONTEXT (decl);
    }
  return false;
}

/* Returns true if FN, a CALL_EXPR, is a call to std::forward.  */

static bool
is_std_forward_p (tree fn)
{
  /* std::forward only takes one argument.  */
  if (call_expr_nargs (fn) != 1)
    return false;

  tree fndecl = cp_get_callee_fndecl_nofold (fn);
  if (!decl_in_std_namespace_p (fndecl))
    return false;

  tree name = DECL_NAME (fndecl);
  return name && id_equal (name, "forward");
}

/* Returns true if FN, a CALL_EXPR, is a call to std::move.  */

static bool
is_std_move_p (tree fn)
{
  /* std::move only takes one argument.  */
  if (call_expr_nargs (fn) != 1)
    return false;

  tree fndecl = cp_get_callee_fndecl_nofold (fn);
  if (!decl_in_std_namespace_p (fndecl))
    return false;

  tree name = DECL_NAME (fndecl);
  return name && id_equal (name, "move");
}

/* Returns true if RETVAL is a good candidate for the NRVO as per
   [class.copy.elision].  FUNCTYPE is the type the function is declared
   to return.  */

static bool
can_do_nrvo_p (tree retval, tree functype)
{
  if (functype == error_mark_node)
    return false;
  if (retval)
    STRIP_ANY_LOCATION_WRAPPER (retval);
  tree result = DECL_RESULT (current_function_decl);
  return (retval != NULL_TREE
	  && !processing_template_decl
	  /* Must be a local, automatic variable.  */
	  && VAR_P (retval)
	  && DECL_CONTEXT (retval) == current_function_decl
	  && !TREE_STATIC (retval)
	  /* And not a lambda or anonymous union proxy.  */
	  && !DECL_HAS_VALUE_EXPR_P (retval)
	  && (DECL_ALIGN (retval) <= DECL_ALIGN (result))
	  /* The cv-unqualified type of the returned value must be the
	     same as the cv-unqualified return type of the
	     function.  */
	  && same_type_p ((TYPE_MAIN_VARIANT (TREE_TYPE (retval))),
			  (TYPE_MAIN_VARIANT (functype)))
	  /* And the returned value must be non-volatile.  */
	  && !TYPE_VOLATILE (TREE_TYPE (retval)));
}

/* If we should treat RETVAL, an expression being returned, as if it were
   designated by an rvalue, returns it adjusted accordingly; otherwise, returns
   NULL_TREE.  See [class.copy.elision].  RETURN_P is true if this is a return
   context (rather than throw).  */

tree
treat_lvalue_as_rvalue_p (tree expr, bool return_p)
{
  if (cxx_dialect == cxx98)
    return NULL_TREE;

  tree retval = expr;
  STRIP_ANY_LOCATION_WRAPPER (retval);
  if (REFERENCE_REF_P (retval))
    retval = TREE_OPERAND (retval, 0);

  /* An implicitly movable entity is a variable of automatic storage duration
     that is either a non-volatile object or (C++20) an rvalue reference to a
     non-volatile object type.  */
  if (!(((VAR_P (retval) && !DECL_HAS_VALUE_EXPR_P (retval))
	 || TREE_CODE (retval) == PARM_DECL)
	&& !TREE_STATIC (retval)
	&& !CP_TYPE_VOLATILE_P (non_reference (TREE_TYPE (retval)))
	&& (TREE_CODE (TREE_TYPE (retval)) != REFERENCE_TYPE
	    || (cxx_dialect >= cxx20
		&& TYPE_REF_IS_RVALUE (TREE_TYPE (retval))))))
    return NULL_TREE;

  /* If the expression in a return or co_return statement is a (possibly
     parenthesized) id-expression that names an implicitly movable entity
     declared in the body or parameter-declaration-clause of the innermost
     enclosing function or lambda-expression, */
  if (DECL_CONTEXT (retval) != current_function_decl)
    return NULL_TREE;
  if (return_p)
    return set_implicit_rvalue_p (move (expr));

  /* if the operand of a throw-expression is a (possibly parenthesized)
     id-expression that names an implicitly movable entity whose scope does not
     extend beyond the compound-statement of the innermost try-block or
     function-try-block (if any) whose compound-statement or ctor-initializer
     encloses the throw-expression, */

  /* C++20 added move on throw of parms.  */
  if (TREE_CODE (retval) == PARM_DECL && cxx_dialect < cxx20)
    return NULL_TREE;

  for (cp_binding_level *b = current_binding_level;
       ; b = b->level_chain)
    {
      for (tree decl = b->names; decl; decl = TREE_CHAIN (decl))
	if (decl == retval)
	  return set_implicit_rvalue_p (move (expr));
      if (b->kind == sk_function_parms || b->kind == sk_try)
	return NULL_TREE;
    }
}

/* Warn about wrong usage of std::move in a return statement.  RETVAL
   is the expression we are returning; FUNCTYPE is the type the function
   is declared to return.  */

static void
maybe_warn_pessimizing_move (tree retval, tree functype)
{
  if (!(warn_pessimizing_move || warn_redundant_move))
    return;

  location_t loc = cp_expr_loc_or_input_loc (retval);

  /* C++98 doesn't know move.  */
  if (cxx_dialect < cxx11)
    return;

  /* Wait until instantiation time, since we can't gauge if we should do
     the NRVO until then.  */
  if (processing_template_decl)
    return;

  /* This is only interesting for class types.  */
  if (!CLASS_TYPE_P (functype))
    return;

  /* We're looking for *std::move<T&> ((T &) &arg).  */
  if (REFERENCE_REF_P (retval)
      && TREE_CODE (TREE_OPERAND (retval, 0)) == CALL_EXPR)
    {
      tree fn = TREE_OPERAND (retval, 0);
      if (is_std_move_p (fn))
	{
	  tree arg = CALL_EXPR_ARG (fn, 0);
	  tree moved;
	  if (TREE_CODE (arg) != NOP_EXPR)
	    return;
	  arg = TREE_OPERAND (arg, 0);
	  if (TREE_CODE (arg) != ADDR_EXPR)
	    return;
	  arg = TREE_OPERAND (arg, 0);
	  arg = convert_from_reference (arg);
	  /* Warn if we could do copy elision were it not for the move.  */
	  if (can_do_nrvo_p (arg, functype))
	    {
	      auto_diagnostic_group d;
	      if (warning_at (loc, OPT_Wpessimizing_move,
			      "moving a local object in a return statement "
			      "prevents copy elision"))
		inform (loc, "remove %<std::move%> call");
	    }
	  /* Warn if the move is redundant.  It is redundant when we would
	     do maybe-rvalue overload resolution even without std::move.  */
	  else if (warn_redundant_move
		   && (moved = treat_lvalue_as_rvalue_p (arg, /*return*/true)))
	    {
	      /* Make sure that the overload resolution would actually succeed
		 if we removed the std::move call.  */
	      tree t = convert_for_initialization (NULL_TREE, functype,
						   moved,
						   (LOOKUP_NORMAL
						    | LOOKUP_ONLYCONVERTING
						    | LOOKUP_PREFER_RVALUE),
						   ICR_RETURN, NULL_TREE, 0,
						   tf_none);
	      /* If this worked, implicit rvalue would work, so the call to
		 std::move is redundant.  */
	      if (t != error_mark_node)
		{
		  auto_diagnostic_group d;
		  if (warning_at (loc, OPT_Wredundant_move,
				  "redundant move in return statement"))
		    inform (loc, "remove %<std::move%> call");
		}
	    }
	}
    }
}

/* Check that returning RETVAL from the current function is valid.
   Return an expression explicitly showing all conversions required to
   change RETVAL into the function return type, and to assign it to
   the DECL_RESULT for the function.  Set *NO_WARNING to true if
   code reaches end of non-void function warning shouldn't be issued
   on this RETURN_EXPR.  */

tree
check_return_expr (tree retval, bool *no_warning)
{
  tree result;
  /* The type actually returned by the function.  */
  tree valtype;
  /* The type the function is declared to return, or void if
     the declared type is incomplete.  */
  tree functype;
  int fn_returns_value_p;
  location_t loc = cp_expr_loc_or_input_loc (retval);

  *no_warning = false;

  /* A `volatile' function is one that isn't supposed to return, ever.
     (This is a G++ extension, used to get better code for functions
     that call the `volatile' function.)  */
  if (TREE_THIS_VOLATILE (current_function_decl))
    warning (0, "function declared %<noreturn%> has a %<return%> statement");

  /* Check for various simple errors.  */
  if (DECL_DESTRUCTOR_P (current_function_decl))
    {
      if (retval)
	error_at (loc, "returning a value from a destructor");
      return NULL_TREE;
    }
  else if (DECL_CONSTRUCTOR_P (current_function_decl))
    {
      if (in_function_try_handler)
	/* If a return statement appears in a handler of the
	   function-try-block of a constructor, the program is ill-formed.  */
	error ("cannot return from a handler of a function-try-block of a constructor");
      else if (retval)
	/* You can't return a value from a constructor.  */
	error_at (loc, "returning a value from a constructor");
      return NULL_TREE;
    }

  const tree saved_retval = retval;

  if (processing_template_decl)
    {
      current_function_returns_value = 1;

      if (check_for_bare_parameter_packs (retval))
	return error_mark_node;

      /* If one of the types might be void, we can't tell whether we're
	 returning a value.  */
      if ((WILDCARD_TYPE_P (TREE_TYPE (DECL_RESULT (current_function_decl)))
	   && !FNDECL_USED_AUTO (current_function_decl))
	  || (retval != NULL_TREE
	      && (TREE_TYPE (retval) == NULL_TREE
		  || WILDCARD_TYPE_P (TREE_TYPE (retval)))))
	goto dependent;
    }

  functype = TREE_TYPE (TREE_TYPE (current_function_decl));

  /* Deduce auto return type from a return statement.  */
  if (FNDECL_USED_AUTO (current_function_decl))
    {
      tree pattern = DECL_SAVED_AUTO_RETURN_TYPE (current_function_decl);
      tree auto_node;
      tree type;

      if (!retval && !is_auto (pattern))
	{
	  /* Give a helpful error message.  */
	  error ("return-statement with no value, in function returning %qT",
		 pattern);
	  inform (input_location, "only plain %<auto%> return type can be "
		  "deduced to %<void%>");
	  type = error_mark_node;
	}
      else if (retval && BRACE_ENCLOSED_INITIALIZER_P (retval))
	{
	  error ("returning initializer list");
	  type = error_mark_node;
	}
      else
	{
	  if (!retval)
	    retval = void_node;
	  auto_node = type_uses_auto (pattern);
	  type = do_auto_deduction (pattern, retval, auto_node,
				    tf_warning_or_error, adc_return_type);
	}

      if (type == error_mark_node)
	/* Leave it.  */;
      else if (functype == pattern)
	apply_deduced_return_type (current_function_decl, type);
      else if (!same_type_p (type, functype))
	{
	  if (LAMBDA_FUNCTION_P (current_function_decl))
	    error_at (loc, "inconsistent types %qT and %qT deduced for "
		      "lambda return type", functype, type);
	  else
	    error_at (loc, "inconsistent deduction for auto return type: "
		      "%qT and then %qT", functype, type);
	}
      functype = type;
    }

  result = DECL_RESULT (current_function_decl);
  valtype = TREE_TYPE (result);
  gcc_assert (valtype != NULL_TREE);
  fn_returns_value_p = !VOID_TYPE_P (valtype);

  /* Check for a return statement with no return value in a function
     that's supposed to return a value.  */
  if (!retval && fn_returns_value_p)
    {
      if (functype != error_mark_node)
	permerror (input_location, "return-statement with no value, in "
		   "function returning %qT", valtype);
      /* Remember that this function did return.  */
      current_function_returns_value = 1;
      /* And signal caller that TREE_NO_WARNING should be set on the
	 RETURN_EXPR to avoid control reaches end of non-void function
	 warnings in tree-cfg.c.  */
      *no_warning = true;
    }
  /* Check for a return statement with a value in a function that
     isn't supposed to return a value.  */
  else if (retval && !fn_returns_value_p)
    {
      if (VOID_TYPE_P (TREE_TYPE (retval)))
	/* You can return a `void' value from a function of `void'
	   type.  In that case, we have to evaluate the expression for
	   its side-effects.  */
	finish_expr_stmt (retval);
      else if (retval != error_mark_node)
	permerror (loc, "return-statement with a value, in function "
		   "returning %qT", valtype);
      current_function_returns_null = 1;

      /* There's really no value to return, after all.  */
      return NULL_TREE;
    }
  else if (!retval)
    /* Remember that this function can sometimes return without a
       value.  */
    current_function_returns_null = 1;
  else
    /* Remember that this function did return a value.  */
    current_function_returns_value = 1;

  /* Check for erroneous operands -- but after giving ourselves a
     chance to provide an error about returning a value from a void
     function.  */
  if (error_operand_p (retval))
    {
      current_function_return_value = error_mark_node;
      return error_mark_node;
    }

  /* Only operator new(...) throw(), can return NULL [expr.new/13].  */
  if (IDENTIFIER_NEW_OP_P (DECL_NAME (current_function_decl))
      && !TYPE_NOTHROW_P (TREE_TYPE (current_function_decl))
      && ! flag_check_new
      && retval && null_ptr_cst_p (retval))
    warning (0, "%<operator new%> must not return NULL unless it is "
	     "declared %<throw()%> (or %<-fcheck-new%> is in effect)");

  /* Effective C++ rule 15.  See also start_function.  */
  if (warn_ecpp
      && DECL_NAME (current_function_decl) == assign_op_identifier
      && !type_dependent_expression_p (retval))
    {
      bool warn = true;

      /* The function return type must be a reference to the current
	class.  */
      if (TYPE_REF_P (valtype)
	  && same_type_ignoring_top_level_qualifiers_p
	      (TREE_TYPE (valtype), TREE_TYPE (current_class_ref)))
	{
	  /* Returning '*this' is obviously OK.  */
	  if (retval == current_class_ref)
	    warn = false;
	  /* If we are calling a function whose return type is the same of
	     the current class reference, it is ok.  */
	  else if (INDIRECT_REF_P (retval)
		   && TREE_CODE (TREE_OPERAND (retval, 0)) == CALL_EXPR)
	    warn = false;
	}

      if (warn)
	warning_at (loc, OPT_Weffc__,
		    "%<operator=%> should return a reference to %<*this%>");
    }

  if (dependent_type_p (functype)
      || type_dependent_expression_p (retval))
    {
    dependent:
      /* We should not have changed the return value.  */
      gcc_assert (retval == saved_retval);
      return retval;
    }

  /* The fabled Named Return Value optimization, as per [class.copy]/15:

     [...]      For  a function with a class return type, if the expression
     in the return statement is the name of a local  object,  and  the  cv-
     unqualified  type  of  the  local  object  is the same as the function
     return type, an implementation is permitted to omit creating the  tem-
     porary  object  to  hold  the function return value [...]

     So, if this is a value-returning function that always returns the same
     local variable, remember it.

     It might be nice to be more flexible, and choose the first suitable
     variable even if the function sometimes returns something else, but
     then we run the risk of clobbering the variable we chose if the other
     returned expression uses the chosen variable somehow.  And people expect
     this restriction, anyway.  (jason 2000-11-19)

     See finish_function and finalize_nrv for the rest of this optimization.  */
  if (retval)
    STRIP_ANY_LOCATION_WRAPPER (retval);

  bool named_return_value_okay_p = can_do_nrvo_p (retval, functype);
  if (fn_returns_value_p && flag_elide_constructors)
    {
      if (named_return_value_okay_p
          && (current_function_return_value == NULL_TREE
              || current_function_return_value == retval))
	current_function_return_value = retval;
      else
	current_function_return_value = error_mark_node;
    }

  /* We don't need to do any conversions when there's nothing being
     returned.  */
  if (!retval)
    return NULL_TREE;

  if (!named_return_value_okay_p)
    maybe_warn_pessimizing_move (retval, functype);

  /* Do any required conversions.  */
  if (retval == result || DECL_CONSTRUCTOR_P (current_function_decl))
    /* No conversions are required.  */
    ;
  else
    {
      int flags = LOOKUP_NORMAL | LOOKUP_ONLYCONVERTING;

      /* The functype's return type will have been set to void, if it
	 was an incomplete type.  Just treat this as 'return;' */
      if (VOID_TYPE_P (functype))
	return error_mark_node;

      /* If we had an id-expression obfuscated by force_paren_expr, we need
	 to undo it so we can try to treat it as an rvalue below.  */
      retval = maybe_undo_parenthesized_ref (retval);

      if (processing_template_decl)
	retval = build_non_dependent_expr (retval);

      /* Under C++11 [12.8/32 class.copy], a returned lvalue is sometimes
	 treated as an rvalue for the purposes of overload resolution to
	 favor move constructors over copy constructors.

         Note that these conditions are similar to, but not as strict as,
	 the conditions for the named return value optimization.  */
      bool converted = false;
      tree moved;
      /* This is only interesting for class type.  */
      if (CLASS_TYPE_P (functype)
	  && (moved = treat_lvalue_as_rvalue_p (retval, /*return*/true)))
	{
	  if (cxx_dialect < cxx20)
	    {
	      moved = convert_for_initialization
		(NULL_TREE, functype, moved, flags|LOOKUP_PREFER_RVALUE,
		 ICR_RETURN, NULL_TREE, 0, tf_none);
	      if (moved != error_mark_node)
		{
		  retval = moved;
		  converted = true;
		}
	    }
	  else
	    /* In C++20 we just treat the return value as an rvalue that
	       can bind to lvalue refs.  */
	    retval = moved;
	}

      /* The call in a (lambda) thunk needs no conversions.  */
      if (TREE_CODE (retval) == CALL_EXPR
	  && call_from_lambda_thunk_p (retval))
	converted = true;

      /* First convert the value to the function's return type, then
	 to the type of return value's location to handle the
	 case that functype is smaller than the valtype.  */
      if (!converted)
	retval = convert_for_initialization
	  (NULL_TREE, functype, retval, flags, ICR_RETURN, NULL_TREE, 0,
	   tf_warning_or_error);
      retval = convert (valtype, retval);

      /* If the conversion failed, treat this just like `return;'.  */
      if (retval == error_mark_node)
	return retval;
      /* We can't initialize a register from a AGGR_INIT_EXPR.  */
      else if (! cfun->returns_struct
	       && TREE_CODE (retval) == TARGET_EXPR
	       && TREE_CODE (TREE_OPERAND (retval, 1)) == AGGR_INIT_EXPR)
	retval = build2 (COMPOUND_EXPR, TREE_TYPE (retval), retval,
			 TREE_OPERAND (retval, 0));
      else if (!processing_template_decl
	       && maybe_warn_about_returning_address_of_local (retval, loc)
	       && INDIRECT_TYPE_P (valtype))
	retval = build2 (COMPOUND_EXPR, TREE_TYPE (retval), retval,
			 build_zero_cst (TREE_TYPE (retval)));
    }

  if (processing_template_decl)
    return saved_retval;

  /* Actually copy the value returned into the appropriate location.  */
  if (retval && retval != result)
    retval = build2 (INIT_EXPR, TREE_TYPE (result), result, retval);

  if (tree set = maybe_set_retval_sentinel ())
    retval = build2 (COMPOUND_EXPR, void_type_node, retval, set);

  return retval;
}


/* Returns nonzero if the pointer-type FROM can be converted to the
   pointer-type TO via a qualification conversion.  If CONSTP is -1,
   then we return nonzero if the pointers are similar, and the
   cv-qualification signature of FROM is a proper subset of that of TO.

   If CONSTP is positive, then all outer pointers have been
   const-qualified.  */

static bool
comp_ptr_ttypes_real (tree to, tree from, int constp)
{
  bool to_more_cv_qualified = false;
  bool is_opaque_pointer = false;

  for (; ; to = TREE_TYPE (to), from = TREE_TYPE (from))
    {
      if (TREE_CODE (to) != TREE_CODE (from))
	return false;

      if (TREE_CODE (from) == OFFSET_TYPE
	  && !same_type_p (TYPE_OFFSET_BASETYPE (from),
			   TYPE_OFFSET_BASETYPE (to)))
	return false;

      /* Const and volatile mean something different for function and
	 array types, so the usual checks are not appropriate.  We'll
	 check the array type elements in further iterations.  */
      if (!FUNC_OR_METHOD_TYPE_P (to) && TREE_CODE (to) != ARRAY_TYPE)
	{
	  if (!at_least_as_qualified_p (to, from))
	    return false;

	  if (!at_least_as_qualified_p (from, to))
	    {
	      if (constp == 0)
		return false;
	      to_more_cv_qualified = true;
	    }

	  if (constp > 0)
	    constp &= TYPE_READONLY (to);
	}

      if (VECTOR_TYPE_P (to))
	is_opaque_pointer = vector_targets_convertible_p (to, from);

      /* P0388R4 allows a conversion from int[N] to int[] but not the
	 other way round.  When both arrays have bounds but they do
	 not match, then no conversion is possible.  */
      if (TREE_CODE (to) == ARRAY_TYPE
	  && !comp_array_types (to, from, bounds_first, /*strict=*/false))
	return false;

      if (!TYPE_PTR_P (to)
	  && !TYPE_PTRDATAMEM_P (to)
	  /* CWG 330 says we need to look through arrays.  */
	  && TREE_CODE (to) != ARRAY_TYPE)
	return ((constp >= 0 || to_more_cv_qualified)
		&& (is_opaque_pointer
		    || same_type_ignoring_top_level_qualifiers_p (to, from)));
    }
}

/* When comparing, say, char ** to char const **, this function takes
   the 'char *' and 'char const *'.  Do not pass non-pointer/reference
   types to this function.  */

int
comp_ptr_ttypes (tree to, tree from)
{
  return comp_ptr_ttypes_real (to, from, 1);
}

/* Returns true iff FNTYPE is a non-class type that involves
   error_mark_node.  We can get FUNCTION_TYPE with buried error_mark_node
   if a parameter type is ill-formed.  */

bool
error_type_p (const_tree type)
{
  tree t;

  switch (TREE_CODE (type))
    {
    case ERROR_MARK:
      return true;

    case POINTER_TYPE:
    case REFERENCE_TYPE:
    case OFFSET_TYPE:
      return error_type_p (TREE_TYPE (type));

    case FUNCTION_TYPE:
    case METHOD_TYPE:
      if (error_type_p (TREE_TYPE (type)))
	return true;
      for (t = TYPE_ARG_TYPES (type); t; t = TREE_CHAIN (t))
	if (error_type_p (TREE_VALUE (t)))
	  return true;
      return false;

    case RECORD_TYPE:
      if (TYPE_PTRMEMFUNC_P (type))
	return error_type_p (TYPE_PTRMEMFUNC_FN_TYPE (type));
      return false;

    default:
      return false;
    }
}

/* Returns true if to and from are (possibly multi-level) pointers to the same
   type or inheritance-related types, regardless of cv-quals.  */

bool
ptr_reasonably_similar (const_tree to, const_tree from)
{
  for (; ; to = TREE_TYPE (to), from = TREE_TYPE (from))
    {
      /* Any target type is similar enough to void.  */
      if (VOID_TYPE_P (to))
	return !error_type_p (from);
      if (VOID_TYPE_P (from))
	return !error_type_p (to);

      if (TREE_CODE (to) != TREE_CODE (from))
	return false;

      if (TREE_CODE (from) == OFFSET_TYPE
	  && comptypes (TYPE_OFFSET_BASETYPE (to),
			TYPE_OFFSET_BASETYPE (from),
			COMPARE_BASE | COMPARE_DERIVED))
	continue;

      if (VECTOR_TYPE_P (to)
	  && vector_types_convertible_p (to, from, false))
	return true;

      if (TREE_CODE (to) == INTEGER_TYPE
	  && TYPE_PRECISION (to) == TYPE_PRECISION (from))
	return true;

      if (TREE_CODE (to) == FUNCTION_TYPE)
	return !error_type_p (to) && !error_type_p (from);

      if (!TYPE_PTR_P (to))
	{
	  /* When either type is incomplete avoid DERIVED_FROM_P,
	     which may call complete_type (c++/57942).  */
	  bool b = !COMPLETE_TYPE_P (to) || !COMPLETE_TYPE_P (from);
	  return comptypes
	    (TYPE_MAIN_VARIANT (to), TYPE_MAIN_VARIANT (from),
	     b ? COMPARE_STRICT : COMPARE_BASE | COMPARE_DERIVED);
	}
    }
}

/* Return true if TO and FROM (both of which are POINTER_TYPEs or
   pointer-to-member types) are the same, ignoring cv-qualification at
   all levels.  CB says how we should behave when comparing array bounds.  */

bool
comp_ptr_ttypes_const (tree to, tree from, compare_bounds_t cb)
{
  bool is_opaque_pointer = false;

  for (; ; to = TREE_TYPE (to), from = TREE_TYPE (from))
    {
      if (TREE_CODE (to) != TREE_CODE (from))
	return false;

      if (TREE_CODE (from) == OFFSET_TYPE
	  && same_type_p (TYPE_OFFSET_BASETYPE (from),
			  TYPE_OFFSET_BASETYPE (to)))
	  continue;

      if (VECTOR_TYPE_P (to))
	is_opaque_pointer = vector_targets_convertible_p (to, from);

      if (TREE_CODE (to) == ARRAY_TYPE
	  /* Ignore cv-qualification, but if we see e.g. int[3] and int[4],
	     we must fail.  */
	  && !comp_array_types (to, from, cb, /*strict=*/false))
	return false;

      /* CWG 330 says we need to look through arrays.  */
      if (!TYPE_PTR_P (to) && TREE_CODE (to) != ARRAY_TYPE)
	return (is_opaque_pointer
		|| same_type_ignoring_top_level_qualifiers_p (to, from));
    }
}

/* Returns the type qualifiers for this type, including the qualifiers on the
   elements for an array type.  */

int
cp_type_quals (const_tree type)
{
  int quals;
  /* This CONST_CAST is okay because strip_array_types returns its
     argument unmodified and we assign it to a const_tree.  */
  type = strip_array_types (CONST_CAST_TREE (type));
  if (type == error_mark_node
      /* Quals on a FUNCTION_TYPE are memfn quals.  */
      || TREE_CODE (type) == FUNCTION_TYPE)
    return TYPE_UNQUALIFIED;
  quals = TYPE_QUALS (type);
  /* METHOD and REFERENCE_TYPEs should never have quals.  */
  gcc_assert ((TREE_CODE (type) != METHOD_TYPE
	       && !TYPE_REF_P (type))
	      || ((quals & (TYPE_QUAL_CONST|TYPE_QUAL_VOLATILE))
		  == TYPE_UNQUALIFIED));
  return quals;
}

/* Returns the function-ref-qualifier for TYPE */

cp_ref_qualifier
type_memfn_rqual (const_tree type)
{
  gcc_assert (FUNC_OR_METHOD_TYPE_P (type));

  if (!FUNCTION_REF_QUALIFIED (type))
    return REF_QUAL_NONE;
  else if (FUNCTION_RVALUE_QUALIFIED (type))
    return REF_QUAL_RVALUE;
  else
    return REF_QUAL_LVALUE;
}

/* Returns the function-cv-quals for TYPE, which must be a FUNCTION_TYPE or
   METHOD_TYPE.  */

int
type_memfn_quals (const_tree type)
{
  if (TREE_CODE (type) == FUNCTION_TYPE)
    return TYPE_QUALS (type);
  else if (TREE_CODE (type) == METHOD_TYPE)
    return cp_type_quals (class_of_this_parm (type));
  else
    gcc_unreachable ();
}

/* Returns the FUNCTION_TYPE TYPE with its function-cv-quals changed to
   MEMFN_QUALS and its ref-qualifier to RQUAL. */

tree
apply_memfn_quals (tree type, cp_cv_quals memfn_quals, cp_ref_qualifier rqual)
{
  /* Could handle METHOD_TYPE here if necessary.  */
  gcc_assert (TREE_CODE (type) == FUNCTION_TYPE);
  if (TYPE_QUALS (type) == memfn_quals
      && type_memfn_rqual (type) == rqual)
    return type;

  /* This should really have a different TYPE_MAIN_VARIANT, but that gets
     complex.  */
  tree result = build_qualified_type (type, memfn_quals);
  return build_ref_qualified_type (result, rqual);
}

/* Returns nonzero if TYPE is const or volatile.  */

bool
cv_qualified_p (const_tree type)
{
  int quals = cp_type_quals (type);
  return (quals & (TYPE_QUAL_CONST|TYPE_QUAL_VOLATILE)) != 0;
}

/* Returns nonzero if the TYPE contains a mutable member.  */

bool
cp_has_mutable_p (const_tree type)
{
  /* This CONST_CAST is okay because strip_array_types returns its
     argument unmodified and we assign it to a const_tree.  */
  type = strip_array_types (CONST_CAST_TREE(type));

  return CLASS_TYPE_P (type) && CLASSTYPE_HAS_MUTABLE (type);
}

/* Set TREE_READONLY and TREE_VOLATILE on DECL as indicated by the
   TYPE_QUALS.  For a VAR_DECL, this may be an optimistic
   approximation.  In particular, consider:

     int f();
     struct S { int i; };
     const S s = { f(); }

   Here, we will make "s" as TREE_READONLY (because it is declared
   "const") -- only to reverse ourselves upon seeing that the
   initializer is non-constant.  */

void
cp_apply_type_quals_to_decl (int type_quals, tree decl)
{
  tree type = TREE_TYPE (decl);

  if (type == error_mark_node)
    return;

  if (TREE_CODE (decl) == TYPE_DECL)
    return;

  gcc_assert (!(TREE_CODE (type) == FUNCTION_TYPE
		&& type_quals != TYPE_UNQUALIFIED));

  /* Avoid setting TREE_READONLY incorrectly.  */
  /* We used to check TYPE_NEEDS_CONSTRUCTING here, but now a constexpr
     constructor can produce constant init, so rely on cp_finish_decl to
     clear TREE_READONLY if the variable has non-constant init.  */

  /* If the type has (or might have) a mutable component, that component
     might be modified.  */
  if (TYPE_HAS_MUTABLE_P (type) || !COMPLETE_TYPE_P (type))
    type_quals &= ~TYPE_QUAL_CONST;

  c_apply_type_quals_to_decl (type_quals, decl);
}

/* Subroutine of casts_away_constness.  Make T1 and T2 point at
   exemplar types such that casting T1 to T2 is casting away constness
   if and only if there is no implicit conversion from T1 to T2.  */

static void
casts_away_constness_r (tree *t1, tree *t2, tsubst_flags_t complain)
{
  int quals1;
  int quals2;

  /* [expr.const.cast]

     For multi-level pointer to members and multi-level mixed pointers
     and pointers to members (conv.qual), the "member" aspect of a
     pointer to member level is ignored when determining if a const
     cv-qualifier has been cast away.  */
  /* [expr.const.cast]

     For  two  pointer types:

	    X1 is T1cv1,1 * ... cv1,N *   where T1 is not a pointer type
	    X2 is T2cv2,1 * ... cv2,M *   where T2 is not a pointer type
	    K is min(N,M)

     casting from X1 to X2 casts away constness if, for a non-pointer
     type T there does not exist an implicit conversion (clause
     _conv_) from:

	    Tcv1,(N-K+1) * cv1,(N-K+2) * ... cv1,N *

     to

	    Tcv2,(M-K+1) * cv2,(M-K+2) * ... cv2,M *.  */
  if ((!TYPE_PTR_P (*t1) && !TYPE_PTRDATAMEM_P (*t1))
      || (!TYPE_PTR_P (*t2) && !TYPE_PTRDATAMEM_P (*t2)))
    {
      *t1 = cp_build_qualified_type (void_type_node,
				     cp_type_quals (*t1));
      *t2 = cp_build_qualified_type (void_type_node,
				     cp_type_quals (*t2));
      return;
    }

  quals1 = cp_type_quals (*t1);
  quals2 = cp_type_quals (*t2);

  if (TYPE_PTRDATAMEM_P (*t1))
    *t1 = TYPE_PTRMEM_POINTED_TO_TYPE (*t1);
  else
    *t1 = TREE_TYPE (*t1);
  if (TYPE_PTRDATAMEM_P (*t2))
    *t2 = TYPE_PTRMEM_POINTED_TO_TYPE (*t2);
  else
    *t2 = TREE_TYPE (*t2);

  casts_away_constness_r (t1, t2, complain);
  *t1 = build_pointer_type (*t1);
  *t2 = build_pointer_type (*t2);
  *t1 = cp_build_qualified_type (*t1, quals1);
  *t2 = cp_build_qualified_type (*t2, quals2);
}

/* Returns nonzero if casting from TYPE1 to TYPE2 casts away
   constness.  

   ??? This function returns non-zero if casting away qualifiers not
   just const.  We would like to return to the caller exactly which
   qualifiers are casted away to give more accurate diagnostics.
*/

static bool
casts_away_constness (tree t1, tree t2, tsubst_flags_t complain)
{
  if (TYPE_REF_P (t2))
    {
      /* [expr.const.cast]

	 Casting from an lvalue of type T1 to an lvalue of type T2
	 using a reference cast casts away constness if a cast from an
	 rvalue of type "pointer to T1" to the type "pointer to T2"
	 casts away constness.  */
      t1 = (TYPE_REF_P (t1) ? TREE_TYPE (t1) : t1);
      return casts_away_constness (build_pointer_type (t1),
				   build_pointer_type (TREE_TYPE (t2)),
				   complain);
    }

  if (TYPE_PTRDATAMEM_P (t1) && TYPE_PTRDATAMEM_P (t2))
    /* [expr.const.cast]

       Casting from an rvalue of type "pointer to data member of X
       of type T1" to the type "pointer to data member of Y of type
       T2" casts away constness if a cast from an rvalue of type
       "pointer to T1" to the type "pointer to T2" casts away
       constness.  */
    return casts_away_constness
      (build_pointer_type (TYPE_PTRMEM_POINTED_TO_TYPE (t1)),
       build_pointer_type (TYPE_PTRMEM_POINTED_TO_TYPE (t2)),
       complain);

  /* Casting away constness is only something that makes sense for
     pointer or reference types.  */
  if (!TYPE_PTR_P (t1) || !TYPE_PTR_P (t2))
    return false;

  /* Top-level qualifiers don't matter.  */
  t1 = TYPE_MAIN_VARIANT (t1);
  t2 = TYPE_MAIN_VARIANT (t2);
  casts_away_constness_r (&t1, &t2, complain);
  if (!can_convert (t2, t1, complain))
    return true;

  return false;
}

/* If T is a REFERENCE_TYPE return the type to which T refers.
   Otherwise, return T itself.  */

tree
non_reference (tree t)
{
  if (t && TYPE_REF_P (t))
    t = TREE_TYPE (t);
  return t;
}


/* Return nonzero if REF is an lvalue valid for this language;
   otherwise, print an error message and return zero.  USE says
   how the lvalue is being used and so selects the error message.  */

int
lvalue_or_else (tree ref, enum lvalue_use use, tsubst_flags_t complain)
{
  cp_lvalue_kind kind = lvalue_kind (ref);

  if (kind == clk_none)
    {
      if (complain & tf_error)
	lvalue_error (cp_expr_loc_or_input_loc (ref), use);
      return 0;
    }
  else if (kind & (clk_rvalueref|clk_class))
    {
      if (!(complain & tf_error))
	return 0;
      /* Make this a permerror because we used to accept it.  */
      permerror (cp_expr_loc_or_input_loc (ref),
		 "using rvalue as lvalue");
    }
  return 1;
}

/* Return true if a user-defined literal operator is a raw operator.  */

bool
check_raw_literal_operator (const_tree decl)
{
  tree argtypes = TYPE_ARG_TYPES (TREE_TYPE (decl));
  tree argtype;
  int arity;
  bool maybe_raw_p = false;

  /* Count the number and type of arguments and check for ellipsis.  */
  for (argtype = argtypes, arity = 0;
       argtype && argtype != void_list_node;
       ++arity, argtype = TREE_CHAIN (argtype))
    {
      tree t = TREE_VALUE (argtype);

      if (same_type_p (t, const_string_type_node))
	maybe_raw_p = true;
    }
  if (!argtype)
    return false; /* Found ellipsis.  */

  if (!maybe_raw_p || arity != 1)
    return false;

  return true;
}


/* Return true if a user-defined literal operator has one of the allowed
   argument types.  */

bool
check_literal_operator_args (const_tree decl,
			     bool *long_long_unsigned_p, bool *long_double_p)
{
  tree argtypes = TYPE_ARG_TYPES (TREE_TYPE (decl));

  *long_long_unsigned_p = false;
  *long_double_p = false;
  if (processing_template_decl || processing_specialization)
    return argtypes == void_list_node;
  else
    {
      tree argtype;
      int arity;
      int max_arity = 2;

      /* Count the number and type of arguments and check for ellipsis.  */
      for (argtype = argtypes, arity = 0;
	   argtype && argtype != void_list_node;
	   argtype = TREE_CHAIN (argtype))
	{
	  tree t = TREE_VALUE (argtype);
	  ++arity;

	  if (TYPE_PTR_P (t))
	    {
	      bool maybe_raw_p = false;
	      t = TREE_TYPE (t);
	      if (cp_type_quals (t) != TYPE_QUAL_CONST)
		return false;
	      t = TYPE_MAIN_VARIANT (t);
	      if ((maybe_raw_p = same_type_p (t, char_type_node))
		  || same_type_p (t, wchar_type_node)
		  || same_type_p (t, char8_type_node)
		  || same_type_p (t, char16_type_node)
		  || same_type_p (t, char32_type_node))
		{
		  argtype = TREE_CHAIN (argtype);
		  if (!argtype)
		    return false;
		  t = TREE_VALUE (argtype);
		  if (maybe_raw_p && argtype == void_list_node)
		    return true;
		  else if (same_type_p (t, size_type_node))
		    {
		      ++arity;
		      continue;
		    }
		  else
		    return false;
		}
	    }
	  else if (same_type_p (t, long_long_unsigned_type_node))
	    {
	      max_arity = 1;
	      *long_long_unsigned_p = true;
	    }
	  else if (same_type_p (t, long_double_type_node))
	    {
	      max_arity = 1;
	      *long_double_p = true;
	    }
	  else if (same_type_p (t, char_type_node))
	    max_arity = 1;
	  else if (same_type_p (t, wchar_type_node))
	    max_arity = 1;
	  else if (same_type_p (t, char8_type_node))
	    max_arity = 1;
	  else if (same_type_p (t, char16_type_node))
	    max_arity = 1;
	  else if (same_type_p (t, char32_type_node))
	    max_arity = 1;
	  else
	    return false;
	}
      if (!argtype)
	return false; /* Found ellipsis.  */

      if (arity != max_arity)
	return false;

      return true;
    }
}

/* Always returns false since unlike C90, C++ has no concept of implicit
   function declarations.  */

bool
c_decl_implicit (const_tree)
{
  return false;
}<|MERGE_RESOLUTION|>--- conflicted
+++ resolved
@@ -1260,17 +1260,6 @@
   /* Both should be types that are not obviously the same.  */
   gcc_checking_assert (t1 != t2 && TYPE_P (t1) && TYPE_P (t2));
 
-<<<<<<< HEAD
-  /* TYPENAME_TYPEs should be resolved if the qualifying scope is the
-     current instantiation, and we don't care about typename
-     structural equality.  The comparing_typenames check is after the
-     code check, in order to early-out the common case.  */
-  if (TREE_CODE (t1) == TYPENAME_TYPE && !comparing_typenames)
-    t1 = resolve_typename_type (t1, /*only_current_p=*/true);
-
-  if (TREE_CODE (t2) == TYPENAME_TYPE && !comparing_typenames)
-    t2 = resolve_typename_type (t2, /*only_current_p=*/true);
-=======
   /* Suppress typename resolution under spec_hasher::equal in place of calling
      push_to_top_level there.  */
   if (!comparing_specializations)
@@ -1283,7 +1272,6 @@
       if (TREE_CODE (t2) == TYPENAME_TYPE)
 	t2 = resolve_typename_type (t2, /*only_current_p=*/true);
     }
->>>>>>> d579e2e7
 
   if (TYPE_PTRMEMFUNC_P (t1))
     t1 = TYPE_PTRMEMFUNC_FN_TYPE (t1);
