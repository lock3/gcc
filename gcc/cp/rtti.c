/* RunTime Type Identification
   Copyright (C) 1995-2021 Free Software Foundation, Inc.
   Mostly written by Jason Merrill (jason@cygnus.com).

This file is part of GCC.

GCC is free software; you can redistribute it and/or modify
it under the terms of the GNU General Public License as published by
the Free Software Foundation; either version 3, or (at your option)
any later version.

GCC is distributed in the hope that it will be useful,
but WITHOUT ANY WARRANTY; without even the implied warranty of
MERCHANTABILITY or FITNESS FOR A PARTICULAR PURPOSE.  See the
GNU General Public License for more details.

You should have received a copy of the GNU General Public License
along with GCC; see the file COPYING3.  If not see
<http://www.gnu.org/licenses/>.  */

#include "config.h"
#include "system.h"
#include "coretypes.h"
#include "target.h"
#include "cp-tree.h"
#include "memmodel.h"
#include "tm_p.h"
#include "stringpool.h"
#include "intl.h"
#include "stor-layout.h"
#include "c-family/c-pragma.h"
#include "gcc-rich-location.h"

/* C++ returns type information to the user in struct type_info
   objects. We also use type information to implement dynamic_cast and
   exception handlers. Type information for a particular type is
   indicated with an ABI defined structure derived from type_info.
   This would all be very straight forward, but for the fact that the
   runtime library provides the definitions of the type_info structure
   and the ABI defined derived classes. We cannot build declarations
   of them directly in the compiler, but we need to layout objects of
   their type.  Somewhere we have to lie.

   We define layout compatible POD-structs with compiler-defined names
   and generate the appropriate initializations for them (complete
   with explicit mention of their vtable). When we have to provide a
   type_info to the user we reinterpret_cast the internal compiler
   type to type_info.  A well formed program can only explicitly refer
   to the type_infos of complete types (& cv void).  However, we chain
   pointer type_infos to the pointed-to-type, and that can be
   incomplete.  We only need the addresses of such incomplete
   type_info objects for static initialization.

   The type information VAR_DECL of a type is held on the
   get_global_binding of the type's mangled name. That VAR_DECL
   will be the internal type.  It will usually have the correct
   internal type reflecting the kind of type it represents (pointer,
   array, function, class, inherited class, etc).  When the type it
   represents is incomplete, it will have the internal type
   corresponding to type_info.  That will only happen at the end of
   translation, when we are emitting the type info objects.  */

/* Auxiliary data we hold for each type_info derived object we need.  */
struct GTY (()) tinfo_s {
  tree type;  /* The (const-qualified) RECORD_TYPE for this type_info object */

  tree vtable; /* The VAR_DECL of the vtable.  Only filled at end of
		  translation.  */

  tree name;  /* IDENTIFIER_NODE for the ABI specified name of
		 the type_info derived type.  */
};


enum tinfo_kind
{
  TK_TYPE_INFO_TYPE,    /* abi::__type_info_pseudo */
  TK_BASE_TYPE,		/* abi::__base_class_type_info */
  TK_DERIVED_TYPES,	/* Start of types derived from abi::__type_info  */
  TK_BUILTIN_TYPE = TK_DERIVED_TYPES,	/* abi::__fundamental_type_info */
  TK_ARRAY_TYPE,	/* abi::__array_type_info */
  TK_FUNCTION_TYPE,	/* abi::__function_type_info */
  TK_ENUMERAL_TYPE,	/* abi::__enum_type_info */
  TK_POINTER_TYPE,	/* abi::__pointer_type_info */
  TK_POINTER_MEMBER_TYPE, /* abi::__pointer_to_member_type_info */
  TK_CLASS_TYPE,	/* abi::__class_type_info */
  TK_SI_CLASS_TYPE,	/* abi::__si_class_type_info */
  TK_VMI_CLASS_TYPES,	/* abi::__vmi_class_type_info<int> */
  TK_MAX
};

/* Names of the tinfo types.  Must be same order as TK enumeration
   above.  */

static const char *const tinfo_names[TK_MAX] =
{
  "__type_info",
  "__base_class_type_info",
  "__fundamental_type_info",
  "__array_type_info",
  "__function_type_info",
  "__enum_type_info",
  "__pointer_type_info",
  "__pointer_to_member_type_info",
  "__class_type_info",
  "__si_class_type_info",
  "__vmi_class_type_info"
};

/* Helper macro to get maximum scalar-width of pointer or of the 'long'-type.
   This of interest for llp64 targets.  */
#define LONGPTR_T \
  integer_types[(POINTER_SIZE <= TYPE_PRECISION (integer_types[itk_long]) \
		 ? itk_long : itk_long_long)]

/* A vector of all tinfo decls that haven't yet been emitted.  */
vec<tree, va_gc> *unemitted_tinfo_decls;

/* A vector of all type_info derived types we need.  The first few are
   fixed and created early. The remainder are for multiple inheritance
   and are generated as needed. */
static GTY (()) vec<tinfo_s, va_gc> *tinfo_descs;

static tree tinfo_name (tree, bool);
static tree build_dynamic_cast_1 (location_t, tree, tree, tsubst_flags_t);
static tree throw_bad_cast (void);
static tree throw_bad_typeid (void);
static tree get_tinfo_ptr (tree);
static bool typeid_ok_p (void);
static int qualifier_flags (tree);
static bool target_incomplete_p (tree);
static tree tinfo_base_init (tinfo_s *, tree);
static tree generic_initializer (tinfo_s *, tree);
static tree ptr_initializer (tinfo_s *, tree);
static tree ptm_initializer (tinfo_s *, tree);
static tree class_initializer (tinfo_s *, tree, unsigned, ...);
static tree get_pseudo_ti_init (tree, unsigned);
static unsigned get_pseudo_ti_index (tree);
static tinfo_s *get_tinfo_desc (unsigned);
static void create_tinfo_types (void);
static bool typeinfo_in_lib_p (tree);

static int doing_runtime = 0;

<<<<<<< HEAD
static unsigned
push_abi_namespace (void)
{
  push_nested_namespace (abi_node);
  push_visibility ("default", 2);
  unsigned flags = module_kind;
  module_kind = 0;
  return flags;
}

static void
pop_abi_namespace (unsigned flags)
{
  module_kind = flags;
  pop_visibility (2);
  pop_nested_namespace (abi_node);
}

=======
>>>>>>> d579e2e7
/* Declare language defined type_info type and a pointer to const
   type_info.  This is incomplete here, and will be completed when
   the user #includes <typeinfo>.  There are language defined
   restrictions on what can be done until that is included.  Create
   the internal versions of the ABI types.  */

void
init_rtti_processing (void)
{
  push_nested_namespace (std_node);
  tree type_info_type = xref_tag (class_type, get_identifier ("type_info"));
  pop_nested_namespace (std_node);
  const_type_info_type_node
    = cp_build_qualified_type (type_info_type, TYPE_QUAL_CONST);
  type_info_ptr_type = build_pointer_type (const_type_info_type_node);

  vec_alloc (unemitted_tinfo_decls, 124);

  create_tinfo_types ();
}

/* Given the expression EXP of type `class *', return the head of the
   object pointed to by EXP with type cv void*, if the class has any
   virtual functions (TYPE_POLYMORPHIC_P), else just return the
   expression.  */

tree
build_headof (tree exp)
{
  tree type = TREE_TYPE (exp);
  tree offset;
  tree index;

  gcc_assert (TYPE_PTR_P (type));
  type = TREE_TYPE (type);

  if (!TYPE_POLYMORPHIC_P (type))
    return exp;

  /* We use this a couple of times below, protect it.  */
  exp = save_expr (exp);

  /* The offset-to-top field is at index -2 from the vptr.  */
  index = build_int_cst (NULL_TREE,
			 -2 * TARGET_VTABLE_DATA_ENTRY_DISTANCE);

  offset = build_vtbl_ref (cp_build_fold_indirect_ref (exp),
                           index);

  cp_build_qualified_type (ptr_type_node,
			   cp_type_quals (TREE_TYPE (exp)));
  return fold_build_pointer_plus (exp, offset);
}

/* Get a bad_cast node for the program to throw...

   See libstdc++/exception.cc for __throw_bad_cast */

static tree
throw_bad_cast (void)
{
  static tree fn;
  if (!fn)
    {
      tree name = get_identifier ("__cxa_bad_cast");
      fn = get_global_binding (name);
      if (!fn)
	fn = push_throw_library_fn
	  (name, build_function_type_list (ptr_type_node, NULL_TREE));
    }

  return build_cxx_call (fn, 0, NULL, tf_warning_or_error);
}

/* Return an expression for "__cxa_bad_typeid()".  The expression
   returned is an lvalue of type "const std::type_info".  */

static tree
throw_bad_typeid (void)
{
  static tree fn;
  if (!fn)
    {
      tree name = get_identifier ("__cxa_bad_typeid");
      fn = get_global_binding (name);
      if (!fn)
	{
	  tree t = build_reference_type (const_type_info_type_node);
	  t = build_function_type_list (t, NULL_TREE);
	  fn = push_throw_library_fn (name, t);
	}
    }

  return build_cxx_call (fn, 0, NULL, tf_warning_or_error);
}

/* Return an lvalue expression whose type is "const std::type_info"
   and whose value indicates the type of the expression EXP.  If EXP
   is a reference to a polymorphic class, return the dynamic type;
   otherwise return the static type of the expression.  */

static tree
get_tinfo_decl_dynamic (tree exp, tsubst_flags_t complain)
{
  tree type;
  tree t;

  if (error_operand_p (exp))
    return error_mark_node;

  exp = resolve_nondeduced_context (exp, complain);

  /* Peel back references, so they match.  */
  type = non_reference (unlowered_expr_type (exp));

  /* Peel off cv qualifiers.  */
  type = cv_unqualified (type);

  /* For UNKNOWN_TYPEs call complete_type_or_else to get diagnostics.  */
  if (CLASS_TYPE_P (type) || type == unknown_type_node
      || type == init_list_type_node)
    type = complete_type_or_maybe_complain (type, exp, complain);

  if (!type)
    return error_mark_node;

  /* If exp is a reference to polymorphic type, get the real type_info.  */
  if (TYPE_POLYMORPHIC_P (type) && ! resolves_to_fixed_type_p (exp, 0))
    {
      /* build reference to type_info from vtable.  */
      tree index;

      /* The RTTI information is at index -1.  */
      index = build_int_cst (NULL_TREE,
			     -1 * TARGET_VTABLE_DATA_ENTRY_DISTANCE);
      t = build_vtbl_ref (exp, index);
      t = convert (type_info_ptr_type, t);
    }
  else
    /* Otherwise return the type_info for the static type of the expr.  */
    t = get_tinfo_ptr (type);

  return cp_build_fold_indirect_ref (t);
}

static bool
typeid_ok_p (void)
{
  if (! flag_rtti)
    {
      error ("cannot use %<typeid%> with %<-fno-rtti%>");
      return false;
    }

  if (!COMPLETE_TYPE_P (const_type_info_type_node))
    {
      gcc_rich_location richloc (input_location);
      maybe_add_include_fixit (&richloc, "<typeinfo>", false);
      error_at (&richloc,
		"must %<#include <typeinfo>%> before using"
		" %<typeid%>");

      return false;
    }

  tree pseudo = TYPE_MAIN_VARIANT (get_tinfo_desc (TK_TYPE_INFO_TYPE)->type);
  tree real = TYPE_MAIN_VARIANT (const_type_info_type_node);

  /* Make sure abi::__type_info_pseudo has the same alias set
     as std::type_info.  */
  if (! TYPE_ALIAS_SET_KNOWN_P (pseudo))
    TYPE_ALIAS_SET (pseudo) = get_alias_set (real);
  else
    gcc_assert (TYPE_ALIAS_SET (pseudo) == get_alias_set (real));

  return true;
}

/* Return an expression for "typeid(EXP)".  The expression returned is
   an lvalue of type "const std::type_info".  */

tree
build_typeid (tree exp, tsubst_flags_t complain)
{
  tree cond = NULL_TREE, initial_expr = exp;
  int nonnull = 0;

  if (exp == error_mark_node || !typeid_ok_p ())
    return error_mark_node;

  if (processing_template_decl)
    return build_min (TYPEID_EXPR, const_type_info_type_node, exp);

  if (TYPE_POLYMORPHIC_P (TREE_TYPE (exp))
      && ! resolves_to_fixed_type_p (exp, &nonnull)
      && ! nonnull)
    {
      /* So we need to look into the vtable of the type of exp.
         Make sure it isn't a null lvalue.  */
      exp = cp_build_addr_expr (exp, complain);
      exp = save_expr (exp);
      cond = cp_convert (boolean_type_node, exp, complain);
      exp = cp_build_fold_indirect_ref (exp);
    }

  exp = get_tinfo_decl_dynamic (exp, complain);

  if (exp == error_mark_node)
    return error_mark_node;

  if (cond)
    {
      tree bad = throw_bad_typeid ();

      exp = build3 (COND_EXPR, TREE_TYPE (exp), cond, exp, bad);
    }
  else
    mark_type_use (initial_expr);

  return exp;
}

/* Generate the NTBS name of a type.  If MARK_PRIVATE, put a '*' in front so that
   comparisons will be done by pointer rather than string comparison.  */
static tree
tinfo_name (tree type, bool mark_private)
{
  const char *name;
  int length;
  tree name_string;

  name = mangle_type_string (type);
  length = strlen (name);

  if (mark_private)
    {
      /* Inject '*' at beginning of name to force pointer comparison.  */
      char* buf = (char*) XALLOCAVEC (char, length + 2);
      buf[0] = '*';
      memcpy (buf + 1, name, length + 1);
      name_string = build_string (length + 2, buf);
    }
  else
    name_string = build_string (length + 1, name);

  return fix_string_type (name_string);
}

/* Return a VAR_DECL for the internal ABI defined type_info object for
   TYPE. You must arrange that the decl is mark_used, if actually use
   it --- decls in vtables are only used if the vtable is output.  */

tree
get_tinfo_decl (tree type)
{
  if (variably_modified_type_p (type, /*fn=*/NULL_TREE))
    {
      error ("cannot create type information for type %qT because "
	     "it involves types of variable size",
	     type);
      return error_mark_node;
    }

  if (TREE_CODE (type) == METHOD_TYPE)
    type = build_function_type (TREE_TYPE (type),
				TREE_CHAIN (TYPE_ARG_TYPES (type)));

  return get_tinfo_decl_direct (type, NULL, -1);
}

/* Get or create a tinfo VAR_DECL directly from the provided information.
   The caller must have already checked it is valid to do so.  */

tree
get_tinfo_decl_direct (tree type, tree name, int pseudo_ix)
{
  /* For a class type, the variable is cached in the type node
     itself.  */
  tree d = NULL_TREE;

  gcc_checking_assert (TREE_CODE (type) != METHOD_TYPE);

  if (pseudo_ix < 0)
    type = complete_type (type);

  if (CLASS_TYPE_P (type))
    d = CLASSTYPE_TYPEINFO_VAR (TYPE_MAIN_VARIANT (type));

  if (!name)
    name = mangle_typeinfo_for_type (type);

  if (!CLASS_TYPE_P (type))
    d = get_global_binding (name);

  if (!d)
    {
      /* Create it.  */
      if (pseudo_ix < 0)
	pseudo_ix = get_pseudo_ti_index (type);

      const tinfo_s *ti = get_tinfo_desc (pseudo_ix);

      d = build_lang_decl (VAR_DECL, name, ti->type);
      SET_DECL_ASSEMBLER_NAME (d, name);
      /* Remember the type it is for.  */
      TREE_TYPE (name) = type;
      DECL_TINFO_P (d) = 1;
      DECL_ARTIFICIAL (d) = 1;
      DECL_IGNORED_P (d) = 1;
      TREE_READONLY (d) = 1;
      TREE_STATIC (d) = 1;

      /* Mark the variable as undefined -- but remember that we can
	 define it later if we need to do so.  */
      DECL_EXTERNAL (d) = 1;
      DECL_NOT_REALLY_EXTERN (d) = 1;
      set_linkage_according_to_type (type, d);

      d = pushdecl_top_level_and_finish (d, NULL_TREE);
      if (CLASS_TYPE_P (type))
	CLASSTYPE_TYPEINFO_VAR (TYPE_MAIN_VARIANT (type)) = d;

      /* Add decl to the global array of tinfo decls.  */
      vec_safe_push (unemitted_tinfo_decls, d);
    }

  return d;
}

/* Return a pointer to a type_info object describing TYPE, suitably
   cast to the language defined type.  */

static tree
get_tinfo_ptr (tree type)
{
  tree decl = get_tinfo_decl (type);

  mark_used (decl);
  return build_nop (type_info_ptr_type,
		    build_address (decl));
}

/* Return the type_info object for TYPE.  */

tree
get_typeid (tree type, tsubst_flags_t complain)
{
  if (type == error_mark_node || !typeid_ok_p ())
    return error_mark_node;

  if (processing_template_decl)
    return build_min (TYPEID_EXPR, const_type_info_type_node, type);

  /* If the type of the type-id is a reference type, the result of the
     typeid expression refers to a type_info object representing the
     referenced type.  */
  type = non_reference (type);

  /* This is not one of the uses of a qualified function type in 8.3.5.  */
  if (TREE_CODE (type) == FUNCTION_TYPE
      && (type_memfn_quals (type) != TYPE_UNQUALIFIED
	  || type_memfn_rqual (type) != REF_QUAL_NONE))
    {
      if (complain & tf_error)
	error ("%<typeid%> of qualified function type %qT", type);
      return error_mark_node;
    }

  /* The top-level cv-qualifiers of the lvalue expression or the type-id
     that is the operand of typeid are always ignored.  */
  type = cv_unqualified (type);

  /* For UNKNOWN_TYPEs call complete_type_or_else to get diagnostics.  */
  if (CLASS_TYPE_P (type) || type == unknown_type_node
      || type == init_list_type_node)
    type = complete_type_or_maybe_complain (type, NULL_TREE, complain);

  if (!type)
    return error_mark_node;

  return cp_build_fold_indirect_ref (get_tinfo_ptr (type));
}

/* Check whether TEST is null before returning RESULT.  If TEST is used in
   RESULT, it must have previously had a save_expr applied to it.  */

tree
build_if_nonnull (tree test, tree result, tsubst_flags_t complain)
{
  tree null_ptr = cp_convert (TREE_TYPE (test), nullptr_node, complain);
  tree cond = build2 (NE_EXPR, boolean_type_node, test, null_ptr);

  /* This is a compiler generated comparison, don't emit
     e.g. -Wnonnull-compare warning for it.  */
  TREE_NO_WARNING (cond) = 1;

  null_ptr = cp_convert (TREE_TYPE (result), nullptr_node, complain);
  cond = build3 (COND_EXPR, TREE_TYPE (result), cond, result, null_ptr);

  /* Likewise, don't emit -Wnonnull for using the result to call
     a member function.  */
  TREE_NO_WARNING (cond) = 1;
  return cond;
}

/* Execute a dynamic cast, as described in section 5.2.6 of the 9/93 working
   paper.  */

static tree
build_dynamic_cast_1 (location_t loc, tree type, tree expr,
		      tsubst_flags_t complain)
{
  enum tree_code tc = TREE_CODE (type);
  tree exprtype;
  tree dcast_fn;
  tree old_expr = expr;
  const char *errstr = NULL;

  /* Save casted types in the function's used types hash table.  */
  used_types_insert (type);

  /* T shall be a pointer or reference to a complete class type, or
     `pointer to cv void''.  */
  switch (tc)
    {
    case POINTER_TYPE:
      if (VOID_TYPE_P (TREE_TYPE (type)))
	break;
      /* Fall through.  */
    case REFERENCE_TYPE:
      if (! MAYBE_CLASS_TYPE_P (TREE_TYPE (type)))
	{
	  errstr = _("target is not pointer or reference to class");
	  goto fail;
	}
      if (!COMPLETE_TYPE_P (complete_type (TREE_TYPE (type))))
	{
	  errstr = _("target is not pointer or reference to complete type");
	  goto fail;
	}
      break;

    default:
      errstr = _("target is not pointer or reference");
      goto fail;
    }

  if (tc == POINTER_TYPE)
    {
      expr = decay_conversion (expr, complain);
      exprtype = TREE_TYPE (expr);

      /* If T is a pointer type, v shall be an rvalue of a pointer to
	 complete class type, and the result is an rvalue of type T.  */

      expr = mark_rvalue_use (expr);

      if (!TYPE_PTR_P (exprtype))
	{
	  errstr = _("source is not a pointer");
	  goto fail;
	}
      if (! MAYBE_CLASS_TYPE_P (TREE_TYPE (exprtype)))
	{
	  errstr = _("source is not a pointer to class");
	  goto fail;
	}
      if (!COMPLETE_TYPE_P (complete_type (TREE_TYPE (exprtype))))
	{
	  errstr = _("source is a pointer to incomplete type");
	  goto fail;
	}
    }
  else
    {
      expr = mark_lvalue_use (expr);
      exprtype = TREE_TYPE (expr);

      /* T is a reference type, v shall be an lvalue of a complete class
	 type, and the result is an lvalue of the type referred to by T.  */
      if (! MAYBE_CLASS_TYPE_P (exprtype))
	{
	  errstr = _("source is not of class type");
	  goto fail;
	}
      if (!COMPLETE_TYPE_P (complete_type (exprtype)))
	{
	  errstr = _("source is of incomplete class type");
	  goto fail;
	}

      exprtype = cp_build_reference_type (exprtype, !lvalue_p (expr));
    }

  /* The dynamic_cast operator shall not cast away constness.  */
  if (!at_least_as_qualified_p (TREE_TYPE (type),
				TREE_TYPE (exprtype)))
    {
      errstr = _("conversion casts away constness");
      goto fail;
    }

  /* If *type is an unambiguous accessible base class of *exprtype,
     convert statically.  */
  {
    tree binfo = lookup_base (TREE_TYPE (exprtype), TREE_TYPE (type),
			      ba_check, NULL, complain);
    if (binfo)
      return build_static_cast (loc, type, expr, complain);
  }

  /* Apply trivial conversion T -> T& for dereferenced ptrs.  */
  if (tc == REFERENCE_TYPE)
    expr = convert_to_reference (exprtype, expr, CONV_IMPLICIT,
				 LOOKUP_NORMAL, NULL_TREE, complain);

  /* Otherwise *exprtype must be a polymorphic class (have a vtbl).  */
  if (TYPE_POLYMORPHIC_P (TREE_TYPE (exprtype)))
    {
      tree expr1;
      /* if TYPE is `void *', return pointer to complete object.  */
      if (tc == POINTER_TYPE && VOID_TYPE_P (TREE_TYPE (type)))
	{
	  /* if b is an object, dynamic_cast<void *>(&b) == (void *)&b.  */
	  if (TREE_CODE (expr) == ADDR_EXPR
	      && VAR_P (TREE_OPERAND (expr, 0))
	      && TREE_CODE (TREE_TYPE (TREE_OPERAND (expr, 0))) == RECORD_TYPE)
	    return build1 (NOP_EXPR, type, expr);

	  /* Since expr is used twice below, save it.  */
	  expr = save_expr (expr);

	  expr1 = build_headof (expr);
	  if (TREE_TYPE (expr1) != type)
	    expr1 = build1 (NOP_EXPR, type, expr1);
	  return build_if_nonnull (expr, expr1, complain);
	}
      else
	{
	  tree retval;
	  tree result, td2, td3;
	  tree elems[4];
	  tree static_type, target_type, boff;

	  /* If we got here, we can't convert statically.  Therefore,
	     dynamic_cast<D&>(b) (b an object) cannot succeed.  */
	  if (tc == REFERENCE_TYPE)
	    {
	      if (VAR_P (old_expr)
		  && TREE_CODE (TREE_TYPE (old_expr)) == RECORD_TYPE)
		{
		  tree expr = throw_bad_cast ();
                  if (complain & tf_warning)
	            warning_at (loc, 0,
				"%<dynamic_cast<%#T>(%#D)%> can never succeed",
				type, old_expr);
		  /* Bash it to the expected type.  */
		  TREE_TYPE (expr) = type;
		  return expr;
		}
	    }
	  /* Ditto for dynamic_cast<D*>(&b).  */
	  else if (TREE_CODE (expr) == ADDR_EXPR)
	    {
	      tree op = TREE_OPERAND (expr, 0);
	      if (VAR_P (op)
		  && TREE_CODE (TREE_TYPE (op)) == RECORD_TYPE)
		{
                  if (complain & tf_warning)
	            warning_at (loc, 0,
				"%<dynamic_cast<%#T>(%#D)%> can never succeed",
				type, op);
		  retval = build_int_cst (type, 0);
		  return retval;
		}
	    }

	  /* Use of dynamic_cast when -fno-rtti is prohibited.  */
	  if (!flag_rtti)
	    {
              if (complain & tf_error)
		error_at (loc,
			  "%<dynamic_cast%> not permitted with %<-fno-rtti%>");
	      return error_mark_node;
	    }

	  target_type = TYPE_MAIN_VARIANT (TREE_TYPE (type));
	  static_type = TYPE_MAIN_VARIANT (TREE_TYPE (exprtype));
	  td2 = get_tinfo_decl (target_type);
	  if (!mark_used (td2, complain) && !(complain & tf_error))
	    return error_mark_node;
	  td2 = cp_build_addr_expr (td2, complain);
	  td3 = get_tinfo_decl (static_type);
	  if (!mark_used (td3, complain) && !(complain & tf_error))
	    return error_mark_node;
	  td3 = cp_build_addr_expr (td3, complain);

	  /* Determine how T and V are related.  */
	  boff = dcast_base_hint (static_type, target_type);

	  /* Since expr is used twice below, save it.  */
	  expr = save_expr (expr);

	  expr1 = expr;
	  if (tc == REFERENCE_TYPE)
	    expr1 = cp_build_addr_expr (expr1, complain);

	  elems[0] = expr1;
	  elems[1] = td3;
	  elems[2] = td2;
	  elems[3] = boff;

	  dcast_fn = dynamic_cast_node;
	  if (!dcast_fn)
	    {
	      unsigned flags = push_abi_namespace ();
	      tree tinfo_ptr = xref_tag (class_type,
					 get_identifier ("__class_type_info"));
	      tinfo_ptr = cp_build_qualified_type (tinfo_ptr, TYPE_QUAL_CONST);
	      tinfo_ptr = build_pointer_type (tinfo_ptr);

	      const char *fn_name = "__dynamic_cast";
	      /* void *() (void const *, __class_type_info const *,
		           __class_type_info const *, ptrdiff_t)  */
	      tree fn_type = (build_function_type_list
			      (ptr_type_node, const_ptr_type_node,
			       tinfo_ptr, tinfo_ptr, ptrdiff_type_node,
			       NULL_TREE));
	      dcast_fn = (build_library_fn_ptr
			  (fn_name, fn_type, ECF_LEAF | ECF_PURE | ECF_NOTHROW));
	      pop_abi_namespace (flags);
	      dynamic_cast_node = dcast_fn;
	    }
	  result = build_cxx_call (dcast_fn, 4, elems, complain);
	  SET_EXPR_LOCATION (result, loc);

	  if (tc == REFERENCE_TYPE)
	    {
	      tree bad = throw_bad_cast ();
	      tree neq;

	      result = save_expr (result);
	      neq = cp_truthvalue_conversion (result, complain);
	      return cp_convert (type,
				 build3 (COND_EXPR, TREE_TYPE (result),
					 neq, result, bad), complain);
	    }

	  /* Now back to the type we want from a void*.  */
	  result = cp_convert (type, result, complain);
	  return build_if_nonnull (expr, result, complain);
	}
    }
  else
    errstr = _("source type is not polymorphic");

 fail:
  if (complain & tf_error)
    error_at (loc, "cannot %<dynamic_cast%> %qE (of type %q#T) "
	      "to type %q#T (%s)",
	      old_expr, TREE_TYPE (old_expr), type, errstr);
  return error_mark_node;
}

tree
build_dynamic_cast (location_t loc, tree type, tree expr,
		    tsubst_flags_t complain)
{
  tree r;

  if (type == error_mark_node || expr == error_mark_node)
    return error_mark_node;

  if (processing_template_decl)
    {
      expr = build_min (DYNAMIC_CAST_EXPR, type, expr);
      TREE_SIDE_EFFECTS (expr) = 1;
      r = convert_from_reference (expr);
      protected_set_expr_location (r, loc);
      return r;
    }

  r = convert_from_reference (build_dynamic_cast_1 (loc, type, expr,
						    complain));
  if (r != error_mark_node)
    maybe_warn_about_useless_cast (loc, type, expr, complain);
  protected_set_expr_location (r, loc);
  return r;
}

/* Return the runtime bit mask encoding the qualifiers of TYPE.  */

static int
qualifier_flags (tree type)
{
  int flags = 0;
  int quals = cp_type_quals (type);

  if (quals & TYPE_QUAL_CONST)
    flags |= 1;
  if (quals & TYPE_QUAL_VOLATILE)
    flags |= 2;
  if (quals & TYPE_QUAL_RESTRICT)
    flags |= 4;
  return flags;
}

/* Return true, if the pointer chain TYPE ends at an incomplete type, or
   contains a pointer to member of an incomplete class.  */

static bool
target_incomplete_p (tree type)
{
  while (true)
    if (TYPE_PTRDATAMEM_P (type))
      {
	if (!COMPLETE_TYPE_P (TYPE_PTRMEM_CLASS_TYPE (type)))
	  return true;
	type = TYPE_PTRMEM_POINTED_TO_TYPE (type);
      }
    else if (TYPE_PTR_P (type))
      type = TREE_TYPE (type);
    else
      return !COMPLETE_OR_VOID_TYPE_P (type);
}

/* Returns true if TYPE involves an incomplete class type; in that
   case, typeinfo variables for TYPE should be emitted with internal
   linkage.  */

static bool
involves_incomplete_p (tree type)
{
  switch (TREE_CODE (type))
    {
    case POINTER_TYPE:
      return target_incomplete_p (TREE_TYPE (type));

    case OFFSET_TYPE:
    ptrmem:
      return
	(target_incomplete_p (TYPE_PTRMEM_POINTED_TO_TYPE (type))
	 || !COMPLETE_TYPE_P (TYPE_PTRMEM_CLASS_TYPE (type)));

    case RECORD_TYPE:
      if (TYPE_PTRMEMFUNC_P (type))
	goto ptrmem;
      /* Fall through.  */
    case UNION_TYPE:
      if (!COMPLETE_TYPE_P (type))
	return true;
      /* Fall through.  */
    default:
      /* All other types do not involve incomplete class types.  */
      return false;
    }
}

/* Return a CONSTRUCTOR for the common part of the type_info objects. This
   is the vtable pointer and NTBS name.  The NTBS name is emitted as a
   comdat const char array, so it becomes a unique key for the type. Generate
   and emit that VAR_DECL here.  (We can't always emit the type_info itself
   as comdat, because of pointers to incomplete.) */

static tree
tinfo_base_init (tinfo_s *ti, tree target)
{
  tree init;
  tree name_decl;
  tree vtable_ptr;
  vec<constructor_elt, va_gc> *v;

  {
    tree name_name, name_string;

    /* Generate the NTBS array variable.  */
    tree name_type = build_cplus_array_type
		     (cp_build_qualified_type (char_type_node, TYPE_QUAL_CONST),
		     NULL_TREE);

    /* Determine the name of the variable -- and remember with which
       type it is associated.  */
    name_name = mangle_typeinfo_string_for_type (target);
    TREE_TYPE (name_name) = target;

    name_decl = build_lang_decl (VAR_DECL, name_name, name_type);
    SET_DECL_ASSEMBLER_NAME (name_decl, name_name);
    DECL_ARTIFICIAL (name_decl) = 1;
    DECL_IGNORED_P (name_decl) = 1;
    TREE_READONLY (name_decl) = 1;
    TREE_STATIC (name_decl) = 1;
    DECL_EXTERNAL (name_decl) = 0;
    DECL_TINFO_P (name_decl) = 1;
    set_linkage_according_to_type (target, name_decl);
    import_export_decl (name_decl);
    name_string = tinfo_name (target, !TREE_PUBLIC (name_decl));
    DECL_INITIAL (name_decl) = name_string;
    mark_used (name_decl);
    pushdecl_top_level_and_finish (name_decl, name_string);
  }

  vtable_ptr = ti->vtable;
  if (!vtable_ptr)
    {
      int flags = push_abi_namespace ();
      tree real_type = xref_tag (class_type, ti->name);
      tree real_decl = TYPE_NAME (real_type);
      DECL_SOURCE_LOCATION (real_decl) = BUILTINS_LOCATION;
      pop_abi_namespace (flags);

      if (!COMPLETE_TYPE_P (real_type))
	{
	  /* We never saw a definition of this type, so we need to
	     tell the compiler that this is an exported class, as
	     indeed all of the __*_type_info classes are.  */
	  SET_CLASSTYPE_INTERFACE_KNOWN (real_type);
	  CLASSTYPE_INTERFACE_ONLY (real_type) = 1;
	}

      vtable_ptr = get_vtable_decl (real_type, /*complete=*/1);
      vtable_ptr = cp_build_addr_expr (vtable_ptr, tf_warning_or_error);

      /* We need to point into the middle of the vtable.  */
      vtable_ptr = fold_build_pointer_plus
	(vtable_ptr,
	 size_binop (MULT_EXPR,
		     size_int (2 * TARGET_VTABLE_DATA_ENTRY_DISTANCE),
		     TYPE_SIZE_UNIT (vtable_entry_type)));

      ti->vtable = vtable_ptr;
    }

  vec_alloc (v, 2);
  CONSTRUCTOR_APPEND_ELT (v, NULL_TREE, vtable_ptr);
  CONSTRUCTOR_APPEND_ELT (v, NULL_TREE,
			  decay_conversion (name_decl, tf_warning_or_error));

  init = build_constructor (init_list_type_node, v);
  TREE_CONSTANT (init) = 1;
  TREE_STATIC (init) = 1;

  return init;
}

/* Return the CONSTRUCTOR expr for a type_info of TYPE. TI provides the
   information about the particular type_info derivation, which adds no
   additional fields to the type_info base.  */

static tree
generic_initializer (tinfo_s *ti, tree target)
{
  tree init = tinfo_base_init (ti, target);

  init = build_constructor_single (init_list_type_node, NULL_TREE, init);
  TREE_CONSTANT (init) = 1;
  TREE_STATIC (init) = 1;
  return init;
}

/* Return the CONSTRUCTOR expr for a type_info of pointer TYPE.
   TI provides information about the particular type_info derivation,
   which adds target type and qualifier flags members to the type_info base.  */

static tree
ptr_initializer (tinfo_s *ti, tree target)
{
  tree init = tinfo_base_init (ti, target);
  tree to = TREE_TYPE (target);
  int flags = qualifier_flags (to);
  bool incomplete = target_incomplete_p (to);
  vec<constructor_elt, va_gc> *v;
  vec_alloc (v, 3);

  if (incomplete)
    flags |= 8;
  if (tx_safe_fn_type_p (to))
    {
      flags |= 0x20;
      to = tx_unsafe_fn_variant (to);
    }
  if (flag_noexcept_type
      && FUNC_OR_METHOD_TYPE_P (to)
      && TYPE_NOTHROW_P (to))
    {
      flags |= 0x40;
      to = build_exception_variant (to, NULL_TREE);
    }
  CONSTRUCTOR_APPEND_ELT (v, NULL_TREE, init);
  CONSTRUCTOR_APPEND_ELT (v, NULL_TREE, build_int_cst (NULL_TREE, flags));
  CONSTRUCTOR_APPEND_ELT (v, NULL_TREE,
                          get_tinfo_ptr (TYPE_MAIN_VARIANT (to)));

  init = build_constructor (init_list_type_node, v);
  TREE_CONSTANT (init) = 1;
  TREE_STATIC (init) = 1;
  return init;
}

/* Return the CONSTRUCTOR expr for a type_info of pointer to member data TYPE.
   TI provides information about the particular type_info derivation,
   which adds class, target type and qualifier flags members to the type_info
   base.  */

static tree
ptm_initializer (tinfo_s *ti, tree target)
{
  tree init = tinfo_base_init (ti, target);
  tree to = TYPE_PTRMEM_POINTED_TO_TYPE (target);
  tree klass = TYPE_PTRMEM_CLASS_TYPE (target);
  int flags = qualifier_flags (to);
  bool incomplete = target_incomplete_p (to);
  vec<constructor_elt, va_gc> *v;
  vec_alloc (v, 4);

  if (incomplete)
    flags |= 0x8;
  if (!COMPLETE_TYPE_P (klass))
    flags |= 0x10;
  CONSTRUCTOR_APPEND_ELT (v, NULL_TREE, init);
  CONSTRUCTOR_APPEND_ELT (v, NULL_TREE, build_int_cst (NULL_TREE, flags));
  CONSTRUCTOR_APPEND_ELT (v, NULL_TREE,
                          get_tinfo_ptr (TYPE_MAIN_VARIANT (to)));
  CONSTRUCTOR_APPEND_ELT (v, NULL_TREE, get_tinfo_ptr (klass));

  init = build_constructor (init_list_type_node, v);
  TREE_CONSTANT (init) = 1;
  TREE_STATIC (init) = 1;
  return init;
}

/* Return the CONSTRUCTOR expr for a type_info of class TYPE.
   TI provides information about the particular __class_type_info derivation,
   which adds hint flags and N extra initializers to the type_info base.  */

static tree
class_initializer (tinfo_s *ti, tree target, unsigned n, ...)
{
  tree init = tinfo_base_init (ti, target);
  va_list extra_inits;
  unsigned i;
  vec<constructor_elt, va_gc> *v;
  vec_alloc (v, n+1);

  CONSTRUCTOR_APPEND_ELT (v, NULL_TREE, init);
  va_start (extra_inits, n);
  for (i = 0; i < n; i++)
    CONSTRUCTOR_APPEND_ELT (v, NULL_TREE, va_arg (extra_inits, tree));
  va_end (extra_inits);

  init = build_constructor (init_list_type_node, v);
  TREE_CONSTANT (init) = 1;
  TREE_STATIC (init) = 1;
  return init;
}

/* Returns true if the typeinfo for type should be placed in
   the runtime library.  */

static bool
typeinfo_in_lib_p (tree type)
{
  /* The typeinfo objects for `T*' and `const T*' are in the runtime
     library for simple types T.  */
  if (TYPE_PTR_P (type)
      && (cp_type_quals (TREE_TYPE (type)) == TYPE_QUAL_CONST
	  || cp_type_quals (TREE_TYPE (type)) == TYPE_UNQUALIFIED))
    type = TREE_TYPE (type);

  switch (TREE_CODE (type))
    {
    case INTEGER_TYPE:
    case BOOLEAN_TYPE:
    case REAL_TYPE:
    case VOID_TYPE:
    case NULLPTR_TYPE:
      return true;

    case LANG_TYPE:
      /* fall through.  */

    default:
      return false;
    }
}

/* Generate the initializer for the type info describing TYPE.  TK_INDEX is
   the index of the descriptor in the tinfo_desc vector. */

static tree
get_pseudo_ti_init (tree type, unsigned tk_index)
{
  tinfo_s *ti = get_tinfo_desc (tk_index);

  gcc_assert (at_eof);
  switch (tk_index)
    {
    case TK_POINTER_MEMBER_TYPE:
      return ptm_initializer (ti, type);

    case TK_POINTER_TYPE:
      return ptr_initializer (ti, type);

    case TK_BUILTIN_TYPE:
    case TK_ENUMERAL_TYPE:
    case TK_FUNCTION_TYPE:
    case TK_ARRAY_TYPE:
      return generic_initializer (ti, type);

    case TK_CLASS_TYPE:
      return class_initializer (ti, type, 0);

    case TK_SI_CLASS_TYPE:
      {
	tree base_binfo = BINFO_BASE_BINFO (TYPE_BINFO (type), 0);
	tree tinfo = get_tinfo_ptr (BINFO_TYPE (base_binfo));

	/* get_tinfo_ptr might have reallocated the tinfo_descs vector.  */
	ti = &(*tinfo_descs)[tk_index];
	return class_initializer (ti, type, 1, tinfo);
      }

    default:
      {
	int hint = ((CLASSTYPE_REPEATED_BASE_P (type) << 0)
		    | (CLASSTYPE_DIAMOND_SHAPED_P (type) << 1));
	tree binfo = TYPE_BINFO (type);
	unsigned nbases = BINFO_N_BASE_BINFOS (binfo);
	vec<tree, va_gc> *base_accesses = BINFO_BASE_ACCESSES (binfo);
	tree offset_type = LONGPTR_T;
	vec<constructor_elt, va_gc> *init_vec = NULL;

	gcc_assert (tk_index - TK_VMI_CLASS_TYPES + 1 == nbases);

	vec_safe_grow (init_vec, nbases, true);
	/* Generate the base information initializer.  */
	for (unsigned ix = nbases; ix--;)
	  {
	    tree base_binfo = BINFO_BASE_BINFO (binfo, ix);
	    int flags = 0;
	    tree tinfo;
	    tree offset;
	    vec<constructor_elt, va_gc> *v;

	    if ((*base_accesses)[ix] == access_public_node)
	      flags |= 2;
	    tinfo = get_tinfo_ptr (BINFO_TYPE (base_binfo));
	    if (BINFO_VIRTUAL_P (base_binfo))
	      {
		/* We store the vtable offset at which the virtual
		   base offset can be found.  */
		offset = BINFO_VPTR_FIELD (base_binfo);
		flags |= 1;
	      }
	    else
	      offset = BINFO_OFFSET (base_binfo);

	    /* Combine offset and flags into one field.  */
	    offset = fold_convert (offset_type, offset);
	    offset = fold_build2_loc (input_location,
				  LSHIFT_EXPR, offset_type, offset,
				  build_int_cst (offset_type, 8));
	    offset = fold_build2_loc (input_location,
				  BIT_IOR_EXPR, offset_type, offset,
				  build_int_cst (offset_type, flags));
	    vec_alloc (v, 2);
	    CONSTRUCTOR_APPEND_ELT (v, NULL_TREE, tinfo);
	    CONSTRUCTOR_APPEND_ELT (v, NULL_TREE, offset);
	    tree base_init = build_constructor (init_list_type_node, v);
	    constructor_elt *e = &(*init_vec)[ix];
	    e->index = NULL_TREE;
	    e->value = base_init;
	  }
	tree base_inits = build_constructor (init_list_type_node, init_vec);

	/* get_tinfo_ptr might have reallocated the tinfo_descs vector.  */
	ti = &(*tinfo_descs)[tk_index];
	return class_initializer (ti, type, 3,
				  build_int_cst (NULL_TREE, hint),
				  build_int_cst (NULL_TREE, nbases),
				  base_inits);
      }
    }
}

/* Return the index of a pseudo type info type node used to describe
   TYPE.  TYPE must be a complete type (or cv void), except at the end
   of the translation unit.  */

static unsigned
get_pseudo_ti_index (tree type)
{
  unsigned ix;

  switch (TREE_CODE (type))
    {
    case OFFSET_TYPE:
      ix = TK_POINTER_MEMBER_TYPE;
      break;

    case POINTER_TYPE:
      ix = TK_POINTER_TYPE;
      break;

    case ENUMERAL_TYPE:
      ix = TK_ENUMERAL_TYPE;
      break;

    case FUNCTION_TYPE:
      ix = TK_FUNCTION_TYPE;
      break;

    case ARRAY_TYPE:
      ix = TK_ARRAY_TYPE;
      break;

    case UNION_TYPE:
    case RECORD_TYPE:
      if (TYPE_PTRMEMFUNC_P (type))
	ix = TK_POINTER_MEMBER_TYPE;
      else if (!COMPLETE_TYPE_P (type))
	{
	  if (!at_eof)
	    cxx_incomplete_type_error (NULL_TREE, type);
	  ix = TK_CLASS_TYPE;
	}
      else if (!TYPE_BINFO (type)
	       || !BINFO_N_BASE_BINFOS (TYPE_BINFO (type)))
	ix = TK_CLASS_TYPE;
      else
	{
	  tree binfo = TYPE_BINFO (type);
	  vec<tree, va_gc> *base_accesses = BINFO_BASE_ACCESSES (binfo);
	  tree base_binfo = BINFO_BASE_BINFO (binfo, 0);
	  int num_bases = BINFO_N_BASE_BINFOS (binfo);

	  if (num_bases == 1
	      && (*base_accesses)[0] == access_public_node
	      && !BINFO_VIRTUAL_P (base_binfo)
	      && integer_zerop (BINFO_OFFSET (base_binfo)))
	    /* single non-virtual public.  */
	    ix = TK_SI_CLASS_TYPE;
	  else
	    ix = TK_VMI_CLASS_TYPES + num_bases - 1;
	}
      break;

    default:
      ix = TK_BUILTIN_TYPE;
      break;
    }
  return ix;
}

/* Return pointer to tinfo descriptor.  Possibly creating the tinfo
   descriptor in the first place.  */

static tinfo_s *
get_tinfo_desc (unsigned ix)
{
  unsigned len = tinfo_descs->length ();

  if (len <= ix)
    {
      /* too short, extend.  */
      len = ix + 1 - len;
      vec_safe_reserve (tinfo_descs, len);
      tinfo_s elt;
      elt.type = elt.vtable = elt.name = NULL_TREE;
      while (len--)
	tinfo_descs->quick_push (elt);
    }

  tinfo_s *res = &(*tinfo_descs)[ix];

  if (res->type)
    return res;

  /* Ok, we have to create it.  This layout must be consistent with
     that defined in the runtime support.  We explicitly manage the
     vtable member, and name it for real type as used in the runtime.
     The RECORD type has a different name, to avoid collisions.  We
     have to delay generating the VAR_DECL of the vtable until the end
     of the translation, when we'll have seen the library definition,
     if there was one.  */

  /* Fields to add, chained in reverse order.  */
  tree fields = NULL_TREE;

  if (ix >= TK_DERIVED_TYPES)
    {
      /* First field is the pseudo type_info base class.  */
      tree fld_base = build_decl (BUILTINS_LOCATION, FIELD_DECL, NULL_TREE,
				  get_tinfo_desc (TK_TYPE_INFO_TYPE)->type);

      DECL_CHAIN (fld_base) = fields;
      fields = fld_base;
    }

  switch (ix)
    {
    case TK_TYPE_INFO_TYPE:
      {
	tree fld_ptr = build_decl (BUILTINS_LOCATION, FIELD_DECL,
				   NULL_TREE, const_ptr_type_node);
	fields = fld_ptr;

	tree fld_str = build_decl (BUILTINS_LOCATION, FIELD_DECL,
				   NULL_TREE, const_string_type_node);
	DECL_CHAIN (fld_str) = fields;
	fields = fld_str;
	break;
      }

    case TK_BASE_TYPE:
      {
	/* Base class internal helper. Pointer to base type, offset to
	   base, flags.  */
	tree fld_ptr = build_decl (BUILTINS_LOCATION, FIELD_DECL,
				   NULL_TREE, type_info_ptr_type);
	DECL_CHAIN (fld_ptr) = fields;
	fields = fld_ptr;

	tree fld_flag = build_decl (BUILTINS_LOCATION, FIELD_DECL,
				    NULL_TREE, LONGPTR_T);
	DECL_CHAIN (fld_flag) = fields;
	fields = fld_flag;
	break;
      }

    case TK_BUILTIN_TYPE:
      /* Fundamental type_info */
      break;

    case TK_ARRAY_TYPE:
      break;

    case TK_FUNCTION_TYPE:
      break;

    case TK_ENUMERAL_TYPE:
      break;

    case TK_POINTER_TYPE:
    case TK_POINTER_MEMBER_TYPE:
      {
	/* Pointer type_info. Adds two fields, qualification mask and
	   pointer to the pointed to type.  This is really a
	   descendant of __pbase_type_info.  */
	tree fld_mask = build_decl (BUILTINS_LOCATION, FIELD_DECL,
				    NULL_TREE, integer_type_node);
	DECL_CHAIN (fld_mask) = fields;
	fields = fld_mask;

	tree fld_ptr = build_decl (BUILTINS_LOCATION, FIELD_DECL,
				   NULL_TREE, type_info_ptr_type);
	DECL_CHAIN (fld_ptr) = fields;
	fields = fld_ptr;

	if (ix == TK_POINTER_MEMBER_TYPE)
	  {
	    /* Add a pointer to the class too.  */
	    tree fld_cls = build_decl (BUILTINS_LOCATION, FIELD_DECL,
				   NULL_TREE, type_info_ptr_type);
	    DECL_CHAIN (fld_cls) = fields;
	    fields = fld_cls;
	  }
	break;
      }

    case TK_CLASS_TYPE:
      /* Class type_info.  No additional fields.  */
      break;

    case TK_SI_CLASS_TYPE:
      {
	/* Single public non-virtual base class. Add pointer to base
	   class.  This is really a descendant of
	   __class_type_info.  */
	tree fld_ptr = build_decl (BUILTINS_LOCATION, FIELD_DECL,
				   NULL_TREE, type_info_ptr_type);
	DECL_CHAIN (fld_ptr) = fields;
	fields = fld_ptr;
	break;
      }

    default: /* Multiple inheritance.  */
      {
	unsigned num_bases = ix - TK_VMI_CLASS_TYPES + 1;

	tree fld_flg = build_decl (BUILTINS_LOCATION, FIELD_DECL,
				   NULL_TREE, integer_type_node);
	DECL_CHAIN (fld_flg) = fields;
	fields = fld_flg;
	
	tree fld_cnt = build_decl (BUILTINS_LOCATION, FIELD_DECL,
				   NULL_TREE, integer_type_node);
	DECL_CHAIN (fld_cnt) = fields;
	fields = fld_cnt;

	/* Create the array of __base_class_type_info entries.  */
	tree domain = build_index_type (size_int (num_bases - 1));
	tree array = build_array_type (get_tinfo_desc (TK_BASE_TYPE)->type,
				       domain);
	tree fld_ary = build_decl (BUILTINS_LOCATION, FIELD_DECL,
				   NULL_TREE, array);
	DECL_CHAIN (fld_ary) = fields;
	fields = fld_ary;
	break;
      }
    }

  /* Generate the pseudo type name.  */
  const char *real_name = tinfo_names[ix < TK_VMI_CLASS_TYPES
				      ? ix : unsigned (TK_VMI_CLASS_TYPES)];
  size_t name_len = strlen (real_name);
  char *pseudo_name = (char *) alloca (name_len + 30);
  memcpy (pseudo_name, real_name, name_len);
  /* Those >= TK_VMI_CLASS_TYPES need a discriminator, may as well
     apply it to all.  See get_peudo_tinfo_index where we make use of
     this.  */
  sprintf (pseudo_name + name_len, "_pseudo_%d", ix);

  /* Create the pseudo type.  */
  tree pseudo_type = make_class_type (RECORD_TYPE);
  /* Pass the fields chained in reverse.  */
  finish_builtin_struct (pseudo_type, pseudo_name, fields, NULL_TREE);
  CLASSTYPE_AS_BASE (pseudo_type) = pseudo_type;
  DECL_CONTEXT (TYPE_NAME (pseudo_type)) = FROB_CONTEXT (global_namespace);
  DECL_TINFO_P (TYPE_NAME (pseudo_type)) = true;
  xref_basetypes (pseudo_type, /*bases=*/NULL_TREE);

  res->type = cp_build_qualified_type (pseudo_type, TYPE_QUAL_CONST);
  res->name = get_identifier (real_name);

  /* Pretend this is public so determine_visibility doesn't give vtables
     internal linkage.  */
  TREE_PUBLIC (TYPE_MAIN_DECL (res->type)) = 1;

  return res;
}

/* Return an identifying index for the pseudo type_info TYPE.
   We wrote the index at the end of the name, so just scan it from
   there.  This isn't critical, as it's only on the first use of this
   type during module stream out.  */

unsigned
get_pseudo_tinfo_index (tree type)
{
  tree name = DECL_NAME (TYPE_NAME (type));
  unsigned ix = 0, scale = 1;
  size_t len = IDENTIFIER_LENGTH (name);
  const char *ptr = IDENTIFIER_POINTER (name) + len;

  for (; *--ptr != '_'; scale *= 10)
    {
      len--;
      gcc_checking_assert (len && ISDIGIT (*ptr));
      ix += (*ptr - '0') * scale;
    }

  gcc_assert (len != IDENTIFIER_LENGTH (name));
  return ix;
}

tree
get_pseudo_tinfo_type (unsigned ix)
{
  return get_tinfo_desc (ix)->type;
}

/* We lazily create the type info types.  */

static void
create_tinfo_types (void)
{
  gcc_assert (!tinfo_descs);

  vec_alloc (tinfo_descs, TK_MAX + 20);
}

/* Helper for emit_support_tinfos. Emits the type_info descriptor of
   a single type.  */

void
emit_support_tinfo_1 (tree bltn)
{
  tree types[3];

  if (bltn == NULL_TREE)
    return;
  types[0] = bltn;
  types[1] = build_pointer_type (bltn);
  types[2] = build_pointer_type (cp_build_qualified_type (bltn,
							  TYPE_QUAL_CONST));

  for (int i = 0; i < 3; ++i)
    {
      tree tinfo = get_tinfo_decl (types[i]);
      TREE_USED (tinfo) = 1;
      mark_needed (tinfo);
      /* The C++ ABI requires that these objects be COMDAT.  But,
	 On systems without weak symbols, initialized COMDAT
	 objects are emitted with internal linkage.  (See
	 comdat_linkage for details.)  Since we want these objects
	 to have external linkage so that copies do not have to be
	 emitted in code outside the runtime library, we make them
	 non-COMDAT here.  

	 It might also not be necessary to follow this detail of the
	 ABI.  */
      if (!flag_weak || ! targetm.cxx.library_rtti_comdat ())
	{
	  gcc_assert (TREE_PUBLIC (tinfo) && !DECL_COMDAT (tinfo));
	  DECL_INTERFACE_KNOWN (tinfo) = 1;
	}
    }
}

/* Emit the type_info descriptors which are guaranteed to be in the runtime
   support.  Generating them here guarantees consistency with the other
   structures.  We use the following heuristic to determine when the runtime
   is being generated.  If std::__fundamental_type_info is defined, and its
   destructor is defined, then the runtime is being built.  */

void
emit_support_tinfos (void)
{
  /* Dummy static variable so we can put nullptr in the array; it will be
     set before we actually start to walk the array.  */
  static tree *const fundamentals[] =
  {
    &void_type_node,
    &boolean_type_node,
    &wchar_type_node, &char8_type_node, &char16_type_node, &char32_type_node,
    &char_type_node, &signed_char_type_node, &unsigned_char_type_node,
    &short_integer_type_node, &short_unsigned_type_node,
    &integer_type_node, &unsigned_type_node,
    &long_integer_type_node, &long_unsigned_type_node,
    &long_long_integer_type_node, &long_long_unsigned_type_node,
    &float_type_node, &double_type_node, &long_double_type_node,
    &dfloat32_type_node, &dfloat64_type_node, &dfloat128_type_node,
    &nullptr_type_node,
    0
  };
  int ix;

  /* Look for a defined class.  */
  tree bltn_type = lookup_qualified_name
    (abi_node, "__fundamental_type_info", LOOK_want::TYPE, false);
  if (TREE_CODE (bltn_type) != TYPE_DECL)
    return;

  bltn_type = TREE_TYPE (bltn_type);
  if (!COMPLETE_TYPE_P (bltn_type))
    return;
  tree dtor = CLASSTYPE_DESTRUCTOR (bltn_type);
  if (!dtor || DECL_EXTERNAL (dtor))
    return;

  /* All these are really builtins.  So set the location.  */
  location_t saved_loc = input_location;
  input_location = BUILTINS_LOCATION;
  doing_runtime = 1;
  for (ix = 0; fundamentals[ix]; ix++)
    emit_support_tinfo_1 (*fundamentals[ix]);
  for (ix = 0; ix < NUM_INT_N_ENTS; ix ++)
    if (int_n_enabled_p[ix])
      {
	emit_support_tinfo_1 (int_n_trees[ix].signed_type);
	emit_support_tinfo_1 (int_n_trees[ix].unsigned_type);
      }
  for (tree t = registered_builtin_types; t; t = TREE_CHAIN (t))
    emit_support_tinfo_1 (TREE_VALUE (t));
  /* For compatibility, emit DFP typeinfos even when DFP isn't enabled,
     because we've emitted that in the past.  */
  if (!targetm.decimal_float_supported_p ())
    {
      gcc_assert (dfloat32_type_node == NULL_TREE
		  && dfloat64_type_node == NULL_TREE
		  && dfloat128_type_node == NULL_TREE);
      fallback_dfloat32_type = make_node (REAL_TYPE);
      fallback_dfloat64_type = make_node (REAL_TYPE);
      fallback_dfloat128_type = make_node (REAL_TYPE);
      emit_support_tinfo_1 (fallback_dfloat32_type);
      emit_support_tinfo_1 (fallback_dfloat64_type);
      emit_support_tinfo_1 (fallback_dfloat128_type);
    }
  input_location = saved_loc;
}

/* Finish a type info decl. DECL_PTR is a pointer to an unemitted
   tinfo decl.  Determine whether it needs emitting, and if so
   generate the initializer.  */

bool
emit_tinfo_decl (tree decl)
{
  gcc_assert (DECL_TINFO_P (decl));

  tree type = TREE_TYPE (DECL_NAME (decl));
  if (typeinfo_in_lib_p (type))
    {
      if (doing_runtime)
	DECL_EXTERNAL (decl) = 0;
      else
	{
	  /* If we're not in the runtime, then DECL (which is already
	     DECL_EXTERNAL) will not be defined here.  */
	  DECL_INTERFACE_KNOWN (decl) = 1;
	  return false;
	}
    }
  else if (involves_incomplete_p (type))
    {
      if (!decl_needed_p (decl))
	return false;
      /* If TYPE involves an incomplete class type, then the typeinfo
	 object will be emitted with internal linkage.  There is no
	 way to know whether or not types are incomplete until the end
	 of the compilation, so this determination must be deferred
	 until this point.  */
      TREE_PUBLIC (decl) = 0;
      DECL_EXTERNAL (decl) = 0;
      DECL_INTERFACE_KNOWN (decl) = 1;
    }

  import_export_decl (decl);
  if (DECL_NOT_REALLY_EXTERN (decl) && decl_needed_p (decl))
    {
      tree init;

      DECL_EXTERNAL (decl) = 0;
      init = get_pseudo_ti_init (type, get_pseudo_ti_index (type));
      DECL_INITIAL (decl) = init;
      mark_used (decl);
      cp_finish_decl (decl, init, false, NULL_TREE, 0);
      /* Avoid targets optionally bumping up the alignment to improve
	 vector instruction accesses, tinfo are never accessed this way.  */
#ifdef DATA_ABI_ALIGNMENT
      SET_DECL_ALIGN (decl, DATA_ABI_ALIGNMENT (decl, TYPE_ALIGN (TREE_TYPE (decl))));
      DECL_USER_ALIGN (decl) = true;
#endif
      return true;
    }
  else
    return false;
}

#include "gt-cp-rtti.h"<|MERGE_RESOLUTION|>--- conflicted
+++ resolved
@@ -143,27 +143,6 @@
 static int doing_runtime = 0;
  
-<<<<<<< HEAD
-static unsigned
-push_abi_namespace (void)
-{
-  push_nested_namespace (abi_node);
-  push_visibility ("default", 2);
-  unsigned flags = module_kind;
-  module_kind = 0;
-  return flags;
-}
-
-static void
-pop_abi_namespace (unsigned flags)
-{
-  module_kind = flags;
-  pop_visibility (2);
-  pop_nested_namespace (abi_node);
-}
-
-=======
->>>>>>> d579e2e7
 /* Declare language defined type_info type and a pointer to const
    type_info.  This is incomplete here, and will be completed when
    the user #includes <typeinfo>.  There are language defined
