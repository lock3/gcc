--- conflicted
+++ resolved
@@ -447,11 +447,7 @@
       DECL_NOT_REALLY_EXTERN (d) = 1;
       set_linkage_according_to_type (type, d);
 
-<<<<<<< HEAD
-      d = pushdecl_top_level_init (d, NULL_TREE);
-=======
-      d = pushdecl_top_level_with_init (d, NULL_TREE);
->>>>>>> 395ec8f3
+      d = pushdecl_top_level_and_finish (d, NULL_TREE);
       if (CLASS_TYPE_P (type))
 	CLASSTYPE_TYPEINFO_VAR (TYPE_MAIN_VARIANT (type)) = d;
 
@@ -917,11 +913,7 @@
     name_string = tinfo_name (target, !TREE_PUBLIC (name_decl));
     DECL_INITIAL (name_decl) = name_string;
     mark_used (name_decl);
-<<<<<<< HEAD
-    pushdecl_top_level_init (name_decl, name_string);
-=======
-    pushdecl_top_level_with_init (name_decl, name_string);
->>>>>>> 395ec8f3
+    pushdecl_top_level_and_finish (name_decl, name_string);
   }
 
   vtable_ptr = ti->vtable;
