--- conflicted
+++ resolved
@@ -47,12 +47,8 @@
 # Note that it would be nice to move the dependency on g++
 # into the C++ rule, but that needs a little bit of work
 # to do the right thing within all.cross.
-<<<<<<< HEAD
-c++: cc1plus$(exeext) mapper-server$(exeext)
-=======
 c++: cc1plus$(exeext)
 c++.serial = cc1plus$(exeext)
->>>>>>> d579e2e7
 
 # Tell GNU make to ignore these if they exist.
 .PHONY: c++
@@ -62,46 +58,6 @@
 CFLAGS-cp/module.o += -DHOST_MACHINE=\"$(host)\" \
 	-DTARGET_MACHINE=\"$(target)\"
 
-<<<<<<< HEAD
-ifeq ($(DEVPHASE_c),experimental)
-# We want to make the module version volatile, when in development mode,
-# so link it to the cp dir modification time
-cp/module.o : $(srcdir)/cp
-# Some date's don't grok 'r', if so, simply use today's
-# date (don't bootstrap at midnight).
-MODULE_VERSION := $(shell date -r $(srcdir)/cp '+%y%m%d-%H%M' 2>/dev/null\
-  || date '+%y%m%d-0000' 2>/dev/null || echo 0)
-
-# Try git commit and dirty info
-MODULE_REVISION := $(shell git -C $(srcdir)/.. rev-parse --short HEAD \
-  2>/dev/null)
-ifneq ($(MODULE_REVISION),)
-# It is git, figure branch & dirty info
-# Subterfuge for gnumake's changing #-quote requirements
-GIT_INFO := \#
-GIT_INFO := -ne '1{s/$(GIT_INFO)$(GIT_INFO) \(.*\)*\.\.\..*/\1/;p;}'
-GIT_INFO := $(shell git -C $(srcdir)/.. status --porcelain --branch 2>/dev/null \
-  | sed $(GIT_INFO) -e '2,$${s/[^?].*/M/p;q;}')
-MODULE_REVISION := $(word 1,$(GIT_INFO)) $(MODULE_REVISION)$(word 2,$(GIT_INFO))
-endif
-ifeq ($(MODULE_REVISION),)
-# Git does not have keyword expansion, use the date of the most recent entry.
-MODULE_REVISION := $(shell head -1 $(srcdir)/../ChangeLog.modules \
-  2>/dev/null | sed -ne 's/^\([0-9]\+\)-\([0-9]\+\)-\([0-9]\+\) .*/\1\2\3/p')
-endif
-ifeq ($(MODULE_REVISION),)
-MODULE_REVISION := unknown
-endif
-version.o : $(srcdir)/cp
-# Set REVISION string
-ifeq ($(REVISION_c),)
-REVISION_c := []
-endif
-# Wedge inside [...], if that's what it already looks like
-REVISION_s := '" $(REVISION_c:]=)$(if \
-	$(REVISION_c:[]=),:)$(MODULE_REVISION):20$(MODULE_VERSION)$(if \
-	$(filter %],$(REVISION_c)),])"'
-=======
 # In non-release builds, use a date-related module version.
 ifneq ($(DEVPHASE_c),)
 # Some date's don't grok 'r', if so, simply use today's
@@ -109,7 +65,6 @@
 MODULE_VERSION := $(shell date -r $(srcdir)/cp/module.cc '+%y%m%d-%H%M' \
   2>/dev/null || date '+%y%m%d-0000' 2>/dev/null || echo 0)
 
->>>>>>> d579e2e7
 CFLAGS-cp/module.o += -DMODULE_VERSION='($(subst -,,$(MODULE_VERSION))U)'
 endif
 
@@ -154,11 +109,6 @@
 $(CXX_AND_OBJCXX_OBJS): CFLAGS += -fauto-profile=cc1plus.fda
 $(CXX_AND_OBJCXX_OBJS): cc1plus.fda
 endif
-
-MAPPER_SERVER_OBJS := cp/mapper-server.o cp/mapper-resolver.o
-mapper-server$(exeext): $(MAPPER_SERVER_OBJS) $(LIBDEPS)
-	+$(LLINKER) $(ALL_LINKERFLAGS) $(LDFLAGS) -o $@ \
-	$(MAPPER_SERVER_OBJS) version.o $(CODYLIB) $(LIBIBERTY) $(LIBINTL)
 
 # Language-specific object files for C++.
 CXX_OBJS = cp/cp-lang.o c-family/stub-objc.o $(CXX_AND_OBJCXX_OBJS)
@@ -310,9 +260,6 @@
 	    fi ; \
 	  fi; \
 	fi
-	rm -f $(DESTDIR)$(libexecsubdir)/mapper-server$(exeext)
-	$(INSTALL_PROGRAM) mapper-server$(exeext) \
-	  $(DESTDIR)$(libexecsubdir)/mapper-server$(exeext)
 
 # We can't use links because not everyone supports them.  So just copy the
 # manpage.
@@ -359,7 +306,6 @@
 	-rm -f cp/*$(objext)
 	-rm -f cp/*$(coverageexts)
 	-rm -f xg++$(exeext) g++-cross$(exeext) cc1plus$(exeext) cc1plus.fda
-	-rm -f mapper-server$(exeext)
 c++.clean:
 c++.distclean:
 	-rm -f cp/config.status cp/Makefile
