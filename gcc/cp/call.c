--- conflicted
+++ resolved
@@ -7250,11 +7250,10 @@
 complain_about_access (tree decl, tree diag_decl, tree diag_location,
 		       bool issue_error, access_kind no_access_reason)
 {
-<<<<<<< HEAD
   /* FIXME any complaint about a member that later had its access restricted
      more (eg a protected member of a privately inherited base class) uses its
      original access level in the complaint, not its effective access level.  */
-  if (modules_p ()
+  if (modules_p () && no_access_reason == ak_none
       && view_member_restricted (CP_DECL_CONTEXT (decl), decl))
     {
       if (issue_error)
@@ -7263,8 +7262,10 @@
       location_t *where = view_member_restriction (CP_DECL_CONTEXT (decl), decl);
       if (where)
 	inform (*where, "restricted here");
-    }
-  else if (modules_p () && DECL_MODULE_ACCESS (decl))
+      return;
+    }
+  else if (modules_p () && no_access_reason == ak_none
+      && DECL_MODULE_ACCESS (decl))
     {
       /* FIXME: module access members that are made private/protected through
 	 inheritance also report "restricted to the global module" -- is there
@@ -7278,9 +7279,9 @@
 	error ("%q#D is restricted to the global module", diag_decl);
       inform (DECL_SOURCE_LOCATION (diag_decl),
 	      "declared here");
-    }
-  else if (TREE_PRIVATE (decl))
-=======
+      return;
+    }
+
   /* If we have not already figured out why DECL is inaccessible...  */
   if (no_access_reason == ak_none)
     {
@@ -7293,7 +7294,6 @@
 
   /* Now generate an error message depending on calculated access.  */
   if (no_access_reason == ak_private)
->>>>>>> d579e2e7
     {
       if (issue_error)
 	error ("%q#D is private within this context", diag_decl);
