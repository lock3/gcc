/* Definitions for C++ name lookup routines.
   Copyright (C) 2003-2017 Free Software Foundation, Inc.
   Contributed by Gabriel Dos Reis <gdr@integrable-solutions.net>

This file is part of GCC.

GCC is free software; you can redistribute it and/or modify
it under the terms of the GNU General Public License as published by
the Free Software Foundation; either version 3, or (at your option)
any later version.

GCC is distributed in the hope that it will be useful,
but WITHOUT ANY WARRANTY; without even the implied warranty of
MERCHANTABILITY or FITNESS FOR A PARTICULAR PURPOSE.  See the
GNU General Public License for more details.

You should have received a copy of the GNU General Public License
along with GCC; see the file COPYING3.  If not see
<http://www.gnu.org/licenses/>.  */

#include "config.h"
#include "system.h"
#include "coretypes.h"
#include "cp-tree.h"
#include "timevar.h"
#include "stringpool.h"
#include "print-tree.h"
#include "attribs.h"
#include "debug.h"
#include "c-family/c-pragma.h"
#include "params.h"
#include "gcc-rich-location.h"
#include "spellcheck-tree.h"
#include "parser.h"
#include "bitmap.h"

static cxx_binding *cxx_binding_make (tree value, tree type);
static cp_binding_level *innermost_nonclass_level (void);
static void set_identifier_type_value_with_scope (tree id, tree decl,
						  cp_binding_level *b);

/* Create an overload suitable for recording an artificial TYPE_DECL
   and another decl.  We use this machanism to implement the struct
   stat hack within a namespace.  It'd be nice to use it everywhere.  */

#define STAT_HACK_P(N) ((N) && TREE_CODE (N) == OVERLOAD && OVL_LOOKUP_P (N))
#define STAT_TYPE(N) TREE_TYPE (N)
#define STAT_DECL(N) OVL_FUNCTION (N)
#define STAT_EXPORTS(N) OVL_CHAIN (N)
#define MAYBE_STAT_DECL(N) (STAT_HACK_P (N) ? STAT_DECL (N) : N)
#define MAYBE_STAT_TYPE(N) (STAT_HACK_P (N) ? STAT_TYPE (N) : NULL_TREE)

/* Create a STAT_HACK node with DECL as the value binding and TYPE as
   the type binding.  */

static tree
stat_hack (tree decl = NULL_TREE, tree type = NULL_TREE)
{
  tree result = make_node (OVERLOAD);

  /* Mark this as a lookup, so we can tell this is a stat hack.  */
  OVL_LOOKUP_P (result) = true;
  STAT_DECL (result) = decl;
  STAT_TYPE (result) = type;
  return result;
}

/* Create a local binding level for NAME.  */

static cxx_binding *
create_local_binding (cp_binding_level *level, tree name)
{
  cxx_binding *binding = cxx_binding_make (NULL, NULL);

  INHERITED_VALUE_BINDING_P (binding) = false;
  LOCAL_BINDING_P (binding) = true;
  binding->scope = level;
  binding->previous = IDENTIFIER_BINDING (name);

  IDENTIFIER_BINDING (name) = binding;
  
  return binding;
}

/* Split a potentialy stat-hacked value binding into type and value.
   Decapsulate is totally a word now.  */

tree
decapsulate_binding (tree value, tree *type_p)
{
  if (type_p)
    *type_p = MAYBE_STAT_TYPE (value);
  return MAYBE_STAT_DECL (value);
}

/* Find the binding for NAME in namespace NS.  If CREATE_P is true,
   make an empty binding if there wasn't one.  */

static tree *
find_namespace_slot (tree ns, tree name, bool create_p = false)
{
  tree *slot = DECL_NAMESPACE_BINDINGS (ns)
    ->find_slot_with_hash (name, name ? IDENTIFIER_HASH_VALUE (name) : 0,
			   create_p ? INSERT : NO_INSERT);
  return slot;
}

static tree
find_namespace_value (tree ns, tree name)
{
  tree *b = find_namespace_slot (ns, name);

  return b ? MAYBE_STAT_DECL (*b) : NULL_TREE;
}

/* *SLOT is a namespace binding slot.  Find or create the
   module-specific slot.  If CREATE is 0, we return NULL on
   not-found.  If CREATE < 0, we're creating a slot for a namespace,
   and try and extend an existing trailing binding span.  Otherwise
   we're just creating a regular slot.  By construction, one can only
   create new binding slots at the end of the array.  */

static tree *
module_binding_slot (tree *slot, tree name, unsigned ix, int create)
{
  bool not_vec = !*slot || TREE_CODE (*slot) != MODULE_VECTOR;
  unsigned clusters = 0;
  module_cluster *cluster;

  if (not_vec)
    {
      if (ix == GLOBAL_MODULE_INDEX)
	/* The global module can just use slot directly.  */
	return slot;
      if (!create)
	return NULL;
    }
  else
    {
      clusters = MODULE_VECTOR_NUM_CLUSTERS (*slot);
      cluster = MODULE_VECTOR_CLUSTER_BASE (*slot);

      if (ix < IMPORTED_MODULE_BASE)
	{
	  gcc_assert (cluster->spans[ix]);

	  return &cluster->slots[ix];
	}

      /* We do a linear search from the end because we don't expect
	 this to be very populated, and this allows us to quickly
	 determine the append case.  */

      unsigned probe = clusters;
      for (cluster += clusters; --cluster, --probe;)
	{
	  gcc_checking_assert (cluster->spans[0]);
	  if (cluster->spans[1])
	    {
	      if (cluster->bases[1] + cluster->spans[1] <= ix)
		break;
	      if (cluster->bases[1] <= ix)
		return &cluster->slots[1];
	    }
	  if (cluster->bases[0] + cluster->spans[0] < ix)
	    break;
	  if (cluster->bases[0] <= ix)
	    return &cluster->slots[0];
	}
      if (!create)
	return NULL;
      /* If we're to insert, we must be at the end.  */
      gcc_assert (probe + 1 == clusters);
    }

  /* Figure out if we need to extend the module vector itself.  */
  unsigned incr = 0;
  if (ix < IMPORTED_MODULE_BASE)
    incr = not_vec; /* Only if it's not already a vector.  */
  else if (clusters < 2)
    incr = 2 - clusters; /* Make sure we have glob/this slots too.  */
  else
    {
      cluster = MODULE_VECTOR_CLUSTER_LAST (*slot);
      if (create < 0)
	{
	  /* If we're binding a namespace, see if we can extend the span
	     of the final element.  */
	  incr = cluster->spans[1] != 0;
	  if (cluster->bases[incr] + cluster->spans[incr] == ix)
	    {
	      cluster->spans[incr]++;
	      return &cluster->slots[incr];
	    }
	  /* Otherwise we need to extend, if that was the last slot of the
	     cluster.  */
	}
      else if (cluster->spans[1])
	incr = 1; /* No spare slot in the final cluster.  */
    }

  if (incr)
    {
      tree new_vec = make_module_vec (name, clusters + incr);
      cluster = MODULE_VECTOR_CLUSTER_BASE (new_vec);
      if (clusters)
	memcpy (cluster, MODULE_VECTOR_CLUSTER_BASE (*slot),
		clusters * sizeof (module_cluster));
      else
	{
	  /* Initialize the reserved slots.  */
	  cluster->slots[GLOBAL_MODULE_INDEX] = *slot;
	  cluster->bases[GLOBAL_MODULE_INDEX] = GLOBAL_MODULE_INDEX;
	  cluster->bases[THIS_MODULE_INDEX] = THIS_MODULE_INDEX;
	  cluster->spans[GLOBAL_MODULE_INDEX] = 1;
	  cluster->spans[THIS_MODULE_INDEX] = 1;
	}
      *slot = new_vec;
    }
  else
    cluster = MODULE_VECTOR_CLUSTER_BASE (*slot);

  unsigned off = ix;
  if (ix >= IMPORTED_MODULE_BASE)
    {
      cluster += MODULE_VECTOR_NUM_CLUSTERS (*slot) - 1;
      off = cluster->spans[0] != 0;

      gcc_assert (!off || cluster->bases[0] + cluster->spans[0] <= ix);

      cluster->bases[off] = ix;
      cluster->spans[off] = 1;
    }
  return &cluster->slots[off];
}

/* Add DECL to the list of things declared in binding level B.  */

static void
add_decl_to_level (cp_binding_level *b, tree decl)
{
  gcc_assert (b->kind != sk_class);

  /* Make sure we don't create a circular list.  xref_tag can end
     up pushing the same artificial decl more than once.  We
     should have already detected that in update_binding.  */
  gcc_assert (b->names != decl);

  /* We build up the list in reverse order, and reverse it later if
     necessary.  */
  TREE_CHAIN (decl) = b->names;
  b->names = decl;

  /* If appropriate, add decl to separate list of statics.  We include
     extern variables because they might turn out to be static later.
     It's OK for this list to contain a few false positives.  */
  if (b->kind == sk_namespace
      && ((VAR_P (decl) && (TREE_STATIC (decl) || DECL_EXTERNAL (decl)))
	  || (TREE_CODE (decl) == FUNCTION_DECL
	      && (!TREE_PUBLIC (decl)
		  || decl_anon_ns_mem_p (decl)
		  || DECL_DECLARED_INLINE_P (decl)))))
    vec_safe_push (static_decls, decl);
}

/* Find the binding for NAME in the local binding level B.  */

static cxx_binding *
find_local_binding (cp_binding_level *b, tree name)
{
  if (cxx_binding *binding = IDENTIFIER_BINDING (name))
    for (;; b = b->level_chain)
      {
	if (binding->scope == b
	    && !(VAR_P (binding->value)
		 && DECL_DEAD_FOR_LOCAL (binding->value)))
	  return binding;

	/* Cleanup contours are transparent to the language.  */
	if (b->kind != sk_cleanup)
	  break;
      }
  return NULL;
}

struct name_lookup
{
public:
  typedef std::pair<tree, tree> using_pair;
  typedef vec<using_pair, va_heap, vl_embed> using_queue;

public:
  tree name;	/* The identifier being looked for.  */
  tree value;	/* A (possibly ambiguous) set of things found.  */
  tree type;	/* A type that has been found.  */
  int flags;	/* Lookup flags.  */
  bool deduping; /* Full deduping is needed because using declarations
		    are in play.  */
  vec<tree, va_heap, vl_embed> *scopes;
  name_lookup *previous; /* Previously active lookup.  */

protected:
  /* Marked scope stack for outermost name lookup.  */
  static vec<tree, va_heap, vl_embed> *shared_scopes;
  /* Currently active lookup.  */
  static name_lookup *active;

public:
  name_lookup (tree n, int f = 0)
  : name (n), value (NULL_TREE), type (NULL_TREE), flags (f),
    deduping (false), scopes (NULL), previous (NULL)
  {
    preserve_state ();
  }
  ~name_lookup ()
  {
    restore_state ();
  }

private: /* Uncopyable, unmovable, unassignable. I am a rock. */
  name_lookup (const name_lookup &);
  name_lookup &operator= (const name_lookup &);

protected:
  static bool seen_p (tree scope)
  {
    return LOOKUP_SEEN_P (scope);
  }
  static bool found_p (tree scope)
  {
    return LOOKUP_FOUND_P (scope);
  }
  
  void mark_seen (tree scope); /* Mark and add to scope vector. */
  static void mark_found (tree scope)
  {
    gcc_checking_assert (seen_p (scope));
    LOOKUP_FOUND_P (scope) = true;
  }
  bool see_and_mark (tree scope)
  {
    bool ret = seen_p (scope);
    if (!ret)
      mark_seen (scope);
    return ret;
  }
  bool find_and_mark (tree scope);

private:
  void preserve_state ();
  void restore_state ();

private:
  static tree ambiguous (tree thing, tree current);
  void add_overload (tree fns);
  void add_value (tree new_val);
  void add_type (tree new_type);
  bool process_binding (tree val_bind, tree type_bind);
  unsigned process_module_binding (bitmap, unsigned, tree, unsigned, unsigned);
  /* Look in only namespace.  */
  bool search_namespace_only (tree scope);
  /* Look in namespace and its (recursive) inlines. Ignore using
     directives.  Return true if something found (inc dups). */
  bool search_namespace (tree scope);
  /* Look in the using directives of namespace + inlines using
     qualified lookup rules.  */
  bool search_usings (tree scope);

private:
  using_queue *queue_namespace (using_queue *queue, int depth, tree scope);
  using_queue *do_queue_usings (using_queue *queue, int depth,
				vec<tree, va_gc> *usings);
  using_queue *queue_usings (using_queue *queue, int depth,
			     vec<tree, va_gc> *usings)
  {
    if (usings)
      queue = do_queue_usings (queue, depth, usings);
    return queue;
  }

private:
  void add_fns (tree);
  void add_module_fns (bitmap, tree, unsigned, unsigned);
  void adl_expr (tree);
  void adl_type (tree);
  void adl_template_arg (tree);
  void adl_class (tree);
  void adl_bases (tree);
  void adl_class_only (tree);
  void adl_namespace (tree);
  void adl_namespace_only (tree);

public:
  /* Search namespace + inlines + maybe usings as qualified lookup.  */
  bool search_qualified (tree scope, bool usings = true);

  /* Search namespace + inlines + usings as unqualified lookup.  */
  bool search_unqualified (tree scope, cp_binding_level *);

  /* ADL lookup of ARGS.  */
  tree search_adl (tree fns, vec<tree, va_gc> *args);
};

/* Scope stack shared by all outermost lookups.  This avoids us
   allocating and freeing on every single lookup.  */
vec<tree, va_heap, vl_embed> *name_lookup::shared_scopes;

/* Currently active lookup.  */
name_lookup *name_lookup::active;

/* Name lookup is recursive, becase ADL can cause template
   instatiation.  This is of course a rare event, so we optimize for
   it not happening.  When we discover an active name-lookup, which
   must be an ADL lookup,  we need to unmark the marked scopes and also
   unmark the lookup we might have been accumulating.  */

void
name_lookup::preserve_state ()
{
  previous = active;
  if (previous)
    {
      unsigned length = vec_safe_length (previous->scopes);
      vec_safe_reserve (previous->scopes, length * 2);
      for (unsigned ix = length; ix--;)
	{
	  tree decl = (*previous->scopes)[ix];

	  gcc_checking_assert (LOOKUP_SEEN_P (decl));
	  LOOKUP_SEEN_P (decl) = false;

	  /* Preserve the FOUND_P state on the interrupted lookup's
	     stack.  */
	  if (LOOKUP_FOUND_P (decl))
	    {
	      LOOKUP_FOUND_P (decl) = false;
	      previous->scopes->quick_push (decl);
	    }
	}

      /* Unmark the outer partial lookup.  */
      if (previous->deduping)
	lookup_mark (previous->value, false);
    }
  else
    scopes = shared_scopes;
  active = this;
}

/* Restore the marking state of a lookup we interrupted.  */

void
name_lookup::restore_state ()
{
  if (deduping)
    lookup_mark (value, false);

  /* Unmark and empty this lookup's scope stack.  */
  for (unsigned ix = vec_safe_length (scopes); ix--;)
    {
      tree decl = scopes->pop ();
      gcc_checking_assert (LOOKUP_SEEN_P (decl));
      LOOKUP_SEEN_P (decl) = false;
      LOOKUP_FOUND_P (decl) = false;
    }

  active = previous;
  if (previous)
    {
      free (scopes);

      unsigned length = vec_safe_length (previous->scopes);
      for (unsigned ix = 0; ix != length; ix++)
	{
	  tree decl = (*previous->scopes)[ix];
	  if (LOOKUP_SEEN_P (decl))
	    {
	      /* The remainder of the scope stack must be recording
		 FOUND_P decls, which we want to pop off.  */
	      do
		{
		  tree decl = previous->scopes->pop ();
		  gcc_checking_assert (LOOKUP_SEEN_P (decl)
				       && !LOOKUP_FOUND_P (decl));
		  LOOKUP_FOUND_P (decl) = true;
		}
	      while (++ix != length);
	      break;
	    }

	  gcc_checking_assert (!LOOKUP_FOUND_P (decl));
	  LOOKUP_SEEN_P (decl) = true;
	}

      /* Remark the outer partial lookup.  */
      if (previous->deduping)
	lookup_mark (previous->value, true);
    }
  else
    shared_scopes = scopes;
}

void
name_lookup::mark_seen (tree scope)
{
  gcc_checking_assert (!seen_p (scope));
  LOOKUP_SEEN_P (scope) = true;
  vec_safe_push (scopes, scope);
}

bool
name_lookup::find_and_mark (tree scope)
{
  bool result = LOOKUP_FOUND_P (scope);
  if (!result)
    {
      LOOKUP_FOUND_P (scope) = true;
      if (!LOOKUP_SEEN_P (scope))
	vec_safe_push (scopes, scope);
    }

  return result;
}

/* THING and CURRENT are ambiguous, concatenate them.  */

tree
name_lookup::ambiguous (tree thing, tree current)
{
  if (TREE_CODE (current) != TREE_LIST)
    {
      current = build_tree_list (NULL_TREE, current);
      TREE_TYPE (current) = error_mark_node;
    }
  current = tree_cons (NULL_TREE, thing, current);
  TREE_TYPE (current) = error_mark_node;

  return current;
}

/* FNS is a new overload set to add to the exising set.  */

void
name_lookup::add_overload (tree fns)
{
  if (!deduping && TREE_CODE (fns) == OVERLOAD)
    {
      tree probe = fns;
      if (flags & LOOKUP_HIDDEN)
	probe = ovl_skip_hidden (probe);
      if (probe && TREE_CODE (probe) == OVERLOAD && OVL_USING_P (probe))
	{
	  /* We're about to add something found by a using
	     declaration, so need to engage deduping mode.  */
	  lookup_mark (value, true);
	  deduping = true;
	}
    }

  value = lookup_maybe_add (fns, value, deduping);
}

/* Add a NEW_VAL, a found value binding into the current value binding.  */

void
name_lookup::add_value (tree new_val)
{
  if (OVL_P (new_val) && (!value || OVL_P (value)))
    add_overload (new_val);
  else if (!value)
    value = new_val;
  else if (value == new_val)
    ;
  else if ((TREE_CODE (value) == TYPE_DECL
	    && TREE_CODE (new_val) == TYPE_DECL
	    && same_type_p (TREE_TYPE (value), TREE_TYPE (new_val))))
    /* Typedefs to the same type. */;
  else if (TREE_CODE (value) == NAMESPACE_DECL
	   && TREE_CODE (new_val) == NAMESPACE_DECL
	   && ORIGINAL_NAMESPACE (value) == ORIGINAL_NAMESPACE (new_val))
    /* Namespace (possibly aliased) to the same namespace.  Locate
       the namespace*/
    value = ORIGINAL_NAMESPACE (value);
  else
    {
      if (deduping)
	{
	  /* Disengage deduping mode.  */
	  lookup_mark (value, false);
	  deduping = false;
	}
      value = ambiguous (new_val, value);
    }
}

/* Add a NEW_TYPE, a found type binding into the current type binding.  */

void
name_lookup::add_type (tree new_type)
{
  if (!type)
    type = new_type;
  else if (TREE_CODE (type) == TREE_LIST
	   || !same_type_p (TREE_TYPE (type), TREE_TYPE (new_type)))
    type = ambiguous (new_type, type);
}

/* Process a found binding containing NEW_VAL and NEW_TYPE.  Returns
   true if we actually found something noteworthy.  */

bool
name_lookup::process_binding (tree new_val, tree new_type)
{
  /* Did we really see a type? */
  if (new_type
      && (LOOKUP_NAMESPACES_ONLY (flags)
	  || (!(flags & LOOKUP_HIDDEN)
	      && DECL_LANG_SPECIFIC (new_type)
	      && DECL_ANTICIPATED (new_type))))
    new_type = NULL_TREE;

  if (new_val && !(flags & LOOKUP_HIDDEN))
    new_val = ovl_skip_hidden (new_val);

  /* Do we really see a value? */
  if (new_val)
    switch (TREE_CODE (new_val))
      {
      case TEMPLATE_DECL:
	/* If we expect types or namespaces, and not templates,
	   or this is not a template class.  */
	if ((LOOKUP_QUALIFIERS_ONLY (flags)
	     && !DECL_TYPE_TEMPLATE_P (new_val)))
	  new_val = NULL_TREE;
	break;
      case TYPE_DECL:
	if (LOOKUP_NAMESPACES_ONLY (flags)
	    || (new_type && (flags & LOOKUP_PREFER_TYPES)))
	  new_val = NULL_TREE;
	break;
      case NAMESPACE_DECL:
	if (LOOKUP_TYPES_ONLY (flags))
	  new_val = NULL_TREE;
	break;
      default:
	if (LOOKUP_QUALIFIERS_ONLY (flags))
	  new_val = NULL_TREE;
      }

  if (!new_val)
    {
      new_val = new_type;
      new_type = NULL_TREE;
    }

  /* Merge into the lookup  */
  if (new_val)
    add_value (new_val);
  if (new_type)
    add_type (new_type);

  return new_val != NULL_TREE;
}

/* If we're importing a module containing this binding, add it to the
   lookup set.  The trickiness is with namespaces, we only want to
   find it once.  */

unsigned
name_lookup::process_module_binding (bitmap imports, unsigned marker,
				     tree bind, unsigned ix, unsigned span)
{
  tree new_type = MAYBE_STAT_TYPE (bind);
  tree new_val = MAYBE_STAT_DECL (bind);

  if (ix != GLOBAL_MODULE_INDEX
      && (ix > current_module || ix + span <= current_module))
    {
      /* Looking at something other than the global or current
	 module.  */

      if (!imports)
	return marker;

      /* Figure out what's being exported.  */
      if (new_type && !DECL_MODULE_EXPORT_P (new_type))
	new_type = NULL_TREE;

      if (TREE_CODE (new_val) == OVERLOAD)
	{
	  if (STAT_HACK_P (bind))
	    new_val = STAT_EXPORTS (bind);
	  else
	    new_val = NULL_TREE;
	}
      else if (!DECL_MODULE_EXPORT_P (new_val))
	new_val = NULL_TREE;

      if (!new_type && !new_val)
	/* You aint seen nuthin', right?  */
	return marker;

      /* Are we importing this module?  */
      bool found = false;
      for (; !found && span--; ix++)
	if (bitmap_bit_p (imports, ix))
	  found = true;

      if (!found)
	return marker;
    }

  /* Optimize for (re-)finding a namespace.  We only need to look
     once.  */
  if (new_val && !new_type
      && TREE_CODE (new_val) == NAMESPACE_DECL
      && !DECL_NAMESPACE_ALIAS (new_val))
    {
      if (marker & 2)
	return marker;
      marker |= 2;
    }

  if (new_type || new_val)
    marker |= process_binding (new_val, new_type);

  return marker;
}

/* Look in exactly namespace SCOPE.  */

bool
name_lookup::search_namespace_only (tree scope)
{
  bool found = false;

  if (tree *binding = find_namespace_slot (scope, name))
    {
      tree val = *binding;
      if (TREE_CODE (val) != MODULE_VECTOR)
	/* Only a global module binding, visible from anywhere.  */
	found |= process_binding (MAYBE_STAT_DECL (val),
				  MAYBE_STAT_TYPE (val));
      else
	{
	  /* I presume the binding list is going to be sparser than
	     the import bitmap.  Hence iterate over the former
	     checking for bits set in the bitmap.  */
	  bitmap imports = module_import_bitmap (current_module);
	  module_cluster *cluster = MODULE_VECTOR_CLUSTER_BASE (val);
	  int marker = 0;
	  for (unsigned ix = MODULE_VECTOR_NUM_CLUSTERS (val); ix--; cluster++)
	    for (unsigned jx = 2; jx--;)
	      if (cluster->slots[jx])
		marker = process_module_binding
		  (imports, marker, cluster->slots[jx],
		   cluster->bases[jx], cluster->spans[jx]);
	  found |= marker & 1;
	}
    }

  return found;
}

/* Conditionally look in namespace SCOPE and inline children.  */

bool
name_lookup::search_namespace (tree scope)
{
  if (see_and_mark (scope))
    /* We've visited this scope before.  Return what we found then.  */
    return found_p (scope);

  /* Look in exactly namespace. */
  bool found = search_namespace_only (scope);
  
  /* Recursively look in its inline children.  */
  if (vec<tree, va_gc> *inlinees = DECL_NAMESPACE_INLINEES (scope))
    for (unsigned ix = inlinees->length (); ix--;)
      found |= search_namespace ((*inlinees)[ix]);

  if (found)
    mark_found (scope);

  return found;
}

/* Recursively follow using directives of SCOPE & its inline children.
   Such following is essentially a flood-fill algorithm.  */

bool
name_lookup::search_usings (tree scope)
{
  /* We do not check seen_p here, as that was already set during the
     namespace_only walk.  */
  if (found_p (scope))
    return true;

  bool found = false;
  if (vec<tree, va_gc> *usings = DECL_NAMESPACE_USING (scope))
    for (unsigned ix = usings->length (); ix--;)
      found |= search_qualified ((*usings)[ix], true);

  /* Look in its inline children.  */
  if (vec<tree, va_gc> *inlinees = DECL_NAMESPACE_INLINEES (scope))
    for (unsigned ix = inlinees->length (); ix--;)
      found |= search_usings ((*inlinees)[ix]);

  if (found)
    mark_found (scope);

  return found;
}

/* Qualified namespace lookup in SCOPE.
   1) Look in SCOPE (+inlines).  If found, we're done.
   2) Otherwise, if USINGS is true,
      recurse for every using directive of SCOPE (+inlines).

   Trickiness is (a) loops and (b) multiple paths to same namespace.
   In both cases we want to not repeat any lookups, and know whether
   to stop the caller's step #2.  Do this via the FOUND_P marker.  */

bool
name_lookup::search_qualified (tree scope, bool usings)
{
  bool found = false;

  if (seen_p (scope))
    found = found_p (scope);
  else 
    {
      found = search_namespace (scope);
      if (!found && usings)
	found = search_usings (scope);
    }

  return found;
}

/* Add SCOPE to the unqualified search queue, recursively add its
   inlines and those via using directives.  */

name_lookup::using_queue *
name_lookup::queue_namespace (using_queue *queue, int depth, tree scope)
{
  if (see_and_mark (scope))
    return queue;

  /* Record it.  */
  tree common = scope;
  while (SCOPE_DEPTH (common) > depth)
    common = CP_DECL_CONTEXT (common);
  vec_safe_push (queue, using_pair (common, scope));

  /* Queue its inline children.  */
  if (vec<tree, va_gc> *inlinees = DECL_NAMESPACE_INLINEES (scope))
    for (unsigned ix = inlinees->length (); ix--;)
      queue = queue_namespace (queue, depth, (*inlinees)[ix]);

  /* Queue its using targets.  */
  queue = queue_usings (queue, depth, DECL_NAMESPACE_USING (scope));

  return queue;
}

/* Add the namespaces in USINGS to the unqualified search queue.  */

name_lookup::using_queue *
name_lookup::do_queue_usings (using_queue *queue, int depth,
			      vec<tree, va_gc> *usings)
{
  for (unsigned ix = usings->length (); ix--;)
    queue = queue_namespace (queue, depth, (*usings)[ix]);

  return queue;
}

/* Unqualified namespace lookup in SCOPE.
   1) add scope+inlins to worklist.
   2) recursively add target of every using directive
   3) for each worklist item where SCOPE is common ancestor, search it
   4) if nothing find, scope=parent, goto 1.  */

bool
name_lookup::search_unqualified (tree scope, cp_binding_level *level)
{
  /* Make static to avoid continual reallocation.  We're not
     recursive.  */
  static using_queue *queue = NULL;
  bool found = false;
  int length = vec_safe_length (queue);

  /* Queue local using-directives.  */
  for (; level->kind != sk_namespace; level = level->level_chain)
    queue = queue_usings (queue, SCOPE_DEPTH (scope), level->using_directives);

  for (; !found; scope = CP_DECL_CONTEXT (scope))
    {
      gcc_assert (!DECL_NAMESPACE_ALIAS (scope));
      int depth = SCOPE_DEPTH (scope);

      /* Queue namespaces reachable from SCOPE. */
      queue = queue_namespace (queue, depth, scope);

      /* Search every queued namespace where SCOPE is the common
	 ancestor.  Adjust the others.  */
      unsigned ix = length;
      do
	{
	  using_pair &pair = (*queue)[ix];
	  while (pair.first == scope)
	    {
	      found |= search_namespace_only (pair.second);
	      pair = queue->pop ();
	      if (ix == queue->length ())
		goto done;
	    }
	  /* The depth is the same as SCOPE, find the parent scope.  */
	  if (SCOPE_DEPTH (pair.first) == depth)
	    pair.first = CP_DECL_CONTEXT (pair.first);
	  ix++;
	}
      while (ix < queue->length ());
    done:;
      if (scope == global_namespace)
	break;
    }

  vec_safe_truncate (queue, length);

  return found;
}

/* FNS is a value binding.  If it is a (set of overloaded) functions,
   add them into the current value.  */

void
name_lookup::add_fns (tree fns)
{
  if (!fns)
    return;
  else if (TREE_CODE (fns) == OVERLOAD)
    {
      if (TREE_TYPE (fns) != unknown_type_node)
	fns = OVL_FUNCTION (fns);
    }
  else if (!DECL_DECLARES_FUNCTION_P (fns))
    return;

  add_overload (fns);
}

void
name_lookup::add_module_fns (bitmap imports, tree bind,
			     unsigned ix, unsigned span)
{
  tree val = MAYBE_STAT_DECL (bind);

  if (ix != GLOBAL_MODULE_INDEX
      && (ix > current_module || ix + span <= current_module))
    {
      /* Looking at something other than the global or current
	 module.  */

      if (!imports)
	return;

      /* Figure out what's being exported.  */
      if (TREE_CODE (val) == OVERLOAD)
	{
	  if (STAT_HACK_P (bind))
	    val = STAT_EXPORTS (bind);
	  else
	    val = NULL_TREE;
	}
      else if (!DECL_MODULE_EXPORT_P (val))
	val = NULL_TREE;

      if (!val)
	/* You aint seen nuthin', right?  */
	return;

      /* Are we importing this module?  */
      bool found = false;
      for (; !found && span--; ix++)
	if (bitmap_bit_p (imports, ix))
	  found = true;

      if (!found)
	return;
    }
  add_fns (val);
}

/* Add functions of a namespace to the lookup structure.  */

void
name_lookup::adl_namespace_only (tree scope)
{
  mark_seen (scope);

  /* Look down into inline namespaces.  */
  if (vec<tree, va_gc> *inlinees = DECL_NAMESPACE_INLINEES (scope))
    for (unsigned ix = inlinees->length (); ix--;)
      adl_namespace_only ((*inlinees)[ix]);

  if (tree *binding = find_namespace_slot (scope, name))
    {
      tree val = *binding;
      if (TREE_CODE (val) != MODULE_VECTOR)
	add_fns (ovl_skip_hidden (MAYBE_STAT_DECL (val)));
      else
	{
	  bitmap imports = module_import_bitmap (current_module);
	  module_cluster *cluster = MODULE_VECTOR_CLUSTER_BASE (val);
	  for (unsigned ix = MODULE_VECTOR_NUM_CLUSTERS (val); ix--; cluster++)
	    for (unsigned jx = 2; jx--;)
	      if (cluster->slots[jx])
		add_module_fns (imports, cluster->slots[jx],
				cluster->bases[jx], cluster->spans[jx]);
	}
    }
}

/* Find the containing non-inlined namespace, add it and all its
   inlinees.  */

void
name_lookup::adl_namespace (tree scope)
{
  if (seen_p (scope))
    return;

  /* Find the containing non-inline namespace.  */
  while (DECL_NAMESPACE_INLINE_P (scope))
    scope = CP_DECL_CONTEXT (scope);

  adl_namespace_only (scope);
}

/* Adds the class and its friends to the lookup structure.  */

void
name_lookup::adl_class_only (tree type)
{
  /* Backend-built structures, such as __builtin_va_list, aren't
     affected by all this.  */
  if (!CLASS_TYPE_P (type))
    return;

  type = TYPE_MAIN_VARIANT (type);

  if (see_and_mark (type))
    return;

  tree context = decl_namespace_context (type);
  adl_namespace (context);

  complete_type (type);

  /* Add friends.  */
  for (tree list = DECL_FRIENDLIST (TYPE_MAIN_DECL (type)); list;
       list = TREE_CHAIN (list))
    if (name == FRIEND_NAME (list))
      for (tree friends = FRIEND_DECLS (list); friends;
	   friends = TREE_CHAIN (friends))
	{
	  tree fn = TREE_VALUE (friends);

	  /* Only interested in global functions with potentially hidden
	     (i.e. unqualified) declarations.  */
	  if (CP_DECL_CONTEXT (fn) != context)
	    continue;

	  /* Only interested in anticipated friends.  (Non-anticipated
	     ones will have been inserted during the namespace
	     adl.)  */
	  if (!DECL_ANTICIPATED (fn))
	    continue;

	  /* Template specializations are never found by name lookup.
	     (Templates themselves can be found, but not template
	     specializations.)  */
	  if (TREE_CODE (fn) == FUNCTION_DECL && DECL_USE_TEMPLATE (fn))
	    continue;

	  add_fns (fn);
	}
}

/* Adds the class and its bases to the lookup structure.
   Returns true on error.  */

void
name_lookup::adl_bases (tree type)
{
  adl_class_only (type);

  /* Process baseclasses.  */
  if (tree binfo = TYPE_BINFO (type))
    {
      tree base_binfo;
      int i;

      for (i = 0; BINFO_BASE_ITERATE (binfo, i, base_binfo); i++)
	adl_bases (BINFO_TYPE (base_binfo));
    }
}

/* Adds everything associated with a class argument type to the lookup
   structure.  Returns true on error.

   If T is a class type (including unions), its associated classes are: the
   class itself; the class of which it is a member, if any; and its direct
   and indirect base classes. Its associated namespaces are the namespaces
   of which its associated classes are members. Furthermore, if T is a
   class template specialization, its associated namespaces and classes
   also include: the namespaces and classes associated with the types of
   the template arguments provided for template type parameters (excluding
   template template parameters); the namespaces of which any template
   template arguments are members; and the classes of which any member
   templates used as template template arguments are members. [ Note:
   non-type template arguments do not contribute to the set of associated
   namespaces.  --end note] */

void
name_lookup::adl_class (tree type)
{
  /* Backend build structures, such as __builtin_va_list, aren't
     affected by all this.  */
  if (!CLASS_TYPE_P (type))
    return;

  type = TYPE_MAIN_VARIANT (type);
  /* We don't set found here because we have to have set seen first,
     which is done in the adl_bases walk.  */
  if (found_p (type))
    return;

  adl_bases (type);
  mark_found (type);

  if (TYPE_CLASS_SCOPE_P (type))
    adl_class_only (TYPE_CONTEXT (type));

  /* Process template arguments.  */
  if (CLASSTYPE_TEMPLATE_INFO (type)
      && PRIMARY_TEMPLATE_P (CLASSTYPE_TI_TEMPLATE (type)))
    {
      tree list = INNERMOST_TEMPLATE_ARGS (CLASSTYPE_TI_ARGS (type));
      for (int i = 0; i < TREE_VEC_LENGTH (list); ++i)
	adl_template_arg (TREE_VEC_ELT (list, i));
    }
}

void
name_lookup::adl_expr (tree expr)
{
  if (!expr)
    return;

  gcc_assert (!TYPE_P (expr));

  if (TREE_TYPE (expr) != unknown_type_node)
    {
      adl_type (TREE_TYPE (expr));
      return;
    }

  if (TREE_CODE (expr) == ADDR_EXPR)
    expr = TREE_OPERAND (expr, 0);
  if (TREE_CODE (expr) == COMPONENT_REF
      || TREE_CODE (expr) == OFFSET_REF)
    expr = TREE_OPERAND (expr, 1);
  expr = MAYBE_BASELINK_FUNCTIONS (expr);

  if (OVL_P (expr))
    for (lkp_iterator iter (expr); iter; ++iter)
      adl_type (TREE_TYPE (*iter));
  else if (TREE_CODE (expr) == TEMPLATE_ID_EXPR)
    {
      /* The working paper doesn't currently say how to handle
	 template-id arguments.  The sensible thing would seem to be
	 to handle the list of template candidates like a normal
	 overload set, and handle the template arguments like we do
	 for class template specializations.  */

      /* First the templates.  */
      adl_expr (TREE_OPERAND (expr, 0));

      /* Now the arguments.  */
      if (tree args = TREE_OPERAND (expr, 1))
	for (int ix = TREE_VEC_LENGTH (args); ix--;)
	  adl_template_arg (TREE_VEC_ELT (args, ix));
    }
}

void
name_lookup::adl_type (tree type)
{
  if (!type)
    return;

  if (TYPE_PTRDATAMEM_P (type))
    {
      /* Pointer to member: associate class type and value type.  */
      adl_type (TYPE_PTRMEM_CLASS_TYPE (type));
      adl_type (TYPE_PTRMEM_POINTED_TO_TYPE (type));
      return;
    }

  switch (TREE_CODE (type))
    {
    case RECORD_TYPE:
      if (TYPE_PTRMEMFUNC_P (type))
	{
	  adl_type (TYPE_PTRMEMFUNC_FN_TYPE (type));
	  return;
	}
      /* FALLTHRU */
    case UNION_TYPE:
      adl_class (type);
      return;

    case METHOD_TYPE:
      /* The basetype is referenced in the first arg type, so just
	 fall through.  */
    case FUNCTION_TYPE:
      /* Associate the parameter types.  */
      for (tree args = TYPE_ARG_TYPES (type); args; args = TREE_CHAIN (args))
	adl_type (TREE_VALUE (args));
      /* FALLTHROUGH */

    case POINTER_TYPE:
    case REFERENCE_TYPE:
    case ARRAY_TYPE:
      adl_type (TREE_TYPE (type));
      return;

    case ENUMERAL_TYPE:
      if (TYPE_CLASS_SCOPE_P (type))
	adl_class_only (TYPE_CONTEXT (type));
      adl_namespace (decl_namespace_context (type));
      return;

    case LANG_TYPE:
      gcc_assert (type == unknown_type_node
		  || type == init_list_type_node);
      return;

    case TYPE_PACK_EXPANSION:
      adl_type (PACK_EXPANSION_PATTERN (type));
      return;

    default:
      break;
    }
}

/* Adds everything associated with a template argument to the lookup
   structure.  */

void
name_lookup::adl_template_arg (tree arg)
{
  /* [basic.lookup.koenig]

     If T is a template-id, its associated namespaces and classes are
     ... the namespaces and classes associated with the types of the
     template arguments provided for template type parameters
     (excluding template template parameters); the namespaces in which
     any template template arguments are defined; and the classes in
     which any member templates used as template template arguments
     are defined.  [Note: non-type template arguments do not
     contribute to the set of associated namespaces.  ]  */

  /* Consider first template template arguments.  */
  if (TREE_CODE (arg) == TEMPLATE_TEMPLATE_PARM
      || TREE_CODE (arg) == UNBOUND_CLASS_TEMPLATE)
    ;
  else if (TREE_CODE (arg) == TEMPLATE_DECL)
    {
      tree ctx = CP_DECL_CONTEXT (arg);

      /* It's not a member template.  */
      if (TREE_CODE (ctx) == NAMESPACE_DECL)
	adl_namespace (ctx);
      /* Otherwise, it must be member template.  */
      else
	adl_class_only (ctx);
    }
  /* It's an argument pack; handle it recursively.  */
  else if (ARGUMENT_PACK_P (arg))
    {
      tree args = ARGUMENT_PACK_ARGS (arg);
      int i, len = TREE_VEC_LENGTH (args);
      for (i = 0; i < len; ++i) 
	adl_template_arg (TREE_VEC_ELT (args, i));
    }
  /* It's not a template template argument, but it is a type template
     argument.  */
  else if (TYPE_P (arg))
    adl_type (arg);
}

/* Perform ADL lookup.  FNS is the existing lookup result and ARGS are
   the call arguments.  */

tree
name_lookup::search_adl (tree fns, vec<tree, va_gc> *args)
{
  if (fns)
    {
      deduping = true;
      lookup_mark (fns, true);
    }
  value = fns;

  unsigned ix;
  tree arg;

  FOR_EACH_VEC_ELT_REVERSE (*args, ix, arg)
    /* OMP reduction operators put an ADL-significant type as the
       first arg. */
    if (TYPE_P (arg))
      adl_type (arg);
    else
      adl_expr (arg);

  fns = value;

  return fns;
}

static bool qualified_namespace_lookup (tree, name_lookup *);
static void consider_binding_level (tree name,
				    best_match <tree, const char *> &bm,
				    cp_binding_level *lvl,
				    bool look_within_fields,
				    enum lookup_name_fuzzy_kind kind);
static void diagnose_name_conflict (tree, tree);

/* ADL lookup of NAME.  FNS is the result of regular lookup, and we
   don't add duplicates to it.  ARGS is the vector of call
   arguments (which will not be empty).  */

tree
lookup_arg_dependent (tree name, tree fns, vec<tree, va_gc> *args)
{
  bool subtime = timevar_cond_start (TV_NAME_LOOKUP);
  name_lookup lookup (name);
  fns = lookup.search_adl (fns, args);
  timevar_cond_stop (TV_NAME_LOOKUP, subtime);
  return fns;
}

/* FNS is an overload set of conversion functions.  Return the
   overloads converting to TYPE.  */

static tree
extract_conversion_operator (tree fns, tree type)
{
  tree convs = NULL_TREE;
  tree tpls = NULL_TREE;

  for (ovl_iterator iter (fns); iter; ++iter)
    {
      if (same_type_p (DECL_CONV_FN_TYPE (*iter), type))
	convs = lookup_add (*iter, convs);

      if (TREE_CODE (*iter) == TEMPLATE_DECL)
	tpls = lookup_add (*iter, tpls);
    }

  if (!convs)
    convs = tpls;

  return convs;
}

/* Binary search of (ordered) MEMBER_VEC for NAME.  */

static tree
member_vec_binary_search (vec<tree, va_gc> *member_vec, tree name)
{
  for (unsigned lo = 0, hi = member_vec->length (); lo < hi;)
    {
      unsigned mid = (lo + hi) / 2;
      tree binding = (*member_vec)[mid];
      tree binding_name = OVL_NAME (binding);

      if (binding_name > name)
	hi = mid;
      else if (binding_name < name)
	lo = mid + 1;
      else
	return binding;
    }

  return NULL_TREE;
}

/* Linear search of (unordered) MEMBER_VEC for NAME.  */

static tree
member_vec_linear_search (vec<tree, va_gc> *member_vec, tree name)
{
  for (int ix = member_vec->length (); ix--;)
    /* We can get a NULL binding during insertion of a new method
       name, because the identifier_binding machinery performs a
       lookup.  If we find such a NULL slot, that's the thing we were
       looking for, so we might as well bail out immediately.  */
    if (tree binding = (*member_vec)[ix])
      {
	if (OVL_NAME (binding) == name)
	  return binding;
      }
    else
      break;

  return NULL_TREE;
}

/* Linear search of (partially ordered) fields of KLASS for NAME.  */

static tree
fields_linear_search (tree klass, tree name, bool want_type)
{
  for (tree fields = TYPE_FIELDS (klass); fields; fields = DECL_CHAIN (fields))
    {
      tree decl = fields;

      if (!want_type
	  && TREE_CODE (decl) == FIELD_DECL
	  && ANON_AGGR_TYPE_P (TREE_TYPE (decl)))
	{
	  tree anon = TREE_TYPE (decl);
	  gcc_assert (COMPLETE_TYPE_P (anon));
	  tree temp;
	  
	  if (vec<tree, va_gc> *member_vec = CLASSTYPE_MEMBER_VEC (anon))
	    temp = member_vec_linear_search (member_vec, name);
	  else
	    temp = fields_linear_search (anon, name, want_type);

	  if (temp)
	    {
	      /* Anon members can only contain fields.  */
	      gcc_assert (!STAT_HACK_P (temp) && !DECL_DECLARES_TYPE_P (temp));
	      return temp;
	    }
	}

      if (DECL_NAME (decl) != name)
	continue;
      
      if (TREE_CODE (decl) == USING_DECL)
	{
	  decl = strip_using_decl (decl);
	  if (is_overloaded_fn (decl))
	    continue;
	}

      if (DECL_DECLARES_FUNCTION_P (decl))
	/* Functions are found separately.  */
	continue;

      if (!want_type || DECL_DECLARES_TYPE_P (decl))
	return decl;
    }

  return NULL_TREE;
}

/* Look for NAME as an immediate member of KLASS (including
   anon-members or unscoped enum member).  TYPE_OR_FNS is zero for
   regular search.  >0 to get a type binding (if there is one) and <0
   if you want (just) the member function binding.

   Use this if you do not want lazy member creation.  */

tree
get_class_binding_direct (tree klass, tree name, int type_or_fns)
{
  gcc_checking_assert (RECORD_OR_UNION_TYPE_P (klass));

  /* Conversion operators can only be found by the marker conversion
     operator name.  */
  bool conv_op = IDENTIFIER_CONV_OP_P (name);
  tree lookup = conv_op ? conv_op_identifier : name;
  tree val = NULL_TREE;
  vec<tree, va_gc> *member_vec = CLASSTYPE_MEMBER_VEC (klass);

  if (COMPLETE_TYPE_P (klass) && member_vec)
    {
      val = member_vec_binary_search (member_vec, lookup);
      if (!val)
	;
      else if (type_or_fns > 0)
	{
	  if (STAT_HACK_P (val))
	    val = STAT_TYPE (val);
	  else if (!DECL_DECLARES_TYPE_P (val))
	    val = NULL_TREE;
	}
      else if (STAT_HACK_P (val))
	val = STAT_DECL (val);

      if (val && TREE_CODE (val) == OVERLOAD
	  && TREE_CODE (OVL_FUNCTION (val)) == USING_DECL)
	{
	  /* An overload with a dependent USING_DECL.  Does the caller
	     want the USING_DECL or the functions?  */
	  if (type_or_fns < 0)
	    val = OVL_CHAIN (val);
	  else
	    val = OVL_FUNCTION (val);  
	}
    }
  else
    {
      if (member_vec && type_or_fns <= 0)
	val = member_vec_linear_search (member_vec, lookup);

      if (type_or_fns < 0)
	/* Don't bother looking for field.  We don't want it.  */;
      else if (!val || (TREE_CODE (val) == OVERLOAD && OVL_USING_P (val)))
	/* Dependent using declarations are a 'field', make sure we
	   return that even if we saw an overload already.  */
	if (tree field_val = fields_linear_search (klass, lookup,
						   type_or_fns > 0))
	  if (!val || TREE_CODE (field_val) == USING_DECL)
	    val = field_val;
    }

  /* Extract the conversion operators asked for, unless the general
     conversion operator was requested.   */
  if (val && conv_op)
    {
      gcc_checking_assert (OVL_FUNCTION (val) == conv_op_marker);
      val = OVL_CHAIN (val);
      if (tree type = TREE_TYPE (name))
	val = extract_conversion_operator (val, type);
    }

  return val;
}

/* Look for NAME's binding in exactly KLASS.  See
   get_class_binding_direct for argument description.  Does lazy
   special function creation as necessary.  */

tree
get_class_binding (tree klass, tree name, int type_or_fns)
{
  klass = complete_type (klass);

  if (COMPLETE_TYPE_P (klass))
    {
      /* Lazily declare functions, if we're going to search these.  */
      if (IDENTIFIER_CTOR_P (name))
	{
	  if (CLASSTYPE_LAZY_DEFAULT_CTOR (klass))
	    lazily_declare_fn (sfk_constructor, klass);
	  if (CLASSTYPE_LAZY_COPY_CTOR (klass))
	    lazily_declare_fn (sfk_copy_constructor, klass);
	  if (CLASSTYPE_LAZY_MOVE_CTOR (klass))
	    lazily_declare_fn (sfk_move_constructor, klass);
	}
      else if (IDENTIFIER_DTOR_P (name))
	{
	  if (CLASSTYPE_LAZY_DESTRUCTOR (klass))
	    lazily_declare_fn (sfk_destructor, klass);
	}
      else if (name == cp_assignment_operator_id (NOP_EXPR))
	{
	  if (CLASSTYPE_LAZY_COPY_ASSIGN (klass))
	    lazily_declare_fn (sfk_copy_assignment, klass);
	  if (CLASSTYPE_LAZY_MOVE_ASSIGN (klass))
	    lazily_declare_fn (sfk_move_assignment, klass);
	}
    }

  return get_class_binding_direct (klass, name, type_or_fns);
}

/* Find the slot containing overloads called 'NAME'.  If there is no
   such slot, create an empty one.  KLASS might be complete at this
   point, in which case we need to preserve ordering.  Deals with
   conv_op marker handling.  */

tree *
get_member_slot (tree klass, tree name)
{
  bool complete_p = COMPLETE_TYPE_P (klass);
  
  vec<tree, va_gc> *member_vec = CLASSTYPE_MEMBER_VEC (klass);
  if (!member_vec)
    {
      vec_alloc (member_vec, 8);
      CLASSTYPE_MEMBER_VEC (klass) = member_vec;
      if (complete_p)
	{
	  /* If the class is complete but had no member_vec, we need
	     to add the TYPE_FIELDS into it.  We're also most likely
	     to be adding ctors & dtors, so ask for 6 spare slots (the
	     abstract cdtors and their clones).  */
	  set_class_bindings (klass, 6);
	  member_vec = CLASSTYPE_MEMBER_VEC (klass);
	}
    }

  if (IDENTIFIER_CONV_OP_P (name))
    name = conv_op_identifier;

  unsigned ix, length = member_vec->length ();
  for (ix = 0; ix < length; ix++)
    {
      tree *slot = &(*member_vec)[ix];
      tree fn_name = OVL_NAME (*slot);

      if (fn_name == name)
	{
	  /* If we found an existing slot, it must be a function set.
	     Even with insertion after completion, because those only
	     happen with artificial fns that have unspellable names.
	     This means we do not have to deal with the stat hack
	     either.  */
	  gcc_checking_assert (OVL_P (*slot));
	  if (name == conv_op_identifier)
	    {
	      gcc_checking_assert (OVL_FUNCTION (*slot) == conv_op_marker);
	      /* Skip the conv-op marker. */
	      slot = &OVL_CHAIN (*slot);
	    }
	  return slot;
	}

      if (complete_p && fn_name > name)
	break;
    }

  /* No slot found.  Create one at IX.  We know in this case that our
     caller will succeed in adding the function.  */
  if (complete_p)
    {
      /* Do exact allocation when complete, as we don't expect to add
	 many.  */
      vec_safe_reserve_exact (member_vec, 1);
      member_vec->quick_insert (ix, NULL_TREE);
    }
  else
    {
      gcc_checking_assert (ix == length);
      vec_safe_push (member_vec, NULL_TREE);
    }
  CLASSTYPE_MEMBER_VEC (klass) = member_vec;

  tree *slot = &(*member_vec)[ix];
  if (name == conv_op_identifier)
    {
      /* Install the marker prefix.  */
      *slot = ovl_make (conv_op_marker, NULL_TREE);
      slot = &OVL_CHAIN (*slot);
    }

  return slot;
}

/* Comparison function to compare two MEMBER_VEC entries by name.
   Because we can have duplicates during insertion of TYPE_FIELDS, we
   do extra checking so deduping doesn't have to deal with so many
   cases.  */

static int
member_name_cmp (const void *a_p, const void *b_p)
{
  tree a = *(const tree *)a_p;
  tree b = *(const tree *)b_p;
  tree name_a = DECL_NAME (TREE_CODE (a) == OVERLOAD ? OVL_FUNCTION (a) : a);
  tree name_b = DECL_NAME (TREE_CODE (b) == OVERLOAD ? OVL_FUNCTION (b) : b);

  gcc_checking_assert (name_a && name_b);
  if (name_a != name_b)
    return name_a < name_b ? -1 : +1;

  if (name_a == conv_op_identifier)
    {
      /* Strip the conv-op markers. */
      gcc_checking_assert (OVL_FUNCTION (a) == conv_op_marker
			   && OVL_FUNCTION (b) == conv_op_marker);
      a = OVL_CHAIN (a);
      b = OVL_CHAIN (b);
    }

  if (TREE_CODE (a) == OVERLOAD)
    a = OVL_FUNCTION (a);
  if (TREE_CODE (b) == OVERLOAD)
    b = OVL_FUNCTION (b);

  /* We're in STAT_HACK or USING_DECL territory (or possibly error-land). */
  if (TREE_CODE (a) != TREE_CODE (b))
    {
      /* If one of them is a TYPE_DECL, it loses.  */
      if (TREE_CODE (a) == TYPE_DECL)
	return +1;
      else if (TREE_CODE (b) == TYPE_DECL)
	return -1;

      /* If one of them is a USING_DECL, it loses.  */
      if (TREE_CODE (a) == USING_DECL)
	return +1;
      else if (TREE_CODE (b) == USING_DECL)
	return -1;

      /* There are no other cases with different kinds of decls, as
	 duplicate detection should have kicked in earlier.  However,
	 some erroneous cases get though. */
      gcc_assert (errorcount);
    }
  
  /* Using source location would be the best thing here, but we can
     get identically-located decls in the following circumstances:

     1) duplicate artificial type-decls for the same type.

     2) pack expansions of using-decls.

     We should not be doing #1, but in either case it doesn't matter
     how we order these.  Use UID as a proxy for source ordering, so
     that identically-located decls still have a well-defined stable
     ordering.  */
  return DECL_UID (a) < DECL_UID (b) ? -1 : +1;
}

static struct {
  gt_pointer_operator new_value;
  void *cookie;
} resort_data;

/* This routine compares two fields like member_name_cmp but using the
   pointer operator in resort_field_decl_data.  We don't have to deal
   with duplicates here.  */

static int
resort_member_name_cmp (const void *a_p, const void *b_p)
{
  tree a = *(const tree *)a_p;
  tree b = *(const tree *)b_p;
  tree name_a = OVL_NAME (a);
  tree name_b = OVL_NAME (b);

  resort_data.new_value (&name_a, resort_data.cookie);
  resort_data.new_value (&name_b, resort_data.cookie);

  gcc_checking_assert (name_a != name_b);

  return name_a < name_b ? -1 : +1;
}

/* Resort CLASSTYPE_MEMBER_VEC because pointers have been reordered.  */

void
resort_type_member_vec (void *obj, void */*orig_obj*/,
			gt_pointer_operator new_value, void* cookie)
{
  if (vec<tree, va_gc> *member_vec = (vec<tree, va_gc> *) obj)
    {
      resort_data.new_value = new_value;
      resort_data.cookie = cookie;
      qsort (member_vec->address (), member_vec->length (),
	     sizeof (tree), resort_member_name_cmp);
    }
}

/* Recursively count the number of fields in KLASS, including anonymous
   union members.  */

static unsigned
count_class_fields (tree klass)
{
  unsigned n_fields = 0;

  for (tree fields = TYPE_FIELDS (klass); fields; fields = DECL_CHAIN (fields))
    if (DECL_DECLARES_FUNCTION_P (fields))
      /* Functions are dealt with separately.  */;
    else if (TREE_CODE (fields) == FIELD_DECL
	     && ANON_AGGR_TYPE_P (TREE_TYPE (fields)))
      n_fields += count_class_fields (TREE_TYPE (fields));
    else if (DECL_NAME (fields))
      n_fields += 1;

  return n_fields;
}

/* Append all the nonfunction members fields of KLASS to MEMBER_VEC.
   Recurse for anonymous members.  MEMBER_VEC must have space.  */

static void
member_vec_append_class_fields (vec<tree, va_gc> *member_vec, tree klass)
{
  for (tree fields = TYPE_FIELDS (klass); fields; fields = DECL_CHAIN (fields))
    if (DECL_DECLARES_FUNCTION_P (fields))
      /* Functions are handled separately.  */;
    else if (TREE_CODE (fields) == FIELD_DECL
	     && ANON_AGGR_TYPE_P (TREE_TYPE (fields)))
      member_vec_append_class_fields (member_vec, TREE_TYPE (fields));
    else if (DECL_NAME (fields))
      {
	tree field = fields;
	/* Mark a conv-op USING_DECL with the conv-op-marker.  */
	if (TREE_CODE (field) == USING_DECL
	    && IDENTIFIER_CONV_OP_P (DECL_NAME (field)))
	  field = ovl_make (conv_op_marker, field);
	member_vec->quick_push (field);
      }
}

/* Append all of the enum values of ENUMTYPE to MEMBER_VEC.
   MEMBER_VEC must have space.  */

static void
member_vec_append_enum_values (vec<tree, va_gc> *member_vec, tree enumtype)
{
  for (tree values = TYPE_VALUES (enumtype);
       values; values = TREE_CHAIN (values))
    member_vec->quick_push (TREE_VALUE (values));
}

/* MEMBER_VEC has just had new DECLs added to it, but is sorted.
   DeDup adjacent DECLS of the same name.  We already dealt with
   conflict resolution when adding the fields or methods themselves.
   There are three cases (which could all be combined):
   1) a TYPE_DECL and non TYPE_DECL.  Deploy STAT_HACK as appropriate.
   2) a USING_DECL and an overload.  If the USING_DECL is dependent,
   it wins.  Otherwise the OVERLOAD does.
   3) two USING_DECLS. ...

   member_name_cmp will have ordered duplicates as
   <fns><using><type>  */

static void
member_vec_dedup (vec<tree, va_gc> *member_vec)
{
  unsigned len = member_vec->length ();
  unsigned store = 0;

  tree current = (*member_vec)[0], name = OVL_NAME (current);
  tree next = NULL_TREE, next_name = NULL_TREE;
  for (unsigned jx, ix = 0; ix < len;
       ix = jx, current = next, name = next_name)
    {
      tree to_type = NULL_TREE;
      tree to_using = NULL_TREE;
      tree marker = NULL_TREE;
      if (IDENTIFIER_CONV_OP_P (name))
	{
	  marker = current;
	  current = OVL_CHAIN (current);
	  name = DECL_NAME (OVL_FUNCTION (marker));
	  gcc_checking_assert (name == conv_op_identifier);
	}

      if (TREE_CODE (current) == USING_DECL)
	{
	  current = strip_using_decl (current);
	  if (is_overloaded_fn (current))
	    current = NULL_TREE;
	  else if (TREE_CODE (current) == USING_DECL)
	    {
	      to_using = current;
	      current = NULL_TREE;
	    }
	}

      if (current && DECL_DECLARES_TYPE_P (current))
	{
	  to_type = current;
	  current = NULL_TREE;
	}

      for (jx = ix + 1; jx < len; jx++)
	{
	  next = (*member_vec)[jx];
	  next_name = OVL_NAME (next);
	  if (next_name != name)
	    break;

	  if (marker)
	    {
	      gcc_checking_assert (OVL_FUNCTION (marker)
				   == OVL_FUNCTION (next));
	      next = OVL_CHAIN (next);
	    }

	  if (TREE_CODE (next) == USING_DECL)
	    {
	      next = strip_using_decl (next);
	      if (is_overloaded_fn (next))
		next = NULL_TREE;
	      else if (TREE_CODE (next) == USING_DECL)
		{
		  to_using = next;
		  next = NULL_TREE;
		}
	    }

	  if (next && DECL_DECLARES_TYPE_P (next))
	    to_type = next;
	}

      if (to_using)
	{
	  if (!current)
	    current = to_using;
	  else
	    current = ovl_make (to_using, current);
	}

      if (to_type)
	{
	  if (!current)
	    current = to_type;
	  else
	    current = stat_hack (current, to_type);
	}

      gcc_assert (current);
      if (marker)
	{
	  OVL_CHAIN (marker) = current;
	  current = marker;
	}
      (*member_vec)[store++] = current;
    }

  while (store++ < len)
    member_vec->pop ();
}

/* Add the non-function members to CLASSTYPE_MEMBER_VEC.  If there is
   no existing MEMBER_VEC and fewer than 8 fields, do nothing.  We
   know there must be at least 1 field -- the self-reference
   TYPE_DECL, except for anon aggregates, which will have at least
   one field.  */

void 
set_class_bindings (tree klass, unsigned extra)
{
  unsigned n_fields = count_class_fields (klass);
  vec<tree, va_gc> *member_vec = CLASSTYPE_MEMBER_VEC (klass);

  if (member_vec || n_fields >= 8)
    {
      /* Append the new fields.  */
      vec_safe_reserve_exact (member_vec, extra + n_fields);
      member_vec_append_class_fields (member_vec, klass);
    }

  if (member_vec)
    {
      CLASSTYPE_MEMBER_VEC (klass) = member_vec;
      qsort (member_vec->address (), member_vec->length (),
	     sizeof (tree), member_name_cmp);
      member_vec_dedup (member_vec);
    }
}

/* Insert lately defined enum ENUMTYPE into KLASS for the sorted case.  */

void
insert_late_enum_def_bindings (tree klass, tree enumtype)
{
  int n_fields;
  vec<tree, va_gc> *member_vec = CLASSTYPE_MEMBER_VEC (klass);

  /* The enum bindings will already be on the TYPE_FIELDS, so don't
     count them twice.  */
  if (!member_vec)
    n_fields = count_class_fields (klass);
  else
    n_fields = list_length (TYPE_VALUES (enumtype));

  if (member_vec || n_fields >= 8)
    {
      vec_safe_reserve_exact (member_vec, n_fields);
      if (CLASSTYPE_MEMBER_VEC (klass))
	member_vec_append_enum_values (member_vec, enumtype);
      else
	member_vec_append_class_fields (member_vec, klass);
      CLASSTYPE_MEMBER_VEC (klass) = member_vec;
      qsort (member_vec->address (), member_vec->length (),
	     sizeof (tree), member_name_cmp);
      member_vec_dedup (member_vec);
    }
}

/* Compute the chain index of a binding_entry given the HASH value of its
   name and the total COUNT of chains.  COUNT is assumed to be a power
   of 2.  */

#define ENTRY_INDEX(HASH, COUNT) (((HASH) >> 3) & ((COUNT) - 1))

/* A free list of "binding_entry"s awaiting for re-use.  */

static GTY((deletable)) binding_entry free_binding_entry = NULL;

/* The binding oracle; see cp-tree.h.  */

cp_binding_oracle_function *cp_binding_oracle;

/* If we have a binding oracle, ask it for all namespace-scoped
   definitions of NAME.  */

static inline void
query_oracle (tree name)
{
  if (!cp_binding_oracle)
    return;

  /* LOOKED_UP holds the set of identifiers that we have already
     looked up with the oracle.  */
  static hash_set<tree> looked_up;
  if (looked_up.add (name))
    return;

  cp_binding_oracle (CP_ORACLE_IDENTIFIER, name);
}

/* Create a binding_entry object for (NAME, TYPE).  */

static inline binding_entry
binding_entry_make (tree name, tree type)
{
  binding_entry entry;

  if (free_binding_entry)
    {
      entry = free_binding_entry;
      free_binding_entry = entry->chain;
    }
  else
    entry = ggc_alloc<binding_entry_s> ();

  entry->name = name;
  entry->type = type;
  entry->chain = NULL;

  return entry;
}

/* Put ENTRY back on the free list.  */
#if 0
static inline void
binding_entry_free (binding_entry entry)
{
  entry->name = NULL;
  entry->type = NULL;
  entry->chain = free_binding_entry;
  free_binding_entry = entry;
}
#endif

/* The datatype used to implement the mapping from names to types at
   a given scope.  */
struct GTY(()) binding_table_s {
  /* Array of chains of "binding_entry"s  */
  binding_entry * GTY((length ("%h.chain_count"))) chain;

  /* The number of chains in this table.  This is the length of the
     member "chain" considered as an array.  */
  size_t chain_count;

  /* Number of "binding_entry"s in this table.  */
  size_t entry_count;
};

/* Construct TABLE with an initial CHAIN_COUNT.  */

static inline void
binding_table_construct (binding_table table, size_t chain_count)
{
  table->chain_count = chain_count;
  table->entry_count = 0;
  table->chain = ggc_cleared_vec_alloc<binding_entry> (table->chain_count);
}

/* Make TABLE's entries ready for reuse.  */
#if 0
static void
binding_table_free (binding_table table)
{
  size_t i;
  size_t count;

  if (table == NULL)
    return;

  for (i = 0, count = table->chain_count; i < count; ++i)
    {
      binding_entry temp = table->chain[i];
      while (temp != NULL)
	{
	  binding_entry entry = temp;
	  temp = entry->chain;
	  binding_entry_free (entry);
	}
      table->chain[i] = NULL;
    }
  table->entry_count = 0;
}
#endif

/* Allocate a table with CHAIN_COUNT, assumed to be a power of two.  */

static inline binding_table
binding_table_new (size_t chain_count)
{
  binding_table table = ggc_alloc<binding_table_s> ();
  table->chain = NULL;
  binding_table_construct (table, chain_count);
  return table;
}

/* Expand TABLE to twice its current chain_count.  */

static void
binding_table_expand (binding_table table)
{
  const size_t old_chain_count = table->chain_count;
  const size_t old_entry_count = table->entry_count;
  const size_t new_chain_count = 2 * old_chain_count;
  binding_entry *old_chains = table->chain;
  size_t i;

  binding_table_construct (table, new_chain_count);
  for (i = 0; i < old_chain_count; ++i)
    {
      binding_entry entry = old_chains[i];
      for (; entry != NULL; entry = old_chains[i])
	{
	  const unsigned int hash = IDENTIFIER_HASH_VALUE (entry->name);
	  const size_t j = ENTRY_INDEX (hash, new_chain_count);

	  old_chains[i] = entry->chain;
	  entry->chain = table->chain[j];
	  table->chain[j] = entry;
	}
    }
  table->entry_count = old_entry_count;
}

/* Insert a binding for NAME to TYPE into TABLE.  */

static void
binding_table_insert (binding_table table, tree name, tree type)
{
  const unsigned int hash = IDENTIFIER_HASH_VALUE (name);
  const size_t i = ENTRY_INDEX (hash, table->chain_count);
  binding_entry entry = binding_entry_make (name, type);

  entry->chain = table->chain[i];
  table->chain[i] = entry;
  ++table->entry_count;

  if (3 * table->chain_count < 5 * table->entry_count)
    binding_table_expand (table);
}

/* Return the binding_entry, if any, that maps NAME.  */

binding_entry
binding_table_find (binding_table table, tree name)
{
  const unsigned int hash = IDENTIFIER_HASH_VALUE (name);
  binding_entry entry = table->chain[ENTRY_INDEX (hash, table->chain_count)];

  while (entry != NULL && entry->name != name)
    entry = entry->chain;

  return entry;
}

/* Apply PROC -- with DATA -- to all entries in TABLE.  */

void
binding_table_foreach (binding_table table, bt_foreach_proc proc, void *data)
{
  size_t chain_count;
  size_t i;

  if (!table)
    return;

  chain_count = table->chain_count;
  for (i = 0; i < chain_count; ++i)
    {
      binding_entry entry = table->chain[i];
      for (; entry != NULL; entry = entry->chain)
	proc (entry, data);
    }
}

#ifndef ENABLE_SCOPE_CHECKING
#  define ENABLE_SCOPE_CHECKING 0
#else
#  define ENABLE_SCOPE_CHECKING 1
#endif

/* A free list of "cxx_binding"s, connected by their PREVIOUS.  */

static GTY((deletable)) cxx_binding *free_bindings;

/* Initialize VALUE and TYPE field for BINDING, and set the PREVIOUS
   field to NULL.  */

static inline void
cxx_binding_init (cxx_binding *binding, tree value, tree type)
{
  binding->value = value;
  binding->type = type;
  binding->previous = NULL;
}

/* (GC)-allocate a binding object with VALUE and TYPE member initialized.  */

static cxx_binding *
cxx_binding_make (tree value, tree type)
{
  cxx_binding *binding;
  if (free_bindings)
    {
      binding = free_bindings;
      free_bindings = binding->previous;
    }
  else
    binding = ggc_alloc<cxx_binding> ();

  cxx_binding_init (binding, value, type);

  return binding;
}

/* Put BINDING back on the free list.  */

static inline void
cxx_binding_free (cxx_binding *binding)
{
  binding->scope = NULL;
  binding->previous = free_bindings;
  free_bindings = binding;
}

/* Create a new binding for NAME (with the indicated VALUE and TYPE
   bindings) in the class scope indicated by SCOPE.  */

static cxx_binding *
new_class_binding (tree name, tree value, tree type, cp_binding_level *scope)
{
  cp_class_binding cb = {cxx_binding_make (value, type), name};
  cxx_binding *binding = cb.base;
  vec_safe_push (scope->class_shadowed, cb);
  binding->scope = scope;
  return binding;
}

/* Make DECL the innermost binding for ID.  The LEVEL is the binding
   level at which this declaration is being bound.  */

void
push_binding (tree id, tree decl, cp_binding_level* level)
{
  cxx_binding *binding;

  if (level != class_binding_level)
    {
      binding = cxx_binding_make (decl, NULL_TREE);
      binding->scope = level;
    }
  else
    binding = new_class_binding (id, decl, /*type=*/NULL_TREE, level);

  /* Now, fill in the binding information.  */
  binding->previous = IDENTIFIER_BINDING (id);
  INHERITED_VALUE_BINDING_P (binding) = 0;
  LOCAL_BINDING_P (binding) = (level != class_binding_level);

  /* And put it on the front of the list of bindings for ID.  */
  IDENTIFIER_BINDING (id) = binding;
}

/* Remove the binding for DECL which should be the innermost binding
   for ID.  */

void
pop_local_binding (tree id, tree decl)
{
  cxx_binding *binding;

  if (id == NULL_TREE)
    /* It's easiest to write the loops that call this function without
       checking whether or not the entities involved have names.  We
       get here for such an entity.  */
    return;

  /* Get the innermost binding for ID.  */
  binding = IDENTIFIER_BINDING (id);

  /* The name should be bound.  */
  gcc_assert (binding != NULL);

  /* The DECL will be either the ordinary binding or the type
     binding for this identifier.  Remove that binding.  */
  if (binding->value == decl)
    binding->value = NULL_TREE;
  else
    {
      gcc_assert (binding->type == decl);
      binding->type = NULL_TREE;
    }

  if (!binding->value && !binding->type)
    {
      /* We're completely done with the innermost binding for this
	 identifier.  Unhook it from the list of bindings.  */
      IDENTIFIER_BINDING (id) = binding->previous;

      /* Add it to the free list.  */
      cxx_binding_free (binding);
    }
}

/* Remove the bindings for the decls of the current level and leave
   the current scope.  */

void
pop_bindings_and_leave_scope (void)
{
  for (tree t = get_local_decls (); t; t = DECL_CHAIN (t))
    {
      tree decl = TREE_CODE (t) == TREE_LIST ? TREE_VALUE (t) : t;
      tree name = OVL_NAME (decl);

      pop_local_binding (name, decl);
    }

  leave_scope ();
}

/* Strip non dependent using declarations. If DECL is dependent,
   surreptitiously create a typename_type and return it.  */

tree
strip_using_decl (tree decl)
{
  if (decl == NULL_TREE)
    return NULL_TREE;

  while (TREE_CODE (decl) == USING_DECL && !DECL_DEPENDENT_P (decl))
    decl = USING_DECL_DECLS (decl);

  if (TREE_CODE (decl) == USING_DECL && DECL_DEPENDENT_P (decl)
      && USING_DECL_TYPENAME_P (decl))
    {
      /* We have found a type introduced by a using
	 declaration at class scope that refers to a dependent
	 type.
	     
	 using typename :: [opt] nested-name-specifier unqualified-id ;
      */
      decl = make_typename_type (TREE_TYPE (decl),
				 DECL_NAME (decl),
				 typename_type, tf_error);
      if (decl != error_mark_node)
	decl = TYPE_NAME (decl);
    }

  return decl;
}

/* Return true if OVL is an overload for an anticipated builtin.  */

static bool
anticipated_builtin_p (tree ovl)
{
  if (TREE_CODE (ovl) != OVERLOAD)
    return false;

  if (!OVL_HIDDEN_P (ovl))
    return false;

  tree fn = OVL_FUNCTION (ovl);
  gcc_checking_assert (DECL_ANTICIPATED (fn));

  if (DECL_HIDDEN_FRIEND_P (fn))
    return false;

  return true;
}

/* BINDING records an existing declaration for a name in the current scope.
   But, DECL is another declaration for that same identifier in the
   same scope.  This is the `struct stat' hack whereby a non-typedef
   class name or enum-name can be bound at the same level as some other
   kind of entity.
   3.3.7/1

     A class name (9.1) or enumeration name (7.2) can be hidden by the
     name of an object, function, or enumerator declared in the same scope.
     If a class or enumeration name and an object, function, or enumerator
     are declared in the same scope (in any order) with the same name, the
     class or enumeration name is hidden wherever the object, function, or
     enumerator name is visible.

   It's the responsibility of the caller to check that
   inserting this name is valid here.  Returns nonzero if the new binding
   was successful.  */

static bool
supplement_binding_1 (cxx_binding *binding, tree decl)
{
  tree bval = binding->value;
  bool ok = true;
  tree target_bval = strip_using_decl (bval);
  tree target_decl = strip_using_decl (decl);

  if (TREE_CODE (target_decl) == TYPE_DECL && DECL_ARTIFICIAL (target_decl)
      && target_decl != target_bval
      && (TREE_CODE (target_bval) != TYPE_DECL
	  /* We allow pushing an enum multiple times in a class
	     template in order to handle late matching of underlying
	     type on an opaque-enum-declaration followed by an
	     enum-specifier.  */
	  || (processing_template_decl
	      && TREE_CODE (TREE_TYPE (target_decl)) == ENUMERAL_TYPE
	      && TREE_CODE (TREE_TYPE (target_bval)) == ENUMERAL_TYPE
	      && (dependent_type_p (ENUM_UNDERLYING_TYPE
				    (TREE_TYPE (target_decl)))
		  || dependent_type_p (ENUM_UNDERLYING_TYPE
				       (TREE_TYPE (target_bval)))))))
    /* The new name is the type name.  */
    binding->type = decl;
  else if (/* TARGET_BVAL is null when push_class_level_binding moves
	      an inherited type-binding out of the way to make room
	      for a new value binding.  */
	   !target_bval
	   /* TARGET_BVAL is error_mark_node when TARGET_DECL's name
	      has been used in a non-class scope prior declaration.
	      In that case, we should have already issued a
	      diagnostic; for graceful error recovery purpose, pretend
	      this was the intended declaration for that name.  */
	   || target_bval == error_mark_node
	   /* If TARGET_BVAL is anticipated but has not yet been
	      declared, pretend it is not there at all.  */
	   || anticipated_builtin_p (target_bval))
    binding->value = decl;
  else if (TREE_CODE (target_bval) == TYPE_DECL
	   && DECL_ARTIFICIAL (target_bval)
	   && target_decl != target_bval
	   && (TREE_CODE (target_decl) != TYPE_DECL
	       || same_type_p (TREE_TYPE (target_decl),
			       TREE_TYPE (target_bval))))
    {
      /* The old binding was a type name.  It was placed in
	 VALUE field because it was thought, at the point it was
	 declared, to be the only entity with such a name.  Move the
	 type name into the type slot; it is now hidden by the new
	 binding.  */
      binding->type = bval;
      binding->value = decl;
      binding->value_is_inherited = false;
    }
  else if (TREE_CODE (target_bval) == TYPE_DECL
	   && TREE_CODE (target_decl) == TYPE_DECL
	   && DECL_NAME (target_decl) == DECL_NAME (target_bval)
	   && binding->scope->kind != sk_class
	   && (same_type_p (TREE_TYPE (target_decl), TREE_TYPE (target_bval))
	       /* If either type involves template parameters, we must
		  wait until instantiation.  */
	       || uses_template_parms (TREE_TYPE (target_decl))
	       || uses_template_parms (TREE_TYPE (target_bval))))
    /* We have two typedef-names, both naming the same type to have
       the same name.  In general, this is OK because of:

	 [dcl.typedef]

	 In a given scope, a typedef specifier can be used to redefine
	 the name of any type declared in that scope to refer to the
	 type to which it already refers.

       However, in class scopes, this rule does not apply due to the
       stricter language in [class.mem] prohibiting redeclarations of
       members.  */
    ok = false;
  /* There can be two block-scope declarations of the same variable,
     so long as they are `extern' declarations.  However, there cannot
     be two declarations of the same static data member:

       [class.mem]

       A member shall not be declared twice in the
       member-specification.  */
  else if (VAR_P (target_decl)
	   && VAR_P (target_bval)
	   && DECL_EXTERNAL (target_decl) && DECL_EXTERNAL (target_bval)
	   && !DECL_CLASS_SCOPE_P (target_decl))
    {
      duplicate_decls (decl, binding->value, /*newdecl_is_friend=*/false);
      ok = false;
    }
  else if (TREE_CODE (decl) == NAMESPACE_DECL
	   && TREE_CODE (bval) == NAMESPACE_DECL
	   && DECL_NAMESPACE_ALIAS (decl)
	   && DECL_NAMESPACE_ALIAS (bval)
	   && ORIGINAL_NAMESPACE (bval) == ORIGINAL_NAMESPACE (decl))
    /* [namespace.alias]

      In a declarative region, a namespace-alias-definition can be
      used to redefine a namespace-alias declared in that declarative
      region to refer only to the namespace to which it already
      refers.  */
    ok = false;
  else
    {
      if (!error_operand_p (bval))
	diagnose_name_conflict (decl, bval);
      ok = false;
    }

  return ok;
}

/* Diagnose a name conflict between DECL and BVAL.  */

static void
diagnose_name_conflict (tree decl, tree bval)
{
  if (TREE_CODE (decl) == TREE_CODE (bval)
      && TREE_CODE (decl) != NAMESPACE_DECL
      && !DECL_DECLARES_FUNCTION_P (decl)
      && (TREE_CODE (decl) != TYPE_DECL
	  || DECL_ARTIFICIAL (decl) == DECL_ARTIFICIAL (bval))
      && CP_DECL_CONTEXT (decl) == CP_DECL_CONTEXT (bval))
    error ("redeclaration of %q#D", decl);
  else
    error ("%q#D conflicts with a previous declaration", decl);

  inform (location_of (bval), "previous declaration %q#D", bval);
}

/* Wrapper for supplement_binding_1.  */

static bool
supplement_binding (cxx_binding *binding, tree decl)
{
  bool ret;
  bool subtime = timevar_cond_start (TV_NAME_LOOKUP);
  ret = supplement_binding_1 (binding, decl);
  timevar_cond_stop (TV_NAME_LOOKUP, subtime);
  return ret;
}

/* Replace BINDING's current value on its scope's name list with
   NEWVAL.  */

static void
update_local_overload (cxx_binding *binding, tree newval)
{
  tree *d;

  for (d = &binding->scope->names; ; d = &TREE_CHAIN (*d))
    if (*d == binding->value)
      {
	/* Stitch new list node in.  */
	*d = tree_cons (NULL_TREE, NULL_TREE, TREE_CHAIN (*d));
	break;
      }
    else if (TREE_CODE (*d) == TREE_LIST && TREE_VALUE (*d) == binding->value)
      break;

  TREE_VALUE (*d) = newval;
}

/* Compares the parameter-type-lists of ONE and TWO and
   returns false if they are different.  If the DECLs are template
   functions, the return types and the template parameter lists are
   compared too (DR 565).  */

static bool
matching_fn_p (tree one, tree two)
{
  if (!compparms (TYPE_ARG_TYPES (TREE_TYPE (one)),
		  TYPE_ARG_TYPES (TREE_TYPE (two))))
    return false;

  if (TREE_CODE (one) == TEMPLATE_DECL
      && TREE_CODE (two) == TEMPLATE_DECL)
    {
      /* Compare template parms.  */
      if (!comp_template_parms (DECL_TEMPLATE_PARMS (one),
				DECL_TEMPLATE_PARMS (two)))
	return false;

      /* And return type.  */
      if (!same_type_p (TREE_TYPE (TREE_TYPE (one)),
			TREE_TYPE (TREE_TYPE (two))))
	return false;
    }

  return true;
}

/* Push DECL into nonclass LEVEL BINDING or SLOT.  OLD is the current
   binding value (possibly with anticipated builtins stripped).
   Diagnose conflicts and return updated decl.  */

static tree
update_binding (cp_binding_level *level, cxx_binding *binding, tree *slot,
		tree old, tree decl, bool is_friend)
{
  tree to_val = decl;
  tree old_type = slot ? MAYBE_STAT_TYPE (*slot) : binding->type;
  tree to_type = old_type;
  tree export_tail = NULL;

  gcc_assert (level->kind == sk_namespace ? !binding
	      : level->kind != sk_class && !slot);
  if (old == error_mark_node)
    old = NULL_TREE;

  if (TREE_CODE (decl) == TYPE_DECL && DECL_ARTIFICIAL (decl))
    {
      tree other = to_type;

      if (old && TREE_CODE (old) == TYPE_DECL && DECL_ARTIFICIAL (old))
	other = old;

      /* Pushing an artificial typedef.  See if this matches either
	 the type slot or the old value slot.  */
      if (!other)
	;
      else if (same_type_p (TREE_TYPE (other), TREE_TYPE (decl)))
	/* Two artificial decls to same type.  Do nothing.  */
	return other;
      else
	goto conflict;

      if (old)
	{
	  /* Slide decl into the type slot, keep old unaltered  */
	  to_type = decl;
	  to_val = old;
	  goto done;
	}
    }

  if (old && TREE_CODE (old) == TYPE_DECL && DECL_ARTIFICIAL (old))
    {
      /* Slide old into the type slot.  */
      to_type = old;
      old = NULL_TREE;
    }

  if (DECL_DECLARES_FUNCTION_P (decl))
    {
      if (!old)
	;
      else if (OVL_P (old))
	{
	  for (ovl_iterator iter (old); iter; ++iter)
	    {
	      tree fn = *iter;

	      if (iter.using_p () && matching_fn_p (fn, decl))
		{
		  /* If a function declaration in namespace scope or
		     block scope has the same name and the same
		     parameter-type- list (8.3.5) as a function
		     introduced by a using-declaration, and the
		     declarations do not declare the same function,
		     the program is ill-formed.  [namespace.udecl]/14 */
		  if (tree match = duplicate_decls (decl, fn, is_friend))
		    return match;
		  else
		    /* FIXME: To preserve existing error behavior, we
		       still push the decl.  This might change.  */
		    diagnose_name_conflict (decl, fn);
		}
	    }
	}
      else
	goto conflict;

      if (to_type != old_type
	  && warn_shadow
	  && MAYBE_CLASS_TYPE_P (TREE_TYPE (to_type))
	  && !(DECL_IN_SYSTEM_HEADER (decl)
	       && DECL_IN_SYSTEM_HEADER (to_type)))
	warning (OPT_Wshadow, "%q#D hides constructor for %q#D",
		 decl, to_type);

      to_val = ovl_insert (decl, old, false, &export_tail);
    }
  else if (!old)
    ;
  else if (TREE_CODE (old) != TREE_CODE (decl))
    /* Different kinds of decls conflict.  */
    goto conflict;
  else if (TREE_CODE (old) == TYPE_DECL)
    {
      if (same_type_p (TREE_TYPE (old), TREE_TYPE (decl)))
	/* Two type decls to the same type.  Do nothing.  */
	return old;
      else
	goto conflict;
    }
  else if (TREE_CODE (old) == NAMESPACE_DECL)
    {
      /* Two maybe-aliased namespaces.  If they're to the same target
	 namespace, that's ok.  */
      if (ORIGINAL_NAMESPACE (old) != ORIGINAL_NAMESPACE (decl))
	goto conflict;

      /* The new one must be an alias at this point.  */
      gcc_assert (DECL_NAMESPACE_ALIAS (decl));
      return old;
    }
  else if (TREE_CODE (old) == VAR_DECL)
    {
      /* There can be two block-scope declarations of the same
	 variable, so long as they are `extern' declarations.  */
      if (!DECL_EXTERNAL (old) || !DECL_EXTERNAL (decl))
	goto conflict;
      else if (tree match = duplicate_decls (decl, old, false))
	return match;
      else
	goto conflict;
    }
  else
    {
    conflict:
      diagnose_name_conflict (decl, old);
      to_val = NULL_TREE;
    }

 done:
  if (to_val)
    {
      if (level->kind != sk_namespace
	  && !to_type && binding->value && OVL_P (to_val))
	update_local_overload (binding, to_val);
      else
	{
	  tree to_add = to_val;
      
	  if (level->kind == sk_namespace)
	    to_add = decl;
	  else if (to_type == decl)
	    to_add = decl;
	  else if (TREE_CODE (to_add) == OVERLOAD)
	    to_add = build_tree_list (NULL_TREE, to_add);

	  add_decl_to_level (level, to_add);
	}

      if (slot)
	{
	  if (STAT_HACK_P (*slot))
	    {
	      STAT_TYPE (*slot) = to_type;
	      STAT_DECL (*slot) = to_val;
	    }
	  else if (to_type || export_tail)
	    *slot = stat_hack (to_val, to_type);
	  else
	    *slot = to_val;
	  if (export_tail && STAT_HACK_P (*slot))
	    STAT_EXPORTS (*slot) = export_tail;
	}
      else
	{
	  binding->type = to_type;
	  binding->value = to_val;
	}
    }

  return decl;
}

<<<<<<< HEAD
/* Table of identifiers to extern C decls (or LISTS thereof).  */
=======
/* Table of identifiers to extern C declarations (or LISTS thereof).  */
>>>>>>> b90c9338

static GTY(()) hash_table<named_decl_hash> *extern_c_decls;

/* DECL has C linkage. If we have an existing instance, make sure the
   new one is compatible.  Make sure it has the same exception
   specification [7.5, 7.6].  Add DECL to the map.  */

static void
check_extern_c_conflict (tree decl)
{
  /* Ignore artificial or system header decls.  */
  if (DECL_ARTIFICIAL (decl) || DECL_IN_SYSTEM_HEADER (decl))
    return;

  if (!extern_c_decls)
    extern_c_decls = hash_table<named_decl_hash>::create_ggc (127);

  tree *slot = extern_c_decls
    ->find_slot_with_hash (DECL_NAME (decl),
			   IDENTIFIER_HASH_VALUE (DECL_NAME (decl)), INSERT);
  if (tree old = *slot)
    {
      if (TREE_CODE (old) == OVERLOAD)
	old = OVL_FUNCTION (old);

      int mismatch = 0;
      if (DECL_CONTEXT (old) == DECL_CONTEXT (decl))
	; /* If they're in the same context, we'll have already complained
	     about a (possible) mismatch, when inserting the decl.  */
      else if (!decls_match (decl, old))
	mismatch = 1;
      else if (TREE_CODE (decl) == FUNCTION_DECL
	       && !comp_except_specs (TYPE_RAISES_EXCEPTIONS (TREE_TYPE (old)),
				      TYPE_RAISES_EXCEPTIONS (TREE_TYPE (decl)),
				      ce_normal))
	mismatch = -1;
      else if (DECL_ASSEMBLER_NAME_SET_P (old))
	SET_DECL_ASSEMBLER_NAME (decl, DECL_ASSEMBLER_NAME (old));

      if (mismatch)
	{
	  pedwarn (input_location, 0,
		   "conflicting C language linkage declaration %q#D", decl);
	  inform (DECL_SOURCE_LOCATION (old),
		  "previous declaration %q#D", old);
	  if (mismatch < 0)
	    inform (input_location,
		    "due to different exception specifications");
	}
      else
	{
	  if (old == *slot)
	    /* The hash table expects OVERLOADS, so construct one with
	       OLD as both the function and the chain.  This allocate
	       an excess OVERLOAD node, but it's rare to have multiple
	       extern "C" decls of the same name.  And we save
	       complicating the hash table logic (which is used
	       elsewhere).  */
	    *slot = ovl_make (old, old);

	  slot = &OVL_CHAIN (*slot);

	  /* Chain it on for c_linkage_binding's use.  */
	  *slot = tree_cons (NULL_TREE, decl, *slot);
	}
    }
  else
    *slot = decl;
}

/* Returns a list of C-linkage decls with the name NAME.  Used in
   c-family/c-pragma.c to implement redefine_extname pragma.  */

tree
c_linkage_bindings (tree name)
{
  if (extern_c_decls)
    if (tree *slot = extern_c_decls
	->find_slot_with_hash (name, IDENTIFIER_HASH_VALUE (name), NO_INSERT))
      {
	tree result = *slot;
	if (TREE_CODE (result) == OVERLOAD)
	  result = OVL_CHAIN (result);
	return result;
      }

  return NULL_TREE;
}

/* DECL is being declared at a local scope.  Emit suitable shadow
   warnings.  */

static void
check_local_shadow (tree decl)
{
  /* Don't complain about the parms we push and then pop
     while tentatively parsing a function declarator.  */
  if (TREE_CODE (decl) == PARM_DECL && !DECL_CONTEXT (decl))
    return;

  /* Inline decls shadow nothing.  */
  if (DECL_FROM_INLINE (decl))
    return;

  /* External decls are something else.  */
  if (DECL_EXTERNAL (decl))
    return;

  tree old = NULL_TREE;
  cp_binding_level *old_scope = NULL;
  if (cxx_binding *binding = outer_binding (DECL_NAME (decl), NULL, true))
    {
      old = binding->value;
      old_scope = binding->scope;
    }
  while (old && VAR_P (old) && DECL_DEAD_FOR_LOCAL (old))
    old = DECL_SHADOWED_FOR_VAR (old);

  tree shadowed = NULL_TREE;
  if (old
      && (TREE_CODE (old) == PARM_DECL
	  || VAR_P (old)
	  || (TREE_CODE (old) == TYPE_DECL
	      && (!DECL_ARTIFICIAL (old)
		  || TREE_CODE (decl) == TYPE_DECL)))
      && (!DECL_ARTIFICIAL (decl)
	  || DECL_IMPLICIT_TYPEDEF_P (decl)
	  || (VAR_P (decl) && DECL_ANON_UNION_VAR_P (decl))))
    {
      /* DECL shadows a local thing possibly of interest.  */

      /* Don't complain if it's from an enclosing function.  */
      if (DECL_CONTEXT (old) == current_function_decl
	  && TREE_CODE (decl) != PARM_DECL
	  && TREE_CODE (old) == PARM_DECL)
	{
	  /* Go to where the parms should be and see if we find
	     them there.  */
	  cp_binding_level *b = current_binding_level->level_chain;

	  if (FUNCTION_NEEDS_BODY_BLOCK (current_function_decl))
	    /* Skip the ctor/dtor cleanup level.  */
	    b = b->level_chain;

	  /* ARM $8.3 */
	  if (b->kind == sk_function_parms)
	    {
	      error ("declaration of %q#D shadows a parameter", decl);
	      return;
	    }
	}

      /* The local structure or class can't use parameters of
	 the containing function anyway.  */
      if (DECL_CONTEXT (old) != current_function_decl)
	{
	  for (cp_binding_level *scope = current_binding_level;
	       scope != old_scope; scope = scope->level_chain)
	    if (scope->kind == sk_class
		&& !LAMBDA_TYPE_P (scope->this_entity))
	      return;
	}
      /* Error if redeclaring a local declared in a
	 init-statement or in the condition of an if or
	 switch statement when the new declaration is in the
	 outermost block of the controlled statement.
	 Redeclaring a variable from a for or while condition is
	 detected elsewhere.  */
      else if (VAR_P (old)
	       && old_scope == current_binding_level->level_chain
	       && (old_scope->kind == sk_cond || old_scope->kind == sk_for))
	{
	  error ("redeclaration of %q#D", decl);
	  inform (DECL_SOURCE_LOCATION (old),
		  "%q#D previously declared here", old);
	  return;
	}
      /* C++11:
	 3.3.3/3:  The name declared in an exception-declaration (...)
	 shall not be redeclared in the outermost block of the handler.
	 3.3.3/2:  A parameter name shall not be redeclared (...) in
	 the outermost block of any handler associated with a
	 function-try-block.
	 3.4.1/15: The function parameter names shall not be redeclared
	 in the exception-declaration nor in the outermost block of a
	 handler for the function-try-block.  */
      else if ((TREE_CODE (old) == VAR_DECL
		&& old_scope == current_binding_level->level_chain
		&& old_scope->kind == sk_catch)
	       || (TREE_CODE (old) == PARM_DECL
		   && (current_binding_level->kind == sk_catch
		       || current_binding_level->level_chain->kind == sk_catch)
		   && in_function_try_handler))
	{
	  if (permerror (input_location, "redeclaration of %q#D", decl))
	    inform (DECL_SOURCE_LOCATION (old),
		    "%q#D previously declared here", old);
	  return;
	}

      /* If '-Wshadow=compatible-local' is specified without other
	 -Wshadow= flags, we will warn only when the type of the
	 shadowing variable (DECL) can be converted to that of the
	 shadowed parameter (OLD_LOCAL). The reason why we only check
	 if DECL's type can be converted to OLD_LOCAL's type (but not the
	 other way around) is because when users accidentally shadow a
	 parameter, more than often they would use the variable
	 thinking (mistakenly) it's still the parameter. It would be
	 rare that users would use the variable in the place that
	 expects the parameter but thinking it's a new decl.  */

      enum opt_code warning_code;
      if (warn_shadow)
	warning_code = OPT_Wshadow;
      else if (warn_shadow_local)
	warning_code = OPT_Wshadow_local;
      else if (warn_shadow_compatible_local
	       && (same_type_p (TREE_TYPE (old), TREE_TYPE (decl))
		   || (!dependent_type_p (TREE_TYPE (decl))
		       && !dependent_type_p (TREE_TYPE (old))
		       && can_convert (TREE_TYPE (old), TREE_TYPE (decl),
				       tf_none))))
	warning_code = OPT_Wshadow_compatible_local;
      else
	return;

      const char *msg;
      if (TREE_CODE (old) == PARM_DECL)
	msg = "declaration of %q#D shadows a parameter";
      else if (is_capture_proxy (old))
	msg = "declaration of %qD shadows a lambda capture";
      else
	msg = "declaration of %qD shadows a previous local";

      if (warning_at (input_location, warning_code, msg, decl))
	{
	  shadowed = old;
	  goto inform_shadowed;
	}
      return;
    }

  if (!warn_shadow)
    return;

  /* Don't warn for artificial things that are not implicit typedefs.  */
  if (DECL_ARTIFICIAL (decl) && !DECL_IMPLICIT_TYPEDEF_P (decl))
    return;
  
  if (nonlambda_method_basetype ())
    if (tree member = lookup_member (current_nonlambda_class_type (),
				     DECL_NAME (decl), /*protect=*/0,
				     /*want_type=*/false, tf_warning_or_error))
      {
	member = MAYBE_BASELINK_FUNCTIONS (member);

	/* Warn if a variable shadows a non-function, or the variable
	   is a function or a pointer-to-function.  */
	if (!OVL_P (member)
	    || TREE_CODE (decl) == FUNCTION_DECL
	    || TYPE_PTRFN_P (TREE_TYPE (decl))
	    || TYPE_PTRMEMFUNC_P (TREE_TYPE (decl)))
	  {
	    if (warning_at (input_location, OPT_Wshadow,
			    "declaration of %qD shadows a member of %qT",
			    decl, current_nonlambda_class_type ())
		&& DECL_P (member))
	      {
		shadowed = member;
		goto inform_shadowed;
	      }
	  }
	return;
      }

  /* Now look for a namespace shadow.  */
  old = find_namespace_value (current_namespace, DECL_NAME (decl));
  if (old
      && (VAR_P (old)
	  || (TREE_CODE (old) == TYPE_DECL
	      && (!DECL_ARTIFICIAL (old)
		  || TREE_CODE (decl) == TYPE_DECL)))
      && !instantiating_current_function_p ())
    /* XXX shadow warnings in outer-more namespaces */
    {
      if (warning_at (input_location, OPT_Wshadow,
		      "declaration of %qD shadows a global declaration",
		      decl))
	{
	  shadowed = old;
	  goto inform_shadowed;
	}
      return;
    }

  return;

 inform_shadowed:
  inform (DECL_SOURCE_LOCATION (shadowed), "shadowed declaration is here");
}

/* DECL is being pushed inside function CTX.  Set its context, if
   needed.  */

static void
set_decl_context_in_fn (tree ctx, tree decl)
{
  if (!DECL_CONTEXT (decl)
      /* A local declaration for a function doesn't constitute
	 nesting.  */
      && TREE_CODE (decl) != FUNCTION_DECL
      /* A local declaration for an `extern' variable is in the
	 scope of the current namespace, not the current
	 function.  */
      && !(VAR_P (decl) && DECL_EXTERNAL (decl))
      /* When parsing the parameter list of a function declarator,
	 don't set DECL_CONTEXT to an enclosing function.  When we
	 push the PARM_DECLs in order to process the function body,
	 current_binding_level->this_entity will be set.  */
      && !(TREE_CODE (decl) == PARM_DECL
	   && current_binding_level->kind == sk_function_parms
	   && current_binding_level->this_entity == NULL))
    DECL_CONTEXT (decl) = ctx;

  /* If this is the declaration for a namespace-scope function,
     but the declaration itself is in a local scope, mark the
     declaration.  */
  if (TREE_CODE (decl) == FUNCTION_DECL && DECL_NAMESPACE_SCOPE_P (decl))
    DECL_LOCAL_FUNCTION_P (decl) = 1;
}

/* DECL is a local-scope decl with linkage.  SHADOWED is true if the
   name is already bound at the current level.

   [basic.link] If there is a visible declaration of an entity with
   linkage having the same name and type, ignoring entities declared
   outside the innermost enclosing namespace scope, the block scope
   declaration declares that same entity and receives the linkage of
   the previous declaration.

   Also, make sure that this decl matches any existing external decl
   in the enclosing namespace.  */

static void
set_local_extern_decl_linkage (tree decl, bool shadowed)
{
  tree ns_value = decl; /* Unique marker.  */

  if (!shadowed)
    {
      tree loc_value = innermost_non_namespace_value (DECL_NAME (decl));
      if (!loc_value)
	{
	  ns_value
	    = find_namespace_value (current_namespace, DECL_NAME (decl));
	  loc_value = ns_value;
	}
      if (loc_value == error_mark_node)
	loc_value = NULL_TREE;

      for (ovl_iterator iter (loc_value); iter; ++iter)
	if (!iter.hidden_p ()
	    && (TREE_STATIC (*iter) || DECL_EXTERNAL (*iter))
	    && decls_match (*iter, decl))
	  {
	    /* The standard only says that the local extern inherits
	       linkage from the previous decl; in particular, default
	       args are not shared.  Add the decl into a hash table to
	       make sure only the previous decl in this case is seen
	       by the middle end.  */
	    struct cxx_int_tree_map *h;

	    /* We inherit the outer decl's linkage.  But we're a
	       different decl.  */
	    TREE_PUBLIC (decl) = TREE_PUBLIC (*iter);

	    if (cp_function_chain->extern_decl_map == NULL)
	      cp_function_chain->extern_decl_map
		= hash_table<cxx_int_tree_map_hasher>::create_ggc (20);

	    h = ggc_alloc<cxx_int_tree_map> ();
	    h->uid = DECL_UID (decl);
	    h->to = *iter;
	    cxx_int_tree_map **loc = cp_function_chain->extern_decl_map
	      ->find_slot (h, INSERT);
	    *loc = h;
	    break;
	  }
    }

  if (TREE_PUBLIC (decl))
    {
      /* DECL is externally visible.  Make sure it matches a matching
	 decl in the namespace scope.  We only really need to check
	 this when inserting the decl, not when we find an existing
	 match in the current scope.  However, in practice we're
	 going to be inserting a new decl in the majority of cases --
	 who writes multiple extern decls for the same thing in the
	 same local scope?  Doing it here often avoids a duplicate
	 namespace lookup.  */

      /* Avoid repeating a lookup.  */
      if (ns_value == decl)
	ns_value = find_namespace_value (current_namespace, DECL_NAME (decl));

      if (ns_value == error_mark_node)
	ns_value = NULL_TREE;

      for (ovl_iterator iter (ns_value); iter; ++iter)
	{
	  tree other = *iter;

	  if (!(TREE_PUBLIC (other) || DECL_EXTERNAL (other)))
	    ; /* Not externally visible.   */
	  else if (DECL_EXTERN_C_P (decl) && DECL_EXTERN_C_P (other))
	    ; /* Both are extern "C", we'll check via that mechanism.  */
	  else if (TREE_CODE (other) != TREE_CODE (decl)
		   || ((VAR_P (decl) || matching_fn_p (other, decl))
		       && !comptypes (TREE_TYPE (decl), TREE_TYPE (other),
				      COMPARE_REDECLARATION)))
	    {
	      if (permerror (DECL_SOURCE_LOCATION (decl),
			     "local external declaration %q#D", decl))
		inform (DECL_SOURCE_LOCATION (other),
			"does not match previous declaration %q#D", other);
	      break;
	    }
	}
    }
}

/* DECL has just been bound at LEVEL.  finish up the bookkeeping.  */

static void
newbinding_bookkeeping (tree name, tree decl, cp_binding_level *level)
{
  if (TREE_CODE (decl) == TYPE_DECL)
    {
      tree type = TREE_TYPE (decl);

      if (type != error_mark_node)
	{
	  if (TYPE_NAME (type) != decl)
	    set_underlying_type (decl);

	  if (level->kind == sk_namespace)
	    SET_IDENTIFIER_TYPE_VALUE (name, global_type_node);
	  else
	    {
	      set_identifier_type_value_with_scope (name, decl, level);

	      /* If this is a locally defined typedef in a function
		 that is not a template instantation, record it to
		 implement -Wunused-local-typedefs.  */
	      if (!instantiating_current_function_p ())
		record_locally_defined_typedef (decl);
	    }
	}
    }
  else if (VAR_P (decl))
    maybe_register_incomplete_var (decl);
  else if (TREE_CODE (decl) == FUNCTION_DECL && DECL_EXTERN_C_P (decl))
    check_extern_c_conflict (decl);
}

/* Record DECL as belonging to the current lexical scope.  Check for
   errors (such as an incompatible declaration for the same name
   already seen in the same scope).  IS_FRIEND is true if DECL is
   declared as a friend.

   Returns either DECL or an old decl for the same name.  If an old
   decl is returned, it may have been smashed to agree with what DECL
   says.  */

static tree
do_pushdecl (tree decl, bool is_friend)
{
  if (decl == error_mark_node)
    return error_mark_node;

  if (!DECL_TEMPLATE_PARM_P (decl) && current_function_decl)
    set_decl_context_in_fn (current_function_decl, decl);

  /* The binding level we will be pushing into.  During local class
     pushing, we want to push to the containing scope.  */
  cp_binding_level *level = current_binding_level;
  while (level->kind == sk_class)
    level = level->level_chain;

  /* An anonymous namespace has a NULL DECL_NAME, but we still want to
     insert it.  Other NULL-named decls, not so much.  */
  tree name = DECL_NAME (decl);
  if (name || TREE_CODE (decl) == NAMESPACE_DECL)
    {
      cxx_binding *binding = NULL; /* Local scope binding.  */
      tree ns = NULL_TREE; /* Searched namespace.  */
      tree *slot = NULL; /* Binding slot in namespace.  */
      tree *mslot = NULL; /* Current module slot in namespace.  */
      tree old = NULL_TREE;

      if (level->kind == sk_namespace)
	{
	  /* We look in the decl's namespace for an existing
	     declaration, even though we push into the current
	     namespace.  */
	  ns = (DECL_NAMESPACE_SCOPE_P (decl)
		? CP_DECL_CONTEXT (decl) : current_namespace);
	  /* Create the binding, if this is current namespace, because
	     that's where we'll be pushing anyway.  */
	  slot = find_namespace_slot (ns, name,ns == current_namespace);
	  if (slot)
	    {
	      gcc_assert (current_module <= IMPORTED_MODULE_BASE);
	      mslot = module_binding_slot (slot, name, current_module,
					   ns == current_namespace);
	      old = MAYBE_STAT_DECL (*mslot);
	    }
	}
      else
	{
	  binding = find_local_binding (level, name);
	  if (binding)
	    old = binding->value;
	}

      if (current_function_decl && VAR_OR_FUNCTION_DECL_P (decl)
	  && DECL_EXTERNAL (decl))
	set_local_extern_decl_linkage (decl, old != NULL_TREE);

      if (old == error_mark_node)
	old = NULL_TREE;

      for (ovl_iterator iter (old); iter; ++iter)
	if (iter.using_p ())
	  ; /* Ignore using decls here.  */
	else if (tree match = duplicate_decls (decl, *iter, is_friend))
	  {
	    if (match == error_mark_node)
	      ;
	    else if (TREE_CODE (match) == TYPE_DECL)
	      /* The IDENTIFIER will have the type referring to the
		 now-smashed TYPE_DECL, because ...?  Reset it.  */
	      SET_IDENTIFIER_TYPE_VALUE (name, TREE_TYPE (match));
	    else if (iter.hidden_p () && !DECL_HIDDEN_P (match))
	      {
		/* Unhiding a previously hidden decl.  */
		tree head = iter.reveal_node (old);
		if (head != old)
		  {
		    if (!ns)
		      {
			update_local_overload (binding, head);
			binding->value = head;
		      }
		    else if (STAT_HACK_P (*slot))
		      STAT_DECL (*slot) = head;
		    else
		      *slot = head;
		  }
		if (DECL_EXTERN_C_P (match))
		  /* We need to check and register the decl now.  */
		  check_extern_c_conflict (match);
	      }
	    return match;
	  }

      /* We are pushing a new decl.  */

      /* Skip a hidden builtin we failed to match already.  There can
	 only be one.  */
      if (old && anticipated_builtin_p (old))
	old = OVL_CHAIN (old);

      check_template_shadow (decl);

      if (DECL_DECLARES_FUNCTION_P (decl))
	{
	  check_default_args (decl);

	  if (is_friend)
	    {
	      if (level->kind != sk_namespace)
		/* In a local class, a friend function declaration must
		   find a matching decl in the innermost non-class scope.
		   [class.friend/11] */
		error ("friend declaration %qD in local class without "
		       "prior local declaration", decl);
	      else if (!flag_friend_injection)
		/* Hide it from ordinary lookup.  */
		DECL_ANTICIPATED (decl) = DECL_HIDDEN_FRIEND_P (decl) = true;
	    }
	}

      if (level->kind != sk_namespace)
	{
	  check_local_shadow (decl);

	  if (TREE_CODE (decl) == NAMESPACE_DECL)
	    /* A local namespace alias.  */
	    set_identifier_type_value (name, NULL_TREE);

	  if (!binding)
	    binding = create_local_binding (level, name);
	}
      else if (!slot)
	{
	  ns = current_namespace;
	  slot = find_namespace_slot (ns, name, true);
	  mslot = module_binding_slot (slot, name, current_module, true);
	  /* Update OLD to reflect the namespace we're going to be
	     pushing into.  */
	  old = MAYBE_STAT_DECL (*mslot);
	}

      old = update_binding (level, binding, mslot, old, decl, is_friend);

      if (old != decl)
	/* An existing decl matched, use it.  */
	decl = old;
<<<<<<< HEAD
      else
	newbinding_bookkeeping (name, decl, level);
=======
      else if (TREE_CODE (decl) == TYPE_DECL)
	{
	  tree type = TREE_TYPE (decl);

	  if (type != error_mark_node)
	    {
	      if (TYPE_NAME (type) != decl)
		set_underlying_type (decl);

	      if (!ns)
		set_identifier_type_value_with_scope (name, decl, level);
	      else
		SET_IDENTIFIER_TYPE_VALUE (name, global_type_node);
	    }

	  /* If this is a locally defined typedef in a function that
	     is not a template instantation, record it to implement
	     -Wunused-local-typedefs.  */
	  if (!instantiating_current_function_p ())
	    record_locally_defined_typedef (decl);
	}
      else if (VAR_P (decl))
	maybe_register_incomplete_var (decl);

      if ((VAR_P (decl) || TREE_CODE (decl) == FUNCTION_DECL)
	  && DECL_EXTERN_C_P (decl))
	check_extern_c_conflict (decl);
>>>>>>> b90c9338
    }
  else
    add_decl_to_level (level, decl);

  return decl;
}

/* Record a decl-node X as belonging to the current lexical scope.
   It's a friend if IS_FRIEND is true -- which affects exactly where
   we push it.  */

tree
pushdecl (tree x, bool is_friend)
{
  bool subtime = timevar_cond_start (TV_NAME_LOOKUP);
  tree ret = do_pushdecl (x, is_friend);
  timevar_cond_stop (TV_NAME_LOOKUP, subtime);
  return ret;
}

/* SLOT_VAL is the value of a binding.  Look in the module partitions
   to see if there's a namespace already.  We don't have to consider
   the STAT_HACK, because a namepace and an elaborated type cannot
   reside in the same binding.  */

static tree
find_namespace_partition (tree slot_val)
{
  if (!slot_val)
    ;
  else if (TREE_CODE (slot_val) == MODULE_VECTOR)
    {
      module_cluster *cluster
	= &MODULE_VECTOR_CLUSTER (slot_val,
				  MODULE_VECTOR_NUM_CLUSTERS (slot_val));
      do
	{
	  cluster--;
	  if (tree second = cluster->slots[1])
	    if (TREE_CODE (second) == NAMESPACE_DECL
		&& !DECL_NAMESPACE_ALIAS (second))
	      return second;

	  if (tree first = cluster->slots[0])
	    if (TREE_CODE (first) == NAMESPACE_DECL
		&& !DECL_NAMESPACE_ALIAS (first))
	      return first;
	}
      while (cluster != MODULE_VECTOR_CLUSTER_BASE (slot_val));
    }
  else if (TREE_CODE (slot_val) == NAMESPACE_DECL
	   && !DECL_NAMESPACE_ALIAS (slot_val))
    return slot_val;

  return NULL_TREE;
}

/* DECL is a newly read in global-module _DECL, residing in CTX.
   Merge it with an already matching declaration.  If DECL is a
   namespace, insert it.Return the matched or new decl, or NULL
   on error.  */

tree
merge_global_decl (tree ctx, tree decl)
{
  bool is_ns = (TREE_CODE (decl) == NAMESPACE_DECL
		&& !DECL_NAMESPACE_ALIAS (decl));
  gcc_assert (CP_DECL_CONTEXT (decl) == ctx);
  /* We know we'll eventually insert the decl, so we can create the
     slot now.  */
  tree *slot = find_namespace_slot (ctx, DECL_NAME (decl), true);
  tree *mslot = module_binding_slot (slot, DECL_NAME (decl),
				     GLOBAL_MODULE_INDEX, is_ns);
  tree old = NULL_TREE;

  for (ovl_iterator iter (MAYBE_STAT_DECL (*mslot)); !old && iter; ++iter)
    if (!iter.using_p ())
      old = duplicate_decls (decl, *iter, false);

  if (old == error_mark_node)
    old = NULL_TREE;
  else if (old)
    ;
  else if (!is_ns)
    old = decl;
  else
    {
      // FIXME: this comment is not correct.
      /* Namespaces are always exported, and everything's exported
	 from the global module.  Thus this namespace must be
	 consistent with the global module, even if it didn't
	 explicitly mention it.  So push it now.  It can't be hiding
	 in some other module.  */
      gcc_assert (!find_namespace_partition (*slot));

      /* Creating a new namespace.  */
      SCOPE_DEPTH (decl) = SCOPE_DEPTH (ctx) + 1;
      if (ctx == global_namespace)
	DECL_CONTEXT (decl) = DECL_CONTEXT (global_namespace);
      old = update_binding (NAMESPACE_LEVEL (ctx), NULL,
			    mslot, old, decl, false);
      if (old == decl)
	{
	  if (DECL_NAMESPACE_INLINE_P (old))
	    vec_safe_push (DECL_NAMESPACE_INLINEES (ctx), old);
	  /* Create its scope -- but don't push it.  */
	  cp_binding_level *scope = ggc_cleared_alloc<cp_binding_level> ();
	  scope->this_entity = old;
	  scope->more_cleanups_ok = true;
	  scope->kind = sk_namespace;
	  scope->level_chain = NAMESPACE_LEVEL (ctx);
	  NAMESPACE_LEVEL (old) = scope;
	}
      else
	old = NULL_TREE;
    }

  if (is_ns && old
      && DECL_NAMESPACE_INLINE_P (old) != DECL_NAMESPACE_INLINE_P (decl))
    old = NULL_TREE;

  return old;
}

/* NAME is being bound within namespace NS and MODULE.  Unless
   MODULE is GLOBAL_MODULE_INDEX, there should be no existing
   binding.  VALUE and TYPE are the value and type bindings.  */

bool
push_module_binding (tree ns, tree name, unsigned mod, tree value, tree type)
{
  bool is_ns = (TREE_CODE (value) == NAMESPACE_DECL
		&& !DECL_NAMESPACE_ALIAS (value));

  tree *slot = find_namespace_slot (ns, name, true);
  tree *mslot = module_binding_slot (slot, name, mod, is_ns ? -1 : 1);

  gcc_assert (!*mslot || !MAYBE_STAT_TYPE (*mslot)); // FIXME

  if (*mslot && anticipated_builtin_p (*mslot))
    {
      gcc_assert (mod == GLOBAL_MODULE_INDEX);
      /* Zap out an anticipated builtin.  */
      *mslot = NULL_TREE;
    }

  tree export_tail = NULL_TREE;
  for (ovl_iterator iter (value); iter; ++iter)
    {
      tree decl = *iter;
      bool found = false;

      if (*mslot)
	{
	  tree old = MAYBE_STAT_DECL (*mslot);

	  // FIXME:Hidden names?
	  for (ovl_iterator cur (old); !found && cur; ++cur)
	    /* We'll already have done lookup when reading in the decl
	       itself, so pointer equality is sufficient.  */
	    if (*cur == decl)
	      found = true;

	  if (!found)
	    {
	      gcc_assert (!TREE_CHAIN (decl));
	      old = update_binding (NAMESPACE_LEVEL (ns), NULL, mslot,
				    old, decl, DECL_FRIEND_P (decl));
	      if (old != decl)
		// Should we bail out at this point?
		found = true;
	    }
	}
      else if (!iter.using_p () && !is_ns)
	{
	  gcc_assert (!TREE_CHAIN (decl));
	  export_tail = iter.export_tail (export_tail);
	  add_decl_to_level (NAMESPACE_LEVEL (ns), decl);
	}
      if (!found)
	newbinding_bookkeeping (name, decl, NAMESPACE_LEVEL (ns));
    }

  if (!*mslot)
    {
      /* There was nothing there, just install the whole binding.  */
      if (export_tail == value && TREE_CODE (value) != OVERLOAD)
	/* We only use the export-tail linky when there's an actual
	   overload.  */
	export_tail = NULL_TREE;
      if (export_tail)
	{
	  *mslot = stat_hack (value, NULL_TREE);
	  STAT_EXPORTS (*mslot) = export_tail;
	}
      else
	*mslot = value;
    }

  if (type)
    gcc_unreachable (); // FIXME

  return true;
}

/* CTX contains DECL in a module MOD binding for NAME.  Determine a
   distinguishing KEY so we can find it again upon import.  */

unsigned
get_ident_in_namespace (tree ctx, unsigned mod, tree name, tree decl)
{
  gcc_assert (TREE_CODE (decl) != NAMESPACE_DECL
	      || DECL_NAMESPACE_ALIAS (decl));

  /* This will need extending for other kinds of context.  */
  gcc_assert (TREE_CODE (ctx) == NAMESPACE_DECL);

  /* There must be a binding, so no need to check for NULLs.  */
  tree *slot = find_namespace_slot (ctx, name);
  tree *mslot = module_binding_slot (slot, name, mod, 0);
  tree binding = *mslot;
  unsigned key = 0;

  if (MAYBE_STAT_TYPE (binding) != decl)
    for (ovl_iterator iter (MAYBE_STAT_DECL (binding)); key++, iter; ++iter)
      if (*iter == decl)
	break;

  return key;
}

/* CTX contains a module MOD binding for NAME.  Use KEY to find the
   binding we want.  Return NULL if nothing found (that would be an
   error).  */

tree
find_by_ident_in_namespace (tree ctx, unsigned mod, tree name, unsigned key)
{
  /* This will need extending for other kinds of context.  */
  gcc_assert (TREE_CODE (ctx) == NAMESPACE_DECL);
  tree decl = NULL_TREE;
  
  /* Although there must be a binding, we're dealing with
     untrustworthy data, so check for NULL.  */
  if (tree *slot = find_namespace_slot (ctx, name))
    if (tree *mslot = module_binding_slot (slot, name, mod, 0))
      if (tree binding = *mslot)
	{
	  if (!key)
	    decl = MAYBE_STAT_TYPE (binding);
	  else
	    for (ovl_iterator iter (MAYBE_STAT_DECL (binding)); iter; ++iter)
	      if (!--key)
		{
		  decl = *iter;
		  break;
		}
	}

  /* We should not have found a namespace.  */
  if (decl && TREE_CODE (decl) == NAMESPACE_DECL
      && !DECL_NAMESPACE_ALIAS (decl))
    decl = NULL_TREE;

  return decl;
}

/* Enter DECL into the symbol table, if that's appropriate.  Returns
   DECL, or a modified version thereof.  */

tree
maybe_push_decl (tree decl)
{
  tree type = TREE_TYPE (decl);

  /* Add this decl to the current binding level, but not if it comes
     from another scope, e.g. a static member variable.  TEM may equal
     DECL or it may be a previous decl of the same name.  */
  if (decl == error_mark_node
      || (TREE_CODE (decl) != PARM_DECL
	  && DECL_CONTEXT (decl) != NULL_TREE
	  /* Definitions of namespace members outside their namespace are
	     possible.  */
	  && !DECL_NAMESPACE_SCOPE_P (decl))
      || (TREE_CODE (decl) == TEMPLATE_DECL && !namespace_bindings_p ())
      || type == unknown_type_node
      /* The declaration of a template specialization does not affect
	 the functions available for overload resolution, so we do not
	 call pushdecl.  */
      || (TREE_CODE (decl) == FUNCTION_DECL
	  && DECL_TEMPLATE_SPECIALIZATION (decl)))
    return decl;
  else
    return pushdecl (decl);
}

/* Bind DECL to ID in the current_binding_level, assumed to be a local
   binding level.  If IS_USING is true, DECL got here through a
   using-declaration.  */

static void
push_local_binding (tree id, tree decl, bool is_using)
{
  /* Skip over any local classes.  This makes sense if we call
     push_local_binding with a friend decl of a local class.  */
  cp_binding_level *b = innermost_nonclass_level ();

  gcc_assert (b->kind != sk_namespace);
  if (find_local_binding (b, id))
    {
      /* Supplement the existing binding.  */
      if (!supplement_binding (IDENTIFIER_BINDING (id), decl))
	/* It didn't work.  Something else must be bound at this
	   level.  Do not add DECL to the list of things to pop
	   later.  */
	return;
    }
  else
    /* Create a new binding.  */
    push_binding (id, decl, b);

  if (TREE_CODE (decl) == OVERLOAD || is_using)
    /* We must put the OVERLOAD or using into a TREE_LIST since we
       cannot use the decl's chain itself.  */
    decl = build_tree_list (NULL_TREE, decl);

  /* And put DECL on the list of things declared by the current
     binding level.  */
  add_decl_to_level (b, decl);
}

/* Check to see whether or not DECL is a variable that would have been
   in scope under the ARM, but is not in scope under the ANSI/ISO
   standard.  If so, issue an error message.  If name lookup would
   work in both cases, but return a different result, this function
   returns the result of ANSI/ISO lookup.  Otherwise, it returns
   DECL.  */

tree
check_for_out_of_scope_variable (tree decl)
{
  tree shadowed;

  /* We only care about out of scope variables.  */
  if (!(VAR_P (decl) && DECL_DEAD_FOR_LOCAL (decl)))
    return decl;

  shadowed = DECL_HAS_SHADOWED_FOR_VAR_P (decl)
    ? DECL_SHADOWED_FOR_VAR (decl) : NULL_TREE ;
  while (shadowed != NULL_TREE && VAR_P (shadowed)
	 && DECL_DEAD_FOR_LOCAL (shadowed))
    shadowed = DECL_HAS_SHADOWED_FOR_VAR_P (shadowed)
      ? DECL_SHADOWED_FOR_VAR (shadowed) : NULL_TREE;
  if (!shadowed)
    shadowed = find_namespace_value (current_namespace, DECL_NAME (decl));
  if (shadowed)
    {
      if (!DECL_ERROR_REPORTED (decl))
	{
	  warning (0, "name lookup of %qD changed", DECL_NAME (decl));
	  warning_at (DECL_SOURCE_LOCATION (shadowed), 0,
		      "  matches this %qD under ISO standard rules",
		      shadowed);
	  warning_at (DECL_SOURCE_LOCATION (decl), 0,
		      "  matches this %qD under old rules", decl);
	  DECL_ERROR_REPORTED (decl) = 1;
	}
      return shadowed;
    }

  /* If we have already complained about this declaration, there's no
     need to do it again.  */
  if (DECL_ERROR_REPORTED (decl))
    return decl;

  DECL_ERROR_REPORTED (decl) = 1;

  if (TREE_TYPE (decl) == error_mark_node)
    return decl;

  if (TYPE_HAS_NONTRIVIAL_DESTRUCTOR (TREE_TYPE (decl)))
    {
      error ("name lookup of %qD changed for ISO %<for%> scoping",
	     DECL_NAME (decl));
      error ("  cannot use obsolete binding at %q+D because "
	     "it has a destructor", decl);
      return error_mark_node;
    }
  else
    {
      permerror (input_location, "name lookup of %qD changed for ISO %<for%> scoping",
	         DECL_NAME (decl));
      if (flag_permissive)
        permerror (DECL_SOURCE_LOCATION (decl),
		   "  using obsolete binding at %qD", decl);
      else
	{
	  static bool hint;
	  if (!hint)
	    {
	      inform (input_location, "(if you use %<-fpermissive%> G++ will accept your code)");
	      hint = true;
	    }
	}
    }

  return decl;
}

/* true means unconditionally make a BLOCK for the next level pushed.  */

static bool keep_next_level_flag;

static int binding_depth = 0;

static void
indent (int depth)
{
  int i;

  for (i = 0; i < depth * 2; i++)
    putc (' ', stderr);
}

/* Return a string describing the kind of SCOPE we have.  */
static const char *
cp_binding_level_descriptor (cp_binding_level *scope)
{
  /* The order of this table must match the "scope_kind"
     enumerators.  */
  static const char* scope_kind_names[] = {
    "block-scope",
    "cleanup-scope",
    "try-scope",
    "catch-scope",
    "for-scope",
    "function-parameter-scope",
    "class-scope",
    "namespace-scope",
    "template-parameter-scope",
    "template-explicit-spec-scope"
  };
  const scope_kind kind = scope->explicit_spec_p
    ? sk_template_spec : scope->kind;

  return scope_kind_names[kind];
}

/* Output a debugging information about SCOPE when performing
   ACTION at LINE.  */
static void
cp_binding_level_debug (cp_binding_level *scope, int line, const char *action)
{
  const char *desc = cp_binding_level_descriptor (scope);
  if (scope->this_entity)
    verbatim ("%s %<%s(%E)%> %p %d\n", action, desc,
	      scope->this_entity, (void *) scope, line);
  else
    verbatim ("%s %s %p %d\n", action, desc, (void *) scope, line);
}

/* Return the estimated initial size of the hashtable of a NAMESPACE
   scope.  */

static inline size_t
namespace_scope_ht_size (tree ns)
{
  tree name = DECL_NAME (ns);

  return name == std_identifier
    ? NAMESPACE_STD_HT_SIZE
    : (name == global_identifier
       ? GLOBAL_SCOPE_HT_SIZE
       : NAMESPACE_ORDINARY_HT_SIZE);
}

/* A chain of binding_level structures awaiting reuse.  */

static GTY((deletable)) cp_binding_level *free_binding_level;

/* Insert SCOPE as the innermost binding level.  */

void
push_binding_level (cp_binding_level *scope)
{
  /* Add it to the front of currently active scopes stack.  */
  scope->level_chain = current_binding_level;
  current_binding_level = scope;
  keep_next_level_flag = false;

  if (ENABLE_SCOPE_CHECKING)
    {
      scope->binding_depth = binding_depth;
      indent (binding_depth);
      cp_binding_level_debug (scope, LOCATION_LINE (input_location),
			      "push");
      binding_depth++;
    }
}

/* Create a new KIND scope and make it the top of the active scopes stack.
   ENTITY is the scope of the associated C++ entity (namespace, class,
   function, C++0x enumeration); it is NULL otherwise.  */

cp_binding_level *
begin_scope (scope_kind kind, tree entity)
{
  cp_binding_level *scope;

  /* Reuse or create a struct for this binding level.  */
  if (!ENABLE_SCOPE_CHECKING && free_binding_level)
    {
      scope = free_binding_level;
      free_binding_level = scope->level_chain;
      memset (scope, 0, sizeof (cp_binding_level));
    }
  else
    scope = ggc_cleared_alloc<cp_binding_level> ();

  scope->this_entity = entity;
  scope->more_cleanups_ok = true;
  switch (kind)
    {
    case sk_cleanup:
      scope->keep = true;
      break;

    case sk_template_spec:
      scope->explicit_spec_p = true;
      kind = sk_template_parms;
      /* Fall through.  */
    case sk_template_parms:
    case sk_block:
    case sk_try:
    case sk_catch:
    case sk_for:
    case sk_cond:
    case sk_class:
    case sk_scoped_enum:
    case sk_function_parms:
    case sk_transaction:
    case sk_omp:
      scope->keep = keep_next_level_flag;
      break;

    case sk_namespace:
      NAMESPACE_LEVEL (entity) = scope;
      break;

    default:
      /* Should not happen.  */
      gcc_unreachable ();
      break;
    }
  scope->kind = kind;

  push_binding_level (scope);

  return scope;
}

/* We're about to leave current scope.  Pop the top of the stack of
   currently active scopes.  Return the enclosing scope, now active.  */

cp_binding_level *
leave_scope (void)
{
  cp_binding_level *scope = current_binding_level;

  if (scope->kind == sk_namespace && class_binding_level)
    current_binding_level = class_binding_level;

  /* We cannot leave a scope, if there are none left.  */
  if (NAMESPACE_LEVEL (global_namespace))
    gcc_assert (!global_scope_p (scope));

  if (ENABLE_SCOPE_CHECKING)
    {
      indent (--binding_depth);
      cp_binding_level_debug (scope, LOCATION_LINE (input_location),
			      "leave");
    }

  /* Move one nesting level up.  */
  current_binding_level = scope->level_chain;

  /* Namespace-scopes are left most probably temporarily, not
     completely; they can be reopened later, e.g. in namespace-extension
     or any name binding activity that requires us to resume a
     namespace.  For classes, we cache some binding levels.  For other
     scopes, we just make the structure available for reuse.  */
  if (scope->kind != sk_namespace
      && scope->kind != sk_class)
    {
      scope->level_chain = free_binding_level;
      gcc_assert (!ENABLE_SCOPE_CHECKING
		  || scope->binding_depth == binding_depth);
      free_binding_level = scope;
    }

  if (scope->kind == sk_class)
    {
      /* Reset DEFINING_CLASS_P to allow for reuse of a
	 class-defining scope in a non-defining context.  */
      scope->defining_class_p = 0;

      /* Find the innermost enclosing class scope, and reset
	 CLASS_BINDING_LEVEL appropriately.  */
      class_binding_level = NULL;
      for (scope = current_binding_level; scope; scope = scope->level_chain)
	if (scope->kind == sk_class)
	  {
	    class_binding_level = scope;
	    break;
	  }
    }

  return current_binding_level;
}

static void
resume_scope (cp_binding_level* b)
{
  /* Resuming binding levels is meant only for namespaces,
     and those cannot nest into classes.  */
  gcc_assert (!class_binding_level);
  /* Also, resuming a non-directly nested namespace is a no-no.  */
  gcc_assert (b->level_chain == current_binding_level);
  current_binding_level = b;
  if (ENABLE_SCOPE_CHECKING)
    {
      b->binding_depth = binding_depth;
      indent (binding_depth);
      cp_binding_level_debug (b, LOCATION_LINE (input_location), "resume");
      binding_depth++;
    }
}

/* Return the innermost binding level that is not for a class scope.  */

static cp_binding_level *
innermost_nonclass_level (void)
{
  cp_binding_level *b;

  b = current_binding_level;
  while (b->kind == sk_class)
    b = b->level_chain;

  return b;
}

/* We're defining an object of type TYPE.  If it needs a cleanup, but
   we're not allowed to add any more objects with cleanups to the current
   scope, create a new binding level.  */

void
maybe_push_cleanup_level (tree type)
{
  if (type != error_mark_node
      && TYPE_HAS_NONTRIVIAL_DESTRUCTOR (type)
      && current_binding_level->more_cleanups_ok == 0)
    {
      begin_scope (sk_cleanup, NULL);
      current_binding_level->statement_list = push_stmt_list ();
    }
}

/* Return true if we are in the global binding level.  */

bool
global_bindings_p (void)
{
  return global_scope_p (current_binding_level);
}

/* True if we are currently in a toplevel binding level.  This
   means either the global binding level or a namespace in a toplevel
   binding level.  Since there are no non-toplevel namespace levels,
   this really means any namespace or template parameter level.  We
   also include a class whose context is toplevel.  */

bool
toplevel_bindings_p (void)
{
  cp_binding_level *b = innermost_nonclass_level ();

  return b->kind == sk_namespace || b->kind == sk_template_parms;
}

/* True if this is a namespace scope, or if we are defining a class
   which is itself at namespace scope, or whose enclosing class is
   such a class, etc.  */

bool
namespace_bindings_p (void)
{
  cp_binding_level *b = innermost_nonclass_level ();

  return b->kind == sk_namespace;
}

/* True if the innermost non-class scope is a block scope.  */

bool
local_bindings_p (void)
{
  cp_binding_level *b = innermost_nonclass_level ();
  return b->kind < sk_function_parms || b->kind == sk_omp;
}

/* True if the current level needs to have a BLOCK made.  */

bool
kept_level_p (void)
{
  return (current_binding_level->blocks != NULL_TREE
	  || current_binding_level->keep
	  || current_binding_level->kind == sk_cleanup
	  || current_binding_level->names != NULL_TREE
	  || current_binding_level->using_directives);
}

/* Returns the kind of the innermost scope.  */

scope_kind
innermost_scope_kind (void)
{
  return current_binding_level->kind;
}

/* Returns true if this scope was created to store template parameters.  */

bool
template_parm_scope_p (void)
{
  return innermost_scope_kind () == sk_template_parms;
}

/* If KEEP is true, make a BLOCK node for the next binding level,
   unconditionally.  Otherwise, use the normal logic to decide whether
   or not to create a BLOCK.  */

void
keep_next_level (bool keep)
{
  keep_next_level_flag = keep;
}

/* Return the list of declarations of the current local scope.  */

tree
get_local_decls (void)
{
  gcc_assert (current_binding_level->kind != sk_namespace
	      && current_binding_level->kind != sk_class);
  return current_binding_level->names;
}

/* Return how many function prototypes we are currently nested inside.  */

int
function_parm_depth (void)
{
  int level = 0;
  cp_binding_level *b;

  for (b = current_binding_level;
       b->kind == sk_function_parms;
       b = b->level_chain)
    ++level;

  return level;
}

/* For debugging.  */
static int no_print_functions = 0;
static int no_print_builtins = 0;

static void
print_binding_level (cp_binding_level* lvl)
{
  tree t;
  int i = 0, len;
  fprintf (stderr, " blocks=%p", (void *) lvl->blocks);
  if (lvl->more_cleanups_ok)
    fprintf (stderr, " more-cleanups-ok");
  if (lvl->have_cleanups)
    fprintf (stderr, " have-cleanups");
  fprintf (stderr, "\n");
  if (lvl->names)
    {
      fprintf (stderr, " names:\t");
      /* We can probably fit 3 names to a line?  */
      for (t = lvl->names; t; t = TREE_CHAIN (t))
	{
	  if (no_print_functions && (TREE_CODE (t) == FUNCTION_DECL))
	    continue;
	  if (no_print_builtins
	      && (TREE_CODE (t) == TYPE_DECL)
	      && DECL_IS_BUILTIN (t))
	    continue;

	  /* Function decls tend to have longer names.  */
	  if (TREE_CODE (t) == FUNCTION_DECL)
	    len = 3;
	  else
	    len = 2;
	  i += len;
	  if (i > 6)
	    {
	      fprintf (stderr, "\n\t");
	      i = len;
	    }
	  print_node_brief (stderr, "", t, 0);
	  if (t == error_mark_node)
	    break;
	}
      if (i)
	fprintf (stderr, "\n");
    }
  if (vec_safe_length (lvl->class_shadowed))
    {
      size_t i;
      cp_class_binding *b;
      fprintf (stderr, " class-shadowed:");
      FOR_EACH_VEC_ELT (*lvl->class_shadowed, i, b)
	fprintf (stderr, " %s ", IDENTIFIER_POINTER (b->identifier));
      fprintf (stderr, "\n");
    }
  if (lvl->type_shadowed)
    {
      fprintf (stderr, " type-shadowed:");
      for (t = lvl->type_shadowed; t; t = TREE_CHAIN (t))
	{
	  fprintf (stderr, " %s ", IDENTIFIER_POINTER (TREE_PURPOSE (t)));
	}
      fprintf (stderr, "\n");
    }
}

DEBUG_FUNCTION void
debug (cp_binding_level &ref)
{
  print_binding_level (&ref);
}

DEBUG_FUNCTION void
debug (cp_binding_level *ptr)
{
  if (ptr)
    debug (*ptr);
  else
    fprintf (stderr, "<nil>\n");
}


void
print_other_binding_stack (cp_binding_level *stack)
{
  cp_binding_level *level;
  for (level = stack; !global_scope_p (level); level = level->level_chain)
    {
      fprintf (stderr, "binding level %p\n", (void *) level);
      print_binding_level (level);
    }
}

void
print_binding_stack (void)
{
  cp_binding_level *b;
  fprintf (stderr, "current_binding_level=%p\n"
	   "class_binding_level=%p\n"
	   "NAMESPACE_LEVEL (global_namespace)=%p\n",
	   (void *) current_binding_level, (void *) class_binding_level,
	   (void *) NAMESPACE_LEVEL (global_namespace));
  if (class_binding_level)
    {
      for (b = class_binding_level; b; b = b->level_chain)
	if (b == current_binding_level)
	  break;
      if (b)
	b = class_binding_level;
      else
	b = current_binding_level;
    }
  else
    b = current_binding_level;
  print_other_binding_stack (b);
  fprintf (stderr, "global:\n");
  print_binding_level (NAMESPACE_LEVEL (global_namespace));
}

/* Return the type associated with ID.  */

static tree
identifier_type_value_1 (tree id)
{
  /* There is no type with that name, anywhere.  */
  if (REAL_IDENTIFIER_TYPE_VALUE (id) == NULL_TREE)
    return NULL_TREE;
  /* This is not the type marker, but the real thing.  */
  if (REAL_IDENTIFIER_TYPE_VALUE (id) != global_type_node)
    return REAL_IDENTIFIER_TYPE_VALUE (id);
  /* Have to search for it. It must be on the global level, now.
     Ask lookup_name not to return non-types.  */
  id = lookup_name_real (id, 2, 1, /*block_p=*/true, 0, 0);
  if (id)
    return TREE_TYPE (id);
  return NULL_TREE;
}

/* Wrapper for identifier_type_value_1.  */

tree
identifier_type_value (tree id)
{
  tree ret;
  timevar_start (TV_NAME_LOOKUP);
  ret = identifier_type_value_1 (id);
  timevar_stop (TV_NAME_LOOKUP);
  return ret;
}

/* Push a definition of struct, union or enum tag named ID.  into
   binding_level B.  DECL is a TYPE_DECL for the type.  We assume that
   the tag ID is not already defined.  */

static void
set_identifier_type_value_with_scope (tree id, tree decl, cp_binding_level *b)
{
  tree type;

  if (b->kind != sk_namespace)
    {
      /* Shadow the marker, not the real thing, so that the marker
	 gets restored later.  */
      tree old_type_value = REAL_IDENTIFIER_TYPE_VALUE (id);
      b->type_shadowed
	= tree_cons (id, old_type_value, b->type_shadowed);
      type = decl ? TREE_TYPE (decl) : NULL_TREE;
      TREE_TYPE (b->type_shadowed) = type;
    }
  else
    {
      tree *slot = find_namespace_slot (current_namespace, id, true);
      gcc_assert (decl);
      update_binding (b, NULL, slot, MAYBE_STAT_DECL (*slot), decl, false);

      /* Store marker instead of real type.  */
      type = global_type_node;
    }
  SET_IDENTIFIER_TYPE_VALUE (id, type);
}

/* As set_identifier_type_value_with_scope, but using
   current_binding_level.  */

void
set_identifier_type_value (tree id, tree decl)
{
  set_identifier_type_value_with_scope (id, decl, current_binding_level);
}

/* Return the name for the constructor (or destructor) for the
   specified class.  */

tree
constructor_name (tree type)
{
  tree decl = TYPE_NAME (TYPE_MAIN_VARIANT (type));

  return decl ? DECL_NAME (decl) : NULL_TREE;
}

/* Returns TRUE if NAME is the name for the constructor for TYPE,
   which must be a class type.  */

bool
constructor_name_p (tree name, tree type)
{
  gcc_assert (MAYBE_CLASS_TYPE_P (type));

  /* These don't have names.  */
  if (TREE_CODE (type) == DECLTYPE_TYPE
      || TREE_CODE (type) == TYPEOF_TYPE)
    return false;

  if (name && name == constructor_name (type))
    return true;

  return false;
}

/* Counter used to create anonymous type names.  */

static GTY(()) int anon_cnt;

/* Return an IDENTIFIER which can be used as a name for
   unnamed structs and unions.  */

tree
make_anon_name (void)
{
  char buf[32];

  sprintf (buf, anon_aggrname_format (), anon_cnt++);
  return get_identifier (buf);
}

/* This code is practically identical to that for creating
   anonymous names, but is just used for lambdas instead.  This isn't really
   necessary, but it's convenient to avoid treating lambdas like other
   unnamed types.  */

static GTY(()) int lambda_cnt = 0;

tree
make_lambda_name (void)
{
  char buf[32];

  sprintf (buf, LAMBDANAME_FORMAT, lambda_cnt++);
  return get_identifier (buf);
}

/* Insert another USING_DECL into the current binding level, returning
   this declaration. If this is a redeclaration, do nothing, and
   return NULL_TREE if this not in namespace scope (in namespace
   scope, a using decl might extend any previous bindings).  */

static tree
push_using_decl_1 (tree scope, tree name)
{
  tree decl;

  gcc_assert (TREE_CODE (scope) == NAMESPACE_DECL);
  gcc_assert (identifier_p (name));
  for (decl = current_binding_level->usings; decl; decl = DECL_CHAIN (decl))
    if (USING_DECL_SCOPE (decl) == scope && DECL_NAME (decl) == name)
      break;
  if (decl)
    return namespace_bindings_p () ? decl : NULL_TREE;
  decl = build_lang_decl (USING_DECL, name, NULL_TREE);
  USING_DECL_SCOPE (decl) = scope;
  DECL_CHAIN (decl) = current_binding_level->usings;
  current_binding_level->usings = decl;
  return decl;
}

/* Wrapper for push_using_decl_1.  */

static tree
push_using_decl (tree scope, tree name)
{
  tree ret;
  timevar_start (TV_NAME_LOOKUP);
  ret = push_using_decl_1 (scope, name);
  timevar_stop (TV_NAME_LOOKUP);
  return ret;
}

/* Same as pushdecl, but define X in binding-level LEVEL.  We rely on the
   caller to set DECL_CONTEXT properly.

   Note that this must only be used when X will be the new innermost
   binding for its name, as we tack it onto the front of IDENTIFIER_BINDING
   without checking to see if the current IDENTIFIER_BINDING comes from a
   closer binding level than LEVEL.  */

static tree
do_pushdecl_with_scope (tree x, cp_binding_level *level, bool is_friend)
{
  cp_binding_level *b;
  tree function_decl = current_function_decl;

  current_function_decl = NULL_TREE;
  if (level->kind == sk_class)
    {
      b = class_binding_level;
      class_binding_level = level;
      pushdecl_class_level (x);
      class_binding_level = b;
    }
  else
    {
      b = current_binding_level;
      current_binding_level = level;
      x = pushdecl (x, is_friend);
      current_binding_level = b;
    }
  current_function_decl = function_decl;
  return x;
}

/* Inject X into the local scope just before the function parms.  */

tree
pushdecl_outermost_localscope (tree x)
{
  cp_binding_level *b = NULL;
  bool subtime = timevar_cond_start (TV_NAME_LOOKUP);

  /* Find the scope just inside the function parms.  */
  for (cp_binding_level *n = current_binding_level;
       n->kind != sk_function_parms; n = b->level_chain)
    b = n;

  tree ret = b ? do_pushdecl_with_scope (x, b, false) : error_mark_node;
  timevar_cond_stop (TV_NAME_LOOKUP, subtime);

  return ret;
}

/* Check a non-member using-declaration. Return the name and scope
   being used, and the USING_DECL, or NULL_TREE on failure.  */

static tree
validate_nonmember_using_decl (tree decl, tree scope, tree name)
{
  /* [namespace.udecl]
       A using-declaration for a class member shall be a
       member-declaration.  */
  if (TYPE_P (scope))
    {
      error ("%qT is not a namespace or unscoped enum", scope);
      return NULL_TREE;
    }
  else if (scope == error_mark_node)
    return NULL_TREE;

  if (TREE_CODE (decl) == TEMPLATE_ID_EXPR)
    {
      /* 7.3.3/5
	   A using-declaration shall not name a template-id.  */
      error ("a using-declaration cannot specify a template-id.  "
	     "Try %<using %D%>", name);
      return NULL_TREE;
    }

  if (TREE_CODE (decl) == NAMESPACE_DECL)
    {
      error ("namespace %qD not allowed in using-declaration", decl);
      return NULL_TREE;
    }

  if (TREE_CODE (decl) == SCOPE_REF)
    {
      /* It's a nested name with template parameter dependent scope.
	 This can only be using-declaration for class member.  */
      error ("%qT is not a namespace", TREE_OPERAND (decl, 0));
      return NULL_TREE;
    }

  decl = OVL_FIRST (decl);

  /* Make a USING_DECL.  */
  tree using_decl = push_using_decl (scope, name);

  if (using_decl == NULL_TREE
      && at_function_scope_p ()
      && VAR_P (decl))
    /* C++11 7.3.3/10.  */
    error ("%qD is already declared in this scope", name);
  
  return using_decl;
}

/* Process a local-scope or namespace-scope using declaration.  SCOPE
   is the nominated scope to search for NAME.  VALUE_P and TYPE_P
   point to the binding for NAME in the current scope and are
   updated.  */

static void
do_nonmember_using_decl (tree scope, tree name, tree *value_p, tree *type_p)
{
  name_lookup lookup (name, 0);

  if (!qualified_namespace_lookup (scope, &lookup))
    {
      error ("%qD not declared", name);
      return;
    }
  else if (TREE_CODE (lookup.value) == TREE_LIST)
    {
      error ("reference to %qD is ambiguous", name);
      print_candidates (lookup.value);
      lookup.value = NULL_TREE;
    }

  if (lookup.type && TREE_CODE (lookup.type) == TREE_LIST)
    {
      error ("reference to %qD is ambiguous", name);
      print_candidates (lookup.type);
      lookup.type = NULL_TREE;
    }

  tree value = *value_p;
  tree type = *type_p;

  /* Shift the old and new bindings around so we're comparing class and
     enumeration names to each other.  */
  if (value && DECL_IMPLICIT_TYPEDEF_P (value))
    {
      type = value;
      value = NULL_TREE;
    }

  if (lookup.value && DECL_IMPLICIT_TYPEDEF_P (lookup.value))
    {
      lookup.type = lookup.value;
      lookup.value = NULL_TREE;
    }

  if (lookup.value && lookup.value != value)
    {
      /* Check for using functions.  */
      if (OVL_P (lookup.value) && (!value || OVL_P (value)))
	{
	  for (lkp_iterator usings (lookup.value); usings; ++usings)
	    {
	      tree new_fn = *usings;

	      /* [namespace.udecl]

		 If a function declaration in namespace scope or block
		 scope has the same name and the same parameter types as a
		 function introduced by a using declaration the program is
		 ill-formed.  */
	      bool found = false;
	      for (ovl_iterator old (value); !found && old; ++old)
		{
		  tree old_fn = *old;

		  if (new_fn == old_fn)
		    /* The function already exists in the current
		       namespace.  */
		    found = true;
		  else if (old.using_p ())
		    continue; /* This is a using decl. */
		  else if (old.hidden_p () && !DECL_HIDDEN_FRIEND_P (old_fn))
		    continue; /* This is an anticipated builtin.  */
		  else if (!matching_fn_p (new_fn, old_fn))
		    continue; /* Parameters do not match.  */
		  else if (decls_match (new_fn, old_fn))
		    found = true;
		  else
		    {
		      diagnose_name_conflict (new_fn, old_fn);
		      found = true;
		    }
		}

	      if (!found)
		/* Unlike the overload case we don't drop anticipated
		   builtins here.  They don't cause a problem, and
		   we'd like to match them with a future
		   declaration.  */
		value = ovl_insert (new_fn, value, true);
	    }
	}
      else if (value
	       /* Ignore anticipated builtins.  */
	       && !anticipated_builtin_p (value)
	       && !decls_match (lookup.value, value))
	diagnose_name_conflict (lookup.value, value);
      else
	value = lookup.value;
    }

  if (lookup.type && lookup.type != type)
    {
      if (type && !decls_match (lookup.type, type))
	diagnose_name_conflict (lookup.type, type);
      else
	type = lookup.type;
    }

  /* If bind->value is empty, shift any class or enumeration name back.  */
  if (!value)
    {
      value = type;
      type = NULL_TREE;
    }

  *value_p = value;
  *type_p = type;
}

/* Returns true if ANCESTOR encloses DESCENDANT, including matching.
   Both are namespaces.  */

bool
is_nested_namespace (tree ancestor, tree descendant, bool inline_only)
{
  int depth = SCOPE_DEPTH (ancestor);

  if (!depth && !inline_only)
    /* The global namespace encloses everything.  */
    return true;

  while (SCOPE_DEPTH (descendant) > depth
	 && (!inline_only || DECL_NAMESPACE_INLINE_P (descendant)))
    descendant = CP_DECL_CONTEXT (descendant);

  return ancestor == descendant;
}

/* Returns true if ROOT (a namespace, class, or function) encloses
   CHILD.  CHILD may be either a class type or a namespace.  */

bool
is_ancestor (tree root, tree child)
{
  gcc_assert ((TREE_CODE (root) == NAMESPACE_DECL
	       || TREE_CODE (root) == FUNCTION_DECL
	       || CLASS_TYPE_P (root)));
  gcc_assert ((TREE_CODE (child) == NAMESPACE_DECL
	       || CLASS_TYPE_P (child)));

  /* The global namespace encloses everything.  */
  if (root == global_namespace)
    return true;

  /* Search until we reach namespace scope.  */
  while (TREE_CODE (child) != NAMESPACE_DECL)
    {
      /* If we've reached the ROOT, it encloses CHILD.  */
      if (root == child)
	return true;
      /* Go out one level.  */
      if (TYPE_P (child))
	child = TYPE_NAME (child);
      child = CP_DECL_CONTEXT (child);
    }

  if (TREE_CODE (root) == NAMESPACE_DECL)
    return is_nested_namespace (root, child);

  return false;
}

/* Enter the class or namespace scope indicated by T suitable for name
   lookup.  T can be arbitrary scope, not necessary nested inside the
   current scope.  Returns a non-null scope to pop iff pop_scope
   should be called later to exit this scope.  */

tree
push_scope (tree t)
{
  if (TREE_CODE (t) == NAMESPACE_DECL)
    push_decl_namespace (t);
  else if (CLASS_TYPE_P (t))
    {
      if (!at_class_scope_p ()
	  || !same_type_p (current_class_type, t))
	push_nested_class (t);
      else
	/* T is the same as the current scope.  There is therefore no
	   need to re-enter the scope.  Since we are not actually
	   pushing a new scope, our caller should not call
	   pop_scope.  */
	t = NULL_TREE;
    }

  return t;
}

/* Leave scope pushed by push_scope.  */

void
pop_scope (tree t)
{
  if (t == NULL_TREE)
    return;
  if (TREE_CODE (t) == NAMESPACE_DECL)
    pop_decl_namespace ();
  else if CLASS_TYPE_P (t)
    pop_nested_class ();
}

/* Subroutine of push_inner_scope.  */

static void
push_inner_scope_r (tree outer, tree inner)
{
  tree prev;

  if (outer == inner
      || (TREE_CODE (inner) != NAMESPACE_DECL && !CLASS_TYPE_P (inner)))
    return;

  prev = CP_DECL_CONTEXT (TREE_CODE (inner) == NAMESPACE_DECL ? inner : TYPE_NAME (inner));
  if (outer != prev)
    push_inner_scope_r (outer, prev);
  if (TREE_CODE (inner) == NAMESPACE_DECL)
    {
      cp_binding_level *save_template_parm = 0;
      /* Temporary take out template parameter scopes.  They are saved
	 in reversed order in save_template_parm.  */
      while (current_binding_level->kind == sk_template_parms)
	{
	  cp_binding_level *b = current_binding_level;
	  current_binding_level = b->level_chain;
	  b->level_chain = save_template_parm;
	  save_template_parm = b;
	}

      resume_scope (NAMESPACE_LEVEL (inner));
      current_namespace = inner;

      /* Restore template parameter scopes.  */
      while (save_template_parm)
	{
	  cp_binding_level *b = save_template_parm;
	  save_template_parm = b->level_chain;
	  b->level_chain = current_binding_level;
	  current_binding_level = b;
	}
    }
  else
    pushclass (inner);
}

/* Enter the scope INNER from current scope.  INNER must be a scope
   nested inside current scope.  This works with both name lookup and
   pushing name into scope.  In case a template parameter scope is present,
   namespace is pushed under the template parameter scope according to
   name lookup rule in 14.6.1/6.

   Return the former current scope suitable for pop_inner_scope.  */

tree
push_inner_scope (tree inner)
{
  tree outer = current_scope ();
  if (!outer)
    outer = current_namespace;

  push_inner_scope_r (outer, inner);
  return outer;
}

/* Exit the current scope INNER back to scope OUTER.  */

void
pop_inner_scope (tree outer, tree inner)
{
  if (outer == inner
      || (TREE_CODE (inner) != NAMESPACE_DECL && !CLASS_TYPE_P (inner)))
    return;

  while (outer != inner)
    {
      if (TREE_CODE (inner) == NAMESPACE_DECL)
	{
	  cp_binding_level *save_template_parm = 0;
	  /* Temporary take out template parameter scopes.  They are saved
	     in reversed order in save_template_parm.  */
	  while (current_binding_level->kind == sk_template_parms)
	    {
	      cp_binding_level *b = current_binding_level;
	      current_binding_level = b->level_chain;
	      b->level_chain = save_template_parm;
	      save_template_parm = b;
	    }

	  pop_namespace ();

	  /* Restore template parameter scopes.  */
	  while (save_template_parm)
	    {
	      cp_binding_level *b = save_template_parm;
	      save_template_parm = b->level_chain;
	      b->level_chain = current_binding_level;
	      current_binding_level = b;
	    }
	}
      else
	popclass ();

      inner = CP_DECL_CONTEXT (TREE_CODE (inner) == NAMESPACE_DECL ? inner : TYPE_NAME (inner));
    }
}

/* Do a pushlevel for class declarations.  */

void
pushlevel_class (void)
{
  class_binding_level = begin_scope (sk_class, current_class_type);
}

/* ...and a poplevel for class declarations.  */

void
poplevel_class (void)
{
  cp_binding_level *level = class_binding_level;
  cp_class_binding *cb;
  size_t i;
  tree shadowed;

  bool subtime = timevar_cond_start (TV_NAME_LOOKUP);
  gcc_assert (level != 0);

  /* If we're leaving a toplevel class, cache its binding level.  */
  if (current_class_depth == 1)
    previous_class_level = level;
  for (shadowed = level->type_shadowed;
       shadowed;
       shadowed = TREE_CHAIN (shadowed))
    SET_IDENTIFIER_TYPE_VALUE (TREE_PURPOSE (shadowed), TREE_VALUE (shadowed));

  /* Remove the bindings for all of the class-level declarations.  */
  if (level->class_shadowed)
    {
      FOR_EACH_VEC_ELT (*level->class_shadowed, i, cb)
	{
	  IDENTIFIER_BINDING (cb->identifier) = cb->base->previous;
	  cxx_binding_free (cb->base);
	}
      ggc_free (level->class_shadowed);
      level->class_shadowed = NULL;
    }

  /* Now, pop out of the binding level which we created up in the
     `pushlevel_class' routine.  */
  gcc_assert (current_binding_level == level);
  leave_scope ();
  timevar_cond_stop (TV_NAME_LOOKUP, subtime);
}

/* Set INHERITED_VALUE_BINDING_P on BINDING to true or false, as
   appropriate.  DECL is the value to which a name has just been
   bound.  CLASS_TYPE is the class in which the lookup occurred.  */

static void
set_inherited_value_binding_p (cxx_binding *binding, tree decl,
			       tree class_type)
{
  if (binding->value == decl && TREE_CODE (decl) != TREE_LIST)
    {
      tree context;

      if (TREE_CODE (decl) == OVERLOAD)
	context = ovl_scope (decl);
      else
	{
	  gcc_assert (DECL_P (decl));
	  context = context_for_name_lookup (decl);
	}

      if (is_properly_derived_from (class_type, context))
	INHERITED_VALUE_BINDING_P (binding) = 1;
      else
	INHERITED_VALUE_BINDING_P (binding) = 0;
    }
  else if (binding->value == decl)
    /* We only encounter a TREE_LIST when there is an ambiguity in the
       base classes.  Such an ambiguity can be overridden by a
       definition in this class.  */
    INHERITED_VALUE_BINDING_P (binding) = 1;
  else
    INHERITED_VALUE_BINDING_P (binding) = 0;
}

/* Make the declaration of X appear in CLASS scope.  */

bool
pushdecl_class_level (tree x)
{
  bool is_valid = true;
  bool subtime;

  /* Do nothing if we're adding to an outer lambda closure type,
     outer_binding will add it later if it's needed.  */
  if (current_class_type != class_binding_level->this_entity)
    return true;

  subtime = timevar_cond_start (TV_NAME_LOOKUP);
  /* Get the name of X.  */
  tree name = OVL_NAME (x);

  if (name)
    {
      is_valid = push_class_level_binding (name, x);
      if (TREE_CODE (x) == TYPE_DECL)
	set_identifier_type_value (name, x);
    }
  else if (ANON_AGGR_TYPE_P (TREE_TYPE (x)))
    {
      /* If X is an anonymous aggregate, all of its members are
	 treated as if they were members of the class containing the
	 aggregate, for naming purposes.  */
      tree f;

      for (f = TYPE_FIELDS (TREE_TYPE (x)); f; f = DECL_CHAIN (f))
	{
	  location_t save_location = input_location;
	  input_location = DECL_SOURCE_LOCATION (f);
	  if (!pushdecl_class_level (f))
	    is_valid = false;
	  input_location = save_location;
	}
    }
  timevar_cond_stop (TV_NAME_LOOKUP, subtime);
  return is_valid;
}

/* Return the BINDING (if any) for NAME in SCOPE, which is a class
   scope.  If the value returned is non-NULL, and the PREVIOUS field
   is not set, callers must set the PREVIOUS field explicitly.  */

static cxx_binding *
get_class_binding (tree name, cp_binding_level *scope)
{
  tree class_type;
  tree type_binding;
  tree value_binding;
  cxx_binding *binding;

  class_type = scope->this_entity;

  /* Get the type binding.  */
  type_binding = lookup_member (class_type, name,
				/*protect=*/2, /*want_type=*/true,
				tf_warning_or_error);
  /* Get the value binding.  */
  value_binding = lookup_member (class_type, name,
				 /*protect=*/2, /*want_type=*/false,
				 tf_warning_or_error);

  if (value_binding
      && (TREE_CODE (value_binding) == TYPE_DECL
	  || DECL_CLASS_TEMPLATE_P (value_binding)
	  || (TREE_CODE (value_binding) == TREE_LIST
	      && TREE_TYPE (value_binding) == error_mark_node
	      && (TREE_CODE (TREE_VALUE (value_binding))
		  == TYPE_DECL))))
    /* We found a type binding, even when looking for a non-type
       binding.  This means that we already processed this binding
       above.  */
    ;
  else if (value_binding)
    {
      if (TREE_CODE (value_binding) == TREE_LIST
	  && TREE_TYPE (value_binding) == error_mark_node)
	/* NAME is ambiguous.  */
	;
      else if (BASELINK_P (value_binding))
	/* NAME is some overloaded functions.  */
	value_binding = BASELINK_FUNCTIONS (value_binding);
    }

  /* If we found either a type binding or a value binding, create a
     new binding object.  */
  if (type_binding || value_binding)
    {
      binding = new_class_binding (name,
				   value_binding,
				   type_binding,
				   scope);
      /* This is a class-scope binding, not a block-scope binding.  */
      LOCAL_BINDING_P (binding) = 0;
      set_inherited_value_binding_p (binding, value_binding, class_type);
    }
  else
    binding = NULL;

  return binding;
}

/* Make the declaration(s) of X appear in CLASS scope under the name
   NAME.  Returns true if the binding is valid.  */

static bool
push_class_level_binding_1 (tree name, tree x)
{
  cxx_binding *binding;
  tree decl = x;
  bool ok;

  /* The class_binding_level will be NULL if x is a template
     parameter name in a member template.  */
  if (!class_binding_level)
    return true;

  if (name == error_mark_node)
    return false;

  /* Can happen for an erroneous declaration (c++/60384).  */
  if (!identifier_p (name))
    {
      gcc_assert (errorcount || sorrycount);
      return false;
    }

  /* Check for invalid member names.  But don't worry about a default
     argument-scope lambda being pushed after the class is complete.  */
  gcc_assert (TYPE_BEING_DEFINED (current_class_type)
	      || LAMBDA_TYPE_P (TREE_TYPE (decl)));
  /* Check that we're pushing into the right binding level.  */
  gcc_assert (current_class_type == class_binding_level->this_entity);

  /* We could have been passed a tree list if this is an ambiguous
     declaration. If so, pull the declaration out because
     check_template_shadow will not handle a TREE_LIST.  */
  if (TREE_CODE (decl) == TREE_LIST
      && TREE_TYPE (decl) == error_mark_node)
    decl = TREE_VALUE (decl);

  if (!check_template_shadow (decl))
    return false;

  /* [class.mem]

     If T is the name of a class, then each of the following shall
     have a name different from T:

     -- every static data member of class T;

     -- every member of class T that is itself a type;

     -- every enumerator of every member of class T that is an
	enumerated type;

     -- every member of every anonymous union that is a member of
	class T.

     (Non-static data members were also forbidden to have the same
     name as T until TC1.)  */
  if ((VAR_P (x)
       || TREE_CODE (x) == CONST_DECL
       || (TREE_CODE (x) == TYPE_DECL
	   && !DECL_SELF_REFERENCE_P (x))
       /* A data member of an anonymous union.  */
       || (TREE_CODE (x) == FIELD_DECL
	   && DECL_CONTEXT (x) != current_class_type))
      && DECL_NAME (x) == DECL_NAME (TYPE_NAME (current_class_type)))
    {
      tree scope = context_for_name_lookup (x);
      if (TYPE_P (scope) && same_type_p (scope, current_class_type))
	{
	  error ("%qD has the same name as the class in which it is "
		 "declared",
		 x);
	  return false;
	}
    }

  /* Get the current binding for NAME in this class, if any.  */
  binding = IDENTIFIER_BINDING (name);
  if (!binding || binding->scope != class_binding_level)
    {
      binding = get_class_binding (name, class_binding_level);
      /* If a new binding was created, put it at the front of the
	 IDENTIFIER_BINDING list.  */
      if (binding)
	{
	  binding->previous = IDENTIFIER_BINDING (name);
	  IDENTIFIER_BINDING (name) = binding;
	}
    }

  /* If there is already a binding, then we may need to update the
     current value.  */
  if (binding && binding->value)
    {
      tree bval = binding->value;
      tree old_decl = NULL_TREE;
      tree target_decl = strip_using_decl (decl);
      tree target_bval = strip_using_decl (bval);

      if (INHERITED_VALUE_BINDING_P (binding))
	{
	  /* If the old binding was from a base class, and was for a
	     tag name, slide it over to make room for the new binding.
	     The old binding is still visible if explicitly qualified
	     with a class-key.  */
	  if (TREE_CODE (target_bval) == TYPE_DECL
	      && DECL_ARTIFICIAL (target_bval)
	      && !(TREE_CODE (target_decl) == TYPE_DECL
		   && DECL_ARTIFICIAL (target_decl)))
	    {
	      old_decl = binding->type;
	      binding->type = bval;
	      binding->value = NULL_TREE;
	      INHERITED_VALUE_BINDING_P (binding) = 0;
	    }
	  else
	    {
	      old_decl = bval;
	      /* Any inherited type declaration is hidden by the type
		 declaration in the derived class.  */
	      if (TREE_CODE (target_decl) == TYPE_DECL
		  && DECL_ARTIFICIAL (target_decl))
		binding->type = NULL_TREE;
	    }
	}
      else if (TREE_CODE (target_decl) == OVERLOAD
	       && OVL_P (target_bval))
	old_decl = bval;
      else if (TREE_CODE (decl) == USING_DECL
	       && TREE_CODE (bval) == USING_DECL
	       && same_type_p (USING_DECL_SCOPE (decl),
			       USING_DECL_SCOPE (bval)))
	/* This is a using redeclaration that will be diagnosed later
	   in supplement_binding */
	;
      else if (TREE_CODE (decl) == USING_DECL
	       && TREE_CODE (bval) == USING_DECL
	       && DECL_DEPENDENT_P (decl)
	       && DECL_DEPENDENT_P (bval))
	return true;
      else if (TREE_CODE (decl) == USING_DECL
	       && OVL_P (target_bval))
	old_decl = bval;
      else if (TREE_CODE (bval) == USING_DECL
	       && OVL_P (target_decl))
	return true;

      if (old_decl && binding->scope == class_binding_level)
	{
	  binding->value = x;
	  /* It is always safe to clear INHERITED_VALUE_BINDING_P
	     here.  This function is only used to register bindings
	     from with the class definition itself.  */
	  INHERITED_VALUE_BINDING_P (binding) = 0;
	  return true;
	}
    }

  /* Note that we declared this value so that we can issue an error if
     this is an invalid redeclaration of a name already used for some
     other purpose.  */
  note_name_declared_in_class (name, decl);

  /* If we didn't replace an existing binding, put the binding on the
     stack of bindings for the identifier, and update the shadowed
     list.  */
  if (binding && binding->scope == class_binding_level)
    /* Supplement the existing binding.  */
    ok = supplement_binding (binding, decl);
  else
    {
      /* Create a new binding.  */
      push_binding (name, decl, class_binding_level);
      ok = true;
    }

  return ok;
}

/* Wrapper for push_class_level_binding_1.  */

bool
push_class_level_binding (tree name, tree x)
{
  bool ret;
  bool subtime = timevar_cond_start (TV_NAME_LOOKUP);
  ret = push_class_level_binding_1 (name, x);
  timevar_cond_stop (TV_NAME_LOOKUP, subtime);
  return ret;
}

/* Process "using SCOPE::NAME" in a class scope.  Return the
   USING_DECL created.  */

tree
do_class_using_decl (tree scope, tree name)
{
  if (name == error_mark_node)
    return NULL_TREE;

  if (!scope || !TYPE_P (scope))
    {
      error ("using-declaration for non-member at class scope");
      return NULL_TREE;
    }

  /* Make sure the name is not invalid */
  if (TREE_CODE (name) == BIT_NOT_EXPR)
    {
      error ("%<%T::%D%> names destructor", scope, name);
      return NULL_TREE;
    }

  /* Using T::T declares inheriting ctors, even if T is a typedef.  */
  if (MAYBE_CLASS_TYPE_P (scope)
      && (name == TYPE_IDENTIFIER (scope)
	  || constructor_name_p (name, scope)))
    {
      maybe_warn_cpp0x (CPP0X_INHERITING_CTORS);
      name = ctor_identifier;
      CLASSTYPE_NON_AGGREGATE (current_class_type) = true;
    }

  /* Cannot introduce a constructor name.  */
  if (constructor_name_p (name, current_class_type))
    {
      error ("%<%T::%D%> names constructor in %qT",
	     scope, name, current_class_type);
      return NULL_TREE;
    }

  /* From [namespace.udecl]:

       A using-declaration used as a member-declaration shall refer to a
       member of a base class of the class being defined.

     In general, we cannot check this constraint in a template because
     we do not know the entire set of base classes of the current
     class type. Morover, if SCOPE is dependent, it might match a
     non-dependent base.  */

  tree decl = NULL_TREE;
  if (!dependent_scope_p (scope))
    {
      base_kind b_kind;
      tree binfo = lookup_base (current_class_type, scope, ba_any, &b_kind,
				tf_warning_or_error);
      if (b_kind < bk_proper_base)
	{
	  /* If there are dependent bases, scope might resolve at
	     instantiation time, even if it isn't exactly one of the
	     dependent bases.  */
	  if (b_kind == bk_same_type || !any_dependent_bases_p ())
	    {
	      error_not_base_type (scope, current_class_type);
	      return NULL_TREE;
	    }
	}
      else if (name == ctor_identifier && !binfo_direct_p (binfo))
	{
	  error ("cannot inherit constructors from indirect base %qT", scope);
	  return NULL_TREE;
	}
      else if (!IDENTIFIER_CONV_OP_P (name)
	       || !dependent_type_p (TREE_TYPE (name)))
	{
	  decl = lookup_member (binfo, name, 0, false, tf_warning_or_error);
	  if (!decl)
	    {
	      error ("no members matching %<%T::%D%> in %q#T", scope, name,
		     scope);
	      return NULL_TREE;
	    }

	  /* The binfo from which the functions came does not matter.  */
	  if (BASELINK_P (decl))
	    decl = BASELINK_FUNCTIONS (decl);
	}
    }

  tree value = build_lang_decl (USING_DECL, name, NULL_TREE);
  USING_DECL_DECLS (value) = decl;
  USING_DECL_SCOPE (value) = scope;
  DECL_DEPENDENT_P (value) = !decl;

  return value;
}


/* Return the binding for NAME in NS.  If NS is NULL, look in
   global_namespace.  */

tree
get_namespace_binding (tree ns, tree name)
{
  bool subtime = timevar_cond_start (TV_NAME_LOOKUP);
  if (!ns)
    ns = global_namespace;
  gcc_checking_assert (!DECL_NAMESPACE_ALIAS (ns));
  tree ret = find_namespace_value (ns, name);
  timevar_cond_stop (TV_NAME_LOOKUP, subtime);
  return ret;
}

/* Push internal DECL into the global namespace.  Does not do the
   full overload fn handling and does not add it to the list of things
   in the namespace.  */

void
set_global_binding (tree decl)
{
  bool subtime = timevar_cond_start (TV_NAME_LOOKUP);

  tree *slot = find_namespace_slot (global_namespace, DECL_NAME (decl), true);

  if (*slot)
    /* The user's placed something in the implementor's namespace.  */
    diagnose_name_conflict (decl, MAYBE_STAT_DECL (*slot));

  /* Force the binding, so compiler internals continue to work.  */
  *slot = decl;

  timevar_cond_stop (TV_NAME_LOOKUP, subtime);
}

/* Set the context of a declaration to scope. Complain if we are not
   outside scope.  */

void
set_decl_namespace (tree decl, tree scope, bool friendp)
{
  /* Get rid of namespace aliases.  */
  scope = ORIGINAL_NAMESPACE (scope);

  /* It is ok for friends to be qualified in parallel space.  */
  if (!friendp && !is_nested_namespace (current_namespace, scope))
    error ("declaration of %qD not in a namespace surrounding %qD",
	   decl, scope);
  DECL_CONTEXT (decl) = FROB_CONTEXT (scope);

  /* See whether this has been declared in the namespace or inline
     children.  */
  tree old = NULL_TREE;
  {
    name_lookup lookup (DECL_NAME (decl), LOOKUP_HIDDEN);
    if (!lookup.search_qualified (scope, /*usings=*/false))
      /* No old declaration at all.  */
      goto not_found;
    old = lookup.value;
  }

  /* If it's a TREE_LIST, the result of the lookup was ambiguous.  */
  if (TREE_CODE (old) == TREE_LIST)
    {
    ambiguous:
      DECL_CONTEXT (decl) = FROB_CONTEXT (scope);
      error ("reference to %qD is ambiguous", decl);
      print_candidates (old);
      return;
    }

  if (!DECL_DECLARES_FUNCTION_P (decl))
    {
      /* Don't compare non-function decls with decls_match here, since
	 it can't check for the correct constness at this
	 point.  pushdecl will find those errors later.  */

      /* We might have found it in an inline namespace child of SCOPE.  */
      if (TREE_CODE (decl) == TREE_CODE (old))
	DECL_CONTEXT (decl) = DECL_CONTEXT (old);

    found:
      /* Writing "N::i" to declare something directly in "N" is invalid.  */
      if (CP_DECL_CONTEXT (decl) == current_namespace
	  && at_namespace_scope_p ())
	error ("explicit qualification in declaration of %qD", decl);
      return;
    }

  /* Since decl is a function, old should contain a function decl.  */
  if (!OVL_P (old))
    goto not_found;

  /* We handle these in check_explicit_instantiation_namespace.  */
  if (processing_explicit_instantiation)
    return;
  if (processing_template_decl || processing_specialization)
    /* We have not yet called push_template_decl to turn a
       FUNCTION_DECL into a TEMPLATE_DECL, so the declarations won't
       match.  But, we'll check later, when we construct the
       template.  */
    return;
  /* Instantiations or specializations of templates may be declared as
     friends in any namespace.  */
  if (friendp && DECL_USE_TEMPLATE (decl))
    return;

  tree found;
  found = NULL_TREE;

  for (lkp_iterator iter (old); iter; ++iter)
    {
      if (iter.using_p ())
	continue;

      tree ofn = *iter;

      /* Adjust DECL_CONTEXT first so decls_match will return true
	 if DECL will match a declaration in an inline namespace.  */
      DECL_CONTEXT (decl) = DECL_CONTEXT (ofn);
      if (decls_match (decl, ofn))
	{
	  if (found)
	    {
	      /* We found more than one matching declaration.  */
	      DECL_CONTEXT (decl) = FROB_CONTEXT (scope);
	      goto ambiguous;
	    }
	  found = ofn;
	}
    }

  if (found)
    {
      if (DECL_HIDDEN_FRIEND_P (found))
	{
	  pedwarn (DECL_SOURCE_LOCATION (decl), 0,
		   "%qD has not been declared within %qD", decl, scope);
	  inform (DECL_SOURCE_LOCATION (found),
		  "only here as a %<friend%>");
	}
      DECL_CONTEXT (decl) = DECL_CONTEXT (found);
      goto found;
    }

 not_found:
  /* It didn't work, go back to the explicit scope.  */
  DECL_CONTEXT (decl) = FROB_CONTEXT (scope);
  error ("%qD should have been declared inside %qD", decl, scope);
}

/* Return the namespace where the current declaration is declared.  */

tree
current_decl_namespace (void)
{
  tree result;
  /* If we have been pushed into a different namespace, use it.  */
  if (!vec_safe_is_empty (decl_namespace_list))
    return decl_namespace_list->last ();

  if (current_class_type)
    result = decl_namespace_context (current_class_type);
  else if (current_function_decl)
    result = decl_namespace_context (current_function_decl);
  else
    result = current_namespace;
  return result;
}

/* Process any ATTRIBUTES on a namespace definition.  Returns true if
   attribute visibility is seen.  */

bool
handle_namespace_attrs (tree ns, tree attributes)
{
  tree d;
  bool saw_vis = false;

  for (d = attributes; d; d = TREE_CHAIN (d))
    {
      tree name = get_attribute_name (d);
      tree args = TREE_VALUE (d);

      if (is_attribute_p ("visibility", name))
	{
	  /* attribute visibility is a property of the syntactic block
	     rather than the namespace as a whole, so we don't touch the
	     NAMESPACE_DECL at all.  */
	  tree x = args ? TREE_VALUE (args) : NULL_TREE;
	  if (x == NULL_TREE || TREE_CODE (x) != STRING_CST || TREE_CHAIN (args))
	    {
	      warning (OPT_Wattributes,
		       "%qD attribute requires a single NTBS argument",
		       name);
	      continue;
	    }

	  if (!TREE_PUBLIC (ns))
	    warning (OPT_Wattributes,
		     "%qD attribute is meaningless since members of the "
		     "anonymous namespace get local symbols", name);

	  push_visibility (TREE_STRING_POINTER (x), 1);
	  saw_vis = true;
	}
      else if (is_attribute_p ("abi_tag", name))
	{
	  if (!DECL_NAME (ns))
	    {
	      warning (OPT_Wattributes, "ignoring %qD attribute on anonymous "
		       "namespace", name);
	      continue;
	    }
	  if (!DECL_NAMESPACE_INLINE_P (ns))
	    {
	      warning (OPT_Wattributes, "ignoring %qD attribute on non-inline "
		       "namespace", name);
	      continue;
	    }
	  if (!args)
	    {
	      tree dn = DECL_NAME (ns);
	      args = build_string (IDENTIFIER_LENGTH (dn) + 1,
				   IDENTIFIER_POINTER (dn));
	      TREE_TYPE (args) = char_array_type_node;
	      args = fix_string_type (args);
	      args = build_tree_list (NULL_TREE, args);
	    }
	  if (check_abi_tag_args (args, name))
	    DECL_ATTRIBUTES (ns) = tree_cons (name, args,
					      DECL_ATTRIBUTES (ns));
	}
      else
	{
	  warning (OPT_Wattributes, "%qD attribute directive ignored",
		   name);
	  continue;
	}
    }

  return saw_vis;
}

/* Temporarily set the namespace for the current declaration.  */

void
push_decl_namespace (tree decl)
{
  if (TREE_CODE (decl) != NAMESPACE_DECL)
    decl = decl_namespace_context (decl);
  vec_safe_push (decl_namespace_list, ORIGINAL_NAMESPACE (decl));
}

/* [namespace.memdef]/2 */

void
pop_decl_namespace (void)
{
  decl_namespace_list->pop ();
}

/* Process a namespace-alias declaration.  */

void
do_namespace_alias (tree alias, tree name_space)
{
  if (name_space == error_mark_node)
    return;

  gcc_assert (TREE_CODE (name_space) == NAMESPACE_DECL);

  name_space = ORIGINAL_NAMESPACE (name_space);

  /* Build the alias.  */
  alias = build_lang_decl (NAMESPACE_DECL, alias, void_type_node);
  DECL_NAMESPACE_ALIAS (alias) = name_space;
  DECL_EXTERNAL (alias) = 1;
  DECL_CONTEXT (alias) = FROB_CONTEXT (current_scope ());
  pushdecl (alias);

  /* Emit debug info for namespace alias.  */
  if (!building_stmt_list_p ())
    (*debug_hooks->early_global_decl) (alias);
}

/* Like pushdecl, only it places X in the current namespace,
   if appropriate.  */

tree
pushdecl_namespace_level (tree x, bool is_friend)
{
  cp_binding_level *b = current_binding_level;
  tree t;

  bool subtime = timevar_cond_start (TV_NAME_LOOKUP);
  t = do_pushdecl_with_scope
    (x, NAMESPACE_LEVEL (current_namespace), is_friend);

  /* Now, the type_shadowed stack may screw us.  Munge it so it does
     what we want.  */
  if (TREE_CODE (t) == TYPE_DECL)
    {
      tree name = DECL_NAME (t);
      tree newval;
      tree *ptr = (tree *)0;
      for (; !global_scope_p (b); b = b->level_chain)
	{
	  tree shadowed = b->type_shadowed;
	  for (; shadowed; shadowed = TREE_CHAIN (shadowed))
	    if (TREE_PURPOSE (shadowed) == name)
	      {
		ptr = &TREE_VALUE (shadowed);
		/* Can't break out of the loop here because sometimes
		   a binding level will have duplicate bindings for
		   PT names.  It's gross, but I haven't time to fix it.  */
	      }
	}
      newval = TREE_TYPE (t);
      if (ptr == (tree *)0)
	{
	  /* @@ This shouldn't be needed.  My test case "zstring.cc" trips
	     up here if this is changed to an assertion.  --KR  */
	  SET_IDENTIFIER_TYPE_VALUE (name, t);
	}
      else
	{
	  *ptr = newval;
	}
    }
  timevar_cond_stop (TV_NAME_LOOKUP, subtime);
  return t;
}

/* Process a using-declaration appearing in namespace scope.  */

void
finish_namespace_using_decl (tree decl, tree scope, tree name)
{
  tree orig_decl = decl;

  gcc_checking_assert (current_binding_level->kind == sk_namespace
		       && !processing_template_decl);
  decl = validate_nonmember_using_decl (decl, scope, name);
  if (decl == NULL_TREE)
    return;

  tree *slot = find_namespace_slot (current_namespace, name, true);
  tree val = slot ? MAYBE_STAT_DECL (*slot) : NULL_TREE;
  tree type = slot ? MAYBE_STAT_TYPE (*slot) : NULL_TREE;
  do_nonmember_using_decl (scope, name, &val, &type);
  if (STAT_HACK_P (*slot))
    {
      STAT_DECL (*slot) = val;
      STAT_TYPE (*slot) = type;
    }
  else if (type)
    *slot = stat_hack (val, type);
  else
    *slot = val;

  /* Emit debug info.  */
  cp_emit_debug_info_for_using (orig_decl, current_namespace);
}

/* Process a using-declaration at function scope.  */

void
finish_local_using_decl (tree decl, tree scope, tree name)
{
  tree orig_decl = decl;

  gcc_checking_assert (current_binding_level->kind != sk_class
		       && current_binding_level->kind != sk_namespace);
  decl = validate_nonmember_using_decl (decl, scope, name);
  if (decl == NULL_TREE)
    return;

  add_decl_expr (decl);

  cxx_binding *binding = find_local_binding (current_binding_level, name);
  tree value = binding ? binding->value : NULL_TREE;
  tree type = binding ? binding->type : NULL_TREE;

  do_nonmember_using_decl (scope, name, &value, &type);

  if (!value)
    ;
  else if (binding && value == binding->value)
    ;
  else if (binding && binding->value && TREE_CODE (value) == OVERLOAD)
    {
      update_local_overload (IDENTIFIER_BINDING (name), value);
      IDENTIFIER_BINDING (name)->value = value;
    }
  else
    /* Install the new binding.  */
    // FIXME short circute P_L_B
    push_local_binding (name, value, true);

  if (!type)
    ;
  else if (binding && type == binding->type)
    ;
  else
    {
      push_local_binding (name, type, true);
      set_identifier_type_value (name, type);
    }

  /* Emit debug info.  */
  if (!processing_template_decl)
    cp_emit_debug_info_for_using (orig_decl, current_scope ());
}

/* Return the declarations that are members of the namespace NS.  */

tree
cp_namespace_decls (tree ns)
{
  return NAMESPACE_LEVEL (ns)->names;
}

/* Combine prefer_type and namespaces_only into flags.  */

static int
lookup_flags (int prefer_type, int namespaces_only)
{
  if (namespaces_only)
    return LOOKUP_PREFER_NAMESPACES;
  if (prefer_type > 1)
    return LOOKUP_PREFER_TYPES;
  if (prefer_type > 0)
    return LOOKUP_PREFER_BOTH;
  return 0;
}

/* Given a lookup that returned VAL, use FLAGS to decide if we want to
   ignore it or not.  Subroutine of lookup_name_real and
   lookup_type_scope.  */

static bool
qualify_lookup (tree val, int flags)
{
  if (val == NULL_TREE)
    return false;
  if ((flags & LOOKUP_PREFER_NAMESPACES) && TREE_CODE (val) == NAMESPACE_DECL)
    return true;
  if (flags & LOOKUP_PREFER_TYPES)
    {
      tree target_val = strip_using_decl (val);
      if (TREE_CODE (target_val) == TYPE_DECL
	  || TREE_CODE (target_val) == TEMPLATE_DECL)
	return true;
    }
  if (flags & (LOOKUP_PREFER_NAMESPACES | LOOKUP_PREFER_TYPES))
    return false;
  /* Look through lambda things that we shouldn't be able to see.  */
  if (!(flags & LOOKUP_HIDDEN) && is_lambda_ignored_entity (val))
    return false;
  return true;
}

/* Suggest alternatives for NAME, an IDENTIFIER_NODE for which name
   lookup failed.  Search through all available namespaces and print out
   possible candidates.  If no exact matches are found, and
   SUGGEST_MISSPELLINGS is true, then also look for near-matches and
   suggest the best near-match, if there is one.  */

void
suggest_alternatives_for (location_t location, tree name,
			  bool suggest_misspellings)
{
  vec<tree> candidates = vNULL;
  vec<tree> worklist = vNULL;
  unsigned limit = PARAM_VALUE (CXX_MAX_NAMESPACES_FOR_DIAGNOSTIC_HELP);
  bool limited = false;

  /* Breadth-first search of namespaces.  Up to limit namespaces
     searched (limit zero == unlimited).  */
  worklist.safe_push (global_namespace);
  for (unsigned ix = 0; ix != worklist.length (); ix++)
    {
      tree ns = worklist[ix];
      name_lookup lookup (name);

      if (lookup.search_qualified (ns, false))
	candidates.safe_push (lookup.value);

      if (!limited)
	{
	  /* Look for child namespaces.  We have to do this
	     indirectly because they are chained in reverse order,
	     which is confusing to the user.  */
	  vec<tree> children = vNULL;

	  for (tree decl = NAMESPACE_LEVEL (ns)->names;
	       decl; decl = TREE_CHAIN (decl))
	    if (TREE_CODE (decl) == NAMESPACE_DECL
		&& !DECL_NAMESPACE_ALIAS (decl)
		&& !DECL_NAMESPACE_INLINE_P (decl)
		&& decl != mangle_namespace)
	      children.safe_push (decl);

	  while (!limited && !children.is_empty ())
	    {
	      if (worklist.length () == limit)
		{
		  /* Unconditionally warn that the search was truncated.  */
		  inform (location,
			  "maximum limit of %d namespaces searched for %qE",
			  limit, name);
		  limited = true;
		}
	      else
		worklist.safe_push (children.pop ());
	    }
	  children.release ();
	}
    }
  worklist.release ();

  if (candidates.length ())
    {
      inform_n (location, candidates.length (),
		"suggested alternative:",
		"suggested alternatives:");
      for (unsigned ix = 0; ix != candidates.length (); ix++)
	{
	  tree val = candidates[ix];

	  inform (location_of (val), "  %qE", val);
	}
      candidates.release ();
    }
  else if (!suggest_misspellings)
    ;
  else if (const char *fuzzy = lookup_name_fuzzy (name, FUZZY_LOOKUP_NAME))
    {
      /* Show a spelling correction.  */
      gcc_rich_location richloc (location);

      richloc.add_fixit_replace (fuzzy);
      inform_at_rich_loc (&richloc, "suggested alternative: %qs", fuzzy);
    }
}

/* Subroutine of maybe_suggest_missing_header for handling unrecognized names
   for some of the most common names within "std::".
   Given non-NULL NAME, a name for lookup within "std::", return the header
   name defining it within the C++ Standard Library (with '<' and '>'),
   or NULL.  */

static const char *
get_std_name_hint (const char *name)
{
  struct std_name_hint
  {
    const char *name;
    const char *header;
  };
  static const std_name_hint hints[] = {
    /* <array>.  */
    {"array", "<array>"}, // C++11
    /* <deque>.  */
    {"deque", "<deque>"},
    /* <forward_list>.  */
    {"forward_list", "<forward_list>"},  // C++11
    /* <fstream>.  */
    {"basic_filebuf", "<fstream>"},
    {"basic_ifstream", "<fstream>"},
    {"basic_ofstream", "<fstream>"},
    {"basic_fstream", "<fstream>"},
    /* <iostream>.  */
    {"cin", "<iostream>"},
    {"cout", "<iostream>"},
    {"cerr", "<iostream>"},
    {"clog", "<iostream>"},
    {"wcin", "<iostream>"},
    {"wcout", "<iostream>"},
    {"wclog", "<iostream>"},
    /* <list>.  */
    {"list", "<list>"},
    /* <map>.  */
    {"map", "<map>"},
    {"multimap", "<map>"},
    /* <queue>.  */
    {"queue", "<queue>"},
    {"priority_queue", "<queue>"},
    /* <ostream>.  */
    {"ostream", "<ostream>"},
    {"wostream", "<ostream>"},
    {"ends", "<ostream>"},
    {"flush", "<ostream>"},
    {"endl", "<ostream>"},
    /* <set>.  */
    {"set", "<set>"},
    {"multiset", "<set>"},
    /* <sstream>.  */
    {"basic_stringbuf", "<sstream>"},
    {"basic_istringstream", "<sstream>"},
    {"basic_ostringstream", "<sstream>"},
    {"basic_stringstream", "<sstream>"},
    /* <stack>.  */
    {"stack", "<stack>"},
    /* <string>.  */
    {"string", "<string>"},
    {"wstring", "<string>"},
    {"u16string", "<string>"},
    {"u32string", "<string>"},
    /* <unordered_map>.  */
    {"unordered_map", "<unordered_map>"}, // C++11
    {"unordered_multimap", "<unordered_map>"}, // C++11
    /* <unordered_set>.  */
    {"unordered_set", "<unordered_set>"}, // C++11
    {"unordered_multiset", "<unordered_set>"}, // C++11
    /* <vector>.  */
    {"vector", "<vector>"},
  };
  const size_t num_hints = sizeof (hints) / sizeof (hints[0]);
  for (size_t i = 0; i < num_hints; i++)
    {
      if (0 == strcmp (name, hints[i].name))
	return hints[i].header;
    }
  return NULL;
}

/* If SCOPE is the "std" namespace, then suggest pertinent header
   files for NAME at LOCATION.
   Return true iff a suggestion was offered.  */

static bool
maybe_suggest_missing_header (location_t location, tree name, tree scope)
{
  if (scope == NULL_TREE)
    return false;
  if (TREE_CODE (scope) != NAMESPACE_DECL)
    return false;
  /* We only offer suggestions for the "std" namespace.  */
  if (scope != std_node)
    return false;
  gcc_assert (TREE_CODE (name) == IDENTIFIER_NODE);

  const char *name_str = IDENTIFIER_POINTER (name);
  const char *header_hint = get_std_name_hint (name_str);
  if (!header_hint)
    return false;

  gcc_rich_location richloc (location);
  maybe_add_include_fixit (&richloc, header_hint);
  inform_at_rich_loc (&richloc,
		      "%<std::%s%> is defined in header %qs;"
		      " did you forget to %<#include %s%>?",
		      name_str, header_hint, header_hint);
  return true;
}

/* Look for alternatives for NAME, an IDENTIFIER_NODE for which name
   lookup failed within the explicitly provided SCOPE.  Suggest the
   the best meaningful candidates (if any) as a fix-it hint.
   Return true iff a suggestion was provided.  */

bool
suggest_alternative_in_explicit_scope (location_t location, tree name,
				       tree scope)
{
  /* Resolve any namespace aliases.  */
  scope = ORIGINAL_NAMESPACE (scope);

  if (maybe_suggest_missing_header (location, name, scope))
    return true;

  cp_binding_level *level = NAMESPACE_LEVEL (scope);

  best_match <tree, const char *> bm (name);
  consider_binding_level (name, bm, level, false, FUZZY_LOOKUP_NAME);

  /* See if we have a good suggesion for the user.  */
  const char *fuzzy_name = bm.get_best_meaningful_candidate ();
  if (fuzzy_name)
    {
      gcc_rich_location richloc (location);
      richloc.add_fixit_replace (fuzzy_name);
      inform_at_rich_loc (&richloc, "suggested alternative: %qs",
			  fuzzy_name);
      return true;
    }

  return false;
}

/* Look up NAME (an IDENTIFIER_NODE) in SCOPE (either a NAMESPACE_DECL
   or a class TYPE).

   If PREFER_TYPE is > 0, we only return TYPE_DECLs or namespaces.
   If PREFER_TYPE is > 1, we only return TYPE_DECLs.

   Returns a DECL (or OVERLOAD, or BASELINK) representing the
   declaration found.  If no suitable declaration can be found,
   ERROR_MARK_NODE is returned.  If COMPLAIN is true and SCOPE is
   neither a class-type nor a namespace a diagnostic is issued.  */

tree
lookup_qualified_name (tree scope, tree name, int prefer_type, bool complain,
		       bool find_hidden)
{
  tree t = NULL_TREE;

  if (TREE_CODE (scope) == NAMESPACE_DECL)
    {
      int flags = lookup_flags (prefer_type, /*namespaces_only*/false);
      if (find_hidden)
	flags |= LOOKUP_HIDDEN;
      name_lookup lookup (name, flags);

      if (qualified_namespace_lookup (scope, &lookup))
	{
	  t = lookup.value;

	  /* If we have a known type overload, pull it out.  This can happen
	     for using decls.  */
	  if (TREE_CODE (t) == OVERLOAD && TREE_TYPE (t) != unknown_type_node)
	    t = OVL_FUNCTION (t);
	}
    }
  else if (cxx_dialect != cxx98 && TREE_CODE (scope) == ENUMERAL_TYPE)
    t = lookup_enumerator (scope, name);
  else if (is_class_type (scope, complain))
    t = lookup_member (scope, name, 2, prefer_type, tf_warning_or_error);

  if (!t)
    return error_mark_node;
  return t;
}

/* [namespace.qual]
   Accepts the NAME to lookup and its qualifying SCOPE.
   Returns the name/type pair found into the cxx_binding *RESULT,
   or false on error.  */

static bool
qualified_namespace_lookup (tree scope, name_lookup *lookup)
{
  timevar_start (TV_NAME_LOOKUP);
  query_oracle (lookup->name);
  bool found = lookup->search_qualified (ORIGINAL_NAMESPACE (scope));
  timevar_stop (TV_NAME_LOOKUP);
  return found;
}

/* Helper function for lookup_name_fuzzy.
   Traverse binding level LVL, looking for good name matches for NAME
   (and BM).  */
static void
consider_binding_level (tree name, best_match <tree, const char *> &bm,
			cp_binding_level *lvl, bool look_within_fields,
			enum lookup_name_fuzzy_kind kind)
{
  if (look_within_fields)
    if (lvl->this_entity && TREE_CODE (lvl->this_entity) == RECORD_TYPE)
      {
	tree type = lvl->this_entity;
	bool want_type_p = (kind == FUZZY_LOOKUP_TYPENAME);
	tree best_matching_field
	  = lookup_member_fuzzy (type, name, want_type_p);
	if (best_matching_field)
	  bm.consider (IDENTIFIER_POINTER (best_matching_field));
      }

  for (tree t = lvl->names; t; t = TREE_CHAIN (t))
    {
      tree d = t;

      /* OVERLOADs or decls from using declaration are wrapped into
	 TREE_LIST.  */
      if (TREE_CODE (d) == TREE_LIST)
	d = OVL_FIRST (TREE_VALUE (d));

      /* Don't use bindings from implicitly declared functions,
	 as they were likely misspellings themselves.  */
      if (TREE_TYPE (d) == error_mark_node)
	continue;

      /* Skip anticipated decls of builtin functions.  */
      if (TREE_CODE (d) == FUNCTION_DECL
	  && DECL_BUILT_IN (d)
	  && DECL_ANTICIPATED (d))
	continue;

      if (tree name = DECL_NAME (d))
	/* Ignore internal names with spaces in them.  */
	if (!strchr (IDENTIFIER_POINTER (name), ' '))
	  bm.consider (IDENTIFIER_POINTER (name));
    }
}

/* Search for near-matches for NAME within the current bindings, and within
   macro names, returning the best match as a const char *, or NULL if
   no reasonable match is found.  */

const char *
lookup_name_fuzzy (tree name, enum lookup_name_fuzzy_kind kind)
{
  gcc_assert (TREE_CODE (name) == IDENTIFIER_NODE);

  best_match <tree, const char *> bm (name);

  cp_binding_level *lvl;
  for (lvl = scope_chain->class_bindings; lvl; lvl = lvl->level_chain)
    consider_binding_level (name, bm, lvl, true, kind);

  for (lvl = current_binding_level; lvl; lvl = lvl->level_chain)
    consider_binding_level (name, bm, lvl, false, kind);

  /* Consider macros: if the user misspelled a macro name e.g. "SOME_MACRO"
     as:
       x = SOME_OTHER_MACRO (y);
     then "SOME_OTHER_MACRO" will survive to the frontend and show up
     as a misspelled identifier.

     Use the best distance so far so that a candidate is only set if
     a macro is better than anything so far.  This allows early rejection
     (without calculating the edit distance) of macro names that must have
     distance >= bm.get_best_distance (), and means that we only get a
     non-NULL result for best_macro_match if it's better than any of
     the identifiers already checked.  */
  best_macro_match bmm (name, bm.get_best_distance (), parse_in);
  cpp_hashnode *best_macro = bmm.get_best_meaningful_candidate ();
  /* If a macro is the closest so far to NAME, consider it.  */
  if (best_macro)
    bm.consider ((const char *)best_macro->ident.str);

  /* Try the "starts_decl_specifier_p" keywords to detect
     "singed" vs "signed" typos.  */
  for (unsigned i = 0; i < num_c_common_reswords; i++)
    {
      const c_common_resword *resword = &c_common_reswords[i];

      if (kind == FUZZY_LOOKUP_TYPENAME)
	if (!cp_keyword_starts_decl_specifier_p (resword->rid))
	  continue;

      tree resword_identifier = ridpointers [resword->rid];
      if (!resword_identifier)
	continue;
      gcc_assert (TREE_CODE (resword_identifier) == IDENTIFIER_NODE);

      /* Only consider reserved words that survived the
	 filtering in init_reswords (e.g. for -std).  */
      if (!IDENTIFIER_KEYWORD_P (resword_identifier))
	continue;

      bm.consider (IDENTIFIER_POINTER (resword_identifier));
    }

  return bm.get_best_meaningful_candidate ();
}

/* Subroutine of outer_binding.

   Returns TRUE if BINDING is a binding to a template parameter of
   SCOPE.  In that case SCOPE is the scope of a primary template
   parameter -- in the sense of G++, i.e, a template that has its own
   template header.

   Returns FALSE otherwise.  */

static bool
binding_to_template_parms_of_scope_p (cxx_binding *binding,
				      cp_binding_level *scope)
{
  tree binding_value, tmpl, tinfo;
  int level;

  if (!binding || !scope || !scope->this_entity)
    return false;

  binding_value = binding->value ?  binding->value : binding->type;
  tinfo = get_template_info (scope->this_entity);

  /* BINDING_VALUE must be a template parm.  */
  if (binding_value == NULL_TREE
      || (!DECL_P (binding_value)
          || !DECL_TEMPLATE_PARM_P (binding_value)))
    return false;

  /*  The level of BINDING_VALUE.  */
  level =
    template_type_parameter_p (binding_value)
    ? TEMPLATE_PARM_LEVEL (TEMPLATE_TYPE_PARM_INDEX
			 (TREE_TYPE (binding_value)))
    : TEMPLATE_PARM_LEVEL (DECL_INITIAL (binding_value));

  /* The template of the current scope, iff said scope is a primary
     template.  */
  tmpl = (tinfo
	  && PRIMARY_TEMPLATE_P (TI_TEMPLATE (tinfo))
	  ? TI_TEMPLATE (tinfo)
	  : NULL_TREE);

  /* If the level of the parm BINDING_VALUE equals the depth of TMPL,
     then BINDING_VALUE is a parameter of TMPL.  */
  return (tmpl && level == TMPL_PARMS_DEPTH (DECL_TEMPLATE_PARMS (tmpl)));
}

/* Return the innermost non-namespace binding for NAME from a scope
   containing BINDING, or, if BINDING is NULL, the current scope.
   Please note that for a given template, the template parameters are
   considered to be in the scope containing the current scope.
   If CLASS_P is false, then class bindings are ignored.  */

cxx_binding *
outer_binding (tree name,
	       cxx_binding *binding,
	       bool class_p)
{
  cxx_binding *outer;
  cp_binding_level *scope;
  cp_binding_level *outer_scope;

  if (binding)
    {
      scope = binding->scope->level_chain;
      outer = binding->previous;
    }
  else
    {
      scope = current_binding_level;
      outer = IDENTIFIER_BINDING (name);
    }
  outer_scope = outer ? outer->scope : NULL;

  /* Because we create class bindings lazily, we might be missing a
     class binding for NAME.  If there are any class binding levels
     between the LAST_BINDING_LEVEL and the scope in which OUTER was
     declared, we must lookup NAME in those class scopes.  */
  if (class_p)
    while (scope && scope != outer_scope && scope->kind != sk_namespace)
      {
	if (scope->kind == sk_class)
	  {
	    cxx_binding *class_binding;

	    class_binding = get_class_binding (name, scope);
	    if (class_binding)
	      {
		/* Thread this new class-scope binding onto the
		   IDENTIFIER_BINDING list so that future lookups
		   find it quickly.  */
		class_binding->previous = outer;
		if (binding)
		  binding->previous = class_binding;
		else
		  IDENTIFIER_BINDING (name) = class_binding;
		return class_binding;
	      }
	  }
	/* If we are in a member template, the template parms of the member
	   template are considered to be inside the scope of the containing
	   class, but within G++ the class bindings are all pushed between the
	   template parms and the function body.  So if the outer binding is
	   a template parm for the current scope, return it now rather than
	   look for a class binding.  */
	if (outer_scope && outer_scope->kind == sk_template_parms
	    && binding_to_template_parms_of_scope_p (outer, scope))
	  return outer;

	scope = scope->level_chain;
      }

  return outer;
}

/* Return the innermost block-scope or class-scope value binding for
   NAME, or NULL_TREE if there is no such binding.  */

tree
innermost_non_namespace_value (tree name)
{
  cxx_binding *binding;
  binding = outer_binding (name, /*binding=*/NULL, /*class_p=*/true);
  return binding ? binding->value : NULL_TREE;
}

/* Look up NAME in the current binding level and its superiors in the
   namespace of variables, functions and typedefs.  Return a ..._DECL
   node of some kind representing its definition if there is only one
   such declaration, or return a TREE_LIST with all the overloaded
   definitions if there are many, or return 0 if it is undefined.
   Hidden name, either friend declaration or built-in function, are
   not ignored.

   If PREFER_TYPE is > 0, we prefer TYPE_DECLs or namespaces.
   If PREFER_TYPE is > 1, we reject non-type decls (e.g. namespaces).
   Otherwise we prefer non-TYPE_DECLs.

   If NONCLASS is nonzero, bindings in class scopes are ignored.  If
   BLOCK_P is false, bindings in block scopes are ignored.  */

static tree
lookup_name_real_1 (tree name, int prefer_type, int nonclass, bool block_p,
		    int namespaces_only, int flags)
{
  cxx_binding *iter;
  tree val = NULL_TREE;

  query_oracle (name);

  /* Conversion operators are handled specially because ordinary
     unqualified name lookup will not find template conversion
     operators.  */
  if (IDENTIFIER_CONV_OP_P (name))
    {
      cp_binding_level *level;

      for (level = current_binding_level;
	   level && level->kind != sk_namespace;
	   level = level->level_chain)
	{
	  tree class_type;
	  tree operators;

	  /* A conversion operator can only be declared in a class
	     scope.  */
	  if (level->kind != sk_class)
	    continue;

	  /* Lookup the conversion operator in the class.  */
	  class_type = level->this_entity;
	  operators = lookup_fnfields (class_type, name, /*protect=*/0);
	  if (operators)
	    return operators;
	}

      return NULL_TREE;
    }

  flags |= lookup_flags (prefer_type, namespaces_only);

  /* First, look in non-namespace scopes.  */

  if (current_class_type == NULL_TREE)
    nonclass = 1;

  if (block_p || !nonclass)
    for (iter = outer_binding (name, NULL, !nonclass);
	 iter;
	 iter = outer_binding (name, iter, !nonclass))
      {
	tree binding;

	/* Skip entities we don't want.  */
	if (LOCAL_BINDING_P (iter) ? !block_p : nonclass)
	  continue;

	/* If this is the kind of thing we're looking for, we're done.  */
	if (qualify_lookup (iter->value, flags))
	  binding = iter->value;
	else if ((flags & LOOKUP_PREFER_TYPES)
		 && qualify_lookup (iter->type, flags))
	  binding = iter->type;
	else
	  binding = NULL_TREE;

	if (binding)
	  {
	    if (TREE_CODE (binding) == TYPE_DECL && DECL_HIDDEN_P (binding))
	      {
		/* A non namespace-scope binding can only be hidden in the
		   presence of a local class, due to friend declarations.

		   In particular, consider:

		   struct C;
		   void f() {
		     struct A {
		       friend struct B;
		       friend struct C;
		       void g() {
		         B* b; // error: B is hidden
			 C* c; // OK, finds ::C
		       } 
		     };
		     B *b;  // error: B is hidden
		     C *c;  // OK, finds ::C
		     struct B {};
		     B *bb; // OK
		   }

		   The standard says that "B" is a local class in "f"
		   (but not nested within "A") -- but that name lookup
		   for "B" does not find this declaration until it is
		   declared directly with "f".

		   In particular:

		   [class.friend]

		   If a friend declaration appears in a local class and
		   the name specified is an unqualified name, a prior
		   declaration is looked up without considering scopes
		   that are outside the innermost enclosing non-class
		   scope. For a friend function declaration, if there is
		   no prior declaration, the program is ill-formed. For a
		   friend class declaration, if there is no prior
		   declaration, the class that is specified belongs to the
		   innermost enclosing non-class scope, but if it is
		   subsequently referenced, its name is not found by name
		   lookup until a matching declaration is provided in the
		   innermost enclosing nonclass scope.

		   So just keep looking for a non-hidden binding.
		*/
		continue;
	      }
	    val = binding;
	    break;
	  }
      }

  /* Now lookup in namespace scopes.  */
  if (!val)
    {
      name_lookup lookup (name, flags);
      if (lookup.search_unqualified
	  (current_decl_namespace (), current_binding_level))
	val = lookup.value;
    }

  /* If we have a known type overload, pull it out.  This can happen
     for both using decls and unhidden functions.  */
  if (val && TREE_CODE (val) == OVERLOAD
      && TREE_TYPE (val) != unknown_type_node)
    val = OVL_FIRST (val);

  return val;
}

/* Wrapper for lookup_name_real_1.  */

tree
lookup_name_real (tree name, int prefer_type, int nonclass, bool block_p,
		  int namespaces_only, int flags)
{
  tree ret;
  bool subtime = timevar_cond_start (TV_NAME_LOOKUP);
  ret = lookup_name_real_1 (name, prefer_type, nonclass, block_p,
			    namespaces_only, flags);
  timevar_cond_stop (TV_NAME_LOOKUP, subtime);
  return ret;
}

tree
lookup_name_nonclass (tree name)
{
  return lookup_name_real (name, 0, 1, /*block_p=*/true, 0, 0);
}

tree
lookup_name (tree name)
{
  return lookup_name_real (name, 0, 0, /*block_p=*/true, 0, 0);
}

tree
lookup_name_prefer_type (tree name, int prefer_type)
{
  return lookup_name_real (name, prefer_type, 0, /*block_p=*/true, 0, 0);
}

/* Look up NAME for type used in elaborated name specifier in
   the scopes given by SCOPE.  SCOPE can be either TS_CURRENT or
   TS_WITHIN_ENCLOSING_NON_CLASS.  Although not implied by the
   name, more scopes are checked if cleanup or template parameter
   scope is encountered.

   Unlike lookup_name_real, we make sure that NAME is actually
   declared in the desired scope, not from inheritance, nor using
   directive.  For using declaration, there is DR138 still waiting
   to be resolved.  Hidden name coming from an earlier friend
   declaration is also returned.

   A TYPE_DECL best matching the NAME is returned.  Catching error
   and issuing diagnostics are caller's responsibility.  */

static tree
lookup_type_scope_1 (tree name, tag_scope scope)
{
  cxx_binding *iter = NULL;
  tree val = NULL_TREE;
  cp_binding_level *level = NULL;

  /* Look in non-namespace scope first.  */
  if (current_binding_level->kind != sk_namespace)
    iter = outer_binding (name, NULL, /*class_p=*/ true);
  for (; iter; iter = outer_binding (name, iter, /*class_p=*/ true))
    {
      /* Check if this is the kind of thing we're looking for.
	 If SCOPE is TS_CURRENT, also make sure it doesn't come from
	 base class.  For ITER->VALUE, we can simply use
	 INHERITED_VALUE_BINDING_P.  For ITER->TYPE, we have to use
	 our own check.

	 We check ITER->TYPE before ITER->VALUE in order to handle
	   typedef struct C {} C;
	 correctly.  */

      if (qualify_lookup (iter->type, LOOKUP_PREFER_TYPES)
	  && (scope != ts_current
	      || LOCAL_BINDING_P (iter)
	      || DECL_CONTEXT (iter->type) == iter->scope->this_entity))
	val = iter->type;
      else if ((scope != ts_current
		|| !INHERITED_VALUE_BINDING_P (iter))
	       && qualify_lookup (iter->value, LOOKUP_PREFER_TYPES))
	val = iter->value;

      if (val)
	break;
    }

  /* Look in namespace scope.  */
  if (val)
    level = iter->scope;
  else
    {
      tree ns = current_decl_namespace ();

      if (tree *slot = find_namespace_slot (ns, name))
	{
	  /* If this is the kind of thing we're looking for, we're done.  */
	  if (tree type = MAYBE_STAT_TYPE (*slot))
	    if (qualify_lookup (type, LOOKUP_PREFER_TYPES))
	      val = type;
	  if (!val)
	    {
	      if (tree decl = MAYBE_STAT_DECL (*slot))
		if (qualify_lookup (decl, LOOKUP_PREFER_TYPES))
		  val = decl;
	    }
	  level = NAMESPACE_LEVEL (ns);
	}
    }

  /* Type found, check if it is in the allowed scopes, ignoring cleanup
     and template parameter scopes.  */
  if (val)
    {
      cp_binding_level *b = current_binding_level;
      while (b)
	{
	  if (level == b)
	    return val;

	  if (b->kind == sk_cleanup || b->kind == sk_template_parms
	      || b->kind == sk_function_parms)
	    b = b->level_chain;
	  else if (b->kind == sk_class
		   && scope == ts_within_enclosing_non_class)
	    b = b->level_chain;
	  else
	    break;
	}
    }

  return NULL_TREE;
}
 
/* Wrapper for lookup_type_scope_1.  */

tree
lookup_type_scope (tree name, tag_scope scope)
{
  tree ret;
  bool subtime = timevar_cond_start (TV_NAME_LOOKUP);
  ret = lookup_type_scope_1 (name, scope);
  timevar_cond_stop (TV_NAME_LOOKUP, subtime);
  return ret;
}

/* Returns true iff DECL is a block-scope extern declaration of a function
   or variable.  */

bool
is_local_extern (tree decl)
{
  cxx_binding *binding;

  /* For functions, this is easy.  */
  if (TREE_CODE (decl) == FUNCTION_DECL)
    return DECL_LOCAL_FUNCTION_P (decl);

  if (!VAR_P (decl))
    return false;
  if (!current_function_decl)
    return false;

  /* For variables, this is not easy.  We need to look at the binding stack
     for the identifier to see whether the decl we have is a local.  */
  for (binding = IDENTIFIER_BINDING (DECL_NAME (decl));
       binding && binding->scope->kind != sk_namespace;
       binding = binding->previous)
    if (binding->value == decl)
      return LOCAL_BINDING_P (binding);

  return false;
}

/* The type TYPE is being declared.  If it is a class template, or a
   specialization of a class template, do any processing required and
   perform error-checking.  If IS_FRIEND is nonzero, this TYPE is
   being declared a friend.  B is the binding level at which this TYPE
   should be bound.

   Returns the TYPE_DECL for TYPE, which may have been altered by this
   processing.  */

static tree
maybe_process_template_type_declaration (tree type, int is_friend,
					 cp_binding_level *b)
{
  tree decl = TYPE_NAME (type);

  if (processing_template_parmlist)
    /* You can't declare a new template type in a template parameter
       list.  But, you can declare a non-template type:

	 template <class A*> struct S;

       is a forward-declaration of `A'.  */
    ;
  else if (b->kind == sk_namespace
	   && current_binding_level->kind != sk_namespace)
    /* If this new type is being injected into a containing scope,
       then it's not a template type.  */
    ;
  else
    {
      gcc_assert (MAYBE_CLASS_TYPE_P (type)
		  || TREE_CODE (type) == ENUMERAL_TYPE);

      if (processing_template_decl)
	{
	  /* This may change after the call to
	     push_template_decl_real, but we want the original value.  */
	  tree name = DECL_NAME (decl);

	  decl = push_template_decl_real (decl, is_friend);
	  if (decl == error_mark_node)
	    return error_mark_node;

	  /* If the current binding level is the binding level for the
	     template parameters (see the comment in
	     begin_template_parm_list) and the enclosing level is a class
	     scope, and we're not looking at a friend, push the
	     declaration of the member class into the class scope.  In the
	     friend case, push_template_decl will already have put the
	     friend into global scope, if appropriate.  */
	  if (TREE_CODE (type) != ENUMERAL_TYPE
	      && !is_friend && b->kind == sk_template_parms
	      && b->level_chain->kind == sk_class)
	    {
	      finish_member_declaration (CLASSTYPE_TI_TEMPLATE (type));

	      if (!COMPLETE_TYPE_P (current_class_type))
		{
		  maybe_add_class_template_decl_list (current_class_type,
						      type, /*friend_p=*/0);
		  /* Put this UTD in the table of UTDs for the class.  */
		  if (CLASSTYPE_NESTED_UTDS (current_class_type) == NULL)
		    CLASSTYPE_NESTED_UTDS (current_class_type) =
		      binding_table_new (SCOPE_DEFAULT_HT_SIZE);

		  binding_table_insert
		    (CLASSTYPE_NESTED_UTDS (current_class_type), name, type);
		}
	    }
	}
    }

  return decl;
}

/* Push a tag name NAME for struct/class/union/enum type TYPE.  In case
   that the NAME is a class template, the tag is processed but not pushed.

   The pushed scope depend on the SCOPE parameter:
   - When SCOPE is TS_CURRENT, put it into the inner-most non-sk_cleanup
     scope.
   - When SCOPE is TS_GLOBAL, put it in the inner-most non-class and
     non-template-parameter scope.  This case is needed for forward
     declarations.
   - When SCOPE is TS_WITHIN_ENCLOSING_NON_CLASS, this is similar to
     TS_GLOBAL case except that names within template-parameter scopes
     are not pushed at all.

   Returns TYPE upon success and ERROR_MARK_NODE otherwise.  */

static tree
do_pushtag (tree name, tree type, tag_scope scope)
{
  tree decl;

  cp_binding_level *b = current_binding_level;
  while (/* Cleanup scopes are not scopes from the point of view of
	    the language.  */
	 b->kind == sk_cleanup
	 /* Neither are function parameter scopes.  */
	 || b->kind == sk_function_parms
	 /* Neither are the scopes used to hold template parameters
	    for an explicit specialization.  For an ordinary template
	    declaration, these scopes are not scopes from the point of
	    view of the language.  */
	 || (b->kind == sk_template_parms
	     && (b->explicit_spec_p || scope == ts_global))
	 /* Pushing into a class is ok for lambdas or when we want current  */
	 || (b->kind == sk_class
	     && scope != ts_lambda
	     && (scope != ts_current
		 /* We may be defining a new type in the initializer
		    of a static member variable. We allow this when
		    not pedantic, and it is particularly useful for
		    type punning via an anonymous union.  */
		 || COMPLETE_TYPE_P (b->this_entity))))
    b = b->level_chain;

  gcc_assert (identifier_p (name));

  /* Do C++ gratuitous typedefing.  */
  if (identifier_type_value_1 (name) != type)
    {
      tree tdef;
      tree context = TYPE_CONTEXT (type);

      if (! context)
	{
	  tree cs = current_scope ();

	  if (scope == ts_current
	      || scope == ts_lambda
	      || (cs && TREE_CODE (cs) == FUNCTION_DECL))
	    context = cs;
	  else if (cs && TYPE_P (cs))
	    /* When declaring a friend class of a local class, we want
	       to inject the newly named class into the scope
	       containing the local class, not the namespace
	       scope.  */
	    context = decl_function_context (get_type_decl (cs));
	}
      if (!context)
	context = current_namespace;

      tdef = create_implicit_typedef (name, type);
      DECL_CONTEXT (tdef) = FROB_CONTEXT (context);
      if (scope == ts_within_enclosing_non_class)
	{
	  /* This is a friend.  Make this TYPE_DECL node hidden from
	     ordinary name lookup.  Its corresponding TEMPLATE_DECL
	     will be marked in push_template_decl_real.  */
	  retrofit_lang_decl (tdef);
	  DECL_ANTICIPATED (tdef) = 1;
	  DECL_FRIEND_P (tdef) = 1;
	}

      decl = maybe_process_template_type_declaration
	(type, scope == ts_within_enclosing_non_class, b);
      if (decl == error_mark_node)
	return decl;

      if (b->kind == sk_class)
	{
	  if (!TYPE_BEING_DEFINED (current_class_type)
	      && scope != ts_lambda)
	    return error_mark_node;

	  if (!PROCESSING_REAL_TEMPLATE_DECL_P ())
	    /* Put this TYPE_DECL on the TYPE_FIELDS list for the
	       class.  But if it's a member template class, we want
	       the TEMPLATE_DECL, not the TYPE_DECL, so this is done
	       later.  */
	    finish_member_declaration (decl);
	  else
	    pushdecl_class_level (decl);
	}
      else if (b->kind != sk_template_parms)
	{
	  decl = do_pushdecl_with_scope (decl, b, /*is_friend=*/false);
	  if (decl == error_mark_node)
	    return decl;

	  if (DECL_CONTEXT (decl) == std_node
	      && init_list_identifier == DECL_NAME (TYPE_NAME (type))
	      && !CLASSTYPE_TEMPLATE_INFO (type))
	    {
	      error ("declaration of std::initializer_list does not match "
		     "#include <initializer_list>, isn't a template");
	      return error_mark_node;
	    }
	}

      TYPE_CONTEXT (type) = DECL_CONTEXT (decl);

      /* If this is a local class, keep track of it.  We need this
	 information for name-mangling, and so that it is possible to
	 find all function definitions in a translation unit in a
	 convenient way.  (It's otherwise tricky to find a member
	 function definition it's only pointed to from within a local
	 class.)  */
      if (TYPE_FUNCTION_SCOPE_P (type))
	{
	  if (processing_template_decl)
	    {
	      /* Push a DECL_EXPR so we call pushtag at the right time in
		 template instantiation rather than in some nested context.  */
	      add_decl_expr (decl);
	    }
	  else
	    vec_safe_push (local_classes, type);
	}
    }

  if (b->kind == sk_class
      && !COMPLETE_TYPE_P (current_class_type))
    {
      maybe_add_class_template_decl_list (current_class_type,
					  type, /*friend_p=*/0);

      if (CLASSTYPE_NESTED_UTDS (current_class_type) == NULL)
	CLASSTYPE_NESTED_UTDS (current_class_type)
	  = binding_table_new (SCOPE_DEFAULT_HT_SIZE);

      binding_table_insert
	(CLASSTYPE_NESTED_UTDS (current_class_type), name, type);
    }

  decl = TYPE_NAME (type);
  gcc_assert (TREE_CODE (decl) == TYPE_DECL);

  /* Set type visibility now if this is a forward declaration.  */
  TREE_PUBLIC (decl) = 1;
  determine_visibility (decl);

  return type;
}

/* Wrapper for do_pushtag.  */

tree
pushtag (tree name, tree type, tag_scope scope)
{
  tree ret;
  bool subtime = timevar_cond_start (TV_NAME_LOOKUP);
  ret = do_pushtag (name, type, scope);
  timevar_cond_stop (TV_NAME_LOOKUP, subtime);
  return ret;
}


/* Subroutines for reverting temporarily to top-level for instantiation
   of templates and such.  We actually need to clear out the class- and
   local-value slots of all identifiers, so that only the global values
   are at all visible.  Simply setting current_binding_level to the global
   scope isn't enough, because more binding levels may be pushed.  */
struct saved_scope *scope_chain;

/* Return true if ID has not already been marked.  */

static inline bool
store_binding_p (tree id)
{
  if (!id || !IDENTIFIER_BINDING (id))
    return false;

  if (IDENTIFIER_MARKED (id))
    return false;

  return true;
}

/* Add an appropriate binding to *OLD_BINDINGS which needs to already
   have enough space reserved.  */

static void
store_binding (tree id, vec<cxx_saved_binding, va_gc> **old_bindings)
{
  cxx_saved_binding saved;

  gcc_checking_assert (store_binding_p (id));

  IDENTIFIER_MARKED (id) = 1;

  saved.identifier = id;
  saved.binding = IDENTIFIER_BINDING (id);
  saved.real_type_value = REAL_IDENTIFIER_TYPE_VALUE (id);
  (*old_bindings)->quick_push (saved);
  IDENTIFIER_BINDING (id) = NULL;
}

static void
store_bindings (tree names, vec<cxx_saved_binding, va_gc> **old_bindings)
{
  static vec<tree> bindings_need_stored;
  tree t, id;
  size_t i;

  bool subtime = timevar_cond_start (TV_NAME_LOOKUP);
  for (t = names; t; t = TREE_CHAIN (t))
    {
      if (TREE_CODE (t) == TREE_LIST)
	id = TREE_PURPOSE (t);
      else
	id = DECL_NAME (t);

      if (store_binding_p (id))
	bindings_need_stored.safe_push (id);
    }
  if (!bindings_need_stored.is_empty ())
    {
      vec_safe_reserve_exact (*old_bindings, bindings_need_stored.length ());
      for (i = 0; bindings_need_stored.iterate (i, &id); ++i)
	{
	  /* We can apparently have duplicates in NAMES.  */
	  if (store_binding_p (id))
	    store_binding (id, old_bindings);
	}
      bindings_need_stored.truncate (0);
    }
  timevar_cond_stop (TV_NAME_LOOKUP, subtime);
}

/* Like store_bindings, but NAMES is a vector of cp_class_binding
   objects, rather than a TREE_LIST.  */

static void
store_class_bindings (vec<cp_class_binding, va_gc> *names,
		      vec<cxx_saved_binding, va_gc> **old_bindings)
{
  static vec<tree> bindings_need_stored;
  size_t i;
  cp_class_binding *cb;

  for (i = 0; vec_safe_iterate (names, i, &cb); ++i)
    if (store_binding_p (cb->identifier))
      bindings_need_stored.safe_push (cb->identifier);
  if (!bindings_need_stored.is_empty ())
    {
      tree id;
      vec_safe_reserve_exact (*old_bindings, bindings_need_stored.length ());
      for (i = 0; bindings_need_stored.iterate (i, &id); ++i)
	store_binding (id, old_bindings);
      bindings_need_stored.truncate (0);
    }
}

/* A chain of saved_scope structures awaiting reuse.  */

static GTY((deletable)) struct saved_scope *free_saved_scope;

static void
do_push_to_top_level (void)
{
  struct saved_scope *s;
  cp_binding_level *b;
  cxx_saved_binding *sb;
  size_t i;
  bool need_pop;

  /* Reuse or create a new structure for this saved scope.  */
  if (free_saved_scope != NULL)
    {
      s = free_saved_scope;
      free_saved_scope = s->prev;

      vec<cxx_saved_binding, va_gc> *old_bindings = s->old_bindings;
      memset (s, 0, sizeof (*s));
      /* Also reuse the structure's old_bindings vector.  */
      vec_safe_truncate (old_bindings, 0);
      s->old_bindings = old_bindings;
    }
  else
    s = ggc_cleared_alloc<saved_scope> ();

  b = scope_chain ? current_binding_level : 0;

  /* If we're in the middle of some function, save our state.  */
  if (cfun)
    {
      need_pop = true;
      push_function_context ();
    }
  else
    need_pop = false;

  if (scope_chain && previous_class_level)
    store_class_bindings (previous_class_level->class_shadowed,
			  &s->old_bindings);

  /* Have to include the global scope, because class-scope decls
     aren't listed anywhere useful.  */
  for (; b; b = b->level_chain)
    {
      tree t;

      /* Template IDs are inserted into the global level. If they were
	 inserted into namespace level, finish_file wouldn't find them
	 when doing pending instantiations. Therefore, don't stop at
	 namespace level, but continue until :: .  */
      if (global_scope_p (b))
	break;

      store_bindings (b->names, &s->old_bindings);
      /* We also need to check class_shadowed to save class-level type
	 bindings, since pushclass doesn't fill in b->names.  */
      if (b->kind == sk_class)
	store_class_bindings (b->class_shadowed, &s->old_bindings);

      /* Unwind type-value slots back to top level.  */
      for (t = b->type_shadowed; t; t = TREE_CHAIN (t))
	SET_IDENTIFIER_TYPE_VALUE (TREE_PURPOSE (t), TREE_VALUE (t));
    }

  FOR_EACH_VEC_SAFE_ELT (s->old_bindings, i, sb)
    IDENTIFIER_MARKED (sb->identifier) = 0;

  s->this_module = GLOBAL_MODULE_INDEX;

  s->prev = scope_chain;
  s->bindings = b;
  s->need_pop_function_context = need_pop;
  s->function_decl = current_function_decl;
  s->unevaluated_operand = cp_unevaluated_operand;
  s->inhibit_evaluation_warnings = c_inhibit_evaluation_warnings;
  s->x_stmt_tree.stmts_are_full_exprs_p = true;

  scope_chain = s;
  current_function_decl = NULL_TREE;
  vec_alloc (current_lang_base, 10);
  current_lang_name = lang_name_cplusplus;
  current_namespace = global_namespace;
  push_class_stack ();
  cp_unevaluated_operand = 0;
  c_inhibit_evaluation_warnings = 0;
}

static void
do_pop_from_top_level (void)
{
  struct saved_scope *s = scope_chain;
  cxx_saved_binding *saved;
  size_t i;

  /* Clear out class-level bindings cache.  */
  if (previous_class_level)
    invalidate_class_lookup_cache ();
  pop_class_stack ();

  current_lang_base = 0;

  scope_chain = s->prev;
  FOR_EACH_VEC_SAFE_ELT (s->old_bindings, i, saved)
    {
      tree id = saved->identifier;

      IDENTIFIER_BINDING (id) = saved->binding;
      SET_IDENTIFIER_TYPE_VALUE (id, saved->real_type_value);
    }

  /* If we were in the middle of compiling a function, restore our
     state.  */
  if (s->need_pop_function_context)
    pop_function_context ();
  current_function_decl = s->function_decl;
  cp_unevaluated_operand = s->unevaluated_operand;
  c_inhibit_evaluation_warnings = s->inhibit_evaluation_warnings;

  /* Make this saved_scope structure available for reuse by
     push_to_top_level.  */
  s->prev = free_saved_scope;
  free_saved_scope = s;
}

/* Push into the scope of the namespace NS, even if it is deeply
   nested within another namespace.  */

static void
do_push_nested_namespace (tree ns)
{
  if (ns == global_namespace)
    do_push_to_top_level ();
  else
    {
      do_push_nested_namespace (CP_DECL_CONTEXT (ns));
      gcc_checking_assert
	(find_namespace_value (current_namespace, DECL_NAME (ns)) == ns);
      resume_scope (NAMESPACE_LEVEL (ns));
      current_namespace = ns;
    }
}

/* Pop back from the scope of the namespace NS, which was previously
   entered with push_nested_namespace.  */

static void
do_pop_nested_namespace (tree ns)
{
  while (ns != global_namespace)
    {
      ns = CP_DECL_CONTEXT (ns);
      current_namespace = ns;
      leave_scope ();
    }

  do_pop_from_top_level ();
}

/* Add TARGET to USINGS, if it does not already exist there.
   We used to build the complete graph of usings at this point, from
   the POV of the source namespaces.  Now we build that as we perform
   the unqualified search.  */

static void
add_using_namespace (vec<tree, va_gc> *&usings, tree target)
{
  if (usings)
    for (unsigned ix = usings->length (); ix--;)
      if ((*usings)[ix] == target)
	return;

  vec_safe_push (usings, target);
}

/* Tell the debug system of a using directive.  */

static void
emit_debug_info_using_namespace (tree from, tree target, bool implicit)
{
  /* Emit debugging info.  */
  tree context = from != global_namespace ? from : NULL_TREE;
  debug_hooks->imported_module_or_decl (target, NULL_TREE, context, false,
					implicit);
}

/* Process a namespace-scope using directive.  */

void
finish_namespace_using_directive (tree target, tree attribs)
{
  gcc_checking_assert (namespace_bindings_p ());
  if (target == error_mark_node)
    return;

  add_using_namespace (DECL_NAMESPACE_USING (current_namespace),
		       ORIGINAL_NAMESPACE (target));
  emit_debug_info_using_namespace (current_namespace,
				   ORIGINAL_NAMESPACE (target), false);

  if (attribs == error_mark_node)
    return;

  for (tree a = attribs; a; a = TREE_CHAIN (a))
    {
      tree name = get_attribute_name (a);
      if (is_attribute_p ("strong", name))
	{
	  warning (0, "strong using directive no longer supported");
	  if (CP_DECL_CONTEXT (target) == current_namespace)
	    inform (DECL_SOURCE_LOCATION (target),
		    "you may use an inline namespace instead");
	}
      else
	warning (OPT_Wattributes, "%qD attribute directive ignored", name);
    }
}

/* Process a function-scope using-directive.  */

void
finish_local_using_directive (tree target, tree attribs)
{
  gcc_checking_assert (local_bindings_p ());
  if (target == error_mark_node)
    return;

  if (attribs)
    warning (OPT_Wattributes, "attributes ignored on local using directive");

  add_stmt (build_stmt (input_location, USING_STMT, target));

  add_using_namespace (current_binding_level->using_directives,
		       ORIGINAL_NAMESPACE (target));
}

/* Pushes X into the global namespace.  */

tree
pushdecl_top_level (tree x, bool is_friend)
{
  bool subtime = timevar_cond_start (TV_NAME_LOOKUP);
  do_push_to_top_level ();
  x = pushdecl_namespace_level (x, is_friend);
  do_pop_from_top_level ();
  timevar_cond_stop (TV_NAME_LOOKUP, subtime);
  return x;
}

/* Pushes X into the global namespace and calls cp_finish_decl to
   register the variable, initializing it with INIT.  */

tree
pushdecl_top_level_and_finish (tree x, tree init)
{
  bool subtime = timevar_cond_start (TV_NAME_LOOKUP);
  do_push_to_top_level ();
  x = pushdecl_namespace_level (x, false);
  cp_finish_decl (x, init, false, NULL_TREE, 0);
  do_pop_from_top_level ();
  timevar_cond_stop (TV_NAME_LOOKUP, subtime);
  return x;
}

/* Enter the namespaces from current_namerspace to NS.  */

static int
push_inline_namespaces (tree ns)
{
  int count = 0;
  if (ns != current_namespace)
    {
      gcc_assert (ns != global_namespace);
      count += push_inline_namespaces (CP_DECL_CONTEXT (ns));
      resume_scope (NAMESPACE_LEVEL (ns));
      current_namespace = ns;
      count++;
    }
  return count;
}

/* Push into the scope of the NAME namespace.  If NAME is NULL_TREE,
   then we enter an anonymous namespace.  If MAKE_INLINE is true, then
   we create an inline namespace (it is up to the caller to check upon
   redefinition). Return the number of namespaces entered.  */

int
push_namespace (tree name, bool make_inline)
{
  bool subtime = timevar_cond_start (TV_NAME_LOOKUP);
  int count = 0;

  /* We should not get here if the global_namespace is not yet constructed
     nor if NAME designates the global namespace:  The global scope is
     constructed elsewhere.  */
  gcc_checking_assert (global_namespace != NULL && name != global_identifier);

  tree ns = NULL_TREE;
  {
    name_lookup lookup (name, 0);
    if (!lookup.search_qualified (current_namespace, /*usings=*/false))
      ;
    else if (TREE_CODE (lookup.value) != NAMESPACE_DECL)
      ;
    else if (tree dna = DECL_NAMESPACE_ALIAS (lookup.value))
      {
	/* A namespace alias is not allowed here, but if the alias
	   is for a namespace also inside the current scope,
	   accept it with a diagnostic.  That's better than dying
	   horribly.  */
	if (is_nested_namespace (current_namespace, CP_DECL_CONTEXT (dna)))
	  {
	    error ("namespace alias %qD not allowed here, "
		   "assuming %qD", lookup.value, dna);
	    ns = dna;
	  }
      }
    else
      ns = lookup.value;
  }

  bool new_ns = false;
  if (ns)
    /* DR2061.  NS might be a member of an inline namespace.  We
       need to push into those namespaces.  */
    count += push_inline_namespaces (CP_DECL_CONTEXT (ns));
  else
    {
      /* Before making a new namespace, see if we already have one in
	 the existing partitions of the current namespace.  */
      if (tree *slot = find_namespace_slot (current_namespace, name))
	ns = find_namespace_partition (*slot);

      if (!ns)
	{
	  ns = build_lang_decl (NAMESPACE_DECL, name, void_type_node);
	  SCOPE_DEPTH (ns) = SCOPE_DEPTH (current_namespace) + 1;
	  if (!SCOPE_DEPTH (ns))
	    /* We only allow depth 255. */
	    sorry ("cannot nest more than %d namespaces",
		   SCOPE_DEPTH (current_namespace));
	  DECL_CONTEXT (ns) = FROB_CONTEXT (current_namespace);
	  /* Namespaces are always exported. */
	  DECL_MODULE_EXPORT_P (ns) = true;
	  new_ns = true;
	}

      if (pushdecl (ns) == error_mark_node)
	ns = NULL_TREE;
      else if (new_ns)
	{
	  if (!name)
	    {
	      SET_DECL_ASSEMBLER_NAME (ns, anon_identifier);

	      if (!make_inline)
		add_using_namespace (DECL_NAMESPACE_USING (current_namespace),
				     ns);
	    }
	  else if (TREE_PUBLIC (current_namespace))
	    TREE_PUBLIC (ns) = 1;

	  if (make_inline)
	    {
	      DECL_NAMESPACE_INLINE_P (ns) = true;
	      vec_safe_push (DECL_NAMESPACE_INLINEES (current_namespace), ns);
	    }

	  if (!name || make_inline)
	    emit_debug_info_using_namespace (current_namespace, ns, true);
	}
    }

  if (ns)
    {
      if (make_inline && !DECL_NAMESPACE_INLINE_P (ns))
	{
	  error ("inline namespace must be specified at initial definition");
	  inform (DECL_SOURCE_LOCATION (ns), "%qD defined here", ns);
	}
      if (new_ns)
	begin_scope (sk_namespace, ns);
      else
	resume_scope (NAMESPACE_LEVEL (ns));
      current_namespace = ns;
      count++;
    }

  timevar_cond_stop (TV_NAME_LOOKUP, subtime);
  return count;
}

/* Pop from the scope of the current namespace.  */

void
pop_namespace (void)
{
  bool subtime = timevar_cond_start (TV_NAME_LOOKUP);

  gcc_assert (current_namespace != global_namespace);
  current_namespace = CP_DECL_CONTEXT (current_namespace);
  /* The binding level is not popped, as it might be re-opened later.  */
  leave_scope ();

  timevar_cond_stop (TV_NAME_LOOKUP, subtime);
}

/* External entry points for do_{push_to/pop_from}_top_level.  */

void
push_to_top_level (void)
{
  bool subtime = timevar_cond_start (TV_NAME_LOOKUP);
  do_push_to_top_level ();
  timevar_cond_stop (TV_NAME_LOOKUP, subtime);
}

void
pop_from_top_level (void)
{
  bool subtime = timevar_cond_start (TV_NAME_LOOKUP);
  do_pop_from_top_level ();
  timevar_cond_stop (TV_NAME_LOOKUP, subtime);
}

/* External entry points for do_{push,pop}_nested_namespace.  */

void
push_nested_namespace (tree ns)
{
  bool subtime = timevar_cond_start (TV_NAME_LOOKUP);
  do_push_nested_namespace (ns);
  timevar_cond_stop (TV_NAME_LOOKUP, subtime);
}

void
pop_nested_namespace (tree ns)
{
  bool subtime = timevar_cond_start (TV_NAME_LOOKUP);
  gcc_assert (current_namespace == ns);
  do_pop_nested_namespace (ns);
  timevar_cond_stop (TV_NAME_LOOKUP, subtime);
}

/* Pop off extraneous binding levels left over due to syntax errors.
   We don't pop past namespaces, as they might be valid.  */

void
pop_everything (void)
{
  if (ENABLE_SCOPE_CHECKING)
    verbatim ("XXX entering pop_everything ()\n");
  while (!namespace_bindings_p ())
    {
      if (current_binding_level->kind == sk_class)
	pop_nested_class ();
      else
	poplevel (0, 0, 0);
    }
  if (ENABLE_SCOPE_CHECKING)
    verbatim ("XXX leaving pop_everything ()\n");
}

/* Emit debugging information for using declarations and directives.
   If input tree is overloaded fn then emit debug info for all
   candidates.  */

void
cp_emit_debug_info_for_using (tree t, tree context)
{
  /* Don't try to emit any debug information if we have errors.  */
  if (seen_error ())
    return;

  /* Ignore this FUNCTION_DECL if it refers to a builtin declaration
     of a builtin function.  */
  if (TREE_CODE (t) == FUNCTION_DECL
      && DECL_EXTERNAL (t)
      && DECL_BUILT_IN (t))
    return;

  /* Do not supply context to imported_module_or_decl, if
     it is a global namespace.  */
  if (context == global_namespace)
    context = NULL_TREE;

  t = MAYBE_BASELINK_FUNCTIONS (t);

  /* FIXME: Handle TEMPLATE_DECLs.  */
  for (lkp_iterator iter (t); iter; ++iter)
    {
      tree fn = *iter;
      if (TREE_CODE (fn) != TEMPLATE_DECL)
	{
	  if (building_stmt_list_p ())
	    add_stmt (build_stmt (input_location, USING_STMT, fn));
	  else
	    debug_hooks->imported_module_or_decl (fn, NULL_TREE, context,
						  false, false);
	}
    }
}

#include "gt-cp-name-lookup.h"<|MERGE_RESOLUTION|>--- conflicted
+++ resolved
@@ -2789,11 +2789,7 @@
   return decl;
 }
 
-<<<<<<< HEAD
-/* Table of identifiers to extern C decls (or LISTS thereof).  */
-=======
 /* Table of identifiers to extern C declarations (or LISTS thereof).  */
->>>>>>> b90c9338
 
 static GTY(()) hash_table<named_decl_hash> *extern_c_decls;
 
@@ -3255,7 +3251,9 @@
     }
   else if (VAR_P (decl))
     maybe_register_incomplete_var (decl);
-  else if (TREE_CODE (decl) == FUNCTION_DECL && DECL_EXTERN_C_P (decl))
+
+  if ((VAR_P (decl) || TREE_CODE (decl) == FUNCTION_DECL)
+      && DECL_EXTERN_C_P (decl))
     check_extern_c_conflict (decl);
 }
 
@@ -3413,38 +3411,8 @@
       if (old != decl)
 	/* An existing decl matched, use it.  */
 	decl = old;
-<<<<<<< HEAD
       else
 	newbinding_bookkeeping (name, decl, level);
-=======
-      else if (TREE_CODE (decl) == TYPE_DECL)
-	{
-	  tree type = TREE_TYPE (decl);
-
-	  if (type != error_mark_node)
-	    {
-	      if (TYPE_NAME (type) != decl)
-		set_underlying_type (decl);
-
-	      if (!ns)
-		set_identifier_type_value_with_scope (name, decl, level);
-	      else
-		SET_IDENTIFIER_TYPE_VALUE (name, global_type_node);
-	    }
-
-	  /* If this is a locally defined typedef in a function that
-	     is not a template instantation, record it to implement
-	     -Wunused-local-typedefs.  */
-	  if (!instantiating_current_function_p ())
-	    record_locally_defined_typedef (decl);
-	}
-      else if (VAR_P (decl))
-	maybe_register_incomplete_var (decl);
-
-      if ((VAR_P (decl) || TREE_CODE (decl) == FUNCTION_DECL)
-	  && DECL_EXTERN_C_P (decl))
-	check_extern_c_conflict (decl);
->>>>>>> b90c9338
     }
   else
     add_decl_to_level (level, decl);
