/* Definitions for C++ name lookup routines.
   Copyright (C) 2003-2017 Free Software Foundation, Inc.
   Contributed by Gabriel Dos Reis <gdr@integrable-solutions.net>

This file is part of GCC.

GCC is free software; you can redistribute it and/or modify
it under the terms of the GNU General Public License as published by
the Free Software Foundation; either version 3, or (at your option)
any later version.

GCC is distributed in the hope that it will be useful,
but WITHOUT ANY WARRANTY; without even the implied warranty of
MERCHANTABILITY or FITNESS FOR A PARTICULAR PURPOSE.  See the
GNU General Public License for more details.

You should have received a copy of the GNU General Public License
along with GCC; see the file COPYING3.  If not see
<http://www.gnu.org/licenses/>.  */

#include "config.h"
#define INCLUDE_UNIQUE_PTR
#include "system.h"
#include "coretypes.h"
#include "cp-tree.h"
#include "timevar.h"
#include "stringpool.h"
#include "print-tree.h"
#include "attribs.h"
#include "debug.h"
#include "c-family/c-pragma.h"
#include "params.h"
#include "gcc-rich-location.h"
#include "spellcheck-tree.h"
#include "parser.h"
<<<<<<< HEAD
#include "bitmap.h"
=======
#include "c-family/name-hint.h"
#include "c-family/known-headers.h"
>>>>>>> 04f91503

static cxx_binding *cxx_binding_make (tree value, tree type);
static cp_binding_level *innermost_nonclass_level (void);
static void set_identifier_type_value_with_scope (tree id, tree decl,
						  cp_binding_level *b);

/* Create an overload suitable for recording an artificial TYPE_DECL
   and another decl.  We use this machanism to implement the struct
   stat hack within a namespace.  It'd be nice to use it everywhere.  */

#define STAT_HACK_P(N) ((N) && TREE_CODE (N) == OVERLOAD && OVL_LOOKUP_P (N))
#define STAT_TYPE(N) TREE_TYPE (N)
#define STAT_DECL(N) OVL_FUNCTION (N)
#define STAT_EXPORTS(N) OVL_CHAIN (N)
#define MAYBE_STAT_DECL(N) (STAT_HACK_P (N) ? STAT_DECL (N) : N)
#define MAYBE_STAT_TYPE(N) (STAT_HACK_P (N) ? STAT_TYPE (N) : NULL_TREE)

/* Create a STAT_HACK node with DECL as the value binding and TYPE as
   the type binding.  */

static tree
stat_hack (tree decl = NULL_TREE, tree type = NULL_TREE)
{
  tree result = make_node (OVERLOAD);

  /* Mark this as a lookup, so we can tell this is a stat hack.  */
  OVL_LOOKUP_P (result) = true;
  STAT_DECL (result) = decl;
  STAT_TYPE (result) = type;
  return result;
}

/* Create a local binding level for NAME.  */

static cxx_binding *
create_local_binding (cp_binding_level *level, tree name)
{
  cxx_binding *binding = cxx_binding_make (NULL, NULL);

  INHERITED_VALUE_BINDING_P (binding) = false;
  LOCAL_BINDING_P (binding) = true;
  binding->scope = level;
  binding->previous = IDENTIFIER_BINDING (name);

  IDENTIFIER_BINDING (name) = binding;
  
  return binding;
}

/* Split a potentialy stat-hacked value binding into type and value.
   Decapsulate is totally a word now.  */

tree
decapsulate_binding (tree value, tree *type_p)
{
  if (type_p)
    *type_p = MAYBE_STAT_TYPE (value);
  return MAYBE_STAT_DECL (value);
}

/* Find the binding for NAME in namespace NS.  If CREATE_P is true,
   make an empty binding if there wasn't one.  */

static tree *
find_namespace_slot (tree ns, tree name, bool create_p = false)
{
  tree *slot = DECL_NAMESPACE_BINDINGS (ns)
    ->find_slot_with_hash (name, name ? IDENTIFIER_HASH_VALUE (name) : 0,
			   create_p ? INSERT : NO_INSERT);
  return slot;
}

static tree
find_namespace_value (tree ns, tree name)
{
  tree *b = find_namespace_slot (ns, name);

  return b ? MAYBE_STAT_DECL (*b) : NULL_TREE;
}

/* *SLOT is a namespace binding slot.  Find or create the
   module-specific slot.  If CREATE is 0, we return NULL on
   not-found.  If CREATE < 0, we're creating a slot for a namespace,
   and try and extend an existing trailing binding span.  Otherwise
   we're just creating a regular slot.  By construction, one can only
   create new binding slots at the end of the array.  */

static tree *
module_binding_slot (tree *slot, tree name, unsigned ix, int create)
{
  bool not_vec = !*slot || TREE_CODE (*slot) != MODULE_VECTOR;
  unsigned clusters = 0;
  module_cluster *cluster;

  if (not_vec)
    {
      if (ix == GLOBAL_MODULE_INDEX)
	/* The global module can just use slot directly.  */
	return slot;
      if (!create)
	return NULL;
    }
  else
    {
      clusters = MODULE_VECTOR_NUM_CLUSTERS (*slot);
      cluster = MODULE_VECTOR_CLUSTER_BASE (*slot);

      if (ix < IMPORTED_MODULE_BASE)
	{
	  gcc_assert (cluster->spans[ix]);

	  return &cluster->slots[ix];
	}

      /* We do a linear search from the end because we don't expect
	 this to be very populated, and this allows us to quickly
	 determine the append case.  */

      unsigned probe = clusters;
      for (cluster += clusters; --cluster, --probe;)
	{
	  gcc_checking_assert (cluster->spans[0]);
	  if (cluster->spans[1])
	    {
	      if (cluster->bases[1] + cluster->spans[1] <= ix)
		break;
	      if (cluster->bases[1] <= ix)
		return &cluster->slots[1];
	    }
	  if (cluster->bases[0] + cluster->spans[0] < ix)
	    break;
	  if (cluster->bases[0] <= ix)
	    return &cluster->slots[0];
	}
      if (!create)
	return NULL;
      /* If we're to insert, we must be at the end.  */
      gcc_assert (probe + 1 == clusters);
    }

  /* Figure out if we need to extend the module vector itself.  */
  unsigned incr = 0;
  if (ix < IMPORTED_MODULE_BASE)
    incr = not_vec; /* Only if it's not already a vector.  */
  else if (clusters < 2)
    incr = 2 - clusters; /* Make sure we have glob/this slots too.  */
  else
    {
      cluster = MODULE_VECTOR_CLUSTER_LAST (*slot);
      if (create < 0)
	{
	  /* If we're binding a namespace, see if we can extend the span
	     of the final element.  */
	  incr = cluster->spans[1] != 0;
	  if (cluster->bases[incr] + cluster->spans[incr] == ix)
	    {
	      cluster->spans[incr]++;
	      return &cluster->slots[incr];
	    }
	  /* Otherwise we need to extend, if that was the last slot of the
	     cluster.  */
	}
      else if (cluster->spans[1])
	incr = 1; /* No spare slot in the final cluster.  */
    }

  if (incr)
    {
      tree new_vec = make_module_vec (name, clusters + incr);
      cluster = MODULE_VECTOR_CLUSTER_BASE (new_vec);
      if (clusters)
	memcpy (cluster, MODULE_VECTOR_CLUSTER_BASE (*slot),
		clusters * sizeof (module_cluster));
      else
	{
	  /* Initialize the reserved slots.  */
	  cluster->slots[GLOBAL_MODULE_INDEX] = *slot;
	  cluster->bases[GLOBAL_MODULE_INDEX] = GLOBAL_MODULE_INDEX;
	  cluster->bases[THIS_MODULE_INDEX] = THIS_MODULE_INDEX;
	  cluster->spans[GLOBAL_MODULE_INDEX] = 1;
	  cluster->spans[THIS_MODULE_INDEX] = 1;
	}
      *slot = new_vec;
    }
  else
    cluster = MODULE_VECTOR_CLUSTER_BASE (*slot);

  unsigned off = ix;
  if (ix >= IMPORTED_MODULE_BASE)
    {
      cluster += MODULE_VECTOR_NUM_CLUSTERS (*slot) - 1;
      off = cluster->spans[0] != 0;

      gcc_assert (!off || cluster->bases[0] + cluster->spans[0] <= ix);

      cluster->bases[off] = ix;
      cluster->spans[off] = 1;
    }
  return &cluster->slots[off];
}

/* Add DECL to the list of things declared in binding level B.  */

static void
add_decl_to_level (cp_binding_level *b, tree decl)
{
  gcc_assert (b->kind != sk_class);

  /* Make sure we don't create a circular list.  xref_tag can end
     up pushing the same artificial decl more than once.  We
     should have already detected that in update_binding.  */
  gcc_assert (b->names != decl);

  /* We build up the list in reverse order, and reverse it later if
     necessary.  */
  TREE_CHAIN (decl) = b->names;
  b->names = decl;

  /* If appropriate, add decl to separate list of statics.  We include
     extern variables because they might turn out to be static later.
     It's OK for this list to contain a few false positives.  */
  if (b->kind == sk_namespace
      && ((VAR_P (decl) && (TREE_STATIC (decl) || DECL_EXTERNAL (decl)))
	  || (TREE_CODE (decl) == FUNCTION_DECL
	      && (!TREE_PUBLIC (decl)
		  || decl_anon_ns_mem_p (decl)
		  || DECL_DECLARED_INLINE_P (decl)))))
    vec_safe_push (static_decls, decl);
}

/* Find the binding for NAME in the local binding level B.  */

static cxx_binding *
find_local_binding (cp_binding_level *b, tree name)
{
  if (cxx_binding *binding = IDENTIFIER_BINDING (name))
    for (;; b = b->level_chain)
      {
	if (binding->scope == b
	    && !(VAR_P (binding->value)
		 && DECL_DEAD_FOR_LOCAL (binding->value)))
	  return binding;

	/* Cleanup contours are transparent to the language.  */
	if (b->kind != sk_cleanup)
	  break;
      }
  return NULL;
}

struct name_lookup
{
public:
  typedef std::pair<tree, tree> using_pair;
  typedef vec<using_pair, va_heap, vl_embed> using_queue;

public:
  tree name;	/* The identifier being looked for.  */
  tree value;	/* A (possibly ambiguous) set of things found.  */
  tree type;	/* A type that has been found.  */
  int flags;	/* Lookup flags.  */
  bool deduping; /* Full deduping is needed because using declarations
		    are in play.  */
  vec<tree, va_heap, vl_embed> *scopes;
  name_lookup *previous; /* Previously active lookup.  */

protected:
  /* Marked scope stack for outermost name lookup.  */
  static vec<tree, va_heap, vl_embed> *shared_scopes;
  /* Currently active lookup.  */
  static name_lookup *active;

public:
  name_lookup (tree n, int f = 0)
  : name (n), value (NULL_TREE), type (NULL_TREE), flags (f),
    deduping (false), scopes (NULL), previous (NULL)
  {
    preserve_state ();
  }
  ~name_lookup ()
  {
    restore_state ();
  }

private: /* Uncopyable, unmovable, unassignable. I am a rock. */
  name_lookup (const name_lookup &);
  name_lookup &operator= (const name_lookup &);

protected:
  static bool seen_p (tree scope)
  {
    return LOOKUP_SEEN_P (scope);
  }
  static bool found_p (tree scope)
  {
    return LOOKUP_FOUND_P (scope);
  }
  
  void mark_seen (tree scope); /* Mark and add to scope vector. */
  static void mark_found (tree scope)
  {
    gcc_checking_assert (seen_p (scope));
    LOOKUP_FOUND_P (scope) = true;
  }
  bool see_and_mark (tree scope)
  {
    bool ret = seen_p (scope);
    if (!ret)
      mark_seen (scope);
    return ret;
  }
  bool find_and_mark (tree scope);

private:
  void preserve_state ();
  void restore_state ();

private:
  static tree ambiguous (tree thing, tree current);
  void add_overload (tree fns);
  void add_value (tree new_val);
  void add_type (tree new_type);
  bool process_binding (tree val_bind, tree type_bind);
  unsigned process_module_binding (bitmap, unsigned, tree, unsigned, unsigned);
  /* Look in only namespace.  */
  bool search_namespace_only (tree scope);
  /* Look in namespace and its (recursive) inlines. Ignore using
     directives.  Return true if something found (inc dups). */
  bool search_namespace (tree scope);
  /* Look in the using directives of namespace + inlines using
     qualified lookup rules.  */
  bool search_usings (tree scope);

private:
  using_queue *queue_namespace (using_queue *queue, int depth, tree scope);
  using_queue *do_queue_usings (using_queue *queue, int depth,
				vec<tree, va_gc> *usings);
  using_queue *queue_usings (using_queue *queue, int depth,
			     vec<tree, va_gc> *usings)
  {
    if (usings)
      queue = do_queue_usings (queue, depth, usings);
    return queue;
  }

private:
  void add_fns (tree);
  void add_module_fns (bitmap, tree, unsigned, unsigned);
  void adl_expr (tree);
  void adl_type (tree);
  void adl_template_arg (tree);
  void adl_class (tree);
  void adl_bases (tree);
  void adl_class_only (tree);
  void adl_namespace (tree);
  void adl_namespace_only (tree);

public:
  /* Search namespace + inlines + maybe usings as qualified lookup.  */
  bool search_qualified (tree scope, bool usings = true);

  /* Search namespace + inlines + usings as unqualified lookup.  */
  bool search_unqualified (tree scope, cp_binding_level *);

  /* ADL lookup of ARGS.  */
  tree search_adl (tree fns, vec<tree, va_gc> *args);
};

/* Scope stack shared by all outermost lookups.  This avoids us
   allocating and freeing on every single lookup.  */
vec<tree, va_heap, vl_embed> *name_lookup::shared_scopes;

/* Currently active lookup.  */
name_lookup *name_lookup::active;

/* Name lookup is recursive, becase ADL can cause template
   instatiation.  This is of course a rare event, so we optimize for
   it not happening.  When we discover an active name-lookup, which
   must be an ADL lookup,  we need to unmark the marked scopes and also
   unmark the lookup we might have been accumulating.  */

void
name_lookup::preserve_state ()
{
  previous = active;
  if (previous)
    {
      unsigned length = vec_safe_length (previous->scopes);
      vec_safe_reserve (previous->scopes, length * 2);
      for (unsigned ix = length; ix--;)
	{
	  tree decl = (*previous->scopes)[ix];

	  gcc_checking_assert (LOOKUP_SEEN_P (decl));
	  LOOKUP_SEEN_P (decl) = false;

	  /* Preserve the FOUND_P state on the interrupted lookup's
	     stack.  */
	  if (LOOKUP_FOUND_P (decl))
	    {
	      LOOKUP_FOUND_P (decl) = false;
	      previous->scopes->quick_push (decl);
	    }
	}

      /* Unmark the outer partial lookup.  */
      if (previous->deduping)
	lookup_mark (previous->value, false);
    }
  else
    scopes = shared_scopes;
  active = this;
}

/* Restore the marking state of a lookup we interrupted.  */

void
name_lookup::restore_state ()
{
  if (deduping)
    lookup_mark (value, false);

  /* Unmark and empty this lookup's scope stack.  */
  for (unsigned ix = vec_safe_length (scopes); ix--;)
    {
      tree decl = scopes->pop ();
      gcc_checking_assert (LOOKUP_SEEN_P (decl));
      LOOKUP_SEEN_P (decl) = false;
      LOOKUP_FOUND_P (decl) = false;
    }

  active = previous;
  if (previous)
    {
      free (scopes);

      unsigned length = vec_safe_length (previous->scopes);
      for (unsigned ix = 0; ix != length; ix++)
	{
	  tree decl = (*previous->scopes)[ix];
	  if (LOOKUP_SEEN_P (decl))
	    {
	      /* The remainder of the scope stack must be recording
		 FOUND_P decls, which we want to pop off.  */
	      do
		{
		  tree decl = previous->scopes->pop ();
		  gcc_checking_assert (LOOKUP_SEEN_P (decl)
				       && !LOOKUP_FOUND_P (decl));
		  LOOKUP_FOUND_P (decl) = true;
		}
	      while (++ix != length);
	      break;
	    }

	  gcc_checking_assert (!LOOKUP_FOUND_P (decl));
	  LOOKUP_SEEN_P (decl) = true;
	}

      /* Remark the outer partial lookup.  */
      if (previous->deduping)
	lookup_mark (previous->value, true);
    }
  else
    shared_scopes = scopes;
}

void
name_lookup::mark_seen (tree scope)
{
  gcc_checking_assert (!seen_p (scope));
  LOOKUP_SEEN_P (scope) = true;
  vec_safe_push (scopes, scope);
}

bool
name_lookup::find_and_mark (tree scope)
{
  bool result = LOOKUP_FOUND_P (scope);
  if (!result)
    {
      LOOKUP_FOUND_P (scope) = true;
      if (!LOOKUP_SEEN_P (scope))
	vec_safe_push (scopes, scope);
    }

  return result;
}

/* THING and CURRENT are ambiguous, concatenate them.  */

tree
name_lookup::ambiguous (tree thing, tree current)
{
  if (TREE_CODE (current) != TREE_LIST)
    {
      current = build_tree_list (NULL_TREE, current);
      TREE_TYPE (current) = error_mark_node;
    }
  current = tree_cons (NULL_TREE, thing, current);
  TREE_TYPE (current) = error_mark_node;

  return current;
}

/* FNS is a new overload set to add to the exising set.  */

void
name_lookup::add_overload (tree fns)
{
  if (!deduping && TREE_CODE (fns) == OVERLOAD)
    {
      tree probe = fns;
      if (flags & LOOKUP_HIDDEN)
	probe = ovl_skip_hidden (probe);
      if (probe && TREE_CODE (probe) == OVERLOAD && OVL_USING_P (probe))
	{
	  /* We're about to add something found by a using
	     declaration, so need to engage deduping mode.  */
	  lookup_mark (value, true);
	  deduping = true;
	}
    }

  value = lookup_maybe_add (fns, value, deduping);
}

/* Add a NEW_VAL, a found value binding into the current value binding.  */

void
name_lookup::add_value (tree new_val)
{
  if (OVL_P (new_val) && (!value || OVL_P (value)))
    add_overload (new_val);
  else if (!value)
    value = new_val;
  else if (value == new_val)
    ;
  else if ((TREE_CODE (value) == TYPE_DECL
	    && TREE_CODE (new_val) == TYPE_DECL
	    && same_type_p (TREE_TYPE (value), TREE_TYPE (new_val))))
    /* Typedefs to the same type. */;
  else if (TREE_CODE (value) == NAMESPACE_DECL
	   && TREE_CODE (new_val) == NAMESPACE_DECL
	   && ORIGINAL_NAMESPACE (value) == ORIGINAL_NAMESPACE (new_val))
    /* Namespace (possibly aliased) to the same namespace.  Locate
       the namespace*/
    value = ORIGINAL_NAMESPACE (value);
  else
    {
      if (deduping)
	{
	  /* Disengage deduping mode.  */
	  lookup_mark (value, false);
	  deduping = false;
	}
      value = ambiguous (new_val, value);
    }
}

/* Add a NEW_TYPE, a found type binding into the current type binding.  */

void
name_lookup::add_type (tree new_type)
{
  if (!type)
    type = new_type;
  else if (TREE_CODE (type) == TREE_LIST
	   || !same_type_p (TREE_TYPE (type), TREE_TYPE (new_type)))
    type = ambiguous (new_type, type);
}

/* Process a found binding containing NEW_VAL and NEW_TYPE.  Returns
   true if we actually found something noteworthy.  */

bool
name_lookup::process_binding (tree new_val, tree new_type)
{
  /* Did we really see a type? */
  if (new_type
      && (LOOKUP_NAMESPACES_ONLY (flags)
	  || (!(flags & LOOKUP_HIDDEN)
	      && DECL_LANG_SPECIFIC (new_type)
	      && DECL_ANTICIPATED (new_type))))
    new_type = NULL_TREE;

  if (new_val && !(flags & LOOKUP_HIDDEN))
    new_val = ovl_skip_hidden (new_val);

  /* Do we really see a value? */
  if (new_val)
    switch (TREE_CODE (new_val))
      {
      case TEMPLATE_DECL:
	/* If we expect types or namespaces, and not templates,
	   or this is not a template class.  */
	if ((LOOKUP_QUALIFIERS_ONLY (flags)
	     && !DECL_TYPE_TEMPLATE_P (new_val)))
	  new_val = NULL_TREE;
	break;
      case TYPE_DECL:
	if (LOOKUP_NAMESPACES_ONLY (flags)
	    || (new_type && (flags & LOOKUP_PREFER_TYPES)))
	  new_val = NULL_TREE;
	break;
      case NAMESPACE_DECL:
	if (LOOKUP_TYPES_ONLY (flags))
	  new_val = NULL_TREE;
	break;
      default:
	if (LOOKUP_QUALIFIERS_ONLY (flags))
	  new_val = NULL_TREE;
      }

  if (!new_val)
    {
      new_val = new_type;
      new_type = NULL_TREE;
    }

  /* Merge into the lookup  */
  if (new_val)
    add_value (new_val);
  if (new_type)
    add_type (new_type);

  return new_val != NULL_TREE;
}

/* If we're importing a module containing this binding, add it to the
   lookup set.  The trickiness is with namespaces, we only want to
   find it once.  */

unsigned
name_lookup::process_module_binding (bitmap imports, unsigned marker,
				     tree bind, unsigned ix, unsigned span)
{
  tree new_type = MAYBE_STAT_TYPE (bind);
  tree new_val = MAYBE_STAT_DECL (bind);

  if (ix != GLOBAL_MODULE_INDEX
      && (ix > current_module || ix + span <= current_module))
    {
      /* Looking at something other than the global or current
	 module.  */

      if (!imports)
	return marker;

      /* Figure out what's being exported.  */
      if (new_type && !DECL_MODULE_EXPORT_P (new_type))
	new_type = NULL_TREE;

      if (TREE_CODE (new_val) == OVERLOAD)
	{
	  if (STAT_HACK_P (bind))
	    new_val = STAT_EXPORTS (bind);
	  else
	    new_val = NULL_TREE;
	}
      else if (!DECL_MODULE_EXPORT_P (new_val))
	new_val = NULL_TREE;

      if (!new_type && !new_val)
	/* You aint seen nuthin', right?  */
	return marker;

      /* Are we importing this module?  */
      bool found = false;
      for (; !found && span--; ix++)
	if (bitmap_bit_p (imports, ix))
	  found = true;

      if (!found)
	return marker;
    }

  /* Optimize for (re-)finding a namespace.  We only need to look
     once.  */
  if (new_val && !new_type
      && TREE_CODE (new_val) == NAMESPACE_DECL
      && !DECL_NAMESPACE_ALIAS (new_val))
    {
      if (marker & 2)
	return marker;
      marker |= 2;
    }

  if (new_type || new_val)
    marker |= process_binding (new_val, new_type);

  return marker;
}

/* Look in exactly namespace SCOPE.  */

bool
name_lookup::search_namespace_only (tree scope)
{
  bool found = false;

  if (tree *binding = find_namespace_slot (scope, name))
    {
      tree val = *binding;
      if (TREE_CODE (val) != MODULE_VECTOR)
	/* Only a global module binding, visible from anywhere.  */
	found |= process_binding (MAYBE_STAT_DECL (val),
				  MAYBE_STAT_TYPE (val));
      else
	{
	  /* I presume the binding list is going to be sparser than
	     the import bitmap.  Hence iterate over the former
	     checking for bits set in the bitmap.  */
	  bitmap imports = module_import_bitmap (current_module);
	  module_cluster *cluster = MODULE_VECTOR_CLUSTER_BASE (val);
	  int marker = 0;
	  for (unsigned ix = MODULE_VECTOR_NUM_CLUSTERS (val); ix--; cluster++)
	    for (unsigned jx = 2; jx--;)
	      if (cluster->slots[jx])
		marker = process_module_binding
		  (imports, marker, cluster->slots[jx],
		   cluster->bases[jx], cluster->spans[jx]);
	  found |= marker & 1;
	}
    }

  return found;
}

/* Conditionally look in namespace SCOPE and inline children.  */

bool
name_lookup::search_namespace (tree scope)
{
  if (see_and_mark (scope))
    /* We've visited this scope before.  Return what we found then.  */
    return found_p (scope);

  /* Look in exactly namespace. */
  bool found = search_namespace_only (scope);
  
  /* Recursively look in its inline children.  */
  if (vec<tree, va_gc> *inlinees = DECL_NAMESPACE_INLINEES (scope))
    for (unsigned ix = inlinees->length (); ix--;)
      found |= search_namespace ((*inlinees)[ix]);

  if (found)
    mark_found (scope);

  return found;
}

/* Recursively follow using directives of SCOPE & its inline children.
   Such following is essentially a flood-fill algorithm.  */

bool
name_lookup::search_usings (tree scope)
{
  /* We do not check seen_p here, as that was already set during the
     namespace_only walk.  */
  if (found_p (scope))
    return true;

  bool found = false;
  if (vec<tree, va_gc> *usings = DECL_NAMESPACE_USING (scope))
    for (unsigned ix = usings->length (); ix--;)
      found |= search_qualified ((*usings)[ix], true);

  /* Look in its inline children.  */
  if (vec<tree, va_gc> *inlinees = DECL_NAMESPACE_INLINEES (scope))
    for (unsigned ix = inlinees->length (); ix--;)
      found |= search_usings ((*inlinees)[ix]);

  if (found)
    mark_found (scope);

  return found;
}

/* Qualified namespace lookup in SCOPE.
   1) Look in SCOPE (+inlines).  If found, we're done.
   2) Otherwise, if USINGS is true,
      recurse for every using directive of SCOPE (+inlines).

   Trickiness is (a) loops and (b) multiple paths to same namespace.
   In both cases we want to not repeat any lookups, and know whether
   to stop the caller's step #2.  Do this via the FOUND_P marker.  */

bool
name_lookup::search_qualified (tree scope, bool usings)
{
  bool found = false;

  if (seen_p (scope))
    found = found_p (scope);
  else 
    {
      found = search_namespace (scope);
      if (!found && usings)
	found = search_usings (scope);
    }

  return found;
}

/* Add SCOPE to the unqualified search queue, recursively add its
   inlines and those via using directives.  */

name_lookup::using_queue *
name_lookup::queue_namespace (using_queue *queue, int depth, tree scope)
{
  if (see_and_mark (scope))
    return queue;

  /* Record it.  */
  tree common = scope;
  while (SCOPE_DEPTH (common) > depth)
    common = CP_DECL_CONTEXT (common);
  vec_safe_push (queue, using_pair (common, scope));

  /* Queue its inline children.  */
  if (vec<tree, va_gc> *inlinees = DECL_NAMESPACE_INLINEES (scope))
    for (unsigned ix = inlinees->length (); ix--;)
      queue = queue_namespace (queue, depth, (*inlinees)[ix]);

  /* Queue its using targets.  */
  queue = queue_usings (queue, depth, DECL_NAMESPACE_USING (scope));

  return queue;
}

/* Add the namespaces in USINGS to the unqualified search queue.  */

name_lookup::using_queue *
name_lookup::do_queue_usings (using_queue *queue, int depth,
			      vec<tree, va_gc> *usings)
{
  for (unsigned ix = usings->length (); ix--;)
    queue = queue_namespace (queue, depth, (*usings)[ix]);

  return queue;
}

/* Unqualified namespace lookup in SCOPE.
   1) add scope+inlins to worklist.
   2) recursively add target of every using directive
   3) for each worklist item where SCOPE is common ancestor, search it
   4) if nothing find, scope=parent, goto 1.  */

bool
name_lookup::search_unqualified (tree scope, cp_binding_level *level)
{
  /* Make static to avoid continual reallocation.  We're not
     recursive.  */
  static using_queue *queue = NULL;
  bool found = false;
  int length = vec_safe_length (queue);

  /* Queue local using-directives.  */
  for (; level->kind != sk_namespace; level = level->level_chain)
    queue = queue_usings (queue, SCOPE_DEPTH (scope), level->using_directives);

  for (; !found; scope = CP_DECL_CONTEXT (scope))
    {
      gcc_assert (!DECL_NAMESPACE_ALIAS (scope));
      int depth = SCOPE_DEPTH (scope);

      /* Queue namespaces reachable from SCOPE. */
      queue = queue_namespace (queue, depth, scope);

      /* Search every queued namespace where SCOPE is the common
	 ancestor.  Adjust the others.  */
      unsigned ix = length;
      do
	{
	  using_pair &pair = (*queue)[ix];
	  while (pair.first == scope)
	    {
	      found |= search_namespace_only (pair.second);
	      pair = queue->pop ();
	      if (ix == queue->length ())
		goto done;
	    }
	  /* The depth is the same as SCOPE, find the parent scope.  */
	  if (SCOPE_DEPTH (pair.first) == depth)
	    pair.first = CP_DECL_CONTEXT (pair.first);
	  ix++;
	}
      while (ix < queue->length ());
    done:;
      if (scope == global_namespace)
	break;
    }

  vec_safe_truncate (queue, length);

  return found;
}

/* FNS is a value binding.  If it is a (set of overloaded) functions,
   add them into the current value.  */

void
name_lookup::add_fns (tree fns)
{
  if (!fns)
    return;
  else if (TREE_CODE (fns) == OVERLOAD)
    {
      if (TREE_TYPE (fns) != unknown_type_node)
	fns = OVL_FUNCTION (fns);
    }
  else if (!DECL_DECLARES_FUNCTION_P (fns))
    return;

  add_overload (fns);
}

void
name_lookup::add_module_fns (bitmap imports, tree bind,
			     unsigned ix, unsigned span)
{
  tree val = MAYBE_STAT_DECL (bind);

  if (ix != GLOBAL_MODULE_INDEX
      && (ix > current_module || ix + span <= current_module))
    {
      /* Looking at something other than the global or current
	 module.  */

      if (!imports)
	return;

      /* Figure out what's being exported.  */
      if (TREE_CODE (val) == OVERLOAD)
	{
	  if (STAT_HACK_P (bind))
	    val = STAT_EXPORTS (bind);
	  else
	    val = NULL_TREE;
	}
      else if (!DECL_MODULE_EXPORT_P (val))
	val = NULL_TREE;

      if (!val)
	/* You aint seen nuthin', right?  */
	return;

      /* Are we importing this module?  */
      bool found = false;
      for (; !found && span--; ix++)
	if (bitmap_bit_p (imports, ix))
	  found = true;

      if (!found)
	return;
    }
  add_fns (val);
}

/* Add functions of a namespace to the lookup structure.  */

void
name_lookup::adl_namespace_only (tree scope)
{
  mark_seen (scope);

  /* Look down into inline namespaces.  */
  if (vec<tree, va_gc> *inlinees = DECL_NAMESPACE_INLINEES (scope))
    for (unsigned ix = inlinees->length (); ix--;)
      adl_namespace_only ((*inlinees)[ix]);

  if (tree *binding = find_namespace_slot (scope, name))
    {
      tree val = *binding;
      if (TREE_CODE (val) != MODULE_VECTOR)
	add_fns (ovl_skip_hidden (MAYBE_STAT_DECL (val)));
      else
	{
	  bitmap imports = module_import_bitmap (current_module);
	  module_cluster *cluster = MODULE_VECTOR_CLUSTER_BASE (val);
	  for (unsigned ix = MODULE_VECTOR_NUM_CLUSTERS (val); ix--; cluster++)
	    for (unsigned jx = 2; jx--;)
	      if (cluster->slots[jx])
		add_module_fns (imports, cluster->slots[jx],
				cluster->bases[jx], cluster->spans[jx]);
	}
    }
}

/* Find the containing non-inlined namespace, add it and all its
   inlinees.  */

void
name_lookup::adl_namespace (tree scope)
{
  if (seen_p (scope))
    return;

  /* Find the containing non-inline namespace.  */
  while (DECL_NAMESPACE_INLINE_P (scope))
    scope = CP_DECL_CONTEXT (scope);

  adl_namespace_only (scope);
}

/* Adds the class and its friends to the lookup structure.  */

void
name_lookup::adl_class_only (tree type)
{
  /* Backend-built structures, such as __builtin_va_list, aren't
     affected by all this.  */
  if (!CLASS_TYPE_P (type))
    return;

  type = TYPE_MAIN_VARIANT (type);

  if (see_and_mark (type))
    return;

  tree context = decl_namespace_context (type);
  adl_namespace (context);

  complete_type (type);

  /* Add friends.  */
  for (tree list = DECL_FRIENDLIST (TYPE_MAIN_DECL (type)); list;
       list = TREE_CHAIN (list))
    if (name == FRIEND_NAME (list))
      for (tree friends = FRIEND_DECLS (list); friends;
	   friends = TREE_CHAIN (friends))
	{
	  tree fn = TREE_VALUE (friends);

	  /* Only interested in global functions with potentially hidden
	     (i.e. unqualified) declarations.  */
	  if (CP_DECL_CONTEXT (fn) != context)
	    continue;

	  /* Only interested in anticipated friends.  (Non-anticipated
	     ones will have been inserted during the namespace
	     adl.)  */
	  if (!DECL_ANTICIPATED (fn))
	    continue;

	  /* Template specializations are never found by name lookup.
	     (Templates themselves can be found, but not template
	     specializations.)  */
	  if (TREE_CODE (fn) == FUNCTION_DECL && DECL_USE_TEMPLATE (fn))
	    continue;

	  add_fns (fn);
	}
}

/* Adds the class and its bases to the lookup structure.
   Returns true on error.  */

void
name_lookup::adl_bases (tree type)
{
  adl_class_only (type);

  /* Process baseclasses.  */
  if (tree binfo = TYPE_BINFO (type))
    {
      tree base_binfo;
      int i;

      for (i = 0; BINFO_BASE_ITERATE (binfo, i, base_binfo); i++)
	adl_bases (BINFO_TYPE (base_binfo));
    }
}

/* Adds everything associated with a class argument type to the lookup
   structure.  Returns true on error.

   If T is a class type (including unions), its associated classes are: the
   class itself; the class of which it is a member, if any; and its direct
   and indirect base classes. Its associated namespaces are the namespaces
   of which its associated classes are members. Furthermore, if T is a
   class template specialization, its associated namespaces and classes
   also include: the namespaces and classes associated with the types of
   the template arguments provided for template type parameters (excluding
   template template parameters); the namespaces of which any template
   template arguments are members; and the classes of which any member
   templates used as template template arguments are members. [ Note:
   non-type template arguments do not contribute to the set of associated
   namespaces.  --end note] */

void
name_lookup::adl_class (tree type)
{
  /* Backend build structures, such as __builtin_va_list, aren't
     affected by all this.  */
  if (!CLASS_TYPE_P (type))
    return;

  type = TYPE_MAIN_VARIANT (type);
  /* We don't set found here because we have to have set seen first,
     which is done in the adl_bases walk.  */
  if (found_p (type))
    return;

  adl_bases (type);
  mark_found (type);

  if (TYPE_CLASS_SCOPE_P (type))
    adl_class_only (TYPE_CONTEXT (type));

  /* Process template arguments.  */
  if (CLASSTYPE_TEMPLATE_INFO (type)
      && PRIMARY_TEMPLATE_P (CLASSTYPE_TI_TEMPLATE (type)))
    {
      tree list = INNERMOST_TEMPLATE_ARGS (CLASSTYPE_TI_ARGS (type));
      for (int i = 0; i < TREE_VEC_LENGTH (list); ++i)
	adl_template_arg (TREE_VEC_ELT (list, i));
    }
}

void
name_lookup::adl_expr (tree expr)
{
  if (!expr)
    return;

  gcc_assert (!TYPE_P (expr));

  if (TREE_TYPE (expr) != unknown_type_node)
    {
      adl_type (TREE_TYPE (expr));
      return;
    }

  if (TREE_CODE (expr) == ADDR_EXPR)
    expr = TREE_OPERAND (expr, 0);
  if (TREE_CODE (expr) == COMPONENT_REF
      || TREE_CODE (expr) == OFFSET_REF)
    expr = TREE_OPERAND (expr, 1);
  expr = MAYBE_BASELINK_FUNCTIONS (expr);

  if (OVL_P (expr))
    for (lkp_iterator iter (expr); iter; ++iter)
      adl_type (TREE_TYPE (*iter));
  else if (TREE_CODE (expr) == TEMPLATE_ID_EXPR)
    {
      /* The working paper doesn't currently say how to handle
	 template-id arguments.  The sensible thing would seem to be
	 to handle the list of template candidates like a normal
	 overload set, and handle the template arguments like we do
	 for class template specializations.  */

      /* First the templates.  */
      adl_expr (TREE_OPERAND (expr, 0));

      /* Now the arguments.  */
      if (tree args = TREE_OPERAND (expr, 1))
	for (int ix = TREE_VEC_LENGTH (args); ix--;)
	  adl_template_arg (TREE_VEC_ELT (args, ix));
    }
}

void
name_lookup::adl_type (tree type)
{
  if (!type)
    return;

  if (TYPE_PTRDATAMEM_P (type))
    {
      /* Pointer to member: associate class type and value type.  */
      adl_type (TYPE_PTRMEM_CLASS_TYPE (type));
      adl_type (TYPE_PTRMEM_POINTED_TO_TYPE (type));
      return;
    }

  switch (TREE_CODE (type))
    {
    case RECORD_TYPE:
      if (TYPE_PTRMEMFUNC_P (type))
	{
	  adl_type (TYPE_PTRMEMFUNC_FN_TYPE (type));
	  return;
	}
      /* FALLTHRU */
    case UNION_TYPE:
      adl_class (type);
      return;

    case METHOD_TYPE:
      /* The basetype is referenced in the first arg type, so just
	 fall through.  */
    case FUNCTION_TYPE:
      /* Associate the parameter types.  */
      for (tree args = TYPE_ARG_TYPES (type); args; args = TREE_CHAIN (args))
	adl_type (TREE_VALUE (args));
      /* FALLTHROUGH */

    case POINTER_TYPE:
    case REFERENCE_TYPE:
    case ARRAY_TYPE:
      adl_type (TREE_TYPE (type));
      return;

    case ENUMERAL_TYPE:
      if (TYPE_CLASS_SCOPE_P (type))
	adl_class_only (TYPE_CONTEXT (type));
      adl_namespace (decl_namespace_context (type));
      return;

    case LANG_TYPE:
      gcc_assert (type == unknown_type_node
		  || type == init_list_type_node);
      return;

    case TYPE_PACK_EXPANSION:
      adl_type (PACK_EXPANSION_PATTERN (type));
      return;

    default:
      break;
    }
}

/* Adds everything associated with a template argument to the lookup
   structure.  */

void
name_lookup::adl_template_arg (tree arg)
{
  /* [basic.lookup.koenig]

     If T is a template-id, its associated namespaces and classes are
     ... the namespaces and classes associated with the types of the
     template arguments provided for template type parameters
     (excluding template template parameters); the namespaces in which
     any template template arguments are defined; and the classes in
     which any member templates used as template template arguments
     are defined.  [Note: non-type template arguments do not
     contribute to the set of associated namespaces.  ]  */

  /* Consider first template template arguments.  */
  if (TREE_CODE (arg) == TEMPLATE_TEMPLATE_PARM
      || TREE_CODE (arg) == UNBOUND_CLASS_TEMPLATE)
    ;
  else if (TREE_CODE (arg) == TEMPLATE_DECL)
    {
      tree ctx = CP_DECL_CONTEXT (arg);

      /* It's not a member template.  */
      if (TREE_CODE (ctx) == NAMESPACE_DECL)
	adl_namespace (ctx);
      /* Otherwise, it must be member template.  */
      else
	adl_class_only (ctx);
    }
  /* It's an argument pack; handle it recursively.  */
  else if (ARGUMENT_PACK_P (arg))
    {
      tree args = ARGUMENT_PACK_ARGS (arg);
      int i, len = TREE_VEC_LENGTH (args);
      for (i = 0; i < len; ++i) 
	adl_template_arg (TREE_VEC_ELT (args, i));
    }
  /* It's not a template template argument, but it is a type template
     argument.  */
  else if (TYPE_P (arg))
    adl_type (arg);
}

/* Perform ADL lookup.  FNS is the existing lookup result and ARGS are
   the call arguments.  */

tree
name_lookup::search_adl (tree fns, vec<tree, va_gc> *args)
{
  if (fns)
    {
      deduping = true;
      lookup_mark (fns, true);
    }
  value = fns;

  unsigned ix;
  tree arg;

  FOR_EACH_VEC_ELT_REVERSE (*args, ix, arg)
    /* OMP reduction operators put an ADL-significant type as the
       first arg. */
    if (TYPE_P (arg))
      adl_type (arg);
    else
      adl_expr (arg);

  fns = value;

  return fns;
}

static bool qualified_namespace_lookup (tree, name_lookup *);
static void consider_binding_level (tree name,
				    best_match <tree, const char *> &bm,
				    cp_binding_level *lvl,
				    bool look_within_fields,
				    enum lookup_name_fuzzy_kind kind);
static void diagnose_name_conflict (tree, tree);

/* ADL lookup of NAME.  FNS is the result of regular lookup, and we
   don't add duplicates to it.  ARGS is the vector of call
   arguments (which will not be empty).  */

tree
lookup_arg_dependent (tree name, tree fns, vec<tree, va_gc> *args)
{
  bool subtime = timevar_cond_start (TV_NAME_LOOKUP);
  name_lookup lookup (name);
  fns = lookup.search_adl (fns, args);
  timevar_cond_stop (TV_NAME_LOOKUP, subtime);
  return fns;
}

/* FNS is an overload set of conversion functions.  Return the
   overloads converting to TYPE.  */

static tree
extract_conversion_operator (tree fns, tree type)
{
  tree convs = NULL_TREE;
  tree tpls = NULL_TREE;

  for (ovl_iterator iter (fns); iter; ++iter)
    {
      if (same_type_p (DECL_CONV_FN_TYPE (*iter), type))
	convs = lookup_add (*iter, convs);

      if (TREE_CODE (*iter) == TEMPLATE_DECL)
	tpls = lookup_add (*iter, tpls);
    }

  if (!convs)
    convs = tpls;

  return convs;
}

/* Binary search of (ordered) MEMBER_VEC for NAME.  */

static tree
member_vec_binary_search (vec<tree, va_gc> *member_vec, tree name)
{
  for (unsigned lo = 0, hi = member_vec->length (); lo < hi;)
    {
      unsigned mid = (lo + hi) / 2;
      tree binding = (*member_vec)[mid];
      tree binding_name = OVL_NAME (binding);

      if (binding_name > name)
	hi = mid;
      else if (binding_name < name)
	lo = mid + 1;
      else
	return binding;
    }

  return NULL_TREE;
}

/* Linear search of (unordered) MEMBER_VEC for NAME.  */

static tree
member_vec_linear_search (vec<tree, va_gc> *member_vec, tree name)
{
  for (int ix = member_vec->length (); ix--;)
    /* We can get a NULL binding during insertion of a new method
       name, because the identifier_binding machinery performs a
       lookup.  If we find such a NULL slot, that's the thing we were
       looking for, so we might as well bail out immediately.  */
    if (tree binding = (*member_vec)[ix])
      {
	if (OVL_NAME (binding) == name)
	  return binding;
      }
    else
      break;

  return NULL_TREE;
}

/* Linear search of (partially ordered) fields of KLASS for NAME.  */

static tree
fields_linear_search (tree klass, tree name, bool want_type)
{
  for (tree fields = TYPE_FIELDS (klass); fields; fields = DECL_CHAIN (fields))
    {
      tree decl = fields;

      if (!want_type
	  && TREE_CODE (decl) == FIELD_DECL
	  && ANON_AGGR_TYPE_P (TREE_TYPE (decl)))
	{
	  if (tree temp = search_anon_aggr (TREE_TYPE (decl), name))
	    return temp;
	}

      if (DECL_NAME (decl) != name)
	continue;
      
      if (TREE_CODE (decl) == USING_DECL)
	{
	  decl = strip_using_decl (decl);
	  if (is_overloaded_fn (decl))
	    continue;
	}

      if (DECL_DECLARES_FUNCTION_P (decl))
	/* Functions are found separately.  */
	continue;

      if (!want_type || DECL_DECLARES_TYPE_P (decl))
	return decl;
    }

  return NULL_TREE;
}

/* Look for NAME field inside of anonymous aggregate ANON.  */

tree
search_anon_aggr (tree anon, tree name)
{
  gcc_assert (COMPLETE_TYPE_P (anon));
  tree ret;
	  
  if (vec<tree, va_gc> *member_vec = CLASSTYPE_MEMBER_VEC (anon))
    ret = member_vec_linear_search (member_vec, name);
  else
    ret = fields_linear_search (anon, name, false);

  if (ret)
    {
      /* Anon members can only contain fields.  */
      gcc_assert (!STAT_HACK_P (ret) && !DECL_DECLARES_TYPE_P (ret));
      return ret;
    }
  return NULL_TREE;
}

/* Look for NAME as an immediate member of KLASS (including
   anon-members or unscoped enum member).  TYPE_OR_FNS is zero for
   regular search.  >0 to get a type binding (if there is one) and <0
   if you want (just) the member function binding.

   Use this if you do not want lazy member creation.  */

tree
get_class_binding_direct (tree klass, tree name, int type_or_fns)
{
  gcc_checking_assert (RECORD_OR_UNION_TYPE_P (klass));

  /* Conversion operators can only be found by the marker conversion
     operator name.  */
  bool conv_op = IDENTIFIER_CONV_OP_P (name);
  tree lookup = conv_op ? conv_op_identifier : name;
  tree val = NULL_TREE;
  vec<tree, va_gc> *member_vec = CLASSTYPE_MEMBER_VEC (klass);

  if (COMPLETE_TYPE_P (klass) && member_vec)
    {
      val = member_vec_binary_search (member_vec, lookup);
      if (!val)
	;
      else if (type_or_fns > 0)
	{
	  if (STAT_HACK_P (val))
	    val = STAT_TYPE (val);
	  else if (!DECL_DECLARES_TYPE_P (val))
	    val = NULL_TREE;
	}
      else if (STAT_HACK_P (val))
	val = STAT_DECL (val);

      if (val && TREE_CODE (val) == OVERLOAD
	  && TREE_CODE (OVL_FUNCTION (val)) == USING_DECL)
	{
	  /* An overload with a dependent USING_DECL.  Does the caller
	     want the USING_DECL or the functions?  */
	  if (type_or_fns < 0)
	    val = OVL_CHAIN (val);
	  else
	    val = OVL_FUNCTION (val);  
	}
    }
  else
    {
      if (member_vec && type_or_fns <= 0)
	val = member_vec_linear_search (member_vec, lookup);

      if (type_or_fns < 0)
	/* Don't bother looking for field.  We don't want it.  */;
      else if (!val || (TREE_CODE (val) == OVERLOAD && OVL_USING_P (val)))
	/* Dependent using declarations are a 'field', make sure we
	   return that even if we saw an overload already.  */
	if (tree field_val = fields_linear_search (klass, lookup,
						   type_or_fns > 0))
	  if (!val || TREE_CODE (field_val) == USING_DECL)
	    val = field_val;
    }

  /* Extract the conversion operators asked for, unless the general
     conversion operator was requested.   */
  if (val && conv_op)
    {
      gcc_checking_assert (OVL_FUNCTION (val) == conv_op_marker);
      val = OVL_CHAIN (val);
      if (tree type = TREE_TYPE (name))
	val = extract_conversion_operator (val, type);
    }

  return val;
}

/* We're about to lookup NAME in KLASS.  Make sure any lazily declared
   members are now declared.  */

static void
maybe_lazily_declare (tree klass, tree name)
{
  /* Lazily declare functions, if we're going to search these.  */
  if (IDENTIFIER_CTOR_P (name))
    {
      if (CLASSTYPE_LAZY_DEFAULT_CTOR (klass))
	lazily_declare_fn (sfk_constructor, klass);
      if (CLASSTYPE_LAZY_COPY_CTOR (klass))
	lazily_declare_fn (sfk_copy_constructor, klass);
      if (CLASSTYPE_LAZY_MOVE_CTOR (klass))
	lazily_declare_fn (sfk_move_constructor, klass);
    }
  else if (IDENTIFIER_DTOR_P (name))
    {
      if (CLASSTYPE_LAZY_DESTRUCTOR (klass))
	lazily_declare_fn (sfk_destructor, klass);
    }
  else if (name == assign_op_identifier)
    {
      if (CLASSTYPE_LAZY_COPY_ASSIGN (klass))
	lazily_declare_fn (sfk_copy_assignment, klass);
      if (CLASSTYPE_LAZY_MOVE_ASSIGN (klass))
	lazily_declare_fn (sfk_move_assignment, klass);
    }
}

/* Look for NAME's binding in exactly KLASS.  See
   get_class_binding_direct for argument description.  Does lazy
   special function creation as necessary.  */

tree
get_class_binding (tree klass, tree name, int type_or_fns)
{
  klass = complete_type (klass);

  if (COMPLETE_TYPE_P (klass))
    maybe_lazily_declare (klass, name);

  return get_class_binding_direct (klass, name, type_or_fns);
}

/* Find the slot containing overloads called 'NAME'.  If there is no
   such slot, create an empty one.  KLASS might be complete at this
   point, in which case we need to preserve ordering.  Deals with
   conv_op marker handling.  */

tree *
get_member_slot (tree klass, tree name)
{
  bool complete_p = COMPLETE_TYPE_P (klass);
  
  vec<tree, va_gc> *member_vec = CLASSTYPE_MEMBER_VEC (klass);
  if (!member_vec)
    {
      vec_alloc (member_vec, 8);
      CLASSTYPE_MEMBER_VEC (klass) = member_vec;
      if (complete_p)
	{
	  /* If the class is complete but had no member_vec, we need
	     to add the TYPE_FIELDS into it.  We're also most likely
	     to be adding ctors & dtors, so ask for 6 spare slots (the
	     abstract cdtors and their clones).  */
	  set_class_bindings (klass, 6);
	  member_vec = CLASSTYPE_MEMBER_VEC (klass);
	}
    }

  if (IDENTIFIER_CONV_OP_P (name))
    name = conv_op_identifier;

  unsigned ix, length = member_vec->length ();
  for (ix = 0; ix < length; ix++)
    {
      tree *slot = &(*member_vec)[ix];
      tree fn_name = OVL_NAME (*slot);

      if (fn_name == name)
	{
	  /* If we found an existing slot, it must be a function set.
	     Even with insertion after completion, because those only
	     happen with artificial fns that have unspellable names.
	     This means we do not have to deal with the stat hack
	     either.  */
	  gcc_checking_assert (OVL_P (*slot));
	  if (name == conv_op_identifier)
	    {
	      gcc_checking_assert (OVL_FUNCTION (*slot) == conv_op_marker);
	      /* Skip the conv-op marker. */
	      slot = &OVL_CHAIN (*slot);
	    }
	  return slot;
	}

      if (complete_p && fn_name > name)
	break;
    }

  /* No slot found.  Create one at IX.  We know in this case that our
     caller will succeed in adding the function.  */
  if (complete_p)
    {
      /* Do exact allocation when complete, as we don't expect to add
	 many.  */
      vec_safe_reserve_exact (member_vec, 1);
      member_vec->quick_insert (ix, NULL_TREE);
    }
  else
    {
      gcc_checking_assert (ix == length);
      vec_safe_push (member_vec, NULL_TREE);
    }
  CLASSTYPE_MEMBER_VEC (klass) = member_vec;

  tree *slot = &(*member_vec)[ix];
  if (name == conv_op_identifier)
    {
      /* Install the marker prefix.  */
      *slot = ovl_make (conv_op_marker, NULL_TREE);
      slot = &OVL_CHAIN (*slot);
    }

  return slot;
}

/* Comparison function to compare two MEMBER_VEC entries by name.
   Because we can have duplicates during insertion of TYPE_FIELDS, we
   do extra checking so deduping doesn't have to deal with so many
   cases.  */

static int
member_name_cmp (const void *a_p, const void *b_p)
{
  tree a = *(const tree *)a_p;
  tree b = *(const tree *)b_p;
  tree name_a = DECL_NAME (TREE_CODE (a) == OVERLOAD ? OVL_FUNCTION (a) : a);
  tree name_b = DECL_NAME (TREE_CODE (b) == OVERLOAD ? OVL_FUNCTION (b) : b);

  gcc_checking_assert (name_a && name_b);
  if (name_a != name_b)
    return name_a < name_b ? -1 : +1;

  if (name_a == conv_op_identifier)
    {
      /* Strip the conv-op markers. */
      gcc_checking_assert (OVL_FUNCTION (a) == conv_op_marker
			   && OVL_FUNCTION (b) == conv_op_marker);
      a = OVL_CHAIN (a);
      b = OVL_CHAIN (b);
    }

  if (TREE_CODE (a) == OVERLOAD)
    a = OVL_FUNCTION (a);
  if (TREE_CODE (b) == OVERLOAD)
    b = OVL_FUNCTION (b);

  /* We're in STAT_HACK or USING_DECL territory (or possibly error-land). */
  if (TREE_CODE (a) != TREE_CODE (b))
    {
      /* If one of them is a TYPE_DECL, it loses.  */
      if (TREE_CODE (a) == TYPE_DECL)
	return +1;
      else if (TREE_CODE (b) == TYPE_DECL)
	return -1;

      /* If one of them is a USING_DECL, it loses.  */
      if (TREE_CODE (a) == USING_DECL)
	return +1;
      else if (TREE_CODE (b) == USING_DECL)
	return -1;

      /* There are no other cases with different kinds of decls, as
	 duplicate detection should have kicked in earlier.  However,
	 some erroneous cases get though. */
      gcc_assert (errorcount);
    }
  
  /* Using source location would be the best thing here, but we can
     get identically-located decls in the following circumstances:

     1) duplicate artificial type-decls for the same type.

     2) pack expansions of using-decls.

     We should not be doing #1, but in either case it doesn't matter
     how we order these.  Use UID as a proxy for source ordering, so
     that identically-located decls still have a well-defined stable
     ordering.  */
  if (DECL_UID (a) != DECL_UID (b))
    return DECL_UID (a) < DECL_UID (b) ? -1 : +1;
  gcc_assert (a == b);
  return 0;
}

static struct {
  gt_pointer_operator new_value;
  void *cookie;
} resort_data;

/* This routine compares two fields like member_name_cmp but using the
   pointer operator in resort_field_decl_data.  We don't have to deal
   with duplicates here.  */

static int
resort_member_name_cmp (const void *a_p, const void *b_p)
{
  tree a = *(const tree *)a_p;
  tree b = *(const tree *)b_p;
  tree name_a = OVL_NAME (a);
  tree name_b = OVL_NAME (b);

  resort_data.new_value (&name_a, resort_data.cookie);
  resort_data.new_value (&name_b, resort_data.cookie);

  gcc_checking_assert (name_a != name_b);

  return name_a < name_b ? -1 : +1;
}

/* Resort CLASSTYPE_MEMBER_VEC because pointers have been reordered.  */

void
resort_type_member_vec (void *obj, void */*orig_obj*/,
			gt_pointer_operator new_value, void* cookie)
{
  if (vec<tree, va_gc> *member_vec = (vec<tree, va_gc> *) obj)
    {
      resort_data.new_value = new_value;
      resort_data.cookie = cookie;
      qsort (member_vec->address (), member_vec->length (),
	     sizeof (tree), resort_member_name_cmp);
    }
}

/* Recursively count the number of fields in KLASS, including anonymous
   union members.  */

static unsigned
count_class_fields (tree klass)
{
  unsigned n_fields = 0;

  for (tree fields = TYPE_FIELDS (klass); fields; fields = DECL_CHAIN (fields))
    if (DECL_DECLARES_FUNCTION_P (fields))
      /* Functions are dealt with separately.  */;
    else if (TREE_CODE (fields) == FIELD_DECL
	     && ANON_AGGR_TYPE_P (TREE_TYPE (fields)))
      n_fields += count_class_fields (TREE_TYPE (fields));
    else if (DECL_NAME (fields))
      n_fields += 1;

  return n_fields;
}

/* Append all the nonfunction members fields of KLASS to MEMBER_VEC.
   Recurse for anonymous members.  MEMBER_VEC must have space.  */

static void
member_vec_append_class_fields (vec<tree, va_gc> *member_vec, tree klass)
{
  for (tree fields = TYPE_FIELDS (klass); fields; fields = DECL_CHAIN (fields))
    if (DECL_DECLARES_FUNCTION_P (fields))
      /* Functions are handled separately.  */;
    else if (TREE_CODE (fields) == FIELD_DECL
	     && ANON_AGGR_TYPE_P (TREE_TYPE (fields)))
      member_vec_append_class_fields (member_vec, TREE_TYPE (fields));
    else if (DECL_NAME (fields))
      {
	tree field = fields;
	/* Mark a conv-op USING_DECL with the conv-op-marker.  */
	if (TREE_CODE (field) == USING_DECL
	    && IDENTIFIER_CONV_OP_P (DECL_NAME (field)))
	  field = ovl_make (conv_op_marker, field);
	member_vec->quick_push (field);
      }
}

/* Append all of the enum values of ENUMTYPE to MEMBER_VEC.
   MEMBER_VEC must have space.  */

static void
member_vec_append_enum_values (vec<tree, va_gc> *member_vec, tree enumtype)
{
  for (tree values = TYPE_VALUES (enumtype);
       values; values = TREE_CHAIN (values))
    member_vec->quick_push (TREE_VALUE (values));
}

/* MEMBER_VEC has just had new DECLs added to it, but is sorted.
   DeDup adjacent DECLS of the same name.  We already dealt with
   conflict resolution when adding the fields or methods themselves.
   There are three cases (which could all be combined):
   1) a TYPE_DECL and non TYPE_DECL.  Deploy STAT_HACK as appropriate.
   2) a USING_DECL and an overload.  If the USING_DECL is dependent,
   it wins.  Otherwise the OVERLOAD does.
   3) two USING_DECLS. ...

   member_name_cmp will have ordered duplicates as
   <fns><using><type>  */

static void
member_vec_dedup (vec<tree, va_gc> *member_vec)
{
  unsigned len = member_vec->length ();
  unsigned store = 0;

  tree current = (*member_vec)[0], name = OVL_NAME (current);
  tree next = NULL_TREE, next_name = NULL_TREE;
  for (unsigned jx, ix = 0; ix < len;
       ix = jx, current = next, name = next_name)
    {
      tree to_type = NULL_TREE;
      tree to_using = NULL_TREE;
      tree marker = NULL_TREE;
      if (IDENTIFIER_CONV_OP_P (name))
	{
	  marker = current;
	  current = OVL_CHAIN (current);
	  name = DECL_NAME (OVL_FUNCTION (marker));
	  gcc_checking_assert (name == conv_op_identifier);
	}

      if (TREE_CODE (current) == USING_DECL)
	{
	  current = strip_using_decl (current);
	  if (is_overloaded_fn (current))
	    current = NULL_TREE;
	  else if (TREE_CODE (current) == USING_DECL)
	    {
	      to_using = current;
	      current = NULL_TREE;
	    }
	}

      if (current && DECL_DECLARES_TYPE_P (current))
	{
	  to_type = current;
	  current = NULL_TREE;
	}

      for (jx = ix + 1; jx < len; jx++)
	{
	  next = (*member_vec)[jx];
	  next_name = OVL_NAME (next);
	  if (next_name != name)
	    break;

	  if (marker)
	    {
	      gcc_checking_assert (OVL_FUNCTION (marker)
				   == OVL_FUNCTION (next));
	      next = OVL_CHAIN (next);
	    }

	  if (TREE_CODE (next) == USING_DECL)
	    {
	      next = strip_using_decl (next);
	      if (is_overloaded_fn (next))
		next = NULL_TREE;
	      else if (TREE_CODE (next) == USING_DECL)
		{
		  to_using = next;
		  next = NULL_TREE;
		}
	    }

	  if (next && DECL_DECLARES_TYPE_P (next))
	    to_type = next;
	}

      if (to_using)
	{
	  if (!current)
	    current = to_using;
	  else
	    current = ovl_make (to_using, current);
	}

      if (to_type)
	{
	  if (!current)
	    current = to_type;
	  else
	    current = stat_hack (current, to_type);
	}

      gcc_assert (current);
      if (marker)
	{
	  OVL_CHAIN (marker) = current;
	  current = marker;
	}
      (*member_vec)[store++] = current;
    }

  while (store++ < len)
    member_vec->pop ();
}

/* Add the non-function members to CLASSTYPE_MEMBER_VEC.  If there is
   no existing MEMBER_VEC and fewer than 8 fields, do nothing.  We
   know there must be at least 1 field -- the self-reference
   TYPE_DECL, except for anon aggregates, which will have at least
   one field anyway.  */

void 
set_class_bindings (tree klass, unsigned extra)
{
  unsigned n_fields = count_class_fields (klass);
  vec<tree, va_gc> *member_vec = CLASSTYPE_MEMBER_VEC (klass);

  if (member_vec || n_fields >= 8)
    {
      /* Append the new fields.  */
      vec_safe_reserve_exact (member_vec, extra + n_fields);
      member_vec_append_class_fields (member_vec, klass);
    }

  if (member_vec)
    {
      CLASSTYPE_MEMBER_VEC (klass) = member_vec;
      /* We can get here with a zero members if we came via
	 get_member_slot on a complete class.  */
      if (member_vec->length ())
	{
	  qsort (member_vec->address (), member_vec->length (),
		 sizeof (tree), member_name_cmp);
	  member_vec_dedup (member_vec);
	}
    }
}

/* Insert lately defined enum ENUMTYPE into KLASS for the sorted case.  */

void
insert_late_enum_def_bindings (tree klass, tree enumtype)
{
  int n_fields;
  vec<tree, va_gc> *member_vec = CLASSTYPE_MEMBER_VEC (klass);

  /* The enum bindings will already be on the TYPE_FIELDS, so don't
     count them twice.  */
  if (!member_vec)
    n_fields = count_class_fields (klass);
  else
    n_fields = list_length (TYPE_VALUES (enumtype));

  if (member_vec || n_fields >= 8)
    {
      vec_safe_reserve_exact (member_vec, n_fields);
      if (CLASSTYPE_MEMBER_VEC (klass))
	member_vec_append_enum_values (member_vec, enumtype);
      else
	member_vec_append_class_fields (member_vec, klass);
      CLASSTYPE_MEMBER_VEC (klass) = member_vec;
      qsort (member_vec->address (), member_vec->length (),
	     sizeof (tree), member_name_cmp);
      member_vec_dedup (member_vec);
    }
}

/* Compute the chain index of a binding_entry given the HASH value of its
   name and the total COUNT of chains.  COUNT is assumed to be a power
   of 2.  */

#define ENTRY_INDEX(HASH, COUNT) (((HASH) >> 3) & ((COUNT) - 1))

/* A free list of "binding_entry"s awaiting for re-use.  */

static GTY((deletable)) binding_entry free_binding_entry = NULL;

/* The binding oracle; see cp-tree.h.  */

cp_binding_oracle_function *cp_binding_oracle;

/* If we have a binding oracle, ask it for all namespace-scoped
   definitions of NAME.  */

static inline void
query_oracle (tree name)
{
  if (!cp_binding_oracle)
    return;

  /* LOOKED_UP holds the set of identifiers that we have already
     looked up with the oracle.  */
  static hash_set<tree> looked_up;
  if (looked_up.add (name))
    return;

  cp_binding_oracle (CP_ORACLE_IDENTIFIER, name);
}

/* Create a binding_entry object for (NAME, TYPE).  */

static inline binding_entry
binding_entry_make (tree name, tree type)
{
  binding_entry entry;

  if (free_binding_entry)
    {
      entry = free_binding_entry;
      free_binding_entry = entry->chain;
    }
  else
    entry = ggc_alloc<binding_entry_s> ();

  entry->name = name;
  entry->type = type;
  entry->chain = NULL;

  return entry;
}

/* Put ENTRY back on the free list.  */
#if 0
static inline void
binding_entry_free (binding_entry entry)
{
  entry->name = NULL;
  entry->type = NULL;
  entry->chain = free_binding_entry;
  free_binding_entry = entry;
}
#endif

/* The datatype used to implement the mapping from names to types at
   a given scope.  */
struct GTY(()) binding_table_s {
  /* Array of chains of "binding_entry"s  */
  binding_entry * GTY((length ("%h.chain_count"))) chain;

  /* The number of chains in this table.  This is the length of the
     member "chain" considered as an array.  */
  size_t chain_count;

  /* Number of "binding_entry"s in this table.  */
  size_t entry_count;
};

/* Construct TABLE with an initial CHAIN_COUNT.  */

static inline void
binding_table_construct (binding_table table, size_t chain_count)
{
  table->chain_count = chain_count;
  table->entry_count = 0;
  table->chain = ggc_cleared_vec_alloc<binding_entry> (table->chain_count);
}

/* Make TABLE's entries ready for reuse.  */
#if 0
static void
binding_table_free (binding_table table)
{
  size_t i;
  size_t count;

  if (table == NULL)
    return;

  for (i = 0, count = table->chain_count; i < count; ++i)
    {
      binding_entry temp = table->chain[i];
      while (temp != NULL)
	{
	  binding_entry entry = temp;
	  temp = entry->chain;
	  binding_entry_free (entry);
	}
      table->chain[i] = NULL;
    }
  table->entry_count = 0;
}
#endif

/* Allocate a table with CHAIN_COUNT, assumed to be a power of two.  */

static inline binding_table
binding_table_new (size_t chain_count)
{
  binding_table table = ggc_alloc<binding_table_s> ();
  table->chain = NULL;
  binding_table_construct (table, chain_count);
  return table;
}

/* Expand TABLE to twice its current chain_count.  */

static void
binding_table_expand (binding_table table)
{
  const size_t old_chain_count = table->chain_count;
  const size_t old_entry_count = table->entry_count;
  const size_t new_chain_count = 2 * old_chain_count;
  binding_entry *old_chains = table->chain;
  size_t i;

  binding_table_construct (table, new_chain_count);
  for (i = 0; i < old_chain_count; ++i)
    {
      binding_entry entry = old_chains[i];
      for (; entry != NULL; entry = old_chains[i])
	{
	  const unsigned int hash = IDENTIFIER_HASH_VALUE (entry->name);
	  const size_t j = ENTRY_INDEX (hash, new_chain_count);

	  old_chains[i] = entry->chain;
	  entry->chain = table->chain[j];
	  table->chain[j] = entry;
	}
    }
  table->entry_count = old_entry_count;
}

/* Insert a binding for NAME to TYPE into TABLE.  */

static void
binding_table_insert (binding_table table, tree name, tree type)
{
  const unsigned int hash = IDENTIFIER_HASH_VALUE (name);
  const size_t i = ENTRY_INDEX (hash, table->chain_count);
  binding_entry entry = binding_entry_make (name, type);

  entry->chain = table->chain[i];
  table->chain[i] = entry;
  ++table->entry_count;

  if (3 * table->chain_count < 5 * table->entry_count)
    binding_table_expand (table);
}

/* Return the binding_entry, if any, that maps NAME.  */

binding_entry
binding_table_find (binding_table table, tree name)
{
  const unsigned int hash = IDENTIFIER_HASH_VALUE (name);
  binding_entry entry = table->chain[ENTRY_INDEX (hash, table->chain_count)];

  while (entry != NULL && entry->name != name)
    entry = entry->chain;

  return entry;
}

/* Apply PROC -- with DATA -- to all entries in TABLE.  */

void
binding_table_foreach (binding_table table, bt_foreach_proc proc, void *data)
{
  size_t chain_count;
  size_t i;

  if (!table)
    return;

  chain_count = table->chain_count;
  for (i = 0; i < chain_count; ++i)
    {
      binding_entry entry = table->chain[i];
      for (; entry != NULL; entry = entry->chain)
	proc (entry, data);
    }
}

#ifndef ENABLE_SCOPE_CHECKING
#  define ENABLE_SCOPE_CHECKING 0
#else
#  define ENABLE_SCOPE_CHECKING 1
#endif

/* A free list of "cxx_binding"s, connected by their PREVIOUS.  */

static GTY((deletable)) cxx_binding *free_bindings;

/* Initialize VALUE and TYPE field for BINDING, and set the PREVIOUS
   field to NULL.  */

static inline void
cxx_binding_init (cxx_binding *binding, tree value, tree type)
{
  binding->value = value;
  binding->type = type;
  binding->previous = NULL;
}

/* (GC)-allocate a binding object with VALUE and TYPE member initialized.  */

static cxx_binding *
cxx_binding_make (tree value, tree type)
{
  cxx_binding *binding;
  if (free_bindings)
    {
      binding = free_bindings;
      free_bindings = binding->previous;
    }
  else
    binding = ggc_alloc<cxx_binding> ();

  cxx_binding_init (binding, value, type);

  return binding;
}

/* Put BINDING back on the free list.  */

static inline void
cxx_binding_free (cxx_binding *binding)
{
  binding->scope = NULL;
  binding->previous = free_bindings;
  free_bindings = binding;
}

/* Create a new binding for NAME (with the indicated VALUE and TYPE
   bindings) in the class scope indicated by SCOPE.  */

static cxx_binding *
new_class_binding (tree name, tree value, tree type, cp_binding_level *scope)
{
  cp_class_binding cb = {cxx_binding_make (value, type), name};
  cxx_binding *binding = cb.base;
  vec_safe_push (scope->class_shadowed, cb);
  binding->scope = scope;
  return binding;
}

/* Make DECL the innermost binding for ID.  The LEVEL is the binding
   level at which this declaration is being bound.  */

void
push_binding (tree id, tree decl, cp_binding_level* level)
{
  cxx_binding *binding;

  if (level != class_binding_level)
    {
      binding = cxx_binding_make (decl, NULL_TREE);
      binding->scope = level;
    }
  else
    binding = new_class_binding (id, decl, /*type=*/NULL_TREE, level);

  /* Now, fill in the binding information.  */
  binding->previous = IDENTIFIER_BINDING (id);
  INHERITED_VALUE_BINDING_P (binding) = 0;
  LOCAL_BINDING_P (binding) = (level != class_binding_level);

  /* And put it on the front of the list of bindings for ID.  */
  IDENTIFIER_BINDING (id) = binding;
}

/* Remove the binding for DECL which should be the innermost binding
   for ID.  */

void
pop_local_binding (tree id, tree decl)
{
  cxx_binding *binding;

  if (id == NULL_TREE)
    /* It's easiest to write the loops that call this function without
       checking whether or not the entities involved have names.  We
       get here for such an entity.  */
    return;

  /* Get the innermost binding for ID.  */
  binding = IDENTIFIER_BINDING (id);

  /* The name should be bound.  */
  gcc_assert (binding != NULL);

  /* The DECL will be either the ordinary binding or the type
     binding for this identifier.  Remove that binding.  */
  if (binding->value == decl)
    binding->value = NULL_TREE;
  else
    {
      gcc_assert (binding->type == decl);
      binding->type = NULL_TREE;
    }

  if (!binding->value && !binding->type)
    {
      /* We're completely done with the innermost binding for this
	 identifier.  Unhook it from the list of bindings.  */
      IDENTIFIER_BINDING (id) = binding->previous;

      /* Add it to the free list.  */
      cxx_binding_free (binding);
    }
}

/* Remove the bindings for the decls of the current level and leave
   the current scope.  */

void
pop_bindings_and_leave_scope (void)
{
  for (tree t = get_local_decls (); t; t = DECL_CHAIN (t))
    {
      tree decl = TREE_CODE (t) == TREE_LIST ? TREE_VALUE (t) : t;
      tree name = OVL_NAME (decl);

      pop_local_binding (name, decl);
    }

  leave_scope ();
}

/* Strip non dependent using declarations. If DECL is dependent,
   surreptitiously create a typename_type and return it.  */

tree
strip_using_decl (tree decl)
{
  if (decl == NULL_TREE)
    return NULL_TREE;

  while (TREE_CODE (decl) == USING_DECL && !DECL_DEPENDENT_P (decl))
    decl = USING_DECL_DECLS (decl);

  if (TREE_CODE (decl) == USING_DECL && DECL_DEPENDENT_P (decl)
      && USING_DECL_TYPENAME_P (decl))
    {
      /* We have found a type introduced by a using
	 declaration at class scope that refers to a dependent
	 type.
	     
	 using typename :: [opt] nested-name-specifier unqualified-id ;
      */
      decl = make_typename_type (TREE_TYPE (decl),
				 DECL_NAME (decl),
				 typename_type, tf_error);
      if (decl != error_mark_node)
	decl = TYPE_NAME (decl);
    }

  return decl;
}

/* Return true if OVL is an overload for an anticipated builtin.  */

static bool
anticipated_builtin_p (tree ovl)
{
  if (TREE_CODE (ovl) != OVERLOAD)
    return false;

  if (!OVL_HIDDEN_P (ovl))
    return false;

  tree fn = OVL_FUNCTION (ovl);
  gcc_checking_assert (DECL_ANTICIPATED (fn));

  if (DECL_HIDDEN_FRIEND_P (fn))
    return false;

  return true;
}

/* BINDING records an existing declaration for a name in the current scope.
   But, DECL is another declaration for that same identifier in the
   same scope.  This is the `struct stat' hack whereby a non-typedef
   class name or enum-name can be bound at the same level as some other
   kind of entity.
   3.3.7/1

     A class name (9.1) or enumeration name (7.2) can be hidden by the
     name of an object, function, or enumerator declared in the same scope.
     If a class or enumeration name and an object, function, or enumerator
     are declared in the same scope (in any order) with the same name, the
     class or enumeration name is hidden wherever the object, function, or
     enumerator name is visible.

   It's the responsibility of the caller to check that
   inserting this name is valid here.  Returns nonzero if the new binding
   was successful.  */

static bool
supplement_binding_1 (cxx_binding *binding, tree decl)
{
  tree bval = binding->value;
  bool ok = true;
  tree target_bval = strip_using_decl (bval);
  tree target_decl = strip_using_decl (decl);

  if (TREE_CODE (target_decl) == TYPE_DECL && DECL_ARTIFICIAL (target_decl)
      && target_decl != target_bval
      && (TREE_CODE (target_bval) != TYPE_DECL
	  /* We allow pushing an enum multiple times in a class
	     template in order to handle late matching of underlying
	     type on an opaque-enum-declaration followed by an
	     enum-specifier.  */
	  || (processing_template_decl
	      && TREE_CODE (TREE_TYPE (target_decl)) == ENUMERAL_TYPE
	      && TREE_CODE (TREE_TYPE (target_bval)) == ENUMERAL_TYPE
	      && (dependent_type_p (ENUM_UNDERLYING_TYPE
				    (TREE_TYPE (target_decl)))
		  || dependent_type_p (ENUM_UNDERLYING_TYPE
				       (TREE_TYPE (target_bval)))))))
    /* The new name is the type name.  */
    binding->type = decl;
  else if (/* TARGET_BVAL is null when push_class_level_binding moves
	      an inherited type-binding out of the way to make room
	      for a new value binding.  */
	   !target_bval
	   /* TARGET_BVAL is error_mark_node when TARGET_DECL's name
	      has been used in a non-class scope prior declaration.
	      In that case, we should have already issued a
	      diagnostic; for graceful error recovery purpose, pretend
	      this was the intended declaration for that name.  */
	   || target_bval == error_mark_node
	   /* If TARGET_BVAL is anticipated but has not yet been
	      declared, pretend it is not there at all.  */
	   || anticipated_builtin_p (target_bval))
    binding->value = decl;
  else if (TREE_CODE (target_bval) == TYPE_DECL
	   && DECL_ARTIFICIAL (target_bval)
	   && target_decl != target_bval
	   && (TREE_CODE (target_decl) != TYPE_DECL
	       || same_type_p (TREE_TYPE (target_decl),
			       TREE_TYPE (target_bval))))
    {
      /* The old binding was a type name.  It was placed in
	 VALUE field because it was thought, at the point it was
	 declared, to be the only entity with such a name.  Move the
	 type name into the type slot; it is now hidden by the new
	 binding.  */
      binding->type = bval;
      binding->value = decl;
      binding->value_is_inherited = false;
    }
  else if (TREE_CODE (target_bval) == TYPE_DECL
	   && TREE_CODE (target_decl) == TYPE_DECL
	   && DECL_NAME (target_decl) == DECL_NAME (target_bval)
	   && binding->scope->kind != sk_class
	   && (same_type_p (TREE_TYPE (target_decl), TREE_TYPE (target_bval))
	       /* If either type involves template parameters, we must
		  wait until instantiation.  */
	       || uses_template_parms (TREE_TYPE (target_decl))
	       || uses_template_parms (TREE_TYPE (target_bval))))
    /* We have two typedef-names, both naming the same type to have
       the same name.  In general, this is OK because of:

	 [dcl.typedef]

	 In a given scope, a typedef specifier can be used to redefine
	 the name of any type declared in that scope to refer to the
	 type to which it already refers.

       However, in class scopes, this rule does not apply due to the
       stricter language in [class.mem] prohibiting redeclarations of
       members.  */
    ok = false;
  /* There can be two block-scope declarations of the same variable,
     so long as they are `extern' declarations.  However, there cannot
     be two declarations of the same static data member:

       [class.mem]

       A member shall not be declared twice in the
       member-specification.  */
  else if (VAR_P (target_decl)
	   && VAR_P (target_bval)
	   && DECL_EXTERNAL (target_decl) && DECL_EXTERNAL (target_bval)
	   && !DECL_CLASS_SCOPE_P (target_decl))
    {
      duplicate_decls (decl, binding->value, /*newdecl_is_friend=*/false);
      ok = false;
    }
  else if (TREE_CODE (decl) == NAMESPACE_DECL
	   && TREE_CODE (bval) == NAMESPACE_DECL
	   && DECL_NAMESPACE_ALIAS (decl)
	   && DECL_NAMESPACE_ALIAS (bval)
	   && ORIGINAL_NAMESPACE (bval) == ORIGINAL_NAMESPACE (decl))
    /* [namespace.alias]

      In a declarative region, a namespace-alias-definition can be
      used to redefine a namespace-alias declared in that declarative
      region to refer only to the namespace to which it already
      refers.  */
    ok = false;
  else
    {
      if (!error_operand_p (bval))
	diagnose_name_conflict (decl, bval);
      ok = false;
    }

  return ok;
}

/* Diagnose a name conflict between DECL and BVAL.  */

static void
diagnose_name_conflict (tree decl, tree bval)
{
  if (TREE_CODE (decl) == TREE_CODE (bval)
      && TREE_CODE (decl) != NAMESPACE_DECL
      && !DECL_DECLARES_FUNCTION_P (decl)
      && (TREE_CODE (decl) != TYPE_DECL
	  || DECL_ARTIFICIAL (decl) == DECL_ARTIFICIAL (bval))
      && CP_DECL_CONTEXT (decl) == CP_DECL_CONTEXT (bval))
    error ("redeclaration of %q#D", decl);
  else
    error ("%q#D conflicts with a previous declaration", decl);

  inform (location_of (bval), "previous declaration %q#D", bval);
}

/* Wrapper for supplement_binding_1.  */

static bool
supplement_binding (cxx_binding *binding, tree decl)
{
  bool ret;
  bool subtime = timevar_cond_start (TV_NAME_LOOKUP);
  ret = supplement_binding_1 (binding, decl);
  timevar_cond_stop (TV_NAME_LOOKUP, subtime);
  return ret;
}

/* Replace BINDING's current value on its scope's name list with
   NEWVAL.  */

static void
update_local_overload (cxx_binding *binding, tree newval)
{
  tree *d;

  for (d = &binding->scope->names; ; d = &TREE_CHAIN (*d))
    if (*d == binding->value)
      {
	/* Stitch new list node in.  */
	*d = tree_cons (NULL_TREE, NULL_TREE, TREE_CHAIN (*d));
	break;
      }
    else if (TREE_CODE (*d) == TREE_LIST && TREE_VALUE (*d) == binding->value)
      break;

  TREE_VALUE (*d) = newval;
}

/* Compares the parameter-type-lists of ONE and TWO and
   returns false if they are different.  If the DECLs are template
   functions, the return types and the template parameter lists are
   compared too (DR 565).  */

static bool
matching_fn_p (tree one, tree two)
{
  if (!compparms (TYPE_ARG_TYPES (TREE_TYPE (one)),
		  TYPE_ARG_TYPES (TREE_TYPE (two))))
    return false;

  if (TREE_CODE (one) == TEMPLATE_DECL
      && TREE_CODE (two) == TEMPLATE_DECL)
    {
      /* Compare template parms.  */
      if (!comp_template_parms (DECL_TEMPLATE_PARMS (one),
				DECL_TEMPLATE_PARMS (two)))
	return false;

      /* And return type.  */
      if (!same_type_p (TREE_TYPE (TREE_TYPE (one)),
			TREE_TYPE (TREE_TYPE (two))))
	return false;
    }

  return true;
}

/* Push DECL into nonclass LEVEL BINDING or SLOT.  OLD is the current
   binding value (possibly with anticipated builtins stripped).
   Diagnose conflicts and return updated decl.  */

static tree
update_binding (cp_binding_level *level, cxx_binding *binding, tree *slot,
		tree old, tree decl, bool is_friend)
{
  tree to_val = decl;
  tree old_type = slot ? MAYBE_STAT_TYPE (*slot) : binding->type;
  tree to_type = old_type;
  tree export_tail = NULL;

  gcc_assert (level->kind == sk_namespace ? !binding
	      : level->kind != sk_class && !slot);
  if (old == error_mark_node)
    old = NULL_TREE;

  if (TREE_CODE (decl) == TYPE_DECL && DECL_ARTIFICIAL (decl))
    {
      tree other = to_type;

      if (old && TREE_CODE (old) == TYPE_DECL && DECL_ARTIFICIAL (old))
	other = old;

      /* Pushing an artificial typedef.  See if this matches either
	 the type slot or the old value slot.  */
      if (!other)
	;
      else if (same_type_p (TREE_TYPE (other), TREE_TYPE (decl)))
	/* Two artificial decls to same type.  Do nothing.  */
	return other;
      else
	goto conflict;

      if (old)
	{
	  /* Slide decl into the type slot, keep old unaltered  */
	  to_type = decl;
	  to_val = old;
	  goto done;
	}
    }

  if (old && TREE_CODE (old) == TYPE_DECL && DECL_ARTIFICIAL (old))
    {
      /* Slide old into the type slot.  */
      to_type = old;
      old = NULL_TREE;
    }

  if (DECL_DECLARES_FUNCTION_P (decl))
    {
      if (!old)
	;
      else if (OVL_P (old))
	{
	  for (ovl_iterator iter (old); iter; ++iter)
	    {
	      tree fn = *iter;

	      if (iter.using_p () && matching_fn_p (fn, decl))
		{
		  /* If a function declaration in namespace scope or
		     block scope has the same name and the same
		     parameter-type- list (8.3.5) as a function
		     introduced by a using-declaration, and the
		     declarations do not declare the same function,
		     the program is ill-formed.  [namespace.udecl]/14 */
		  if (tree match = duplicate_decls (decl, fn, is_friend))
		    return match;
		  else
		    /* FIXME: To preserve existing error behavior, we
		       still push the decl.  This might change.  */
		    diagnose_name_conflict (decl, fn);
		}
	    }
	}
      else
	goto conflict;

      if (to_type != old_type
	  && warn_shadow
	  && MAYBE_CLASS_TYPE_P (TREE_TYPE (to_type))
	  && !(DECL_IN_SYSTEM_HEADER (decl)
	       && DECL_IN_SYSTEM_HEADER (to_type)))
	warning (OPT_Wshadow, "%q#D hides constructor for %q#D",
		 decl, to_type);

      to_val = ovl_insert (decl, old, false, &export_tail);
    }
  else if (!old)
    ;
  else if (TREE_CODE (old) != TREE_CODE (decl))
    /* Different kinds of decls conflict.  */
    goto conflict;
  else if (TREE_CODE (old) == TYPE_DECL)
    {
      if (same_type_p (TREE_TYPE (old), TREE_TYPE (decl)))
	/* Two type decls to the same type.  Do nothing.  */
	return old;
      else
	goto conflict;
    }
  else if (TREE_CODE (old) == NAMESPACE_DECL)
    {
      /* Two maybe-aliased namespaces.  If they're to the same target
	 namespace, that's ok.  */
      if (ORIGINAL_NAMESPACE (old) != ORIGINAL_NAMESPACE (decl))
	goto conflict;

      /* The new one must be an alias at this point.  */
      gcc_assert (DECL_NAMESPACE_ALIAS (decl));
      return old;
    }
  else if (TREE_CODE (old) == VAR_DECL)
    {
      /* There can be two block-scope declarations of the same
	 variable, so long as they are `extern' declarations.  */
      if (!DECL_EXTERNAL (old) || !DECL_EXTERNAL (decl))
	goto conflict;
      else if (tree match = duplicate_decls (decl, old, false))
	return match;
      else
	goto conflict;
    }
  else
    {
    conflict:
      diagnose_name_conflict (decl, old);
      to_val = NULL_TREE;
    }

 done:
  if (to_val)
    {
      if (level->kind != sk_namespace
	  && !to_type && binding->value && OVL_P (to_val))
	update_local_overload (binding, to_val);
      else
	{
	  tree to_add = to_val;
      
	  if (level->kind == sk_namespace)
	    to_add = decl;
	  else if (to_type == decl)
	    to_add = decl;
	  else if (TREE_CODE (to_add) == OVERLOAD)
	    to_add = build_tree_list (NULL_TREE, to_add);

	  add_decl_to_level (level, to_add);
	}

      if (slot)
	{
	  if (STAT_HACK_P (*slot))
	    {
	      STAT_TYPE (*slot) = to_type;
	      STAT_DECL (*slot) = to_val;
	    }
	  else if (to_type || export_tail)
	    *slot = stat_hack (to_val, to_type);
	  else
	    *slot = to_val;
	  if (export_tail && STAT_HACK_P (*slot))
	    STAT_EXPORTS (*slot) = export_tail;
	}
      else
	{
	  binding->type = to_type;
	  binding->value = to_val;
	}
    }

  return decl;
}

/* Table of identifiers to extern C declarations (or LISTS thereof).  */

static GTY(()) hash_table<named_decl_hash> *extern_c_decls;

/* DECL has C linkage. If we have an existing instance, make sure the
   new one is compatible.  Make sure it has the same exception
   specification [7.5, 7.6].  Add DECL to the map.  */

static void
check_extern_c_conflict (tree decl)
{
  /* Ignore artificial or system header decls.  */
  if (DECL_ARTIFICIAL (decl) || DECL_IN_SYSTEM_HEADER (decl))
    return;

  if (!extern_c_decls)
    extern_c_decls = hash_table<named_decl_hash>::create_ggc (127);

  tree *slot = extern_c_decls
    ->find_slot_with_hash (DECL_NAME (decl),
			   IDENTIFIER_HASH_VALUE (DECL_NAME (decl)), INSERT);
  if (tree old = *slot)
    {
      if (TREE_CODE (old) == OVERLOAD)
	old = OVL_FUNCTION (old);

      int mismatch = 0;
      if (DECL_CONTEXT (old) == DECL_CONTEXT (decl))
	; /* If they're in the same context, we'll have already complained
	     about a (possible) mismatch, when inserting the decl.  */
      else if (!decls_match (decl, old))
	mismatch = 1;
      else if (TREE_CODE (decl) == FUNCTION_DECL
	       && !comp_except_specs (TYPE_RAISES_EXCEPTIONS (TREE_TYPE (old)),
				      TYPE_RAISES_EXCEPTIONS (TREE_TYPE (decl)),
				      ce_normal))
	mismatch = -1;
      else if (DECL_ASSEMBLER_NAME_SET_P (old))
	SET_DECL_ASSEMBLER_NAME (decl, DECL_ASSEMBLER_NAME (old));

      if (mismatch)
	{
	  pedwarn (input_location, 0,
		   "conflicting C language linkage declaration %q#D", decl);
	  inform (DECL_SOURCE_LOCATION (old),
		  "previous declaration %q#D", old);
	  if (mismatch < 0)
	    inform (input_location,
		    "due to different exception specifications");
	}
      else
	{
	  if (old == *slot)
	    /* The hash table expects OVERLOADS, so construct one with
	       OLD as both the function and the chain.  This allocate
	       an excess OVERLOAD node, but it's rare to have multiple
	       extern "C" decls of the same name.  And we save
	       complicating the hash table logic (which is used
	       elsewhere).  */
	    *slot = ovl_make (old, old);

	  slot = &OVL_CHAIN (*slot);

	  /* Chain it on for c_linkage_binding's use.  */
	  *slot = tree_cons (NULL_TREE, decl, *slot);
	}
    }
  else
    *slot = decl;
}

/* Returns a list of C-linkage decls with the name NAME.  Used in
   c-family/c-pragma.c to implement redefine_extname pragma.  */

tree
c_linkage_bindings (tree name)
{
  if (extern_c_decls)
    if (tree *slot = extern_c_decls
	->find_slot_with_hash (name, IDENTIFIER_HASH_VALUE (name), NO_INSERT))
      {
	tree result = *slot;
	if (TREE_CODE (result) == OVERLOAD)
	  result = OVL_CHAIN (result);
	return result;
      }

  return NULL_TREE;
}

/* DECL is being declared at a local scope.  Emit suitable shadow
   warnings.  */

static void
check_local_shadow (tree decl)
{
  /* Don't complain about the parms we push and then pop
     while tentatively parsing a function declarator.  */
  if (TREE_CODE (decl) == PARM_DECL && !DECL_CONTEXT (decl))
    return;

  /* Inline decls shadow nothing.  */
  if (DECL_FROM_INLINE (decl))
    return;

  /* External decls are something else.  */
  if (DECL_EXTERNAL (decl))
    return;

  tree old = NULL_TREE;
  cp_binding_level *old_scope = NULL;
  if (cxx_binding *binding = outer_binding (DECL_NAME (decl), NULL, true))
    {
      old = binding->value;
      old_scope = binding->scope;
    }
  while (old && VAR_P (old) && DECL_DEAD_FOR_LOCAL (old))
    old = DECL_SHADOWED_FOR_VAR (old);

  tree shadowed = NULL_TREE;
  if (old
      && (TREE_CODE (old) == PARM_DECL
	  || VAR_P (old)
	  || (TREE_CODE (old) == TYPE_DECL
	      && (!DECL_ARTIFICIAL (old)
		  || TREE_CODE (decl) == TYPE_DECL)))
      && (!DECL_ARTIFICIAL (decl)
	  || DECL_IMPLICIT_TYPEDEF_P (decl)
	  || (VAR_P (decl) && DECL_ANON_UNION_VAR_P (decl))))
    {
      /* DECL shadows a local thing possibly of interest.  */

      /* Don't complain if it's from an enclosing function.  */
      if (DECL_CONTEXT (old) == current_function_decl
	  && TREE_CODE (decl) != PARM_DECL
	  && TREE_CODE (old) == PARM_DECL)
	{
	  /* Go to where the parms should be and see if we find
	     them there.  */
	  cp_binding_level *b = current_binding_level->level_chain;

	  if (FUNCTION_NEEDS_BODY_BLOCK (current_function_decl))
	    /* Skip the ctor/dtor cleanup level.  */
	    b = b->level_chain;

	  /* ARM $8.3 */
	  if (b->kind == sk_function_parms)
	    {
	      error ("declaration of %q#D shadows a parameter", decl);
	      return;
	    }
	}

      /* The local structure or class can't use parameters of
	 the containing function anyway.  */
      if (DECL_CONTEXT (old) != current_function_decl)
	{
	  for (cp_binding_level *scope = current_binding_level;
	       scope != old_scope; scope = scope->level_chain)
	    if (scope->kind == sk_class
		&& !LAMBDA_TYPE_P (scope->this_entity))
	      return;
	}
      /* Error if redeclaring a local declared in a
	 init-statement or in the condition of an if or
	 switch statement when the new declaration is in the
	 outermost block of the controlled statement.
	 Redeclaring a variable from a for or while condition is
	 detected elsewhere.  */
      else if (VAR_P (old)
	       && old_scope == current_binding_level->level_chain
	       && (old_scope->kind == sk_cond || old_scope->kind == sk_for))
	{
	  error ("redeclaration of %q#D", decl);
	  inform (DECL_SOURCE_LOCATION (old),
		  "%q#D previously declared here", old);
	  return;
	}
      /* C++11:
	 3.3.3/3:  The name declared in an exception-declaration (...)
	 shall not be redeclared in the outermost block of the handler.
	 3.3.3/2:  A parameter name shall not be redeclared (...) in
	 the outermost block of any handler associated with a
	 function-try-block.
	 3.4.1/15: The function parameter names shall not be redeclared
	 in the exception-declaration nor in the outermost block of a
	 handler for the function-try-block.  */
      else if ((TREE_CODE (old) == VAR_DECL
		&& old_scope == current_binding_level->level_chain
		&& old_scope->kind == sk_catch)
	       || (TREE_CODE (old) == PARM_DECL
		   && (current_binding_level->kind == sk_catch
		       || current_binding_level->level_chain->kind == sk_catch)
		   && in_function_try_handler))
	{
	  if (permerror (input_location, "redeclaration of %q#D", decl))
	    inform (DECL_SOURCE_LOCATION (old),
		    "%q#D previously declared here", old);
	  return;
	}

      /* If '-Wshadow=compatible-local' is specified without other
	 -Wshadow= flags, we will warn only when the type of the
	 shadowing variable (DECL) can be converted to that of the
	 shadowed parameter (OLD_LOCAL). The reason why we only check
	 if DECL's type can be converted to OLD_LOCAL's type (but not the
	 other way around) is because when users accidentally shadow a
	 parameter, more than often they would use the variable
	 thinking (mistakenly) it's still the parameter. It would be
	 rare that users would use the variable in the place that
	 expects the parameter but thinking it's a new decl.  */

      enum opt_code warning_code;
      if (warn_shadow)
	warning_code = OPT_Wshadow;
      else if (warn_shadow_local)
	warning_code = OPT_Wshadow_local;
      else if (warn_shadow_compatible_local
	       && (same_type_p (TREE_TYPE (old), TREE_TYPE (decl))
		   || (!dependent_type_p (TREE_TYPE (decl))
		       && !dependent_type_p (TREE_TYPE (old))
		       && can_convert (TREE_TYPE (old), TREE_TYPE (decl),
				       tf_none))))
	warning_code = OPT_Wshadow_compatible_local;
      else
	return;

      const char *msg;
      if (TREE_CODE (old) == PARM_DECL)
	msg = "declaration of %q#D shadows a parameter";
      else if (is_capture_proxy (old))
	msg = "declaration of %qD shadows a lambda capture";
      else
	msg = "declaration of %qD shadows a previous local";

      if (warning_at (input_location, warning_code, msg, decl))
	{
	  shadowed = old;
	  goto inform_shadowed;
	}
      return;
    }

  if (!warn_shadow)
    return;

  /* Don't warn for artificial things that are not implicit typedefs.  */
  if (DECL_ARTIFICIAL (decl) && !DECL_IMPLICIT_TYPEDEF_P (decl))
    return;
  
  if (nonlambda_method_basetype ())
    if (tree member = lookup_member (current_nonlambda_class_type (),
				     DECL_NAME (decl), /*protect=*/0,
				     /*want_type=*/false, tf_warning_or_error))
      {
	member = MAYBE_BASELINK_FUNCTIONS (member);

	/* Warn if a variable shadows a non-function, or the variable
	   is a function or a pointer-to-function.  */
	if (!OVL_P (member)
	    || TREE_CODE (decl) == FUNCTION_DECL
	    || TYPE_PTRFN_P (TREE_TYPE (decl))
	    || TYPE_PTRMEMFUNC_P (TREE_TYPE (decl)))
	  {
	    if (warning_at (input_location, OPT_Wshadow,
			    "declaration of %qD shadows a member of %qT",
			    decl, current_nonlambda_class_type ())
		&& DECL_P (member))
	      {
		shadowed = member;
		goto inform_shadowed;
	      }
	  }
	return;
      }

  /* Now look for a namespace shadow.  */
  old = find_namespace_value (current_namespace, DECL_NAME (decl));
  if (old
      && (VAR_P (old)
	  || (TREE_CODE (old) == TYPE_DECL
	      && (!DECL_ARTIFICIAL (old)
		  || TREE_CODE (decl) == TYPE_DECL)))
      && !instantiating_current_function_p ())
    /* XXX shadow warnings in outer-more namespaces */
    {
      if (warning_at (input_location, OPT_Wshadow,
		      "declaration of %qD shadows a global declaration",
		      decl))
	{
	  shadowed = old;
	  goto inform_shadowed;
	}
      return;
    }

  return;

 inform_shadowed:
  inform (DECL_SOURCE_LOCATION (shadowed), "shadowed declaration is here");
}

/* DECL is being pushed inside function CTX.  Set its context, if
   needed.  */

static void
set_decl_context_in_fn (tree ctx, tree decl)
{
  if (!DECL_CONTEXT (decl)
      /* A local declaration for a function doesn't constitute
	 nesting.  */
      && TREE_CODE (decl) != FUNCTION_DECL
      /* A local declaration for an `extern' variable is in the
	 scope of the current namespace, not the current
	 function.  */
      && !(VAR_P (decl) && DECL_EXTERNAL (decl))
      /* When parsing the parameter list of a function declarator,
	 don't set DECL_CONTEXT to an enclosing function.  When we
	 push the PARM_DECLs in order to process the function body,
	 current_binding_level->this_entity will be set.  */
      && !(TREE_CODE (decl) == PARM_DECL
	   && current_binding_level->kind == sk_function_parms
	   && current_binding_level->this_entity == NULL))
    DECL_CONTEXT (decl) = ctx;

  /* If this is the declaration for a namespace-scope function,
     but the declaration itself is in a local scope, mark the
     declaration.  */
  if (TREE_CODE (decl) == FUNCTION_DECL && DECL_NAMESPACE_SCOPE_P (decl))
    DECL_LOCAL_FUNCTION_P (decl) = 1;
}

/* DECL is a local-scope decl with linkage.  SHADOWED is true if the
   name is already bound at the current level.

   [basic.link] If there is a visible declaration of an entity with
   linkage having the same name and type, ignoring entities declared
   outside the innermost enclosing namespace scope, the block scope
   declaration declares that same entity and receives the linkage of
   the previous declaration.

   Also, make sure that this decl matches any existing external decl
   in the enclosing namespace.  */

static void
set_local_extern_decl_linkage (tree decl, bool shadowed)
{
  tree ns_value = decl; /* Unique marker.  */

  if (!shadowed)
    {
      tree loc_value = innermost_non_namespace_value (DECL_NAME (decl));
      if (!loc_value)
	{
	  ns_value
	    = find_namespace_value (current_namespace, DECL_NAME (decl));
	  loc_value = ns_value;
	}
      if (loc_value == error_mark_node)
	loc_value = NULL_TREE;

      for (ovl_iterator iter (loc_value); iter; ++iter)
	if (!iter.hidden_p ()
	    && (TREE_STATIC (*iter) || DECL_EXTERNAL (*iter))
	    && decls_match (*iter, decl))
	  {
	    /* The standard only says that the local extern inherits
	       linkage from the previous decl; in particular, default
	       args are not shared.  Add the decl into a hash table to
	       make sure only the previous decl in this case is seen
	       by the middle end.  */
	    struct cxx_int_tree_map *h;

	    /* We inherit the outer decl's linkage.  But we're a
	       different decl.  */
	    TREE_PUBLIC (decl) = TREE_PUBLIC (*iter);

	    if (cp_function_chain->extern_decl_map == NULL)
	      cp_function_chain->extern_decl_map
		= hash_table<cxx_int_tree_map_hasher>::create_ggc (20);

	    h = ggc_alloc<cxx_int_tree_map> ();
	    h->uid = DECL_UID (decl);
	    h->to = *iter;
	    cxx_int_tree_map **loc = cp_function_chain->extern_decl_map
	      ->find_slot (h, INSERT);
	    *loc = h;
	    break;
	  }
    }

  if (TREE_PUBLIC (decl))
    {
      /* DECL is externally visible.  Make sure it matches a matching
	 decl in the namespace scope.  We only really need to check
	 this when inserting the decl, not when we find an existing
	 match in the current scope.  However, in practice we're
	 going to be inserting a new decl in the majority of cases --
	 who writes multiple extern decls for the same thing in the
	 same local scope?  Doing it here often avoids a duplicate
	 namespace lookup.  */

      /* Avoid repeating a lookup.  */
      if (ns_value == decl)
	ns_value = find_namespace_value (current_namespace, DECL_NAME (decl));

      if (ns_value == error_mark_node)
	ns_value = NULL_TREE;

      for (ovl_iterator iter (ns_value); iter; ++iter)
	{
	  tree other = *iter;

	  if (!(TREE_PUBLIC (other) || DECL_EXTERNAL (other)))
	    ; /* Not externally visible.   */
	  else if (DECL_EXTERN_C_P (decl) && DECL_EXTERN_C_P (other))
	    ; /* Both are extern "C", we'll check via that mechanism.  */
	  else if (TREE_CODE (other) != TREE_CODE (decl)
		   || ((VAR_P (decl) || matching_fn_p (other, decl))
		       && !comptypes (TREE_TYPE (decl), TREE_TYPE (other),
				      COMPARE_REDECLARATION)))
	    {
	      if (permerror (DECL_SOURCE_LOCATION (decl),
			     "local external declaration %q#D", decl))
		inform (DECL_SOURCE_LOCATION (other),
			"does not match previous declaration %q#D", other);
	      break;
	    }
	}
    }
}

/* DECL has just been bound at LEVEL.  finish up the bookkeeping.  */

static void
newbinding_bookkeeping (tree name, tree decl, cp_binding_level *level)
{
  if (TREE_CODE (decl) == TYPE_DECL)
    {
      tree type = TREE_TYPE (decl);

      if (type != error_mark_node)
	{
	  if (TYPE_NAME (type) != decl)
	    set_underlying_type (decl);

	  if (level->kind == sk_namespace)
	    SET_IDENTIFIER_TYPE_VALUE (name, global_type_node);
	  else
	    {
	      set_identifier_type_value_with_scope (name, decl, level);

	      /* If this is a locally defined typedef in a function
		 that is not a template instantation, record it to
		 implement -Wunused-local-typedefs.  */
	      if (!instantiating_current_function_p ())
		record_locally_defined_typedef (decl);
	    }
	}
    }
  else if (VAR_P (decl))
    maybe_register_incomplete_var (decl);

  if ((VAR_P (decl) || TREE_CODE (decl) == FUNCTION_DECL)
      && DECL_EXTERN_C_P (decl))
    check_extern_c_conflict (decl);
}

/* Record DECL as belonging to the current lexical scope.  Check for
   errors (such as an incompatible declaration for the same name
   already seen in the same scope).  IS_FRIEND is true if DECL is
   declared as a friend.

   Returns either DECL or an old decl for the same name.  If an old
   decl is returned, it may have been smashed to agree with what DECL
   says.  */

static tree
do_pushdecl (tree decl, bool is_friend)
{
  if (decl == error_mark_node)
    return error_mark_node;

  if (!DECL_TEMPLATE_PARM_P (decl) && current_function_decl)
    set_decl_context_in_fn (current_function_decl, decl);

  /* The binding level we will be pushing into.  During local class
     pushing, we want to push to the containing scope.  */
  cp_binding_level *level = current_binding_level;
  while (level->kind == sk_class)
    level = level->level_chain;

  /* An anonymous namespace has a NULL DECL_NAME, but we still want to
     insert it.  Other NULL-named decls, not so much.  */
  tree name = DECL_NAME (decl);
  if (name || TREE_CODE (decl) == NAMESPACE_DECL)
    {
      cxx_binding *binding = NULL; /* Local scope binding.  */
      tree ns = NULL_TREE; /* Searched namespace.  */
      tree *slot = NULL; /* Binding slot in namespace.  */
      tree *mslot = NULL; /* Current module slot in namespace.  */
      tree old = NULL_TREE;

      if (level->kind == sk_namespace)
	{
	  /* We look in the decl's namespace for an existing
	     declaration, even though we push into the current
	     namespace.  */
	  ns = (DECL_NAMESPACE_SCOPE_P (decl)
		? CP_DECL_CONTEXT (decl) : current_namespace);
	  /* Create the binding, if this is current namespace, because
	     that's where we'll be pushing anyway.  */
	  slot = find_namespace_slot (ns, name,ns == current_namespace);
	  if (slot)
	    {
	      gcc_assert (current_module <= IMPORTED_MODULE_BASE);
	      mslot = module_binding_slot (slot, name, current_module,
					   ns == current_namespace);
	      old = MAYBE_STAT_DECL (*mslot);
	    }
	}
      else
	{
	  binding = find_local_binding (level, name);
	  if (binding)
	    old = binding->value;
	}

      if (current_function_decl && VAR_OR_FUNCTION_DECL_P (decl)
	  && DECL_EXTERNAL (decl))
	set_local_extern_decl_linkage (decl, old != NULL_TREE);

      if (old == error_mark_node)
	old = NULL_TREE;

      for (ovl_iterator iter (old); iter; ++iter)
	if (iter.using_p ())
	  ; /* Ignore using decls here.  */
	else if (tree match = duplicate_decls (decl, *iter, is_friend))
	  {
	    if (match == error_mark_node)
	      ;
	    else if (TREE_CODE (match) == TYPE_DECL)
	      /* The IDENTIFIER will have the type referring to the
		 now-smashed TYPE_DECL, because ...?  Reset it.  */
	      SET_IDENTIFIER_TYPE_VALUE (name, TREE_TYPE (match));
	    else if (iter.hidden_p () && !DECL_HIDDEN_P (match))
	      {
		/* Unhiding a previously hidden decl.  */
		tree head = iter.reveal_node (old);
		if (head != old)
		  {
		    if (!ns)
		      {
			update_local_overload (binding, head);
			binding->value = head;
		      }
		    else if (STAT_HACK_P (*slot))
		      STAT_DECL (*slot) = head;
		    else
		      *slot = head;
		  }
		if (DECL_EXTERN_C_P (match))
		  /* We need to check and register the decl now.  */
		  check_extern_c_conflict (match);
	      }
	    return match;
	  }

      /* We are pushing a new decl.  */

      /* Skip a hidden builtin we failed to match already.  There can
	 only be one.  */
      if (old && anticipated_builtin_p (old))
	old = OVL_CHAIN (old);

      check_template_shadow (decl);

      if (DECL_DECLARES_FUNCTION_P (decl))
	{
	  check_default_args (decl);

	  if (is_friend)
	    {
	      if (level->kind != sk_namespace)
		/* In a local class, a friend function declaration must
		   find a matching decl in the innermost non-class scope.
		   [class.friend/11] */
		error ("friend declaration %qD in local class without "
		       "prior local declaration", decl);
	      else if (!flag_friend_injection)
		/* Hide it from ordinary lookup.  */
		DECL_ANTICIPATED (decl) = DECL_HIDDEN_FRIEND_P (decl) = true;
	    }
	}

      if (level->kind != sk_namespace)
	{
	  check_local_shadow (decl);

	  if (TREE_CODE (decl) == NAMESPACE_DECL)
	    /* A local namespace alias.  */
	    set_identifier_type_value (name, NULL_TREE);

	  if (!binding)
	    binding = create_local_binding (level, name);
	}
      else if (!slot)
	{
	  ns = current_namespace;
	  slot = find_namespace_slot (ns, name, true);
	  mslot = module_binding_slot (slot, name, current_module, true);
	  /* Update OLD to reflect the namespace we're going to be
	     pushing into.  */
	  old = MAYBE_STAT_DECL (*mslot);
	}

      old = update_binding (level, binding, mslot, old, decl, is_friend);

      if (old != decl)
	/* An existing decl matched, use it.  */
	decl = old;
      else
	newbinding_bookkeeping (name, decl, level);
    }
  else
    add_decl_to_level (level, decl);

  return decl;
}

/* Record a decl-node X as belonging to the current lexical scope.
   It's a friend if IS_FRIEND is true -- which affects exactly where
   we push it.  */

tree
pushdecl (tree x, bool is_friend)
{
  bool subtime = timevar_cond_start (TV_NAME_LOOKUP);
  tree ret = do_pushdecl (x, is_friend);
  timevar_cond_stop (TV_NAME_LOOKUP, subtime);
  return ret;
}

/* SLOT_VAL is the value of a binding.  Look in the module partitions
   to see if there's a namespace already.  We don't have to consider
   the STAT_HACK, because a namepace and an elaborated type cannot
   reside in the same binding.  */

static tree
find_namespace_partition (tree slot_val)
{
  if (!slot_val)
    ;
  else if (TREE_CODE (slot_val) == MODULE_VECTOR)
    {
      module_cluster *cluster
	= &MODULE_VECTOR_CLUSTER (slot_val,
				  MODULE_VECTOR_NUM_CLUSTERS (slot_val));
      do
	{
	  cluster--;
	  if (tree second = cluster->slots[1])
	    if (TREE_CODE (second) == NAMESPACE_DECL
		&& !DECL_NAMESPACE_ALIAS (second))
	      return second;

	  if (tree first = cluster->slots[0])
	    if (TREE_CODE (first) == NAMESPACE_DECL
		&& !DECL_NAMESPACE_ALIAS (first))
	      return first;
	}
      while (cluster != MODULE_VECTOR_CLUSTER_BASE (slot_val));
    }
  else if (TREE_CODE (slot_val) == NAMESPACE_DECL
	   && !DECL_NAMESPACE_ALIAS (slot_val))
    return slot_val;

  return NULL_TREE;
}

/* DECL is a newly read in global-module _DECL, residing in CTX.
   Merge it with an already matching declaration.  If DECL is a
   namespace, insert it.Return the matched or new decl, or NULL
   on error.  */

tree
merge_global_decl (tree ctx, tree decl)
{
  bool is_ns = (TREE_CODE (decl) == NAMESPACE_DECL
		&& !DECL_NAMESPACE_ALIAS (decl));
  gcc_assert (CP_DECL_CONTEXT (decl) == ctx);
  /* We know we'll eventually insert the decl, so we can create the
     slot now.  */
  tree *slot = find_namespace_slot (ctx, DECL_NAME (decl), true);
  tree *mslot = module_binding_slot (slot, DECL_NAME (decl),
				     GLOBAL_MODULE_INDEX, is_ns);
  tree old = NULL_TREE;

  if (*mslot && anticipated_builtin_p (*mslot))
    /* Zap out an anticipated builtin.  */
    *mslot = NULL_TREE;

  for (ovl_iterator iter (MAYBE_STAT_DECL (*mslot)); !old && iter; ++iter)
    if (!iter.using_p ())
      old = duplicate_decls (decl, *iter, false);

  if (old == error_mark_node)
    old = NULL_TREE;
  else if (old)
    ;
  else if (!is_ns)
    old = decl;
  else
    {
      // FIXME: this comment is not correct.
      /* Namespaces are always exported, and everything's exported
	 from the global module.  Thus this namespace must be
	 consistent with the global module, even if it didn't
	 explicitly mention it.  So push it now.  It can't be hiding
	 in some other module.  */
      gcc_assert (!find_namespace_partition (*slot));

      /* Creating a new namespace.  */
      SCOPE_DEPTH (decl) = SCOPE_DEPTH (ctx) + 1;
      if (ctx == global_namespace)
	DECL_CONTEXT (decl) = DECL_CONTEXT (global_namespace);
      old = update_binding (NAMESPACE_LEVEL (ctx), NULL,
			    mslot, old, decl, false);
      if (old == decl)
	{
	  if (DECL_NAMESPACE_INLINE_P (old))
	    vec_safe_push (DECL_NAMESPACE_INLINEES (ctx), old);
	  /* Create its scope -- but don't push it.  */
	  cp_binding_level *scope = ggc_cleared_alloc<cp_binding_level> ();
	  scope->this_entity = old;
	  scope->more_cleanups_ok = true;
	  scope->kind = sk_namespace;
	  scope->level_chain = NAMESPACE_LEVEL (ctx);
	  NAMESPACE_LEVEL (old) = scope;
	}
      else
	old = NULL_TREE;
    }

  if (is_ns && old
      && DECL_NAMESPACE_INLINE_P (old) != DECL_NAMESPACE_INLINE_P (decl))
    old = NULL_TREE;

  return old;
}

/* NAME is being bound within namespace NS and MODULE.  Unless
   MODULE is GLOBAL_MODULE_INDEX, there should be no existing
   binding.  VALUE and TYPE are the value and type bindings.  */

bool
push_module_binding (tree ns, tree name, unsigned mod, tree value, tree type)
{
  bool is_ns = (TREE_CODE (value) == NAMESPACE_DECL
		&& !DECL_NAMESPACE_ALIAS (value));

  tree *slot = find_namespace_slot (ns, name, true);
  tree *mslot = module_binding_slot (slot, name, mod, is_ns ? -1 : 1);

  gcc_assert (!*mslot || !MAYBE_STAT_TYPE (*mslot)); // FIXME

  tree export_tail = NULL_TREE;
  for (ovl_iterator iter (value); iter; ++iter)
    {
      tree decl = *iter;
      bool found = false;

      if (*mslot)
	{
	  tree old = MAYBE_STAT_DECL (*mslot);

	  // FIXME:Hidden names?
	  for (ovl_iterator cur (old); !found && cur; ++cur)
	    /* We'll already have done lookup when reading in the decl
	       itself, so pointer equality is sufficient.  */
	    if (*cur == decl)
	      found = true;

	  if (!found)
	    {
	      gcc_assert (!TREE_CHAIN (decl));
	      old = update_binding (NAMESPACE_LEVEL (ns), NULL, mslot,
				    old, decl, DECL_FRIEND_P (decl));
	      if (old != decl)
		// Should we bail out at this point?
		found = true;
	    }
	}
      else if (!iter.using_p () && !is_ns)
	{
	  gcc_assert (!TREE_CHAIN (decl));
	  export_tail = iter.export_tail (export_tail);
	  add_decl_to_level (NAMESPACE_LEVEL (ns), decl);
	}
      if (!found)
	newbinding_bookkeeping (name, decl, NAMESPACE_LEVEL (ns));
    }

  if (!*mslot)
    {
      /* There was nothing there, just install the whole binding.  */
      if (export_tail == value && TREE_CODE (value) != OVERLOAD)
	/* We only use the export-tail linky when there's an actual
	   overload.  */
	export_tail = NULL_TREE;
      if (export_tail)
	{
	  *mslot = stat_hack (value, NULL_TREE);
	  STAT_EXPORTS (*mslot) = export_tail;
	}
      else
	*mslot = value;
    }

  if (type)
    gcc_unreachable (); // FIXME

  return true;
}

/* CTX contains DECL in a module MOD binding for NAME.  Determine a
   distinguishing KEY so we can find it again upon import.  */

unsigned
get_ident_in_namespace (tree ctx, unsigned mod, tree name, tree decl)
{
  gcc_assert (TREE_CODE (decl) != NAMESPACE_DECL
	      || DECL_NAMESPACE_ALIAS (decl));

  /* This will need extending for other kinds of context.  */
  gcc_assert (TREE_CODE (ctx) == NAMESPACE_DECL);

  /* There must be a binding, so no need to check for NULLs.  */
  tree *slot = find_namespace_slot (ctx, name);
  tree *mslot = module_binding_slot (slot, name, mod, 0);
  tree binding = *mslot;
  unsigned key = 0;

  if (MAYBE_STAT_TYPE (binding) != decl)
    for (ovl_iterator iter (MAYBE_STAT_DECL (binding));
	 key++, *iter != decl; ++iter)
      continue;

  return key;
}

/* CTX contains DECL binding for NAME.  Determine a distinguishing KEY
   so we can find it again upon import.  */

unsigned
get_ident_in_class (tree klass, tree name, tree decl)
{
  tree lookup = IDENTIFIER_CONV_OP_P (name) ? conv_op_identifier : name;
  unsigned key = 0;

  gcc_assert (COMPLETE_TYPE_P (klass));
  if (vec<tree, va_gc> *member_vec = CLASSTYPE_MEMBER_VEC (klass))
    {
      tree binding = member_vec_binary_search (member_vec, lookup);

      if (MAYBE_STAT_TYPE (binding) != decl)
	for (ovl_iterator iter (MAYBE_STAT_DECL (binding));
	     ++key, *iter != decl; ++iter)
	  continue;
    }
  else
    for (tree binding = TYPE_FIELDS (klass); binding != decl;
	 binding = DECL_CHAIN (binding))
      key++;
  return key;
}

/* CTX contains a module MOD binding for NAME.  Use KEY to find the
   binding we want.  Return NULL if nothing found (that would be an
   error).  */

tree
find_by_ident_in_namespace (tree ctx, unsigned mod, tree name, unsigned key)
{
  /* This will need extending for other kinds of context.  */
  gcc_assert (TREE_CODE (ctx) == NAMESPACE_DECL);
  tree decl = NULL_TREE;
  
  /* Although there must be a binding, we're dealing with
     untrustworthy data, so check for NULL.  */
  if (tree *slot = find_namespace_slot (ctx, name))
    if (tree *mslot = module_binding_slot (slot, name, mod, 0))
      if (tree binding = *mslot)
	{
	  if (!key)
	    decl = MAYBE_STAT_TYPE (binding);
	  else
	    for (ovl_iterator iter (MAYBE_STAT_DECL (binding)); iter; ++iter)
	      if (!--key)
		{
		  decl = *iter;
		  break;
		}
	}

  /* We should not have found a namespace.  */
  if (decl && TREE_CODE (decl) == NAMESPACE_DECL
      && !DECL_NAMESPACE_ALIAS (decl))
    decl = NULL_TREE;

  return decl;
}

/* CTX contains DECL binding for NAME.  Determine a distinguishing KEY
   so we can find it again upon import.  */

tree
find_by_ident_in_class (tree klass, tree name, unsigned key)
{
  tree lookup = IDENTIFIER_CONV_OP_P (name) ? conv_op_identifier : name;
  tree decl = NULL_TREE;

  gcc_assert (COMPLETE_TYPE_P (klass));
  /* The originating module might not have lazily declared members,
     but the referencing module will have done so.  We need to repeat
     that declaration at this point.  */
  maybe_lazily_declare (klass, name);
  if (vec<tree, va_gc> *member_vec = CLASSTYPE_MEMBER_VEC (klass))
    {
      if (tree binding = member_vec_binary_search (member_vec, lookup))
	{
	  if (!key)
	    decl = MAYBE_STAT_TYPE (binding);
	  else
	    for (ovl_iterator iter (MAYBE_STAT_DECL (binding)); iter; ++iter)
	      if (!--key)
		{
		  decl = *iter;
		  break;
		}
	}
    }
  else
    for (decl = TYPE_FIELDS (klass); decl && key--; decl = DECL_CHAIN (decl))
      continue;

  return decl;
}

/* Enter DECL into the symbol table, if that's appropriate.  Returns
   DECL, or a modified version thereof.  */

tree
maybe_push_decl (tree decl)
{
  tree type = TREE_TYPE (decl);

  /* Add this decl to the current binding level, but not if it comes
     from another scope, e.g. a static member variable.  TEM may equal
     DECL or it may be a previous decl of the same name.  */
  if (decl == error_mark_node
      || (TREE_CODE (decl) != PARM_DECL
	  && DECL_CONTEXT (decl) != NULL_TREE
	  /* Definitions of namespace members outside their namespace are
	     possible.  */
	  && !DECL_NAMESPACE_SCOPE_P (decl))
      || (TREE_CODE (decl) == TEMPLATE_DECL && !namespace_bindings_p ())
      || type == unknown_type_node
      /* The declaration of a template specialization does not affect
	 the functions available for overload resolution, so we do not
	 call pushdecl.  */
      || (TREE_CODE (decl) == FUNCTION_DECL
	  && DECL_TEMPLATE_SPECIALIZATION (decl)))
    return decl;
  else
    return pushdecl (decl);
}

/* Bind DECL to ID in the current_binding_level, assumed to be a local
   binding level.  If IS_USING is true, DECL got here through a
   using-declaration.  */

static void
push_local_binding (tree id, tree decl, bool is_using)
{
  /* Skip over any local classes.  This makes sense if we call
     push_local_binding with a friend decl of a local class.  */
  cp_binding_level *b = innermost_nonclass_level ();

  gcc_assert (b->kind != sk_namespace);
  if (find_local_binding (b, id))
    {
      /* Supplement the existing binding.  */
      if (!supplement_binding (IDENTIFIER_BINDING (id), decl))
	/* It didn't work.  Something else must be bound at this
	   level.  Do not add DECL to the list of things to pop
	   later.  */
	return;
    }
  else
    /* Create a new binding.  */
    push_binding (id, decl, b);

  if (TREE_CODE (decl) == OVERLOAD || is_using)
    /* We must put the OVERLOAD or using into a TREE_LIST since we
       cannot use the decl's chain itself.  */
    decl = build_tree_list (NULL_TREE, decl);

  /* And put DECL on the list of things declared by the current
     binding level.  */
  add_decl_to_level (b, decl);
}

/* Check to see whether or not DECL is a variable that would have been
   in scope under the ARM, but is not in scope under the ANSI/ISO
   standard.  If so, issue an error message.  If name lookup would
   work in both cases, but return a different result, this function
   returns the result of ANSI/ISO lookup.  Otherwise, it returns
   DECL.  */

tree
check_for_out_of_scope_variable (tree decl)
{
  tree shadowed;

  /* We only care about out of scope variables.  */
  if (!(VAR_P (decl) && DECL_DEAD_FOR_LOCAL (decl)))
    return decl;

  shadowed = DECL_HAS_SHADOWED_FOR_VAR_P (decl)
    ? DECL_SHADOWED_FOR_VAR (decl) : NULL_TREE ;
  while (shadowed != NULL_TREE && VAR_P (shadowed)
	 && DECL_DEAD_FOR_LOCAL (shadowed))
    shadowed = DECL_HAS_SHADOWED_FOR_VAR_P (shadowed)
      ? DECL_SHADOWED_FOR_VAR (shadowed) : NULL_TREE;
  if (!shadowed)
    shadowed = find_namespace_value (current_namespace, DECL_NAME (decl));
  if (shadowed)
    {
      if (!DECL_ERROR_REPORTED (decl))
	{
	  warning (0, "name lookup of %qD changed", DECL_NAME (decl));
	  warning_at (DECL_SOURCE_LOCATION (shadowed), 0,
		      "  matches this %qD under ISO standard rules",
		      shadowed);
	  warning_at (DECL_SOURCE_LOCATION (decl), 0,
		      "  matches this %qD under old rules", decl);
	  DECL_ERROR_REPORTED (decl) = 1;
	}
      return shadowed;
    }

  /* If we have already complained about this declaration, there's no
     need to do it again.  */
  if (DECL_ERROR_REPORTED (decl))
    return decl;

  DECL_ERROR_REPORTED (decl) = 1;

  if (TREE_TYPE (decl) == error_mark_node)
    return decl;

  if (TYPE_HAS_NONTRIVIAL_DESTRUCTOR (TREE_TYPE (decl)))
    {
      error ("name lookup of %qD changed for ISO %<for%> scoping",
	     DECL_NAME (decl));
      error ("  cannot use obsolete binding at %q+D because "
	     "it has a destructor", decl);
      return error_mark_node;
    }
  else
    {
      permerror (input_location, "name lookup of %qD changed for ISO %<for%> scoping",
	         DECL_NAME (decl));
      if (flag_permissive)
        permerror (DECL_SOURCE_LOCATION (decl),
		   "  using obsolete binding at %qD", decl);
      else
	{
	  static bool hint;
	  if (!hint)
	    {
	      inform (input_location, "(if you use %<-fpermissive%> G++ will accept your code)");
	      hint = true;
	    }
	}
    }

  return decl;
}

/* true means unconditionally make a BLOCK for the next level pushed.  */

static bool keep_next_level_flag;

static int binding_depth = 0;

static void
indent (int depth)
{
  int i;

  for (i = 0; i < depth * 2; i++)
    putc (' ', stderr);
}

/* Return a string describing the kind of SCOPE we have.  */
static const char *
cp_binding_level_descriptor (cp_binding_level *scope)
{
  /* The order of this table must match the "scope_kind"
     enumerators.  */
  static const char* scope_kind_names[] = {
    "block-scope",
    "cleanup-scope",
    "try-scope",
    "catch-scope",
    "for-scope",
    "function-parameter-scope",
    "class-scope",
    "namespace-scope",
    "template-parameter-scope",
    "template-explicit-spec-scope"
  };
  const scope_kind kind = scope->explicit_spec_p
    ? sk_template_spec : scope->kind;

  return scope_kind_names[kind];
}

/* Output a debugging information about SCOPE when performing
   ACTION at LINE.  */
static void
cp_binding_level_debug (cp_binding_level *scope, int line, const char *action)
{
  const char *desc = cp_binding_level_descriptor (scope);
  if (scope->this_entity)
    verbatim ("%s %<%s(%E)%> %p %d\n", action, desc,
	      scope->this_entity, (void *) scope, line);
  else
    verbatim ("%s %s %p %d\n", action, desc, (void *) scope, line);
}

/* Return the estimated initial size of the hashtable of a NAMESPACE
   scope.  */

static inline size_t
namespace_scope_ht_size (tree ns)
{
  tree name = DECL_NAME (ns);

  return name == std_identifier
    ? NAMESPACE_STD_HT_SIZE
    : (name == global_identifier
       ? GLOBAL_SCOPE_HT_SIZE
       : NAMESPACE_ORDINARY_HT_SIZE);
}

/* A chain of binding_level structures awaiting reuse.  */

static GTY((deletable)) cp_binding_level *free_binding_level;

/* Insert SCOPE as the innermost binding level.  */

void
push_binding_level (cp_binding_level *scope)
{
  /* Add it to the front of currently active scopes stack.  */
  scope->level_chain = current_binding_level;
  current_binding_level = scope;
  keep_next_level_flag = false;

  if (ENABLE_SCOPE_CHECKING)
    {
      scope->binding_depth = binding_depth;
      indent (binding_depth);
      cp_binding_level_debug (scope, LOCATION_LINE (input_location),
			      "push");
      binding_depth++;
    }
}

/* Create a new KIND scope and make it the top of the active scopes stack.
   ENTITY is the scope of the associated C++ entity (namespace, class,
   function, C++0x enumeration); it is NULL otherwise.  */

cp_binding_level *
begin_scope (scope_kind kind, tree entity)
{
  cp_binding_level *scope;

  /* Reuse or create a struct for this binding level.  */
  if (!ENABLE_SCOPE_CHECKING && free_binding_level)
    {
      scope = free_binding_level;
      free_binding_level = scope->level_chain;
      memset (scope, 0, sizeof (cp_binding_level));
    }
  else
    scope = ggc_cleared_alloc<cp_binding_level> ();

  scope->this_entity = entity;
  scope->more_cleanups_ok = true;
  switch (kind)
    {
    case sk_cleanup:
      scope->keep = true;
      break;

    case sk_template_spec:
      scope->explicit_spec_p = true;
      kind = sk_template_parms;
      /* Fall through.  */
    case sk_template_parms:
    case sk_block:
    case sk_try:
    case sk_catch:
    case sk_for:
    case sk_cond:
    case sk_class:
    case sk_scoped_enum:
    case sk_function_parms:
    case sk_transaction:
    case sk_omp:
      scope->keep = keep_next_level_flag;
      break;

    case sk_namespace:
      NAMESPACE_LEVEL (entity) = scope;
      break;

    default:
      /* Should not happen.  */
      gcc_unreachable ();
      break;
    }
  scope->kind = kind;

  push_binding_level (scope);

  return scope;
}

/* We're about to leave current scope.  Pop the top of the stack of
   currently active scopes.  Return the enclosing scope, now active.  */

cp_binding_level *
leave_scope (void)
{
  cp_binding_level *scope = current_binding_level;

  if (scope->kind == sk_namespace && class_binding_level)
    current_binding_level = class_binding_level;

  /* We cannot leave a scope, if there are none left.  */
  if (NAMESPACE_LEVEL (global_namespace))
    gcc_assert (!global_scope_p (scope));

  if (ENABLE_SCOPE_CHECKING)
    {
      indent (--binding_depth);
      cp_binding_level_debug (scope, LOCATION_LINE (input_location),
			      "leave");
    }

  /* Move one nesting level up.  */
  current_binding_level = scope->level_chain;

  /* Namespace-scopes are left most probably temporarily, not
     completely; they can be reopened later, e.g. in namespace-extension
     or any name binding activity that requires us to resume a
     namespace.  For classes, we cache some binding levels.  For other
     scopes, we just make the structure available for reuse.  */
  if (scope->kind != sk_namespace
      && scope->kind != sk_class)
    {
      scope->level_chain = free_binding_level;
      gcc_assert (!ENABLE_SCOPE_CHECKING
		  || scope->binding_depth == binding_depth);
      free_binding_level = scope;
    }

  if (scope->kind == sk_class)
    {
      /* Reset DEFINING_CLASS_P to allow for reuse of a
	 class-defining scope in a non-defining context.  */
      scope->defining_class_p = 0;

      /* Find the innermost enclosing class scope, and reset
	 CLASS_BINDING_LEVEL appropriately.  */
      class_binding_level = NULL;
      for (scope = current_binding_level; scope; scope = scope->level_chain)
	if (scope->kind == sk_class)
	  {
	    class_binding_level = scope;
	    break;
	  }
    }

  return current_binding_level;
}

static void
resume_scope (cp_binding_level* b)
{
  /* Resuming binding levels is meant only for namespaces,
     and those cannot nest into classes.  */
  gcc_assert (!class_binding_level);
  /* Also, resuming a non-directly nested namespace is a no-no.  */
  gcc_assert (b->level_chain == current_binding_level);
  current_binding_level = b;
  if (ENABLE_SCOPE_CHECKING)
    {
      b->binding_depth = binding_depth;
      indent (binding_depth);
      cp_binding_level_debug (b, LOCATION_LINE (input_location), "resume");
      binding_depth++;
    }
}

/* Return the innermost binding level that is not for a class scope.  */

static cp_binding_level *
innermost_nonclass_level (void)
{
  cp_binding_level *b;

  b = current_binding_level;
  while (b->kind == sk_class)
    b = b->level_chain;

  return b;
}

/* We're defining an object of type TYPE.  If it needs a cleanup, but
   we're not allowed to add any more objects with cleanups to the current
   scope, create a new binding level.  */

void
maybe_push_cleanup_level (tree type)
{
  if (type != error_mark_node
      && TYPE_HAS_NONTRIVIAL_DESTRUCTOR (type)
      && current_binding_level->more_cleanups_ok == 0)
    {
      begin_scope (sk_cleanup, NULL);
      current_binding_level->statement_list = push_stmt_list ();
    }
}

/* Return true if we are in the global binding level.  */

bool
global_bindings_p (void)
{
  return global_scope_p (current_binding_level);
}

/* True if we are currently in a toplevel binding level.  This
   means either the global binding level or a namespace in a toplevel
   binding level.  Since there are no non-toplevel namespace levels,
   this really means any namespace or template parameter level.  We
   also include a class whose context is toplevel.  */

bool
toplevel_bindings_p (void)
{
  cp_binding_level *b = innermost_nonclass_level ();

  return b->kind == sk_namespace || b->kind == sk_template_parms;
}

/* True if this is a namespace scope, or if we are defining a class
   which is itself at namespace scope, or whose enclosing class is
   such a class, etc.  */

bool
namespace_bindings_p (void)
{
  cp_binding_level *b = innermost_nonclass_level ();

  return b->kind == sk_namespace;
}

/* True if the innermost non-class scope is a block scope.  */

bool
local_bindings_p (void)
{
  cp_binding_level *b = innermost_nonclass_level ();
  return b->kind < sk_function_parms || b->kind == sk_omp;
}

/* True if the current level needs to have a BLOCK made.  */

bool
kept_level_p (void)
{
  return (current_binding_level->blocks != NULL_TREE
	  || current_binding_level->keep
	  || current_binding_level->kind == sk_cleanup
	  || current_binding_level->names != NULL_TREE
	  || current_binding_level->using_directives);
}

/* Returns the kind of the innermost scope.  */

scope_kind
innermost_scope_kind (void)
{
  return current_binding_level->kind;
}

/* Returns true if this scope was created to store template parameters.  */

bool
template_parm_scope_p (void)
{
  return innermost_scope_kind () == sk_template_parms;
}

/* If KEEP is true, make a BLOCK node for the next binding level,
   unconditionally.  Otherwise, use the normal logic to decide whether
   or not to create a BLOCK.  */

void
keep_next_level (bool keep)
{
  keep_next_level_flag = keep;
}

/* Return the list of declarations of the current local scope.  */

tree
get_local_decls (void)
{
  gcc_assert (current_binding_level->kind != sk_namespace
	      && current_binding_level->kind != sk_class);
  return current_binding_level->names;
}

/* Return how many function prototypes we are currently nested inside.  */

int
function_parm_depth (void)
{
  int level = 0;
  cp_binding_level *b;

  for (b = current_binding_level;
       b->kind == sk_function_parms;
       b = b->level_chain)
    ++level;

  return level;
}

/* For debugging.  */
static int no_print_functions = 0;
static int no_print_builtins = 0;

static void
print_binding_level (cp_binding_level* lvl)
{
  tree t;
  int i = 0, len;
  fprintf (stderr, " blocks=%p", (void *) lvl->blocks);
  if (lvl->more_cleanups_ok)
    fprintf (stderr, " more-cleanups-ok");
  if (lvl->have_cleanups)
    fprintf (stderr, " have-cleanups");
  fprintf (stderr, "\n");
  if (lvl->names)
    {
      fprintf (stderr, " names:\t");
      /* We can probably fit 3 names to a line?  */
      for (t = lvl->names; t; t = TREE_CHAIN (t))
	{
	  if (no_print_functions && (TREE_CODE (t) == FUNCTION_DECL))
	    continue;
	  if (no_print_builtins
	      && (TREE_CODE (t) == TYPE_DECL)
	      && DECL_IS_BUILTIN (t))
	    continue;

	  /* Function decls tend to have longer names.  */
	  if (TREE_CODE (t) == FUNCTION_DECL)
	    len = 3;
	  else
	    len = 2;
	  i += len;
	  if (i > 6)
	    {
	      fprintf (stderr, "\n\t");
	      i = len;
	    }
	  print_node_brief (stderr, "", t, 0);
	  if (t == error_mark_node)
	    break;
	}
      if (i)
	fprintf (stderr, "\n");
    }
  if (vec_safe_length (lvl->class_shadowed))
    {
      size_t i;
      cp_class_binding *b;
      fprintf (stderr, " class-shadowed:");
      FOR_EACH_VEC_ELT (*lvl->class_shadowed, i, b)
	fprintf (stderr, " %s ", IDENTIFIER_POINTER (b->identifier));
      fprintf (stderr, "\n");
    }
  if (lvl->type_shadowed)
    {
      fprintf (stderr, " type-shadowed:");
      for (t = lvl->type_shadowed; t; t = TREE_CHAIN (t))
	{
	  fprintf (stderr, " %s ", IDENTIFIER_POINTER (TREE_PURPOSE (t)));
	}
      fprintf (stderr, "\n");
    }
}

DEBUG_FUNCTION void
debug (cp_binding_level &ref)
{
  print_binding_level (&ref);
}

DEBUG_FUNCTION void
debug (cp_binding_level *ptr)
{
  if (ptr)
    debug (*ptr);
  else
    fprintf (stderr, "<nil>\n");
}


void
print_other_binding_stack (cp_binding_level *stack)
{
  cp_binding_level *level;
  for (level = stack; !global_scope_p (level); level = level->level_chain)
    {
      fprintf (stderr, "binding level %p\n", (void *) level);
      print_binding_level (level);
    }
}

void
print_binding_stack (void)
{
  cp_binding_level *b;
  fprintf (stderr, "current_binding_level=%p\n"
	   "class_binding_level=%p\n"
	   "NAMESPACE_LEVEL (global_namespace)=%p\n",
	   (void *) current_binding_level, (void *) class_binding_level,
	   (void *) NAMESPACE_LEVEL (global_namespace));
  if (class_binding_level)
    {
      for (b = class_binding_level; b; b = b->level_chain)
	if (b == current_binding_level)
	  break;
      if (b)
	b = class_binding_level;
      else
	b = current_binding_level;
    }
  else
    b = current_binding_level;
  print_other_binding_stack (b);
  fprintf (stderr, "global:\n");
  print_binding_level (NAMESPACE_LEVEL (global_namespace));
}

/* Return the type associated with ID.  */

static tree
identifier_type_value_1 (tree id)
{
  /* There is no type with that name, anywhere.  */
  if (REAL_IDENTIFIER_TYPE_VALUE (id) == NULL_TREE)
    return NULL_TREE;
  /* This is not the type marker, but the real thing.  */
  if (REAL_IDENTIFIER_TYPE_VALUE (id) != global_type_node)
    return REAL_IDENTIFIER_TYPE_VALUE (id);
  /* Have to search for it. It must be on the global level, now.
     Ask lookup_name not to return non-types.  */
  id = lookup_name_real (id, 2, 1, /*block_p=*/true, 0, 0);
  if (id)
    return TREE_TYPE (id);
  return NULL_TREE;
}

/* Wrapper for identifier_type_value_1.  */

tree
identifier_type_value (tree id)
{
  tree ret;
  timevar_start (TV_NAME_LOOKUP);
  ret = identifier_type_value_1 (id);
  timevar_stop (TV_NAME_LOOKUP);
  return ret;
}

/* Push a definition of struct, union or enum tag named ID.  into
   binding_level B.  DECL is a TYPE_DECL for the type.  We assume that
   the tag ID is not already defined.  */

static void
set_identifier_type_value_with_scope (tree id, tree decl, cp_binding_level *b)
{
  tree type;

  if (b->kind != sk_namespace)
    {
      /* Shadow the marker, not the real thing, so that the marker
	 gets restored later.  */
      tree old_type_value = REAL_IDENTIFIER_TYPE_VALUE (id);
      b->type_shadowed
	= tree_cons (id, old_type_value, b->type_shadowed);
      type = decl ? TREE_TYPE (decl) : NULL_TREE;
      TREE_TYPE (b->type_shadowed) = type;
    }
  else
    {
      tree *slot = find_namespace_slot (current_namespace, id, true);
      gcc_assert (decl);
      update_binding (b, NULL, slot, MAYBE_STAT_DECL (*slot), decl, false);

      /* Store marker instead of real type.  */
      type = global_type_node;
    }
  SET_IDENTIFIER_TYPE_VALUE (id, type);
}

/* As set_identifier_type_value_with_scope, but using
   current_binding_level.  */

void
set_identifier_type_value (tree id, tree decl)
{
  set_identifier_type_value_with_scope (id, decl, current_binding_level);
}

/* Return the name for the constructor (or destructor) for the
   specified class.  */

tree
constructor_name (tree type)
{
  tree decl = TYPE_NAME (TYPE_MAIN_VARIANT (type));

  return decl ? DECL_NAME (decl) : NULL_TREE;
}

/* Returns TRUE if NAME is the name for the constructor for TYPE,
   which must be a class type.  */

bool
constructor_name_p (tree name, tree type)
{
  gcc_assert (MAYBE_CLASS_TYPE_P (type));

  /* These don't have names.  */
  if (TREE_CODE (type) == DECLTYPE_TYPE
      || TREE_CODE (type) == TYPEOF_TYPE)
    return false;

  if (name && name == constructor_name (type))
    return true;

  return false;
}

/* Counter used to create anonymous type names.  */

static GTY(()) int anon_cnt;

/* Return an IDENTIFIER which can be used as a name for
   unnamed structs and unions.  */

tree
make_anon_name (void)
{
  char buf[32];

  sprintf (buf, anon_aggrname_format (), anon_cnt++);
  return get_identifier (buf);
}

/* This code is practically identical to that for creating
   anonymous names, but is just used for lambdas instead.  This isn't really
   necessary, but it's convenient to avoid treating lambdas like other
   unnamed types.  */

static GTY(()) int lambda_cnt = 0;

tree
make_lambda_name (void)
{
  char buf[32];

  sprintf (buf, LAMBDANAME_FORMAT, lambda_cnt++);
  return get_identifier (buf);
}

/* Insert another USING_DECL into the current binding level, returning
   this declaration. If this is a redeclaration, do nothing, and
   return NULL_TREE if this not in namespace scope (in namespace
   scope, a using decl might extend any previous bindings).  */

static tree
push_using_decl_1 (tree scope, tree name)
{
  tree decl;

  gcc_assert (TREE_CODE (scope) == NAMESPACE_DECL);
  gcc_assert (identifier_p (name));
  for (decl = current_binding_level->usings; decl; decl = DECL_CHAIN (decl))
    if (USING_DECL_SCOPE (decl) == scope && DECL_NAME (decl) == name)
      break;
  if (decl)
    return namespace_bindings_p () ? decl : NULL_TREE;
  decl = build_lang_decl (USING_DECL, name, NULL_TREE);
  USING_DECL_SCOPE (decl) = scope;
  DECL_CHAIN (decl) = current_binding_level->usings;
  current_binding_level->usings = decl;
  return decl;
}

/* Wrapper for push_using_decl_1.  */

static tree
push_using_decl (tree scope, tree name)
{
  tree ret;
  timevar_start (TV_NAME_LOOKUP);
  ret = push_using_decl_1 (scope, name);
  timevar_stop (TV_NAME_LOOKUP);
  return ret;
}

/* Same as pushdecl, but define X in binding-level LEVEL.  We rely on the
   caller to set DECL_CONTEXT properly.

   Note that this must only be used when X will be the new innermost
   binding for its name, as we tack it onto the front of IDENTIFIER_BINDING
   without checking to see if the current IDENTIFIER_BINDING comes from a
   closer binding level than LEVEL.  */

static tree
do_pushdecl_with_scope (tree x, cp_binding_level *level, bool is_friend)
{
  cp_binding_level *b;
  tree function_decl = current_function_decl;

  current_function_decl = NULL_TREE;
  if (level->kind == sk_class)
    {
      b = class_binding_level;
      class_binding_level = level;
      pushdecl_class_level (x);
      class_binding_level = b;
    }
  else
    {
      b = current_binding_level;
      current_binding_level = level;
      x = pushdecl (x, is_friend);
      current_binding_level = b;
    }
  current_function_decl = function_decl;
  return x;
}

/* Inject X into the local scope just before the function parms.  */

tree
pushdecl_outermost_localscope (tree x)
{
  cp_binding_level *b = NULL;
  bool subtime = timevar_cond_start (TV_NAME_LOOKUP);

  /* Find the scope just inside the function parms.  */
  for (cp_binding_level *n = current_binding_level;
       n->kind != sk_function_parms; n = b->level_chain)
    b = n;

  tree ret = b ? do_pushdecl_with_scope (x, b, false) : error_mark_node;
  timevar_cond_stop (TV_NAME_LOOKUP, subtime);

  return ret;
}

/* Check a non-member using-declaration. Return the name and scope
   being used, and the USING_DECL, or NULL_TREE on failure.  */

static tree
validate_nonmember_using_decl (tree decl, tree scope, tree name)
{
  /* [namespace.udecl]
       A using-declaration for a class member shall be a
       member-declaration.  */
  if (TYPE_P (scope))
    {
      error ("%qT is not a namespace or unscoped enum", scope);
      return NULL_TREE;
    }
  else if (scope == error_mark_node)
    return NULL_TREE;

  if (TREE_CODE (decl) == TEMPLATE_ID_EXPR)
    {
      /* 7.3.3/5
	   A using-declaration shall not name a template-id.  */
      error ("a using-declaration cannot specify a template-id.  "
	     "Try %<using %D%>", name);
      return NULL_TREE;
    }

  if (TREE_CODE (decl) == NAMESPACE_DECL)
    {
      error ("namespace %qD not allowed in using-declaration", decl);
      return NULL_TREE;
    }

  if (TREE_CODE (decl) == SCOPE_REF)
    {
      /* It's a nested name with template parameter dependent scope.
	 This can only be using-declaration for class member.  */
      error ("%qT is not a namespace", TREE_OPERAND (decl, 0));
      return NULL_TREE;
    }

  decl = OVL_FIRST (decl);

  /* Make a USING_DECL.  */
  tree using_decl = push_using_decl (scope, name);

  if (using_decl == NULL_TREE
      && at_function_scope_p ()
      && VAR_P (decl))
    /* C++11 7.3.3/10.  */
    error ("%qD is already declared in this scope", name);
  
  return using_decl;
}

/* Process a local-scope or namespace-scope using declaration.  SCOPE
   is the nominated scope to search for NAME.  VALUE_P and TYPE_P
   point to the binding for NAME in the current scope and are
   updated.  */

static void
do_nonmember_using_decl (tree scope, tree name, tree *value_p, tree *type_p)
{
  name_lookup lookup (name, 0);

  if (!qualified_namespace_lookup (scope, &lookup))
    {
      error ("%qD not declared", name);
      return;
    }
  else if (TREE_CODE (lookup.value) == TREE_LIST)
    {
      error ("reference to %qD is ambiguous", name);
      print_candidates (lookup.value);
      lookup.value = NULL_TREE;
    }

  if (lookup.type && TREE_CODE (lookup.type) == TREE_LIST)
    {
      error ("reference to %qD is ambiguous", name);
      print_candidates (lookup.type);
      lookup.type = NULL_TREE;
    }

  tree value = *value_p;
  tree type = *type_p;

  /* Shift the old and new bindings around so we're comparing class and
     enumeration names to each other.  */
  if (value && DECL_IMPLICIT_TYPEDEF_P (value))
    {
      type = value;
      value = NULL_TREE;
    }

  if (lookup.value && DECL_IMPLICIT_TYPEDEF_P (lookup.value))
    {
      lookup.type = lookup.value;
      lookup.value = NULL_TREE;
    }

  if (lookup.value && lookup.value != value)
    {
      /* Check for using functions.  */
      if (OVL_P (lookup.value) && (!value || OVL_P (value)))
	{
	  for (lkp_iterator usings (lookup.value); usings; ++usings)
	    {
	      tree new_fn = *usings;

	      /* [namespace.udecl]

		 If a function declaration in namespace scope or block
		 scope has the same name and the same parameter types as a
		 function introduced by a using declaration the program is
		 ill-formed.  */
	      bool found = false;
	      for (ovl_iterator old (value); !found && old; ++old)
		{
		  tree old_fn = *old;

		  if (new_fn == old_fn)
		    /* The function already exists in the current
		       namespace.  */
		    found = true;
		  else if (old.using_p ())
		    continue; /* This is a using decl. */
		  else if (old.hidden_p () && !DECL_HIDDEN_FRIEND_P (old_fn))
		    continue; /* This is an anticipated builtin.  */
		  else if (!matching_fn_p (new_fn, old_fn))
		    continue; /* Parameters do not match.  */
		  else if (decls_match (new_fn, old_fn))
		    found = true;
		  else
		    {
		      diagnose_name_conflict (new_fn, old_fn);
		      found = true;
		    }
		}

	      if (!found)
		/* Unlike the overload case we don't drop anticipated
		   builtins here.  They don't cause a problem, and
		   we'd like to match them with a future
		   declaration.  */
		value = ovl_insert (new_fn, value, true);
	    }
	}
      else if (value
	       /* Ignore anticipated builtins.  */
	       && !anticipated_builtin_p (value)
	       && !decls_match (lookup.value, value))
	diagnose_name_conflict (lookup.value, value);
      else
	value = lookup.value;
    }

  if (lookup.type && lookup.type != type)
    {
      if (type && !decls_match (lookup.type, type))
	diagnose_name_conflict (lookup.type, type);
      else
	type = lookup.type;
    }

  /* If bind->value is empty, shift any class or enumeration name back.  */
  if (!value)
    {
      value = type;
      type = NULL_TREE;
    }

  *value_p = value;
  *type_p = type;
}

/* Returns true if ANCESTOR encloses DESCENDANT, including matching.
   Both are namespaces.  */

bool
is_nested_namespace (tree ancestor, tree descendant, bool inline_only)
{
  int depth = SCOPE_DEPTH (ancestor);

  if (!depth && !inline_only)
    /* The global namespace encloses everything.  */
    return true;

  while (SCOPE_DEPTH (descendant) > depth
	 && (!inline_only || DECL_NAMESPACE_INLINE_P (descendant)))
    descendant = CP_DECL_CONTEXT (descendant);

  return ancestor == descendant;
}

/* Returns true if ROOT (a namespace, class, or function) encloses
   CHILD.  CHILD may be either a class type or a namespace.  */

bool
is_ancestor (tree root, tree child)
{
  gcc_assert ((TREE_CODE (root) == NAMESPACE_DECL
	       || TREE_CODE (root) == FUNCTION_DECL
	       || CLASS_TYPE_P (root)));
  gcc_assert ((TREE_CODE (child) == NAMESPACE_DECL
	       || CLASS_TYPE_P (child)));

  /* The global namespace encloses everything.  */
  if (root == global_namespace)
    return true;

  /* Search until we reach namespace scope.  */
  while (TREE_CODE (child) != NAMESPACE_DECL)
    {
      /* If we've reached the ROOT, it encloses CHILD.  */
      if (root == child)
	return true;
      /* Go out one level.  */
      if (TYPE_P (child))
	child = TYPE_NAME (child);
      child = CP_DECL_CONTEXT (child);
    }

  if (TREE_CODE (root) == NAMESPACE_DECL)
    return is_nested_namespace (root, child);

  return false;
}

/* Enter the class or namespace scope indicated by T suitable for name
   lookup.  T can be arbitrary scope, not necessary nested inside the
   current scope.  Returns a non-null scope to pop iff pop_scope
   should be called later to exit this scope.  */

tree
push_scope (tree t)
{
  if (TREE_CODE (t) == NAMESPACE_DECL)
    push_decl_namespace (t);
  else if (CLASS_TYPE_P (t))
    {
      if (!at_class_scope_p ()
	  || !same_type_p (current_class_type, t))
	push_nested_class (t);
      else
	/* T is the same as the current scope.  There is therefore no
	   need to re-enter the scope.  Since we are not actually
	   pushing a new scope, our caller should not call
	   pop_scope.  */
	t = NULL_TREE;
    }

  return t;
}

/* Leave scope pushed by push_scope.  */

void
pop_scope (tree t)
{
  if (t == NULL_TREE)
    return;
  if (TREE_CODE (t) == NAMESPACE_DECL)
    pop_decl_namespace ();
  else if CLASS_TYPE_P (t)
    pop_nested_class ();
}

/* Subroutine of push_inner_scope.  */

static void
push_inner_scope_r (tree outer, tree inner)
{
  tree prev;

  if (outer == inner
      || (TREE_CODE (inner) != NAMESPACE_DECL && !CLASS_TYPE_P (inner)))
    return;

  prev = CP_DECL_CONTEXT (TREE_CODE (inner) == NAMESPACE_DECL ? inner : TYPE_NAME (inner));
  if (outer != prev)
    push_inner_scope_r (outer, prev);
  if (TREE_CODE (inner) == NAMESPACE_DECL)
    {
      cp_binding_level *save_template_parm = 0;
      /* Temporary take out template parameter scopes.  They are saved
	 in reversed order in save_template_parm.  */
      while (current_binding_level->kind == sk_template_parms)
	{
	  cp_binding_level *b = current_binding_level;
	  current_binding_level = b->level_chain;
	  b->level_chain = save_template_parm;
	  save_template_parm = b;
	}

      resume_scope (NAMESPACE_LEVEL (inner));
      current_namespace = inner;

      /* Restore template parameter scopes.  */
      while (save_template_parm)
	{
	  cp_binding_level *b = save_template_parm;
	  save_template_parm = b->level_chain;
	  b->level_chain = current_binding_level;
	  current_binding_level = b;
	}
    }
  else
    pushclass (inner);
}

/* Enter the scope INNER from current scope.  INNER must be a scope
   nested inside current scope.  This works with both name lookup and
   pushing name into scope.  In case a template parameter scope is present,
   namespace is pushed under the template parameter scope according to
   name lookup rule in 14.6.1/6.

   Return the former current scope suitable for pop_inner_scope.  */

tree
push_inner_scope (tree inner)
{
  tree outer = current_scope ();
  if (!outer)
    outer = current_namespace;

  push_inner_scope_r (outer, inner);
  return outer;
}

/* Exit the current scope INNER back to scope OUTER.  */

void
pop_inner_scope (tree outer, tree inner)
{
  if (outer == inner
      || (TREE_CODE (inner) != NAMESPACE_DECL && !CLASS_TYPE_P (inner)))
    return;

  while (outer != inner)
    {
      if (TREE_CODE (inner) == NAMESPACE_DECL)
	{
	  cp_binding_level *save_template_parm = 0;
	  /* Temporary take out template parameter scopes.  They are saved
	     in reversed order in save_template_parm.  */
	  while (current_binding_level->kind == sk_template_parms)
	    {
	      cp_binding_level *b = current_binding_level;
	      current_binding_level = b->level_chain;
	      b->level_chain = save_template_parm;
	      save_template_parm = b;
	    }

	  pop_namespace ();

	  /* Restore template parameter scopes.  */
	  while (save_template_parm)
	    {
	      cp_binding_level *b = save_template_parm;
	      save_template_parm = b->level_chain;
	      b->level_chain = current_binding_level;
	      current_binding_level = b;
	    }
	}
      else
	popclass ();

      inner = CP_DECL_CONTEXT (TREE_CODE (inner) == NAMESPACE_DECL ? inner : TYPE_NAME (inner));
    }
}

/* Do a pushlevel for class declarations.  */

void
pushlevel_class (void)
{
  class_binding_level = begin_scope (sk_class, current_class_type);
}

/* ...and a poplevel for class declarations.  */

void
poplevel_class (void)
{
  cp_binding_level *level = class_binding_level;
  cp_class_binding *cb;
  size_t i;
  tree shadowed;

  bool subtime = timevar_cond_start (TV_NAME_LOOKUP);
  gcc_assert (level != 0);

  /* If we're leaving a toplevel class, cache its binding level.  */
  if (current_class_depth == 1)
    previous_class_level = level;
  for (shadowed = level->type_shadowed;
       shadowed;
       shadowed = TREE_CHAIN (shadowed))
    SET_IDENTIFIER_TYPE_VALUE (TREE_PURPOSE (shadowed), TREE_VALUE (shadowed));

  /* Remove the bindings for all of the class-level declarations.  */
  if (level->class_shadowed)
    {
      FOR_EACH_VEC_ELT (*level->class_shadowed, i, cb)
	{
	  IDENTIFIER_BINDING (cb->identifier) = cb->base->previous;
	  cxx_binding_free (cb->base);
	}
      ggc_free (level->class_shadowed);
      level->class_shadowed = NULL;
    }

  /* Now, pop out of the binding level which we created up in the
     `pushlevel_class' routine.  */
  gcc_assert (current_binding_level == level);
  leave_scope ();
  timevar_cond_stop (TV_NAME_LOOKUP, subtime);
}

/* Set INHERITED_VALUE_BINDING_P on BINDING to true or false, as
   appropriate.  DECL is the value to which a name has just been
   bound.  CLASS_TYPE is the class in which the lookup occurred.  */

static void
set_inherited_value_binding_p (cxx_binding *binding, tree decl,
			       tree class_type)
{
  if (binding->value == decl && TREE_CODE (decl) != TREE_LIST)
    {
      tree context;

      if (TREE_CODE (decl) == OVERLOAD)
	context = ovl_scope (decl);
      else
	{
	  gcc_assert (DECL_P (decl));
	  context = context_for_name_lookup (decl);
	}

      if (is_properly_derived_from (class_type, context))
	INHERITED_VALUE_BINDING_P (binding) = 1;
      else
	INHERITED_VALUE_BINDING_P (binding) = 0;
    }
  else if (binding->value == decl)
    /* We only encounter a TREE_LIST when there is an ambiguity in the
       base classes.  Such an ambiguity can be overridden by a
       definition in this class.  */
    INHERITED_VALUE_BINDING_P (binding) = 1;
  else
    INHERITED_VALUE_BINDING_P (binding) = 0;
}

/* Make the declaration of X appear in CLASS scope.  */

bool
pushdecl_class_level (tree x)
{
  bool is_valid = true;
  bool subtime;

  /* Do nothing if we're adding to an outer lambda closure type,
     outer_binding will add it later if it's needed.  */
  if (current_class_type != class_binding_level->this_entity)
    return true;

  subtime = timevar_cond_start (TV_NAME_LOOKUP);
  /* Get the name of X.  */
  tree name = OVL_NAME (x);

  if (name)
    {
      is_valid = push_class_level_binding (name, x);
      if (TREE_CODE (x) == TYPE_DECL)
	set_identifier_type_value (name, x);
    }
  else if (ANON_AGGR_TYPE_P (TREE_TYPE (x)))
    {
      /* If X is an anonymous aggregate, all of its members are
	 treated as if they were members of the class containing the
	 aggregate, for naming purposes.  */
      tree f;

      for (f = TYPE_FIELDS (TREE_TYPE (x)); f; f = DECL_CHAIN (f))
	{
	  location_t save_location = input_location;
	  input_location = DECL_SOURCE_LOCATION (f);
	  if (!pushdecl_class_level (f))
	    is_valid = false;
	  input_location = save_location;
	}
    }
  timevar_cond_stop (TV_NAME_LOOKUP, subtime);
  return is_valid;
}

/* Return the BINDING (if any) for NAME in SCOPE, which is a class
   scope.  If the value returned is non-NULL, and the PREVIOUS field
   is not set, callers must set the PREVIOUS field explicitly.  */

static cxx_binding *
get_class_binding (tree name, cp_binding_level *scope)
{
  tree class_type;
  tree type_binding;
  tree value_binding;
  cxx_binding *binding;

  class_type = scope->this_entity;

  /* Get the type binding.  */
  type_binding = lookup_member (class_type, name,
				/*protect=*/2, /*want_type=*/true,
				tf_warning_or_error);
  /* Get the value binding.  */
  value_binding = lookup_member (class_type, name,
				 /*protect=*/2, /*want_type=*/false,
				 tf_warning_or_error);

  if (value_binding
      && (TREE_CODE (value_binding) == TYPE_DECL
	  || DECL_CLASS_TEMPLATE_P (value_binding)
	  || (TREE_CODE (value_binding) == TREE_LIST
	      && TREE_TYPE (value_binding) == error_mark_node
	      && (TREE_CODE (TREE_VALUE (value_binding))
		  == TYPE_DECL))))
    /* We found a type binding, even when looking for a non-type
       binding.  This means that we already processed this binding
       above.  */
    ;
  else if (value_binding)
    {
      if (TREE_CODE (value_binding) == TREE_LIST
	  && TREE_TYPE (value_binding) == error_mark_node)
	/* NAME is ambiguous.  */
	;
      else if (BASELINK_P (value_binding))
	/* NAME is some overloaded functions.  */
	value_binding = BASELINK_FUNCTIONS (value_binding);
    }

  /* If we found either a type binding or a value binding, create a
     new binding object.  */
  if (type_binding || value_binding)
    {
      binding = new_class_binding (name,
				   value_binding,
				   type_binding,
				   scope);
      /* This is a class-scope binding, not a block-scope binding.  */
      LOCAL_BINDING_P (binding) = 0;
      set_inherited_value_binding_p (binding, value_binding, class_type);
    }
  else
    binding = NULL;

  return binding;
}

/* Make the declaration(s) of X appear in CLASS scope under the name
   NAME.  Returns true if the binding is valid.  */

static bool
push_class_level_binding_1 (tree name, tree x)
{
  cxx_binding *binding;
  tree decl = x;
  bool ok;

  /* The class_binding_level will be NULL if x is a template
     parameter name in a member template.  */
  if (!class_binding_level)
    return true;

  if (name == error_mark_node)
    return false;

  /* Can happen for an erroneous declaration (c++/60384).  */
  if (!identifier_p (name))
    {
      gcc_assert (errorcount || sorrycount);
      return false;
    }

  /* Check for invalid member names.  But don't worry about a default
     argument-scope lambda being pushed after the class is complete.  */
  gcc_assert (TYPE_BEING_DEFINED (current_class_type)
	      || LAMBDA_TYPE_P (TREE_TYPE (decl)));
  /* Check that we're pushing into the right binding level.  */
  gcc_assert (current_class_type == class_binding_level->this_entity);

  /* We could have been passed a tree list if this is an ambiguous
     declaration. If so, pull the declaration out because
     check_template_shadow will not handle a TREE_LIST.  */
  if (TREE_CODE (decl) == TREE_LIST
      && TREE_TYPE (decl) == error_mark_node)
    decl = TREE_VALUE (decl);

  if (!check_template_shadow (decl))
    return false;

  /* [class.mem]

     If T is the name of a class, then each of the following shall
     have a name different from T:

     -- every static data member of class T;

     -- every member of class T that is itself a type;

     -- every enumerator of every member of class T that is an
	enumerated type;

     -- every member of every anonymous union that is a member of
	class T.

     (Non-static data members were also forbidden to have the same
     name as T until TC1.)  */
  if ((VAR_P (x)
       || TREE_CODE (x) == CONST_DECL
       || (TREE_CODE (x) == TYPE_DECL
	   && !DECL_SELF_REFERENCE_P (x))
       /* A data member of an anonymous union.  */
       || (TREE_CODE (x) == FIELD_DECL
	   && DECL_CONTEXT (x) != current_class_type))
      && DECL_NAME (x) == DECL_NAME (TYPE_NAME (current_class_type)))
    {
      tree scope = context_for_name_lookup (x);
      if (TYPE_P (scope) && same_type_p (scope, current_class_type))
	{
	  error ("%qD has the same name as the class in which it is "
		 "declared",
		 x);
	  return false;
	}
    }

  /* Get the current binding for NAME in this class, if any.  */
  binding = IDENTIFIER_BINDING (name);
  if (!binding || binding->scope != class_binding_level)
    {
      binding = get_class_binding (name, class_binding_level);
      /* If a new binding was created, put it at the front of the
	 IDENTIFIER_BINDING list.  */
      if (binding)
	{
	  binding->previous = IDENTIFIER_BINDING (name);
	  IDENTIFIER_BINDING (name) = binding;
	}
    }

  /* If there is already a binding, then we may need to update the
     current value.  */
  if (binding && binding->value)
    {
      tree bval = binding->value;
      tree old_decl = NULL_TREE;
      tree target_decl = strip_using_decl (decl);
      tree target_bval = strip_using_decl (bval);

      if (INHERITED_VALUE_BINDING_P (binding))
	{
	  /* If the old binding was from a base class, and was for a
	     tag name, slide it over to make room for the new binding.
	     The old binding is still visible if explicitly qualified
	     with a class-key.  */
	  if (TREE_CODE (target_bval) == TYPE_DECL
	      && DECL_ARTIFICIAL (target_bval)
	      && !(TREE_CODE (target_decl) == TYPE_DECL
		   && DECL_ARTIFICIAL (target_decl)))
	    {
	      old_decl = binding->type;
	      binding->type = bval;
	      binding->value = NULL_TREE;
	      INHERITED_VALUE_BINDING_P (binding) = 0;
	    }
	  else
	    {
	      old_decl = bval;
	      /* Any inherited type declaration is hidden by the type
		 declaration in the derived class.  */
	      if (TREE_CODE (target_decl) == TYPE_DECL
		  && DECL_ARTIFICIAL (target_decl))
		binding->type = NULL_TREE;
	    }
	}
      else if (TREE_CODE (target_decl) == OVERLOAD
	       && OVL_P (target_bval))
	old_decl = bval;
      else if (TREE_CODE (decl) == USING_DECL
	       && TREE_CODE (bval) == USING_DECL
	       && same_type_p (USING_DECL_SCOPE (decl),
			       USING_DECL_SCOPE (bval)))
	/* This is a using redeclaration that will be diagnosed later
	   in supplement_binding */
	;
      else if (TREE_CODE (decl) == USING_DECL
	       && TREE_CODE (bval) == USING_DECL
	       && DECL_DEPENDENT_P (decl)
	       && DECL_DEPENDENT_P (bval))
	return true;
      else if (TREE_CODE (decl) == USING_DECL
	       && OVL_P (target_bval))
	old_decl = bval;
      else if (TREE_CODE (bval) == USING_DECL
	       && OVL_P (target_decl))
	return true;

      if (old_decl && binding->scope == class_binding_level)
	{
	  binding->value = x;
	  /* It is always safe to clear INHERITED_VALUE_BINDING_P
	     here.  This function is only used to register bindings
	     from with the class definition itself.  */
	  INHERITED_VALUE_BINDING_P (binding) = 0;
	  return true;
	}
    }

  /* Note that we declared this value so that we can issue an error if
     this is an invalid redeclaration of a name already used for some
     other purpose.  */
  note_name_declared_in_class (name, decl);

  /* If we didn't replace an existing binding, put the binding on the
     stack of bindings for the identifier, and update the shadowed
     list.  */
  if (binding && binding->scope == class_binding_level)
    /* Supplement the existing binding.  */
    ok = supplement_binding (binding, decl);
  else
    {
      /* Create a new binding.  */
      push_binding (name, decl, class_binding_level);
      ok = true;
    }

  return ok;
}

/* Wrapper for push_class_level_binding_1.  */

bool
push_class_level_binding (tree name, tree x)
{
  bool ret;
  bool subtime = timevar_cond_start (TV_NAME_LOOKUP);
  ret = push_class_level_binding_1 (name, x);
  timevar_cond_stop (TV_NAME_LOOKUP, subtime);
  return ret;
}

/* Process "using SCOPE::NAME" in a class scope.  Return the
   USING_DECL created.  */

tree
do_class_using_decl (tree scope, tree name)
{
  if (name == error_mark_node)
    return NULL_TREE;

  if (!scope || !TYPE_P (scope))
    {
      error ("using-declaration for non-member at class scope");
      return NULL_TREE;
    }

  /* Make sure the name is not invalid */
  if (TREE_CODE (name) == BIT_NOT_EXPR)
    {
      error ("%<%T::%D%> names destructor", scope, name);
      return NULL_TREE;
    }

  /* Using T::T declares inheriting ctors, even if T is a typedef.  */
  if (MAYBE_CLASS_TYPE_P (scope)
      && (name == TYPE_IDENTIFIER (scope)
	  || constructor_name_p (name, scope)))
    {
      maybe_warn_cpp0x (CPP0X_INHERITING_CTORS);
      name = ctor_identifier;
      CLASSTYPE_NON_AGGREGATE (current_class_type) = true;
    }

  /* Cannot introduce a constructor name.  */
  if (constructor_name_p (name, current_class_type))
    {
      error ("%<%T::%D%> names constructor in %qT",
	     scope, name, current_class_type);
      return NULL_TREE;
    }

  /* From [namespace.udecl]:

       A using-declaration used as a member-declaration shall refer to a
       member of a base class of the class being defined.

     In general, we cannot check this constraint in a template because
     we do not know the entire set of base classes of the current
     class type. Morover, if SCOPE is dependent, it might match a
     non-dependent base.  */

  tree decl = NULL_TREE;
  if (!dependent_scope_p (scope))
    {
      base_kind b_kind;
      tree binfo = lookup_base (current_class_type, scope, ba_any, &b_kind,
				tf_warning_or_error);
      if (b_kind < bk_proper_base)
	{
	  /* If there are dependent bases, scope might resolve at
	     instantiation time, even if it isn't exactly one of the
	     dependent bases.  */
	  if (b_kind == bk_same_type || !any_dependent_bases_p ())
	    {
	      error_not_base_type (scope, current_class_type);
	      return NULL_TREE;
	    }
	}
      else if (name == ctor_identifier && !binfo_direct_p (binfo))
	{
	  error ("cannot inherit constructors from indirect base %qT", scope);
	  return NULL_TREE;
	}
      else if (!IDENTIFIER_CONV_OP_P (name)
	       || !dependent_type_p (TREE_TYPE (name)))
	{
	  decl = lookup_member (binfo, name, 0, false, tf_warning_or_error);
	  if (!decl)
	    {
	      error ("no members matching %<%T::%D%> in %q#T", scope, name,
		     scope);
	      return NULL_TREE;
	    }

	  /* The binfo from which the functions came does not matter.  */
	  if (BASELINK_P (decl))
	    decl = BASELINK_FUNCTIONS (decl);
	}
    }

  tree value = build_lang_decl (USING_DECL, name, NULL_TREE);
  USING_DECL_DECLS (value) = decl;
  USING_DECL_SCOPE (value) = scope;
  DECL_DEPENDENT_P (value) = !decl;

  return value;
}


/* Return the binding for NAME in NS.  If NS is NULL, look in
   global_namespace.  */

tree
get_namespace_binding (tree ns, tree name)
{
  bool subtime = timevar_cond_start (TV_NAME_LOOKUP);
  if (!ns)
    ns = global_namespace;
  gcc_checking_assert (!DECL_NAMESPACE_ALIAS (ns));
  tree ret = find_namespace_value (ns, name);
  timevar_cond_stop (TV_NAME_LOOKUP, subtime);
  return ret;
}

/* Push internal DECL into the global namespace.  Does not do the
   full overload fn handling and does not add it to the list of things
   in the namespace.  */

void
set_global_binding (tree decl)
{
  bool subtime = timevar_cond_start (TV_NAME_LOOKUP);

  tree *slot = find_namespace_slot (global_namespace, DECL_NAME (decl), true);

  if (*slot)
    /* The user's placed something in the implementor's namespace.  */
    diagnose_name_conflict (decl, MAYBE_STAT_DECL (*slot));

  /* Force the binding, so compiler internals continue to work.  */
  *slot = decl;

  timevar_cond_stop (TV_NAME_LOOKUP, subtime);
}

/* Set the context of a declaration to scope. Complain if we are not
   outside scope.  */

void
set_decl_namespace (tree decl, tree scope, bool friendp)
{
  /* Get rid of namespace aliases.  */
  scope = ORIGINAL_NAMESPACE (scope);

  /* It is ok for friends to be qualified in parallel space.  */
  if (!friendp && !is_nested_namespace (current_namespace, scope))
    error ("declaration of %qD not in a namespace surrounding %qD",
	   decl, scope);
  DECL_CONTEXT (decl) = FROB_CONTEXT (scope);

  /* See whether this has been declared in the namespace or inline
     children.  */
  tree old = NULL_TREE;
  {
    name_lookup lookup (DECL_NAME (decl), LOOKUP_HIDDEN);
    if (!lookup.search_qualified (scope, /*usings=*/false))
      /* No old declaration at all.  */
      goto not_found;
    old = lookup.value;
  }

  /* If it's a TREE_LIST, the result of the lookup was ambiguous.  */
  if (TREE_CODE (old) == TREE_LIST)
    {
    ambiguous:
      DECL_CONTEXT (decl) = FROB_CONTEXT (scope);
      error ("reference to %qD is ambiguous", decl);
      print_candidates (old);
      return;
    }

  if (!DECL_DECLARES_FUNCTION_P (decl))
    {
      /* Don't compare non-function decls with decls_match here, since
	 it can't check for the correct constness at this
	 point.  pushdecl will find those errors later.  */

      /* We might have found it in an inline namespace child of SCOPE.  */
      if (TREE_CODE (decl) == TREE_CODE (old))
	DECL_CONTEXT (decl) = DECL_CONTEXT (old);

    found:
      /* Writing "N::i" to declare something directly in "N" is invalid.  */
      if (CP_DECL_CONTEXT (decl) == current_namespace
	  && at_namespace_scope_p ())
	error ("explicit qualification in declaration of %qD", decl);
      return;
    }

  /* Since decl is a function, old should contain a function decl.  */
  if (!OVL_P (old))
    goto not_found;

  /* We handle these in check_explicit_instantiation_namespace.  */
  if (processing_explicit_instantiation)
    return;
  if (processing_template_decl || processing_specialization)
    /* We have not yet called push_template_decl to turn a
       FUNCTION_DECL into a TEMPLATE_DECL, so the declarations won't
       match.  But, we'll check later, when we construct the
       template.  */
    return;
  /* Instantiations or specializations of templates may be declared as
     friends in any namespace.  */
  if (friendp && DECL_USE_TEMPLATE (decl))
    return;

  tree found;
  found = NULL_TREE;

  for (lkp_iterator iter (old); iter; ++iter)
    {
      if (iter.using_p ())
	continue;

      tree ofn = *iter;

      /* Adjust DECL_CONTEXT first so decls_match will return true
	 if DECL will match a declaration in an inline namespace.  */
      DECL_CONTEXT (decl) = DECL_CONTEXT (ofn);
      if (decls_match (decl, ofn))
	{
	  if (found)
	    {
	      /* We found more than one matching declaration.  */
	      DECL_CONTEXT (decl) = FROB_CONTEXT (scope);
	      goto ambiguous;
	    }
	  found = ofn;
	}
    }

  if (found)
    {
      if (DECL_HIDDEN_FRIEND_P (found))
	{
	  pedwarn (DECL_SOURCE_LOCATION (decl), 0,
		   "%qD has not been declared within %qD", decl, scope);
	  inform (DECL_SOURCE_LOCATION (found),
		  "only here as a %<friend%>");
	}
      DECL_CONTEXT (decl) = DECL_CONTEXT (found);
      goto found;
    }

 not_found:
  /* It didn't work, go back to the explicit scope.  */
  DECL_CONTEXT (decl) = FROB_CONTEXT (scope);
  error ("%qD should have been declared inside %qD", decl, scope);
}

/* Return the namespace where the current declaration is declared.  */

tree
current_decl_namespace (void)
{
  tree result;
  /* If we have been pushed into a different namespace, use it.  */
  if (!vec_safe_is_empty (decl_namespace_list))
    return decl_namespace_list->last ();

  if (current_class_type)
    result = decl_namespace_context (current_class_type);
  else if (current_function_decl)
    result = decl_namespace_context (current_function_decl);
  else
    result = current_namespace;
  return result;
}

/* Process any ATTRIBUTES on a namespace definition.  Returns true if
   attribute visibility is seen.  */

bool
handle_namespace_attrs (tree ns, tree attributes)
{
  tree d;
  bool saw_vis = false;

  for (d = attributes; d; d = TREE_CHAIN (d))
    {
      tree name = get_attribute_name (d);
      tree args = TREE_VALUE (d);

      if (is_attribute_p ("visibility", name))
	{
	  /* attribute visibility is a property of the syntactic block
	     rather than the namespace as a whole, so we don't touch the
	     NAMESPACE_DECL at all.  */
	  tree x = args ? TREE_VALUE (args) : NULL_TREE;
	  if (x == NULL_TREE || TREE_CODE (x) != STRING_CST || TREE_CHAIN (args))
	    {
	      warning (OPT_Wattributes,
		       "%qD attribute requires a single NTBS argument",
		       name);
	      continue;
	    }

	  if (!TREE_PUBLIC (ns))
	    warning (OPT_Wattributes,
		     "%qD attribute is meaningless since members of the "
		     "anonymous namespace get local symbols", name);

	  push_visibility (TREE_STRING_POINTER (x), 1);
	  saw_vis = true;
	}
      else if (is_attribute_p ("abi_tag", name))
	{
	  if (!DECL_NAME (ns))
	    {
	      warning (OPT_Wattributes, "ignoring %qD attribute on anonymous "
		       "namespace", name);
	      continue;
	    }
	  if (!DECL_NAMESPACE_INLINE_P (ns))
	    {
	      warning (OPT_Wattributes, "ignoring %qD attribute on non-inline "
		       "namespace", name);
	      continue;
	    }
	  if (!args)
	    {
	      tree dn = DECL_NAME (ns);
	      args = build_string (IDENTIFIER_LENGTH (dn) + 1,
				   IDENTIFIER_POINTER (dn));
	      TREE_TYPE (args) = char_array_type_node;
	      args = fix_string_type (args);
	      args = build_tree_list (NULL_TREE, args);
	    }
	  if (check_abi_tag_args (args, name))
	    DECL_ATTRIBUTES (ns) = tree_cons (name, args,
					      DECL_ATTRIBUTES (ns));
	}
      else
	{
	  warning (OPT_Wattributes, "%qD attribute directive ignored",
		   name);
	  continue;
	}
    }

  return saw_vis;
}

/* Temporarily set the namespace for the current declaration.  */

void
push_decl_namespace (tree decl)
{
  if (TREE_CODE (decl) != NAMESPACE_DECL)
    decl = decl_namespace_context (decl);
  vec_safe_push (decl_namespace_list, ORIGINAL_NAMESPACE (decl));
}

/* [namespace.memdef]/2 */

void
pop_decl_namespace (void)
{
  decl_namespace_list->pop ();
}

/* Process a namespace-alias declaration.  */

void
do_namespace_alias (tree alias, tree name_space)
{
  if (name_space == error_mark_node)
    return;

  gcc_assert (TREE_CODE (name_space) == NAMESPACE_DECL);

  name_space = ORIGINAL_NAMESPACE (name_space);

  /* Build the alias.  */
  alias = build_lang_decl (NAMESPACE_DECL, alias, void_type_node);
  DECL_NAMESPACE_ALIAS (alias) = name_space;
  DECL_EXTERNAL (alias) = 1;
  DECL_CONTEXT (alias) = FROB_CONTEXT (current_scope ());
  pushdecl (alias);

  /* Emit debug info for namespace alias.  */
  if (!building_stmt_list_p ())
    (*debug_hooks->early_global_decl) (alias);
}

/* Like pushdecl, only it places X in the current namespace,
   if appropriate.  */

tree
pushdecl_namespace_level (tree x, bool is_friend)
{
  cp_binding_level *b = current_binding_level;
  tree t;

  bool subtime = timevar_cond_start (TV_NAME_LOOKUP);
  t = do_pushdecl_with_scope
    (x, NAMESPACE_LEVEL (current_namespace), is_friend);

  /* Now, the type_shadowed stack may screw us.  Munge it so it does
     what we want.  */
  if (TREE_CODE (t) == TYPE_DECL)
    {
      tree name = DECL_NAME (t);
      tree newval;
      tree *ptr = (tree *)0;
      for (; !global_scope_p (b); b = b->level_chain)
	{
	  tree shadowed = b->type_shadowed;
	  for (; shadowed; shadowed = TREE_CHAIN (shadowed))
	    if (TREE_PURPOSE (shadowed) == name)
	      {
		ptr = &TREE_VALUE (shadowed);
		/* Can't break out of the loop here because sometimes
		   a binding level will have duplicate bindings for
		   PT names.  It's gross, but I haven't time to fix it.  */
	      }
	}
      newval = TREE_TYPE (t);
      if (ptr == (tree *)0)
	{
	  /* @@ This shouldn't be needed.  My test case "zstring.cc" trips
	     up here if this is changed to an assertion.  --KR  */
	  SET_IDENTIFIER_TYPE_VALUE (name, t);
	}
      else
	{
	  *ptr = newval;
	}
    }
  timevar_cond_stop (TV_NAME_LOOKUP, subtime);
  return t;
}

/* Process a using-declaration appearing in namespace scope.  */

void
finish_namespace_using_decl (tree decl, tree scope, tree name)
{
  tree orig_decl = decl;

  gcc_checking_assert (current_binding_level->kind == sk_namespace
		       && !processing_template_decl);
  decl = validate_nonmember_using_decl (decl, scope, name);
  if (decl == NULL_TREE)
    return;

  tree *slot = find_namespace_slot (current_namespace, name, true);
  tree val = slot ? MAYBE_STAT_DECL (*slot) : NULL_TREE;
  tree type = slot ? MAYBE_STAT_TYPE (*slot) : NULL_TREE;
  do_nonmember_using_decl (scope, name, &val, &type);
  if (STAT_HACK_P (*slot))
    {
      STAT_DECL (*slot) = val;
      STAT_TYPE (*slot) = type;
    }
  else if (type)
    *slot = stat_hack (val, type);
  else
    *slot = val;

  /* Emit debug info.  */
  cp_emit_debug_info_for_using (orig_decl, current_namespace);
}

/* Process a using-declaration at function scope.  */

void
finish_local_using_decl (tree decl, tree scope, tree name)
{
  tree orig_decl = decl;

  gcc_checking_assert (current_binding_level->kind != sk_class
		       && current_binding_level->kind != sk_namespace);
  decl = validate_nonmember_using_decl (decl, scope, name);
  if (decl == NULL_TREE)
    return;

  add_decl_expr (decl);

  cxx_binding *binding = find_local_binding (current_binding_level, name);
  tree value = binding ? binding->value : NULL_TREE;
  tree type = binding ? binding->type : NULL_TREE;

  do_nonmember_using_decl (scope, name, &value, &type);

  if (!value)
    ;
  else if (binding && value == binding->value)
    ;
  else if (binding && binding->value && TREE_CODE (value) == OVERLOAD)
    {
      update_local_overload (IDENTIFIER_BINDING (name), value);
      IDENTIFIER_BINDING (name)->value = value;
    }
  else
    /* Install the new binding.  */
    // FIXME short circute P_L_B
    push_local_binding (name, value, true);

  if (!type)
    ;
  else if (binding && type == binding->type)
    ;
  else
    {
      push_local_binding (name, type, true);
      set_identifier_type_value (name, type);
    }

  /* Emit debug info.  */
  if (!processing_template_decl)
    cp_emit_debug_info_for_using (orig_decl, current_scope ());
}

/* Return the declarations that are members of the namespace NS.  */

tree
cp_namespace_decls (tree ns)
{
  return NAMESPACE_LEVEL (ns)->names;
}

/* Combine prefer_type and namespaces_only into flags.  */

static int
lookup_flags (int prefer_type, int namespaces_only)
{
  if (namespaces_only)
    return LOOKUP_PREFER_NAMESPACES;
  if (prefer_type > 1)
    return LOOKUP_PREFER_TYPES;
  if (prefer_type > 0)
    return LOOKUP_PREFER_BOTH;
  return 0;
}

/* Given a lookup that returned VAL, use FLAGS to decide if we want to
   ignore it or not.  Subroutine of lookup_name_real and
   lookup_type_scope.  */

static bool
qualify_lookup (tree val, int flags)
{
  if (val == NULL_TREE)
    return false;
  if ((flags & LOOKUP_PREFER_NAMESPACES) && TREE_CODE (val) == NAMESPACE_DECL)
    return true;
  if (flags & LOOKUP_PREFER_TYPES)
    {
      tree target_val = strip_using_decl (val);
      if (TREE_CODE (target_val) == TYPE_DECL
	  || TREE_CODE (target_val) == TEMPLATE_DECL)
	return true;
    }
  if (flags & (LOOKUP_PREFER_NAMESPACES | LOOKUP_PREFER_TYPES))
    return false;
  /* Look through lambda things that we shouldn't be able to see.  */
  if (!(flags & LOOKUP_HIDDEN) && is_lambda_ignored_entity (val))
    return false;
  return true;
}

/* Suggest alternatives for NAME, an IDENTIFIER_NODE for which name
   lookup failed.  Search through all available namespaces and print out
   possible candidates.  If no exact matches are found, and
   SUGGEST_MISSPELLINGS is true, then also look for near-matches and
   suggest the best near-match, if there is one.  */

void
suggest_alternatives_for (location_t location, tree name,
			  bool suggest_misspellings)
{
  vec<tree> candidates = vNULL;
  vec<tree> worklist = vNULL;
  unsigned limit = PARAM_VALUE (CXX_MAX_NAMESPACES_FOR_DIAGNOSTIC_HELP);
  bool limited = false;

  /* Breadth-first search of namespaces.  Up to limit namespaces
     searched (limit zero == unlimited).  */
  worklist.safe_push (global_namespace);
  for (unsigned ix = 0; ix != worklist.length (); ix++)
    {
      tree ns = worklist[ix];
      name_lookup lookup (name);

      if (lookup.search_qualified (ns, false))
	candidates.safe_push (lookup.value);

      if (!limited)
	{
	  /* Look for child namespaces.  We have to do this
	     indirectly because they are chained in reverse order,
	     which is confusing to the user.  */
	  vec<tree> children = vNULL;

	  for (tree decl = NAMESPACE_LEVEL (ns)->names;
	       decl; decl = TREE_CHAIN (decl))
	    if (TREE_CODE (decl) == NAMESPACE_DECL
		&& !DECL_NAMESPACE_ALIAS (decl)
		&& !DECL_NAMESPACE_INLINE_P (decl)
		&& decl != mangle_namespace)
	      children.safe_push (decl);

	  while (!limited && !children.is_empty ())
	    {
	      if (worklist.length () == limit)
		{
		  /* Unconditionally warn that the search was truncated.  */
		  inform (location,
			  "maximum limit of %d namespaces searched for %qE",
			  limit, name);
		  limited = true;
		}
	      else
		worklist.safe_push (children.pop ());
	    }
	  children.release ();
	}
    }
  worklist.release ();

  if (candidates.length ())
    {
      inform_n (location, candidates.length (),
		"suggested alternative:",
		"suggested alternatives:");
      for (unsigned ix = 0; ix != candidates.length (); ix++)
	{
	  tree val = candidates[ix];

	  inform (location_of (val), "  %qE", val);
	}
      candidates.release ();
    }
  else if (!suggest_misspellings)
    ;
  else if (name_hint hint = lookup_name_fuzzy (name, FUZZY_LOOKUP_NAME,
					       location))
    {
      /* Show a spelling correction.  */
      gcc_rich_location richloc (location);

      richloc.add_fixit_replace (hint.suggestion ());
      inform (&richloc, "suggested alternative: %qs", hint.suggestion ());
    }
}

/* Subroutine of maybe_suggest_missing_header for handling unrecognized names
   for some of the most common names within "std::".
   Given non-NULL NAME, a name for lookup within "std::", return the header
   name defining it within the C++ Standard Library (with '<' and '>'),
   or NULL.  */

static const char *
get_std_name_hint (const char *name)
{
  struct std_name_hint
  {
    const char *name;
    const char *header;
  };
  static const std_name_hint hints[] = {
    /* <array>.  */
    {"array", "<array>"}, // C++11
    /* <deque>.  */
    {"deque", "<deque>"},
    /* <forward_list>.  */
    {"forward_list", "<forward_list>"},  // C++11
    /* <fstream>.  */
    {"basic_filebuf", "<fstream>"},
    {"basic_ifstream", "<fstream>"},
    {"basic_ofstream", "<fstream>"},
    {"basic_fstream", "<fstream>"},
    /* <iostream>.  */
    {"cin", "<iostream>"},
    {"cout", "<iostream>"},
    {"cerr", "<iostream>"},
    {"clog", "<iostream>"},
    {"wcin", "<iostream>"},
    {"wcout", "<iostream>"},
    {"wclog", "<iostream>"},
    /* <list>.  */
    {"list", "<list>"},
    /* <map>.  */
    {"map", "<map>"},
    {"multimap", "<map>"},
    /* <queue>.  */
    {"queue", "<queue>"},
    {"priority_queue", "<queue>"},
    /* <ostream>.  */
    {"ostream", "<ostream>"},
    {"wostream", "<ostream>"},
    {"ends", "<ostream>"},
    {"flush", "<ostream>"},
    {"endl", "<ostream>"},
    /* <set>.  */
    {"set", "<set>"},
    {"multiset", "<set>"},
    /* <sstream>.  */
    {"basic_stringbuf", "<sstream>"},
    {"basic_istringstream", "<sstream>"},
    {"basic_ostringstream", "<sstream>"},
    {"basic_stringstream", "<sstream>"},
    /* <stack>.  */
    {"stack", "<stack>"},
    /* <string>.  */
    {"string", "<string>"},
    {"wstring", "<string>"},
    {"u16string", "<string>"},
    {"u32string", "<string>"},
    /* <unordered_map>.  */
    {"unordered_map", "<unordered_map>"}, // C++11
    {"unordered_multimap", "<unordered_map>"}, // C++11
    /* <unordered_set>.  */
    {"unordered_set", "<unordered_set>"}, // C++11
    {"unordered_multiset", "<unordered_set>"}, // C++11
    /* <vector>.  */
    {"vector", "<vector>"},
  };
  const size_t num_hints = sizeof (hints) / sizeof (hints[0]);
  for (size_t i = 0; i < num_hints; i++)
    {
      if (0 == strcmp (name, hints[i].name))
	return hints[i].header;
    }
  return NULL;
}

/* If SCOPE is the "std" namespace, then suggest pertinent header
   files for NAME at LOCATION.
   Return true iff a suggestion was offered.  */

static bool
maybe_suggest_missing_header (location_t location, tree name, tree scope)
{
  if (scope == NULL_TREE)
    return false;
  if (TREE_CODE (scope) != NAMESPACE_DECL)
    return false;
  /* We only offer suggestions for the "std" namespace.  */
  if (scope != std_node)
    return false;
  gcc_assert (TREE_CODE (name) == IDENTIFIER_NODE);

  const char *name_str = IDENTIFIER_POINTER (name);
  const char *header_hint = get_std_name_hint (name_str);
  if (!header_hint)
    return false;

  gcc_rich_location richloc (location);
  maybe_add_include_fixit (&richloc, header_hint);
  inform (&richloc,
	  "%<std::%s%> is defined in header %qs;"
	  " did you forget to %<#include %s%>?",
	  name_str, header_hint, header_hint);
  return true;
}

/* Look for alternatives for NAME, an IDENTIFIER_NODE for which name
   lookup failed within the explicitly provided SCOPE.  Suggest the
   the best meaningful candidates (if any) as a fix-it hint.
   Return true iff a suggestion was provided.  */

bool
suggest_alternative_in_explicit_scope (location_t location, tree name,
				       tree scope)
{
  /* Resolve any namespace aliases.  */
  scope = ORIGINAL_NAMESPACE (scope);

  if (maybe_suggest_missing_header (location, name, scope))
    return true;

  cp_binding_level *level = NAMESPACE_LEVEL (scope);

  best_match <tree, const char *> bm (name);
  consider_binding_level (name, bm, level, false, FUZZY_LOOKUP_NAME);

  /* See if we have a good suggesion for the user.  */
  const char *fuzzy_name = bm.get_best_meaningful_candidate ();
  if (fuzzy_name)
    {
      gcc_rich_location richloc (location);
      richloc.add_fixit_replace (fuzzy_name);
      inform (&richloc, "suggested alternative: %qs",
	      fuzzy_name);
      return true;
    }

  return false;
}

/* Look up NAME (an IDENTIFIER_NODE) in SCOPE (either a NAMESPACE_DECL
   or a class TYPE).

   If PREFER_TYPE is > 0, we only return TYPE_DECLs or namespaces.
   If PREFER_TYPE is > 1, we only return TYPE_DECLs.

   Returns a DECL (or OVERLOAD, or BASELINK) representing the
   declaration found.  If no suitable declaration can be found,
   ERROR_MARK_NODE is returned.  If COMPLAIN is true and SCOPE is
   neither a class-type nor a namespace a diagnostic is issued.  */

tree
lookup_qualified_name (tree scope, tree name, int prefer_type, bool complain,
		       bool find_hidden)
{
  tree t = NULL_TREE;

  if (TREE_CODE (scope) == NAMESPACE_DECL)
    {
      int flags = lookup_flags (prefer_type, /*namespaces_only*/false);
      if (find_hidden)
	flags |= LOOKUP_HIDDEN;
      name_lookup lookup (name, flags);

      if (qualified_namespace_lookup (scope, &lookup))
	{
	  t = lookup.value;

	  /* If we have a known type overload, pull it out.  This can happen
	     for using decls.  */
	  if (TREE_CODE (t) == OVERLOAD && TREE_TYPE (t) != unknown_type_node)
	    t = OVL_FUNCTION (t);
	}
    }
  else if (cxx_dialect != cxx98 && TREE_CODE (scope) == ENUMERAL_TYPE)
    t = lookup_enumerator (scope, name);
  else if (is_class_type (scope, complain))
    t = lookup_member (scope, name, 2, prefer_type, tf_warning_or_error);

  if (!t)
    return error_mark_node;
  return t;
}

/* [namespace.qual]
   Accepts the NAME to lookup and its qualifying SCOPE.
   Returns the name/type pair found into the cxx_binding *RESULT,
   or false on error.  */

static bool
qualified_namespace_lookup (tree scope, name_lookup *lookup)
{
  timevar_start (TV_NAME_LOOKUP);
  query_oracle (lookup->name);
  bool found = lookup->search_qualified (ORIGINAL_NAMESPACE (scope));
  timevar_stop (TV_NAME_LOOKUP);
  return found;
}

/* Helper function for lookup_name_fuzzy.
   Traverse binding level LVL, looking for good name matches for NAME
   (and BM).  */
static void
consider_binding_level (tree name, best_match <tree, const char *> &bm,
			cp_binding_level *lvl, bool look_within_fields,
			enum lookup_name_fuzzy_kind kind)
{
  if (look_within_fields)
    if (lvl->this_entity && TREE_CODE (lvl->this_entity) == RECORD_TYPE)
      {
	tree type = lvl->this_entity;
	bool want_type_p = (kind == FUZZY_LOOKUP_TYPENAME);
	tree best_matching_field
	  = lookup_member_fuzzy (type, name, want_type_p);
	if (best_matching_field)
	  bm.consider (IDENTIFIER_POINTER (best_matching_field));
      }

  for (tree t = lvl->names; t; t = TREE_CHAIN (t))
    {
      tree d = t;

      /* OVERLOADs or decls from using declaration are wrapped into
	 TREE_LIST.  */
      if (TREE_CODE (d) == TREE_LIST)
	d = OVL_FIRST (TREE_VALUE (d));

      /* Don't use bindings from implicitly declared functions,
	 as they were likely misspellings themselves.  */
      if (TREE_TYPE (d) == error_mark_node)
	continue;

      /* Skip anticipated decls of builtin functions.  */
      if (TREE_CODE (d) == FUNCTION_DECL
	  && DECL_BUILT_IN (d)
	  && DECL_ANTICIPATED (d))
	continue;

      if (tree name = DECL_NAME (d))
	/* Ignore internal names with spaces in them.  */
	if (!strchr (IDENTIFIER_POINTER (name), ' '))
	  bm.consider (IDENTIFIER_POINTER (name));
    }
}

/* Subclass of deferred_diagnostic.  Notify the user that the
   given macro was used before it was defined.
   This can be done in the C++ frontend since tokenization happens
   upfront.  */

class macro_use_before_def : public deferred_diagnostic
{
 public:
  /* Ctor.  LOC is the location of the usage.  MACRO is the
     macro that was used.  */
  macro_use_before_def (location_t loc, cpp_hashnode *macro)
  : deferred_diagnostic (loc), m_macro (macro)
  {
    gcc_assert (macro);
  }

  ~macro_use_before_def ()
  {
    if (is_suppressed_p ())
      return;

    source_location def_loc = cpp_macro_definition_location (m_macro);
    if (def_loc != UNKNOWN_LOCATION)
      {
	inform (get_location (), "the macro %qs had not yet been defined",
		(const char *)m_macro->ident.str);
	inform (def_loc, "it was later defined here");
      }
  }

 private:
  cpp_hashnode *m_macro;
};


/* Search for near-matches for NAME within the current bindings, and within
   macro names, returning the best match as a const char *, or NULL if
   no reasonable match is found.

   Use LOC for any deferred diagnostics.  */

name_hint
lookup_name_fuzzy (tree name, enum lookup_name_fuzzy_kind kind, location_t loc)
{
  gcc_assert (TREE_CODE (name) == IDENTIFIER_NODE);

  /* First, try some well-known names in the C++ standard library, in case
     the user forgot a #include.  */
  const char *header_hint
    = get_cp_stdlib_header_for_name (IDENTIFIER_POINTER (name));
  if (header_hint)
    return name_hint (NULL,
		      new suggest_missing_header (loc,
						  IDENTIFIER_POINTER (name),
						  header_hint));

  best_match <tree, const char *> bm (name);

  cp_binding_level *lvl;
  for (lvl = scope_chain->class_bindings; lvl; lvl = lvl->level_chain)
    consider_binding_level (name, bm, lvl, true, kind);

  for (lvl = current_binding_level; lvl; lvl = lvl->level_chain)
    consider_binding_level (name, bm, lvl, false, kind);

  /* Consider macros: if the user misspelled a macro name e.g. "SOME_MACRO"
     as:
       x = SOME_OTHER_MACRO (y);
     then "SOME_OTHER_MACRO" will survive to the frontend and show up
     as a misspelled identifier.

     Use the best distance so far so that a candidate is only set if
     a macro is better than anything so far.  This allows early rejection
     (without calculating the edit distance) of macro names that must have
     distance >= bm.get_best_distance (), and means that we only get a
     non-NULL result for best_macro_match if it's better than any of
     the identifiers already checked.  */
  best_macro_match bmm (name, bm.get_best_distance (), parse_in);
  cpp_hashnode *best_macro = bmm.get_best_meaningful_candidate ();
  /* If a macro is the closest so far to NAME, consider it.  */
  if (best_macro)
    bm.consider ((const char *)best_macro->ident.str);
  else if (bmm.get_best_distance () == 0)
    {
      /* If we have an exact match for a macro name, then the
	 macro has been used before it was defined.  */
      cpp_hashnode *macro = bmm.blithely_get_best_candidate ();
      if (macro)
	return name_hint (NULL,
			  new macro_use_before_def (loc, macro));
    }

  /* Try the "starts_decl_specifier_p" keywords to detect
     "singed" vs "signed" typos.  */
  for (unsigned i = 0; i < num_c_common_reswords; i++)
    {
      const c_common_resword *resword = &c_common_reswords[i];

      if (kind == FUZZY_LOOKUP_TYPENAME)
	if (!cp_keyword_starts_decl_specifier_p (resword->rid))
	  continue;

      tree resword_identifier = ridpointers [resword->rid];
      if (!resword_identifier)
	continue;
      gcc_assert (TREE_CODE (resword_identifier) == IDENTIFIER_NODE);

      /* Only consider reserved words that survived the
	 filtering in init_reswords (e.g. for -std).  */
      if (!IDENTIFIER_KEYWORD_P (resword_identifier))
	continue;

      bm.consider (IDENTIFIER_POINTER (resword_identifier));
    }

  return name_hint (bm.get_best_meaningful_candidate (), NULL);
}

/* Subroutine of outer_binding.

   Returns TRUE if BINDING is a binding to a template parameter of
   SCOPE.  In that case SCOPE is the scope of a primary template
   parameter -- in the sense of G++, i.e, a template that has its own
   template header.

   Returns FALSE otherwise.  */

static bool
binding_to_template_parms_of_scope_p (cxx_binding *binding,
				      cp_binding_level *scope)
{
  tree binding_value, tmpl, tinfo;
  int level;

  if (!binding || !scope || !scope->this_entity)
    return false;

  binding_value = binding->value ?  binding->value : binding->type;
  tinfo = get_template_info (scope->this_entity);

  /* BINDING_VALUE must be a template parm.  */
  if (binding_value == NULL_TREE
      || (!DECL_P (binding_value)
          || !DECL_TEMPLATE_PARM_P (binding_value)))
    return false;

  /*  The level of BINDING_VALUE.  */
  level =
    template_type_parameter_p (binding_value)
    ? TEMPLATE_PARM_LEVEL (TEMPLATE_TYPE_PARM_INDEX
			 (TREE_TYPE (binding_value)))
    : TEMPLATE_PARM_LEVEL (DECL_INITIAL (binding_value));

  /* The template of the current scope, iff said scope is a primary
     template.  */
  tmpl = (tinfo
	  && PRIMARY_TEMPLATE_P (TI_TEMPLATE (tinfo))
	  ? TI_TEMPLATE (tinfo)
	  : NULL_TREE);

  /* If the level of the parm BINDING_VALUE equals the depth of TMPL,
     then BINDING_VALUE is a parameter of TMPL.  */
  return (tmpl && level == TMPL_PARMS_DEPTH (DECL_TEMPLATE_PARMS (tmpl)));
}

/* Return the innermost non-namespace binding for NAME from a scope
   containing BINDING, or, if BINDING is NULL, the current scope.
   Please note that for a given template, the template parameters are
   considered to be in the scope containing the current scope.
   If CLASS_P is false, then class bindings are ignored.  */

cxx_binding *
outer_binding (tree name,
	       cxx_binding *binding,
	       bool class_p)
{
  cxx_binding *outer;
  cp_binding_level *scope;
  cp_binding_level *outer_scope;

  if (binding)
    {
      scope = binding->scope->level_chain;
      outer = binding->previous;
    }
  else
    {
      scope = current_binding_level;
      outer = IDENTIFIER_BINDING (name);
    }
  outer_scope = outer ? outer->scope : NULL;

  /* Because we create class bindings lazily, we might be missing a
     class binding for NAME.  If there are any class binding levels
     between the LAST_BINDING_LEVEL and the scope in which OUTER was
     declared, we must lookup NAME in those class scopes.  */
  if (class_p)
    while (scope && scope != outer_scope && scope->kind != sk_namespace)
      {
	if (scope->kind == sk_class)
	  {
	    cxx_binding *class_binding;

	    class_binding = get_class_binding (name, scope);
	    if (class_binding)
	      {
		/* Thread this new class-scope binding onto the
		   IDENTIFIER_BINDING list so that future lookups
		   find it quickly.  */
		class_binding->previous = outer;
		if (binding)
		  binding->previous = class_binding;
		else
		  IDENTIFIER_BINDING (name) = class_binding;
		return class_binding;
	      }
	  }
	/* If we are in a member template, the template parms of the member
	   template are considered to be inside the scope of the containing
	   class, but within G++ the class bindings are all pushed between the
	   template parms and the function body.  So if the outer binding is
	   a template parm for the current scope, return it now rather than
	   look for a class binding.  */
	if (outer_scope && outer_scope->kind == sk_template_parms
	    && binding_to_template_parms_of_scope_p (outer, scope))
	  return outer;

	scope = scope->level_chain;
      }

  return outer;
}

/* Return the innermost block-scope or class-scope value binding for
   NAME, or NULL_TREE if there is no such binding.  */

tree
innermost_non_namespace_value (tree name)
{
  cxx_binding *binding;
  binding = outer_binding (name, /*binding=*/NULL, /*class_p=*/true);
  return binding ? binding->value : NULL_TREE;
}

/* Look up NAME in the current binding level and its superiors in the
   namespace of variables, functions and typedefs.  Return a ..._DECL
   node of some kind representing its definition if there is only one
   such declaration, or return a TREE_LIST with all the overloaded
   definitions if there are many, or return 0 if it is undefined.
   Hidden name, either friend declaration or built-in function, are
   not ignored.

   If PREFER_TYPE is > 0, we prefer TYPE_DECLs or namespaces.
   If PREFER_TYPE is > 1, we reject non-type decls (e.g. namespaces).
   Otherwise we prefer non-TYPE_DECLs.

   If NONCLASS is nonzero, bindings in class scopes are ignored.  If
   BLOCK_P is false, bindings in block scopes are ignored.  */

static tree
lookup_name_real_1 (tree name, int prefer_type, int nonclass, bool block_p,
		    int namespaces_only, int flags)
{
  cxx_binding *iter;
  tree val = NULL_TREE;

  query_oracle (name);

  /* Conversion operators are handled specially because ordinary
     unqualified name lookup will not find template conversion
     operators.  */
  if (IDENTIFIER_CONV_OP_P (name))
    {
      cp_binding_level *level;

      for (level = current_binding_level;
	   level && level->kind != sk_namespace;
	   level = level->level_chain)
	{
	  tree class_type;
	  tree operators;

	  /* A conversion operator can only be declared in a class
	     scope.  */
	  if (level->kind != sk_class)
	    continue;

	  /* Lookup the conversion operator in the class.  */
	  class_type = level->this_entity;
	  operators = lookup_fnfields (class_type, name, /*protect=*/0);
	  if (operators)
	    return operators;
	}

      return NULL_TREE;
    }

  flags |= lookup_flags (prefer_type, namespaces_only);

  /* First, look in non-namespace scopes.  */

  if (current_class_type == NULL_TREE)
    nonclass = 1;

  if (block_p || !nonclass)
    for (iter = outer_binding (name, NULL, !nonclass);
	 iter;
	 iter = outer_binding (name, iter, !nonclass))
      {
	tree binding;

	/* Skip entities we don't want.  */
	if (LOCAL_BINDING_P (iter) ? !block_p : nonclass)
	  continue;

	/* If this is the kind of thing we're looking for, we're done.  */
	if (qualify_lookup (iter->value, flags))
	  binding = iter->value;
	else if ((flags & LOOKUP_PREFER_TYPES)
		 && qualify_lookup (iter->type, flags))
	  binding = iter->type;
	else
	  binding = NULL_TREE;

	if (binding)
	  {
	    if (TREE_CODE (binding) == TYPE_DECL && DECL_HIDDEN_P (binding))
	      {
		/* A non namespace-scope binding can only be hidden in the
		   presence of a local class, due to friend declarations.

		   In particular, consider:

		   struct C;
		   void f() {
		     struct A {
		       friend struct B;
		       friend struct C;
		       void g() {
		         B* b; // error: B is hidden
			 C* c; // OK, finds ::C
		       } 
		     };
		     B *b;  // error: B is hidden
		     C *c;  // OK, finds ::C
		     struct B {};
		     B *bb; // OK
		   }

		   The standard says that "B" is a local class in "f"
		   (but not nested within "A") -- but that name lookup
		   for "B" does not find this declaration until it is
		   declared directly with "f".

		   In particular:

		   [class.friend]

		   If a friend declaration appears in a local class and
		   the name specified is an unqualified name, a prior
		   declaration is looked up without considering scopes
		   that are outside the innermost enclosing non-class
		   scope. For a friend function declaration, if there is
		   no prior declaration, the program is ill-formed. For a
		   friend class declaration, if there is no prior
		   declaration, the class that is specified belongs to the
		   innermost enclosing non-class scope, but if it is
		   subsequently referenced, its name is not found by name
		   lookup until a matching declaration is provided in the
		   innermost enclosing nonclass scope.

		   So just keep looking for a non-hidden binding.
		*/
		continue;
	      }
	    val = binding;
	    break;
	  }
      }

  /* Now lookup in namespace scopes.  */
  if (!val)
    {
      name_lookup lookup (name, flags);
      if (lookup.search_unqualified
	  (current_decl_namespace (), current_binding_level))
	val = lookup.value;
    }

  /* If we have a known type overload, pull it out.  This can happen
     for both using decls and unhidden functions.  */
  if (val && TREE_CODE (val) == OVERLOAD
      && TREE_TYPE (val) != unknown_type_node)
    val = OVL_FIRST (val);

  return val;
}

/* Wrapper for lookup_name_real_1.  */

tree
lookup_name_real (tree name, int prefer_type, int nonclass, bool block_p,
		  int namespaces_only, int flags)
{
  tree ret;
  bool subtime = timevar_cond_start (TV_NAME_LOOKUP);
  ret = lookup_name_real_1 (name, prefer_type, nonclass, block_p,
			    namespaces_only, flags);
  timevar_cond_stop (TV_NAME_LOOKUP, subtime);
  return ret;
}

tree
lookup_name_nonclass (tree name)
{
  return lookup_name_real (name, 0, 1, /*block_p=*/true, 0, 0);
}

tree
lookup_name (tree name)
{
  return lookup_name_real (name, 0, 0, /*block_p=*/true, 0, 0);
}

tree
lookup_name_prefer_type (tree name, int prefer_type)
{
  return lookup_name_real (name, prefer_type, 0, /*block_p=*/true, 0, 0);
}

/* Look up NAME for type used in elaborated name specifier in
   the scopes given by SCOPE.  SCOPE can be either TS_CURRENT or
   TS_WITHIN_ENCLOSING_NON_CLASS.  Although not implied by the
   name, more scopes are checked if cleanup or template parameter
   scope is encountered.

   Unlike lookup_name_real, we make sure that NAME is actually
   declared in the desired scope, not from inheritance, nor using
   directive.  For using declaration, there is DR138 still waiting
   to be resolved.  Hidden name coming from an earlier friend
   declaration is also returned.

   A TYPE_DECL best matching the NAME is returned.  Catching error
   and issuing diagnostics are caller's responsibility.  */

static tree
lookup_type_scope_1 (tree name, tag_scope scope)
{
  cxx_binding *iter = NULL;
  tree val = NULL_TREE;
  cp_binding_level *level = NULL;

  /* Look in non-namespace scope first.  */
  if (current_binding_level->kind != sk_namespace)
    iter = outer_binding (name, NULL, /*class_p=*/ true);
  for (; iter; iter = outer_binding (name, iter, /*class_p=*/ true))
    {
      /* Check if this is the kind of thing we're looking for.
	 If SCOPE is TS_CURRENT, also make sure it doesn't come from
	 base class.  For ITER->VALUE, we can simply use
	 INHERITED_VALUE_BINDING_P.  For ITER->TYPE, we have to use
	 our own check.

	 We check ITER->TYPE before ITER->VALUE in order to handle
	   typedef struct C {} C;
	 correctly.  */

      if (qualify_lookup (iter->type, LOOKUP_PREFER_TYPES)
	  && (scope != ts_current
	      || LOCAL_BINDING_P (iter)
	      || DECL_CONTEXT (iter->type) == iter->scope->this_entity))
	val = iter->type;
      else if ((scope != ts_current
		|| !INHERITED_VALUE_BINDING_P (iter))
	       && qualify_lookup (iter->value, LOOKUP_PREFER_TYPES))
	val = iter->value;

      if (val)
	break;
    }

  /* Look in namespace scope.  */
  if (val)
    level = iter->scope;
  else
    {
      tree ns = current_decl_namespace ();

      if (tree *slot = find_namespace_slot (ns, name))
	{
	  /* If this is the kind of thing we're looking for, we're done.  */
	  if (tree type = MAYBE_STAT_TYPE (*slot))
	    if (qualify_lookup (type, LOOKUP_PREFER_TYPES))
	      val = type;
	  if (!val)
	    {
	      if (tree decl = MAYBE_STAT_DECL (*slot))
		if (qualify_lookup (decl, LOOKUP_PREFER_TYPES))
		  val = decl;
	    }
	  level = NAMESPACE_LEVEL (ns);
	}
    }

  /* Type found, check if it is in the allowed scopes, ignoring cleanup
     and template parameter scopes.  */
  if (val)
    {
      cp_binding_level *b = current_binding_level;
      while (b)
	{
	  if (level == b)
	    return val;

	  if (b->kind == sk_cleanup || b->kind == sk_template_parms
	      || b->kind == sk_function_parms)
	    b = b->level_chain;
	  else if (b->kind == sk_class
		   && scope == ts_within_enclosing_non_class)
	    b = b->level_chain;
	  else
	    break;
	}
    }

  return NULL_TREE;
}
 
/* Wrapper for lookup_type_scope_1.  */

tree
lookup_type_scope (tree name, tag_scope scope)
{
  tree ret;
  bool subtime = timevar_cond_start (TV_NAME_LOOKUP);
  ret = lookup_type_scope_1 (name, scope);
  timevar_cond_stop (TV_NAME_LOOKUP, subtime);
  return ret;
}

/* Returns true iff DECL is a block-scope extern declaration of a function
   or variable.  */

bool
is_local_extern (tree decl)
{
  cxx_binding *binding;

  /* For functions, this is easy.  */
  if (TREE_CODE (decl) == FUNCTION_DECL)
    return DECL_LOCAL_FUNCTION_P (decl);

  if (!VAR_P (decl))
    return false;
  if (!current_function_decl)
    return false;

  /* For variables, this is not easy.  We need to look at the binding stack
     for the identifier to see whether the decl we have is a local.  */
  for (binding = IDENTIFIER_BINDING (DECL_NAME (decl));
       binding && binding->scope->kind != sk_namespace;
       binding = binding->previous)
    if (binding->value == decl)
      return LOCAL_BINDING_P (binding);

  return false;
}

/* The type TYPE is being declared.  If it is a class template, or a
   specialization of a class template, do any processing required and
   perform error-checking.  If IS_FRIEND is nonzero, this TYPE is
   being declared a friend.  B is the binding level at which this TYPE
   should be bound.

   Returns the TYPE_DECL for TYPE, which may have been altered by this
   processing.  */

static tree
maybe_process_template_type_declaration (tree type, int is_friend,
					 cp_binding_level *b)
{
  tree decl = TYPE_NAME (type);

  if (processing_template_parmlist)
    /* You can't declare a new template type in a template parameter
       list.  But, you can declare a non-template type:

	 template <class A*> struct S;

       is a forward-declaration of `A'.  */
    ;
  else if (b->kind == sk_namespace
	   && current_binding_level->kind != sk_namespace)
    /* If this new type is being injected into a containing scope,
       then it's not a template type.  */
    ;
  else
    {
      gcc_assert (MAYBE_CLASS_TYPE_P (type)
		  || TREE_CODE (type) == ENUMERAL_TYPE);

      if (processing_template_decl)
	{
	  /* This may change after the call to
	     push_template_decl_real, but we want the original value.  */
	  tree name = DECL_NAME (decl);

	  decl = push_template_decl_real (decl, is_friend);
	  if (decl == error_mark_node)
	    return error_mark_node;

	  /* If the current binding level is the binding level for the
	     template parameters (see the comment in
	     begin_template_parm_list) and the enclosing level is a class
	     scope, and we're not looking at a friend, push the
	     declaration of the member class into the class scope.  In the
	     friend case, push_template_decl will already have put the
	     friend into global scope, if appropriate.  */
	  if (TREE_CODE (type) != ENUMERAL_TYPE
	      && !is_friend && b->kind == sk_template_parms
	      && b->level_chain->kind == sk_class)
	    {
	      finish_member_declaration (CLASSTYPE_TI_TEMPLATE (type));

	      if (!COMPLETE_TYPE_P (current_class_type))
		{
		  maybe_add_class_template_decl_list (current_class_type,
						      type, /*friend_p=*/0);
		  /* Put this UTD in the table of UTDs for the class.  */
		  if (CLASSTYPE_NESTED_UTDS (current_class_type) == NULL)
		    CLASSTYPE_NESTED_UTDS (current_class_type) =
		      binding_table_new (SCOPE_DEFAULT_HT_SIZE);

		  binding_table_insert
		    (CLASSTYPE_NESTED_UTDS (current_class_type), name, type);
		}
	    }
	}
    }

  return decl;
}

/* Push a tag name NAME for struct/class/union/enum type TYPE.  In case
   that the NAME is a class template, the tag is processed but not pushed.

   The pushed scope depend on the SCOPE parameter:
   - When SCOPE is TS_CURRENT, put it into the inner-most non-sk_cleanup
     scope.
   - When SCOPE is TS_GLOBAL, put it in the inner-most non-class and
     non-template-parameter scope.  This case is needed for forward
     declarations.
   - When SCOPE is TS_WITHIN_ENCLOSING_NON_CLASS, this is similar to
     TS_GLOBAL case except that names within template-parameter scopes
     are not pushed at all.

   Returns TYPE upon success and ERROR_MARK_NODE otherwise.  */

static tree
do_pushtag (tree name, tree type, tag_scope scope)
{
  tree decl;

  cp_binding_level *b = current_binding_level;
  while (/* Cleanup scopes are not scopes from the point of view of
	    the language.  */
	 b->kind == sk_cleanup
	 /* Neither are function parameter scopes.  */
	 || b->kind == sk_function_parms
	 /* Neither are the scopes used to hold template parameters
	    for an explicit specialization.  For an ordinary template
	    declaration, these scopes are not scopes from the point of
	    view of the language.  */
	 || (b->kind == sk_template_parms
	     && (b->explicit_spec_p || scope == ts_global))
	 || (b->kind == sk_class
	     && (scope != ts_current
		 /* We may be defining a new type in the initializer
		    of a static member variable. We allow this when
		    not pedantic, and it is particularly useful for
		    type punning via an anonymous union.  */
		 || COMPLETE_TYPE_P (b->this_entity))))
    b = b->level_chain;

  gcc_assert (identifier_p (name));

  /* Do C++ gratuitous typedefing.  */
  if (identifier_type_value_1 (name) != type)
    {
      tree tdef;
      tree context = TYPE_CONTEXT (type);

      if (! context)
	{
	  tree cs = current_scope ();

	  if (scope == ts_current
	      || (cs && TREE_CODE (cs) == FUNCTION_DECL))
	    context = cs;
	  else if (cs && TYPE_P (cs))
	    /* When declaring a friend class of a local class, we want
	       to inject the newly named class into the scope
	       containing the local class, not the namespace
	       scope.  */
	    context = decl_function_context (get_type_decl (cs));
	}
      if (!context)
	context = current_namespace;

      tdef = create_implicit_typedef (name, type);
      DECL_CONTEXT (tdef) = FROB_CONTEXT (context);
      if (scope == ts_within_enclosing_non_class)
	{
	  /* This is a friend.  Make this TYPE_DECL node hidden from
	     ordinary name lookup.  Its corresponding TEMPLATE_DECL
	     will be marked in push_template_decl_real.  */
	  retrofit_lang_decl (tdef);
	  DECL_ANTICIPATED (tdef) = 1;
	  DECL_FRIEND_P (tdef) = 1;
	}
      else
	decl_set_module (tdef);

      decl = maybe_process_template_type_declaration
	(type, scope == ts_within_enclosing_non_class, b);
      if (decl == error_mark_node)
	return decl;

      if (b->kind == sk_class)
	{
	  if (!TYPE_BEING_DEFINED (current_class_type))
	    return error_mark_node;

	  if (!PROCESSING_REAL_TEMPLATE_DECL_P ())
	    /* Put this TYPE_DECL on the TYPE_FIELDS list for the
	       class.  But if it's a member template class, we want
	       the TEMPLATE_DECL, not the TYPE_DECL, so this is done
	       later.  */
	    finish_member_declaration (decl);
	  else
	    pushdecl_class_level (decl);
	}
      else if (b->kind != sk_template_parms)
	{
	  decl = do_pushdecl_with_scope (decl, b, /*is_friend=*/false);
	  if (decl == error_mark_node)
	    return decl;

	  if (DECL_CONTEXT (decl) == std_node
	      && init_list_identifier == DECL_NAME (TYPE_NAME (type))
	      && !CLASSTYPE_TEMPLATE_INFO (type))
	    {
	      error ("declaration of std::initializer_list does not match "
		     "#include <initializer_list>, isn't a template");
	      return error_mark_node;
	    }
	}

      TYPE_CONTEXT (type) = DECL_CONTEXT (decl);

      /* If this is a local class, keep track of it.  We need this
	 information for name-mangling, and so that it is possible to
	 find all function definitions in a translation unit in a
	 convenient way.  (It's otherwise tricky to find a member
	 function definition it's only pointed to from within a local
	 class.)  */
      if (TYPE_FUNCTION_SCOPE_P (type))
	{
	  if (processing_template_decl)
	    {
	      /* Push a DECL_EXPR so we call pushtag at the right time in
		 template instantiation rather than in some nested context.  */
	      add_decl_expr (decl);
	    }
	  else
	    vec_safe_push (local_classes, type);
	}
    }

  if (b->kind == sk_class
      && !COMPLETE_TYPE_P (current_class_type))
    {
      maybe_add_class_template_decl_list (current_class_type,
					  type, /*friend_p=*/0);

      if (CLASSTYPE_NESTED_UTDS (current_class_type) == NULL)
	CLASSTYPE_NESTED_UTDS (current_class_type)
	  = binding_table_new (SCOPE_DEFAULT_HT_SIZE);

      binding_table_insert
	(CLASSTYPE_NESTED_UTDS (current_class_type), name, type);
    }

  decl = TYPE_NAME (type);
  gcc_assert (TREE_CODE (decl) == TYPE_DECL);

  /* Set type visibility now if this is a forward declaration.  */
  TREE_PUBLIC (decl) = 1;
  determine_visibility (decl);

  return type;
}

/* Wrapper for do_pushtag.  */

tree
pushtag (tree name, tree type, tag_scope scope)
{
  tree ret;
  bool subtime = timevar_cond_start (TV_NAME_LOOKUP);
  ret = do_pushtag (name, type, scope);
  timevar_cond_stop (TV_NAME_LOOKUP, subtime);
  return ret;
}


/* Subroutines for reverting temporarily to top-level for instantiation
   of templates and such.  We actually need to clear out the class- and
   local-value slots of all identifiers, so that only the global values
   are at all visible.  Simply setting current_binding_level to the global
   scope isn't enough, because more binding levels may be pushed.  */
struct saved_scope *scope_chain;

/* Return true if ID has not already been marked.  */

static inline bool
store_binding_p (tree id)
{
  if (!id || !IDENTIFIER_BINDING (id))
    return false;

  if (IDENTIFIER_MARKED (id))
    return false;

  return true;
}

/* Add an appropriate binding to *OLD_BINDINGS which needs to already
   have enough space reserved.  */

static void
store_binding (tree id, vec<cxx_saved_binding, va_gc> **old_bindings)
{
  cxx_saved_binding saved;

  gcc_checking_assert (store_binding_p (id));

  IDENTIFIER_MARKED (id) = 1;

  saved.identifier = id;
  saved.binding = IDENTIFIER_BINDING (id);
  saved.real_type_value = REAL_IDENTIFIER_TYPE_VALUE (id);
  (*old_bindings)->quick_push (saved);
  IDENTIFIER_BINDING (id) = NULL;
}

static void
store_bindings (tree names, vec<cxx_saved_binding, va_gc> **old_bindings)
{
  static vec<tree> bindings_need_stored;
  tree t, id;
  size_t i;

  bool subtime = timevar_cond_start (TV_NAME_LOOKUP);
  for (t = names; t; t = TREE_CHAIN (t))
    {
      if (TREE_CODE (t) == TREE_LIST)
	id = TREE_PURPOSE (t);
      else
	id = DECL_NAME (t);

      if (store_binding_p (id))
	bindings_need_stored.safe_push (id);
    }
  if (!bindings_need_stored.is_empty ())
    {
      vec_safe_reserve_exact (*old_bindings, bindings_need_stored.length ());
      for (i = 0; bindings_need_stored.iterate (i, &id); ++i)
	{
	  /* We can apparently have duplicates in NAMES.  */
	  if (store_binding_p (id))
	    store_binding (id, old_bindings);
	}
      bindings_need_stored.truncate (0);
    }
  timevar_cond_stop (TV_NAME_LOOKUP, subtime);
}

/* Like store_bindings, but NAMES is a vector of cp_class_binding
   objects, rather than a TREE_LIST.  */

static void
store_class_bindings (vec<cp_class_binding, va_gc> *names,
		      vec<cxx_saved_binding, va_gc> **old_bindings)
{
  static vec<tree> bindings_need_stored;
  size_t i;
  cp_class_binding *cb;

  for (i = 0; vec_safe_iterate (names, i, &cb); ++i)
    if (store_binding_p (cb->identifier))
      bindings_need_stored.safe_push (cb->identifier);
  if (!bindings_need_stored.is_empty ())
    {
      tree id;
      vec_safe_reserve_exact (*old_bindings, bindings_need_stored.length ());
      for (i = 0; bindings_need_stored.iterate (i, &id); ++i)
	store_binding (id, old_bindings);
      bindings_need_stored.truncate (0);
    }
}

/* A chain of saved_scope structures awaiting reuse.  */

static GTY((deletable)) struct saved_scope *free_saved_scope;

static void
do_push_to_top_level (void)
{
  struct saved_scope *s;
  cp_binding_level *b;
  cxx_saved_binding *sb;
  size_t i;
  bool need_pop;

  /* Reuse or create a new structure for this saved scope.  */
  if (free_saved_scope != NULL)
    {
      s = free_saved_scope;
      free_saved_scope = s->prev;

      vec<cxx_saved_binding, va_gc> *old_bindings = s->old_bindings;
      memset (s, 0, sizeof (*s));
      /* Also reuse the structure's old_bindings vector.  */
      vec_safe_truncate (old_bindings, 0);
      s->old_bindings = old_bindings;
    }
  else
    s = ggc_cleared_alloc<saved_scope> ();

  b = scope_chain ? current_binding_level : 0;

  /* If we're in the middle of some function, save our state.  */
  if (cfun)
    {
      need_pop = true;
      push_function_context ();
    }
  else
    need_pop = false;

  if (scope_chain && previous_class_level)
    store_class_bindings (previous_class_level->class_shadowed,
			  &s->old_bindings);

  /* Have to include the global scope, because class-scope decls
     aren't listed anywhere useful.  */
  for (; b; b = b->level_chain)
    {
      tree t;

      /* Template IDs are inserted into the global level. If they were
	 inserted into namespace level, finish_file wouldn't find them
	 when doing pending instantiations. Therefore, don't stop at
	 namespace level, but continue until :: .  */
      if (global_scope_p (b))
	break;

      store_bindings (b->names, &s->old_bindings);
      /* We also need to check class_shadowed to save class-level type
	 bindings, since pushclass doesn't fill in b->names.  */
      if (b->kind == sk_class)
	store_class_bindings (b->class_shadowed, &s->old_bindings);

      /* Unwind type-value slots back to top level.  */
      for (t = b->type_shadowed; t; t = TREE_CHAIN (t))
	SET_IDENTIFIER_TYPE_VALUE (TREE_PURPOSE (t), TREE_VALUE (t));
    }

  FOR_EACH_VEC_SAFE_ELT (s->old_bindings, i, sb)
    IDENTIFIER_MARKED (sb->identifier) = 0;

  s->this_module = GLOBAL_MODULE_INDEX;

  s->prev = scope_chain;
  s->bindings = b;
  s->need_pop_function_context = need_pop;
  s->function_decl = current_function_decl;
  s->unevaluated_operand = cp_unevaluated_operand;
  s->inhibit_evaluation_warnings = c_inhibit_evaluation_warnings;
  s->x_stmt_tree.stmts_are_full_exprs_p = true;

  scope_chain = s;
  current_function_decl = NULL_TREE;
  vec_alloc (current_lang_base, 10);
  current_lang_name = lang_name_cplusplus;
  current_namespace = global_namespace;
  push_class_stack ();
  cp_unevaluated_operand = 0;
  c_inhibit_evaluation_warnings = 0;
}

static void
do_pop_from_top_level (void)
{
  struct saved_scope *s = scope_chain;
  cxx_saved_binding *saved;
  size_t i;

  /* Clear out class-level bindings cache.  */
  if (previous_class_level)
    invalidate_class_lookup_cache ();
  pop_class_stack ();

  current_lang_base = 0;

  scope_chain = s->prev;
  FOR_EACH_VEC_SAFE_ELT (s->old_bindings, i, saved)
    {
      tree id = saved->identifier;

      IDENTIFIER_BINDING (id) = saved->binding;
      SET_IDENTIFIER_TYPE_VALUE (id, saved->real_type_value);
    }

  /* If we were in the middle of compiling a function, restore our
     state.  */
  if (s->need_pop_function_context)
    pop_function_context ();
  current_function_decl = s->function_decl;
  cp_unevaluated_operand = s->unevaluated_operand;
  c_inhibit_evaluation_warnings = s->inhibit_evaluation_warnings;

  /* Make this saved_scope structure available for reuse by
     push_to_top_level.  */
  s->prev = free_saved_scope;
  free_saved_scope = s;
}

/* Push into the scope of the namespace NS, even if it is deeply
   nested within another namespace.  */

static void
do_push_nested_namespace (tree ns)
{
  if (ns == global_namespace)
    do_push_to_top_level ();
  else
    {
      do_push_nested_namespace (CP_DECL_CONTEXT (ns));
      gcc_checking_assert
	(find_namespace_value (current_namespace, DECL_NAME (ns)) == ns);
      resume_scope (NAMESPACE_LEVEL (ns));
      current_namespace = ns;
    }
}

/* Pop back from the scope of the namespace NS, which was previously
   entered with push_nested_namespace.  */

static void
do_pop_nested_namespace (tree ns)
{
  while (ns != global_namespace)
    {
      ns = CP_DECL_CONTEXT (ns);
      current_namespace = ns;
      leave_scope ();
    }

  do_pop_from_top_level ();
}

/* Add TARGET to USINGS, if it does not already exist there.
   We used to build the complete graph of usings at this point, from
   the POV of the source namespaces.  Now we build that as we perform
   the unqualified search.  */

static void
add_using_namespace (vec<tree, va_gc> *&usings, tree target)
{
  if (usings)
    for (unsigned ix = usings->length (); ix--;)
      if ((*usings)[ix] == target)
	return;

  vec_safe_push (usings, target);
}

/* Tell the debug system of a using directive.  */

static void
emit_debug_info_using_namespace (tree from, tree target, bool implicit)
{
  /* Emit debugging info.  */
  tree context = from != global_namespace ? from : NULL_TREE;
  debug_hooks->imported_module_or_decl (target, NULL_TREE, context, false,
					implicit);
}

/* Process a namespace-scope using directive.  */

void
finish_namespace_using_directive (tree target, tree attribs)
{
  gcc_checking_assert (namespace_bindings_p ());
  if (target == error_mark_node)
    return;

  add_using_namespace (DECL_NAMESPACE_USING (current_namespace),
		       ORIGINAL_NAMESPACE (target));
  emit_debug_info_using_namespace (current_namespace,
				   ORIGINAL_NAMESPACE (target), false);

  if (attribs == error_mark_node)
    return;

  for (tree a = attribs; a; a = TREE_CHAIN (a))
    {
      tree name = get_attribute_name (a);
      if (is_attribute_p ("strong", name))
	{
	  warning (0, "strong using directive no longer supported");
	  if (CP_DECL_CONTEXT (target) == current_namespace)
	    inform (DECL_SOURCE_LOCATION (target),
		    "you may use an inline namespace instead");
	}
      else
	warning (OPT_Wattributes, "%qD attribute directive ignored", name);
    }
}

/* Process a function-scope using-directive.  */

void
finish_local_using_directive (tree target, tree attribs)
{
  gcc_checking_assert (local_bindings_p ());
  if (target == error_mark_node)
    return;

  if (attribs)
    warning (OPT_Wattributes, "attributes ignored on local using directive");

  add_stmt (build_stmt (input_location, USING_STMT, target));

  add_using_namespace (current_binding_level->using_directives,
		       ORIGINAL_NAMESPACE (target));
}

/* Pushes X into the global namespace.  */

tree
pushdecl_top_level (tree x, bool is_friend)
{
  bool subtime = timevar_cond_start (TV_NAME_LOOKUP);
  do_push_to_top_level ();
  x = pushdecl_namespace_level (x, is_friend);
  do_pop_from_top_level ();
  timevar_cond_stop (TV_NAME_LOOKUP, subtime);
  return x;
}

/* Pushes X into the global namespace and calls cp_finish_decl to
   register the variable, initializing it with INIT.  */

tree
pushdecl_top_level_and_finish (tree x, tree init)
{
  bool subtime = timevar_cond_start (TV_NAME_LOOKUP);
  do_push_to_top_level ();
  x = pushdecl_namespace_level (x, false);
  cp_finish_decl (x, init, false, NULL_TREE, 0);
  do_pop_from_top_level ();
  timevar_cond_stop (TV_NAME_LOOKUP, subtime);
  return x;
}

/* Enter the namespaces from current_namerspace to NS.  */

static int
push_inline_namespaces (tree ns)
{
  int count = 0;
  if (ns != current_namespace)
    {
      gcc_assert (ns != global_namespace);
      count += push_inline_namespaces (CP_DECL_CONTEXT (ns));
      resume_scope (NAMESPACE_LEVEL (ns));
      current_namespace = ns;
      count++;
    }
  return count;
}

/* Push into the scope of the NAME namespace.  If NAME is NULL_TREE,
   then we enter an anonymous namespace.  If MAKE_INLINE is true, then
   we create an inline namespace (it is up to the caller to check upon
   redefinition). Return the number of namespaces entered.  */

int
push_namespace (tree name, bool make_inline)
{
  bool subtime = timevar_cond_start (TV_NAME_LOOKUP);
  int count = 0;

  /* We should not get here if the global_namespace is not yet constructed
     nor if NAME designates the global namespace:  The global scope is
     constructed elsewhere.  */
  gcc_checking_assert (global_namespace != NULL && name != global_identifier);

  tree ns = NULL_TREE;
  {
    name_lookup lookup (name, 0);
    if (!lookup.search_qualified (current_namespace, /*usings=*/false))
      ;
    else if (TREE_CODE (lookup.value) != NAMESPACE_DECL)
      ;
    else if (tree dna = DECL_NAMESPACE_ALIAS (lookup.value))
      {
	/* A namespace alias is not allowed here, but if the alias
	   is for a namespace also inside the current scope,
	   accept it with a diagnostic.  That's better than dying
	   horribly.  */
	if (is_nested_namespace (current_namespace, CP_DECL_CONTEXT (dna)))
	  {
	    error ("namespace alias %qD not allowed here, "
		   "assuming %qD", lookup.value, dna);
	    ns = dna;
	  }
      }
    else
      ns = lookup.value;
  }

  bool new_ns = false;
  if (ns)
    /* DR2061.  NS might be a member of an inline namespace.  We
       need to push into those namespaces.  */
    count += push_inline_namespaces (CP_DECL_CONTEXT (ns));
  else
    {
      /* Before making a new namespace, see if we already have one in
	 the existing partitions of the current namespace.  */
      if (tree *slot = find_namespace_slot (current_namespace, name))
	ns = find_namespace_partition (*slot);

      if (!ns)
	{
	  ns = build_lang_decl (NAMESPACE_DECL, name, void_type_node);
	  SCOPE_DEPTH (ns) = SCOPE_DEPTH (current_namespace) + 1;
	  if (!SCOPE_DEPTH (ns))
	    /* We only allow depth 255. */
	    sorry ("cannot nest more than %d namespaces",
		   SCOPE_DEPTH (current_namespace));
	  DECL_CONTEXT (ns) = FROB_CONTEXT (current_namespace);
	  /* Namespaces are always exported. */
	  DECL_MODULE_EXPORT_P (ns) = true;
	  new_ns = true;
	}

      if (pushdecl (ns) == error_mark_node)
	ns = NULL_TREE;
      else if (new_ns)
	{
	  if (!name)
	    {
	      SET_DECL_ASSEMBLER_NAME (ns, anon_identifier);

	      if (!make_inline)
		add_using_namespace (DECL_NAMESPACE_USING (current_namespace),
				     ns);
	    }
	  else if (TREE_PUBLIC (current_namespace))
	    TREE_PUBLIC (ns) = 1;

	  if (make_inline)
	    {
	      DECL_NAMESPACE_INLINE_P (ns) = true;
	      vec_safe_push (DECL_NAMESPACE_INLINEES (current_namespace), ns);
	    }

	  if (!name || make_inline)
	    emit_debug_info_using_namespace (current_namespace, ns, true);
	}
    }

  if (ns)
    {
      if (make_inline && !DECL_NAMESPACE_INLINE_P (ns))
	{
	  error ("inline namespace must be specified at initial definition");
	  inform (DECL_SOURCE_LOCATION (ns), "%qD defined here", ns);
	}
      if (new_ns)
	begin_scope (sk_namespace, ns);
      else
	resume_scope (NAMESPACE_LEVEL (ns));
      current_namespace = ns;
      count++;
    }

  timevar_cond_stop (TV_NAME_LOOKUP, subtime);
  return count;
}

/* Pop from the scope of the current namespace.  */

void
pop_namespace (void)
{
  bool subtime = timevar_cond_start (TV_NAME_LOOKUP);

  gcc_assert (current_namespace != global_namespace);
  current_namespace = CP_DECL_CONTEXT (current_namespace);
  /* The binding level is not popped, as it might be re-opened later.  */
  leave_scope ();

  timevar_cond_stop (TV_NAME_LOOKUP, subtime);
}

/* External entry points for do_{push_to/pop_from}_top_level.  */

void
push_to_top_level (void)
{
  bool subtime = timevar_cond_start (TV_NAME_LOOKUP);
  do_push_to_top_level ();
  timevar_cond_stop (TV_NAME_LOOKUP, subtime);
}

void
pop_from_top_level (void)
{
  bool subtime = timevar_cond_start (TV_NAME_LOOKUP);
  do_pop_from_top_level ();
  timevar_cond_stop (TV_NAME_LOOKUP, subtime);
}

/* External entry points for do_{push,pop}_nested_namespace.  */

void
push_nested_namespace (tree ns)
{
  bool subtime = timevar_cond_start (TV_NAME_LOOKUP);
  do_push_nested_namespace (ns);
  timevar_cond_stop (TV_NAME_LOOKUP, subtime);
}

void
pop_nested_namespace (tree ns)
{
  bool subtime = timevar_cond_start (TV_NAME_LOOKUP);
  gcc_assert (current_namespace == ns);
  do_pop_nested_namespace (ns);
  timevar_cond_stop (TV_NAME_LOOKUP, subtime);
}

/* Pop off extraneous binding levels left over due to syntax errors.
   We don't pop past namespaces, as they might be valid.  */

void
pop_everything (void)
{
  if (ENABLE_SCOPE_CHECKING)
    verbatim ("XXX entering pop_everything ()\n");
  while (!namespace_bindings_p ())
    {
      if (current_binding_level->kind == sk_class)
	pop_nested_class ();
      else
	poplevel (0, 0, 0);
    }
  if (ENABLE_SCOPE_CHECKING)
    verbatim ("XXX leaving pop_everything ()\n");
}

/* Emit debugging information for using declarations and directives.
   If input tree is overloaded fn then emit debug info for all
   candidates.  */

void
cp_emit_debug_info_for_using (tree t, tree context)
{
  /* Don't try to emit any debug information if we have errors.  */
  if (seen_error ())
    return;

  /* Ignore this FUNCTION_DECL if it refers to a builtin declaration
     of a builtin function.  */
  if (TREE_CODE (t) == FUNCTION_DECL
      && DECL_EXTERNAL (t)
      && DECL_BUILT_IN (t))
    return;

  /* Do not supply context to imported_module_or_decl, if
     it is a global namespace.  */
  if (context == global_namespace)
    context = NULL_TREE;

  t = MAYBE_BASELINK_FUNCTIONS (t);

  /* FIXME: Handle TEMPLATE_DECLs.  */
  for (lkp_iterator iter (t); iter; ++iter)
    {
      tree fn = *iter;
      if (TREE_CODE (fn) != TEMPLATE_DECL)
	{
	  if (building_stmt_list_p ())
	    add_stmt (build_stmt (input_location, USING_STMT, fn));
	  else
	    debug_hooks->imported_module_or_decl (fn, NULL_TREE, context,
						  false, false);
	}
    }
}

#include "gt-cp-name-lookup.h"<|MERGE_RESOLUTION|>--- conflicted
+++ resolved
@@ -33,12 +33,9 @@
 #include "gcc-rich-location.h"
 #include "spellcheck-tree.h"
 #include "parser.h"
-<<<<<<< HEAD
-#include "bitmap.h"
-=======
 #include "c-family/name-hint.h"
 #include "c-family/known-headers.h"
->>>>>>> 04f91503
+#include "bitmap.h"
 
 static cxx_binding *cxx_binding_make (tree value, tree type);
 static cp_binding_level *innermost_nonclass_level (void);
@@ -47,7 +44,7 @@
 
 /* Create an overload suitable for recording an artificial TYPE_DECL
    and another decl.  We use this machanism to implement the struct
-   stat hack within a namespace.  It'd be nice to use it everywhere.  */
+   stat hack.  */
 
 #define STAT_HACK_P(N) ((N) && TREE_CODE (N) == OVERLOAD && OVL_LOOKUP_P (N))
 #define STAT_TYPE(N) TREE_TYPE (N)
