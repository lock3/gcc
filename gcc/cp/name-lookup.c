/* Definitions for C++ name lookup routines.
   Copyright (C) 2003-2020 Free Software Foundation, Inc.
   Contributed by Gabriel Dos Reis <gdr@integrable-solutions.net>

This file is part of GCC.

GCC is free software; you can redistribute it and/or modify
it under the terms of the GNU General Public License as published by
the Free Software Foundation; either version 3, or (at your option)
any later version.

GCC is distributed in the hope that it will be useful,
but WITHOUT ANY WARRANTY; without even the implied warranty of
MERCHANTABILITY or FITNESS FOR A PARTICULAR PURPOSE.  See the
GNU General Public License for more details.

You should have received a copy of the GNU General Public License
along with GCC; see the file COPYING3.  If not see
<http://www.gnu.org/licenses/>.  */

#include "config.h"
#define INCLUDE_UNIQUE_PTR
#include "system.h"
#include "coretypes.h"
#include "cp-tree.h"
#include "timevar.h"
#include "stringpool.h"
#include "print-tree.h"
#include "attribs.h"
#include "debug.h"
#include "c-family/c-pragma.h"
#include "gcc-rich-location.h"
#include "spellcheck-tree.h"
#include "parser.h"
#include "c-family/name-hint.h"
#include "c-family/known-headers.h"
#include "c-family/c-spellcheck.h"
#include "bitmap.h"
#include "intl.h"

static cxx_binding *cxx_binding_make (tree value, tree type);
static cp_binding_level *innermost_nonclass_level (void);
static void set_identifier_type_value_with_scope (tree id, tree decl,
						  cp_binding_level *b);
static name_hint maybe_suggest_missing_std_header (location_t location,
						   tree name);
static name_hint suggest_alternatives_for_1 (location_t location, tree name,
					     bool suggest_misspellings);

/* Slots in MODULE_VEC.  */
#define MODULE_SLOT_CURRENT 0	/* Slot for current TU.  */
#define MODULE_SLOT_GLOBAL 1	/* Slot for merged global module. */
#define MODULE_SLOT_PARTITION 2 /* Slot for merged partition entities
				   (optional).  */
#define MODULE_SLOTS_FIXED 2	/* Number of always-allocated slots.  */

/* Create an overload suitable for recording an artificial TYPE_DECL
   and another decl.  We use this machanism to implement the struct
   stat hack.  */

#define STAT_HACK_P(N) ((N) && TREE_CODE (N) == OVERLOAD && OVL_LOOKUP_P (N))
#define STAT_TYPE_VISIBLE_P(N) TREE_USED (OVERLOAD_CHECK (N))
#define STAT_TYPE(N) TREE_TYPE (N)
#define STAT_DECL(N) OVL_FUNCTION (N)
#define STAT_VISIBLE(N) OVL_CHAIN (N)
#define MAYBE_STAT_DECL(N) (STAT_HACK_P (N) ? STAT_DECL (N) : N)
#define MAYBE_STAT_TYPE(N) (STAT_HACK_P (N) ? STAT_TYPE (N) : NULL_TREE)
#define STAT_TYPE_HIDDEN_P(N) OVL_DEDUP_P (N)
/* When a STAT_HACK_P is true, OVL_USING_P and OVL_EXPORT_P are valid
   and apply to the hacked type.  */

/* Create a STAT_HACK node with DECL as the value binding and TYPE as
   the type binding.  */

static tree
stat_hack (tree decl = NULL_TREE, tree type = NULL_TREE)
{
  tree result = make_node (OVERLOAD);

  /* Mark this as a lookup, so we can tell this is a stat hack.  */
  OVL_LOOKUP_P (result) = true;
  STAT_DECL (result) = decl;
  STAT_TYPE (result) = type;
  return result;
}

/* Create a local binding level for NAME.  */

static cxx_binding *
create_local_binding (cp_binding_level *level, tree name)
{
  cxx_binding *binding = cxx_binding_make (NULL, NULL);

  INHERITED_VALUE_BINDING_P (binding) = false;
  LOCAL_BINDING_P (binding) = true;
  binding->scope = level;
  binding->previous = IDENTIFIER_BINDING (name);

  IDENTIFIER_BINDING (name) = binding;
  
  return binding;
}

/* Find the binding for NAME in namespace NS.  If CREATE_P is true,
   make an empty binding if there wasn't one.  */

static tree *
find_namespace_slot (tree ns, tree name, bool create_p = false)
{
  tree *slot = DECL_NAMESPACE_BINDINGS (ns)
    ->find_slot_with_hash (name, name ? IDENTIFIER_HASH_VALUE (name) : 0,
			   create_p ? INSERT : NO_INSERT);
  return slot;
}

static tree
find_namespace_value (tree ns, tree name)
{
  tree *b = find_namespace_slot (ns, name);

  return b ? MAYBE_STAT_DECL (*b) : NULL_TREE;
}

/* Look in *SLOT for a the binding of NAME in imported module IX.
   Returns pointer to binding's slot, or NULL if not found.  Does a
   binary search, as this is mainly used for random access during
   importing.  Do not use for the fixed slots.  */

static mc_slot *
search_imported_binding_slot (tree *slot, unsigned ix)
{
  gcc_assert (ix);

  if (!*slot)
    return NULL;

  if (TREE_CODE (*slot) != MODULE_VECTOR)
    return NULL;
  
  unsigned clusters = MODULE_VECTOR_NUM_CLUSTERS (*slot);
  module_cluster *cluster = MODULE_VECTOR_CLUSTER_BASE (*slot);

  if (MODULE_VECTOR_SLOTS_PER_CLUSTER == MODULE_SLOTS_FIXED)
    {
      clusters--;
      cluster++;
    }

  while (clusters > 1)
    {
      unsigned half = clusters / 2;
      gcc_checking_assert (cluster[half].indices[0].span);
      if (cluster[half].indices[0].base > ix)
	clusters = half;
      else
	{
	  clusters -= half;
	  cluster += half;
	}
    }

  if (clusters)
    /* Is it in this cluster?  */
    for (unsigned off = 0; off != MODULE_VECTOR_SLOTS_PER_CLUSTER; off++)
      {
	if (!cluster->indices[off].span)
	  break;
	if (cluster->indices[off].base > ix)
	  break;

	if (cluster->indices[off].base + cluster->indices[off].span > ix)
	  return &cluster->slots[off];
      }

  return NULL;
}

static void
init_global_partition (module_cluster *cluster, tree decl)
{
  bool purview = true;

  if (header_module_p ())
    purview = false;
  else if (TREE_PUBLIC (decl)
	   && TREE_CODE (decl) == NAMESPACE_DECL
	   && !DECL_NAMESPACE_ALIAS (decl))
    purview = false;
  else if (!get_originating_module (decl))
    purview = false;

  mc_slot *mslot;
  if (!purview)
    mslot = &cluster[0].slots[MODULE_SLOT_GLOBAL];
  else
    mslot = &cluster[MODULE_SLOT_PARTITION
		     / MODULE_VECTOR_SLOTS_PER_CLUSTER]
      .slots[MODULE_SLOT_PARTITION
	     % MODULE_VECTOR_SLOTS_PER_CLUSTER];

  if (*mslot)
    decl = ovl_make (decl, *mslot);
  *mslot = decl;
}

/* Get the fixed binding slot IX.  Creating the vector if CREATE is
   non-zero.  If CREATE is < 0, make sure there is at least 1 spare
   slot for an import.  (It is an error for CREATE < 0 and the slot to
   already exist.)  */

static tree *
get_fixed_binding_slot (tree *slot, tree name, unsigned ix, int create)
{
  gcc_checking_assert (ix <= MODULE_SLOT_PARTITION);

  /* An assumption is that the fixed slots all reside in one cluster.  */
  gcc_checking_assert (MODULE_VECTOR_SLOTS_PER_CLUSTER >= MODULE_SLOTS_FIXED);

  if (!*slot || TREE_CODE (*slot) != MODULE_VECTOR)
    {
      if (ix == MODULE_SLOT_CURRENT)
	/* The current TU can just use slot directly.  */
	return slot;

      if (!create)
	return NULL;

      /* The partition slot is only needed when we know we're a named
	 module.  */
      bool partition_slot = named_module_p ();
      unsigned want = ((MODULE_SLOTS_FIXED + partition_slot + (create < 0)
			+ MODULE_VECTOR_SLOTS_PER_CLUSTER - 1)
		       / MODULE_VECTOR_SLOTS_PER_CLUSTER);
      tree new_vec = make_module_vec (name, want);
      MODULE_VECTOR_NUM_CLUSTERS (new_vec) = want;
      module_cluster *cluster = MODULE_VECTOR_CLUSTER_BASE (new_vec);

      /* Initialize the fixed slots.  */
      for (unsigned jx = MODULE_SLOTS_FIXED; jx--;)
	{
	  cluster[0].indices[jx].base = 0;
	  cluster[0].indices[jx].span = 1;
	  cluster[0].slots[jx] = NULL_TREE;
	}

      if (partition_slot)
	{
	  unsigned off = MODULE_SLOT_PARTITION % MODULE_VECTOR_SLOTS_PER_CLUSTER;
	  unsigned ind = MODULE_SLOT_PARTITION / MODULE_VECTOR_SLOTS_PER_CLUSTER;
	  cluster[ind].indices[off].base = 0;
	  cluster[ind].indices[off].span = 1;
	  cluster[ind].slots[off] = NULL_TREE;
	}

      if (tree orig = *slot)
	{
	  /* Propagate existing value to current slot.  */

	  /* Propagate global & module entities to the global and
	     partition slots.  */
	  if (tree type = MAYBE_STAT_TYPE (orig))
	    init_global_partition (cluster, type);

	  for (ovl_iterator iter (MAYBE_STAT_DECL (orig)); iter; ++iter)
	    {
	      tree decl = *iter;

	      tree not_tmpl = STRIP_TEMPLATE (decl);
	      if ((TREE_CODE (not_tmpl) == FUNCTION_DECL
		   || TREE_CODE (not_tmpl) == VAR_DECL)
		  && DECL_THIS_STATIC (not_tmpl))
		/* Internal linkage.  */
		continue;

	      if (!iter.hidden_p ()
		  || DECL_HIDDEN_FRIEND_P (decl))
		init_global_partition (cluster, decl);
	    }

	  if (cluster[0].slots[MODULE_SLOT_GLOBAL])
	    {
	      /* Note that we had some GMF entries.  */
	      if (!STAT_HACK_P (orig))
		orig = stat_hack (orig);

	      MODULE_BINDING_GLOBAL_P (orig) = true;
	    }

	  cluster[0].slots[MODULE_SLOT_CURRENT] = orig;
	}

      *slot = new_vec;
    }
  else
    gcc_checking_assert (create >= 0);

  unsigned off = ix % MODULE_VECTOR_SLOTS_PER_CLUSTER;
  module_cluster &cluster
    = MODULE_VECTOR_CLUSTER (*slot, ix / MODULE_VECTOR_SLOTS_PER_CLUSTER);

  /* There must always be slots for these indices  */
  gcc_checking_assert (cluster.indices[off].span == 1
		       && !cluster.indices[off].base
		       && !cluster.slots[off].is_lazy ());

  return reinterpret_cast<tree *> (&cluster.slots[off]);
}

/* *SLOT is a namespace binding slot.  Append a slot for imported
   module IX.  */

static mc_slot *
append_imported_binding_slot (tree *slot, tree name, unsigned ix)
{
  gcc_checking_assert (ix);

  if (!*slot ||  TREE_CODE (*slot) != MODULE_VECTOR)
    /* Make an initial module vector.  */
    get_fixed_binding_slot (slot, name, MODULE_SLOT_GLOBAL, -1);
  else if (!MODULE_VECTOR_CLUSTER_LAST (*slot)
	   ->indices[MODULE_VECTOR_SLOTS_PER_CLUSTER - 1].span)
    /* There is space in the last cluster.  */;
  else if (MODULE_VECTOR_NUM_CLUSTERS (*slot)
	   != MODULE_VECTOR_ALLOC_CLUSTERS (*slot))
    /* There is space in the vector.  */
    MODULE_VECTOR_NUM_CLUSTERS (*slot)++;
  else
    {
      /* Extend the vector.  */
      unsigned have = MODULE_VECTOR_NUM_CLUSTERS (*slot);
      unsigned want = (have * 3 + 1) / 2;

      if (want > (unsigned short)~0)
	want = (unsigned short)~0;

      tree new_vec = make_module_vec (name, want);
      MODULE_VECTOR_NUM_CLUSTERS (new_vec) = have + 1;
      memcpy (MODULE_VECTOR_CLUSTER_BASE (new_vec),
	      MODULE_VECTOR_CLUSTER_BASE (*slot),
	      have * sizeof (module_cluster));
      *slot = new_vec;
    }

  module_cluster *last = MODULE_VECTOR_CLUSTER_LAST (*slot);
  for (unsigned off = 0; off != MODULE_VECTOR_SLOTS_PER_CLUSTER; off++)
    if (!last->indices[off].span)
      {
	/* Fill the free slot of the cluster.  */
	last->indices[off].base = ix;
	last->indices[off].span = 1;
	last->slots[off] = NULL_TREE;
	return &last->slots[off];
      }

  gcc_unreachable ();
}

/* Add DECL to the list of things declared in binding level B.  */

static void
add_decl_to_level (cp_binding_level *b, tree decl)
{
  gcc_assert (b->kind != sk_class);

  /* Make sure we don't create a circular list.  xref_tag can end
     up pushing the same artificial decl more than once.  We
     should have already detected that in update_binding.  */
  gcc_assert (b->names != decl);

  /* We build up the list in reverse order, and reverse it later if
     necessary.  */
  TREE_CHAIN (decl) = b->names;
  b->names = decl;

  /* If appropriate, add decl to separate list of statics.  We include
     extern variables because they might turn out to be static later.
     It's OK for this list to contain a few false positives.  */
  if (b->kind == sk_namespace
      && ((VAR_P (decl) && (TREE_STATIC (decl) || DECL_EXTERNAL (decl)))
	  || (TREE_CODE (decl) == FUNCTION_DECL
	      && (!TREE_PUBLIC (decl)
		  || decl_anon_ns_mem_p (decl)
		  || DECL_DECLARED_INLINE_P (decl)))))
    vec_safe_push (static_decls, decl);
}

/* Find the binding for NAME in the local binding level B.  */

static cxx_binding *
find_local_binding (cp_binding_level *b, tree name)
{
  if (cxx_binding *binding = IDENTIFIER_BINDING (name))
    for (;; b = b->level_chain)
      {
	if (binding->scope == b)
	  return binding;

	/* Cleanup contours are transparent to the language.  */
	if (b->kind != sk_cleanup)
	  break;
      }
  return NULL;
}

class name_lookup
{
public:
  typedef std::pair<tree, tree> using_pair;
  typedef vec<using_pair, va_heap, vl_embed> using_queue;

public:
  tree name;	/* The identifier being looked for.  */
  tree value;	/* A (possibly ambiguous) set of things found.  */
  tree type;	/* A type that has been found.  */
  LOOK_want want;  /* What kind of entity we want.  */

  bool deduping; /* Full deduping is needed because using declarations
		    are in play.  */
  vec<tree, va_heap, vl_embed> *scopes;
  name_lookup *previous; /* Previously active lookup.  */

protected:
  /* Marked scope stack for outermost name lookup.  */
  static vec<tree, va_heap, vl_embed> *shared_scopes;
  /* Currently active lookup.  */
  static name_lookup *active;

public:
  name_lookup (tree n, LOOK_want w = LOOK_want::NORMAL)
  : name (n), value (NULL_TREE), type (NULL_TREE),
    want (w),
    deduping (false), scopes (NULL), previous (NULL)
  {
    preserve_state ();
  }
  ~name_lookup ()
  {
    restore_state ();
  }

private: /* Uncopyable, unmovable, unassignable. I am a rock. */
  name_lookup (const name_lookup &);
  name_lookup &operator= (const name_lookup &);

protected:
  static bool seen_p (tree scope)
  {
    return LOOKUP_SEEN_P (scope);
  }
  static bool found_p (tree scope)
  {
    return LOOKUP_FOUND_P (scope);
  }
  
  void mark_seen (tree scope); /* Mark and add to scope vector. */
  static void mark_found (tree scope)
  {
    gcc_checking_assert (seen_p (scope));
    LOOKUP_FOUND_P (scope) = true;
  }
  bool see_and_mark (tree scope)
  {
    bool ret = seen_p (scope);
    if (!ret)
      mark_seen (scope);
    return ret;
  }
  bool find_and_mark (tree scope);

private:
  void preserve_state ();
  void restore_state ();

private:
  static tree ambiguous (tree thing, tree current);
  void add_overload (tree fns);
  void add_value (tree new_val);
  void add_type (tree new_type);
  bool process_binding (tree val_bind, tree type_bind);
  unsigned process_module_binding (tree val_bind, tree type_bind, unsigned);
  /* Look in only namespace.  */
  bool search_namespace_only (tree scope);
  /* Look in namespace and its (recursive) inlines. Ignore using
     directives.  Return true if something found (inc dups). */
  bool search_namespace (tree scope);
  /* Look in the using directives of namespace + inlines using
     qualified lookup rules.  */
  bool search_usings (tree scope);

private:
  using_queue *queue_namespace (using_queue *queue, int depth, tree scope);
  using_queue *do_queue_usings (using_queue *queue, int depth,
				vec<tree, va_gc> *usings);
  using_queue *queue_usings (using_queue *queue, int depth,
			     vec<tree, va_gc> *usings)
  {
    if (usings)
      queue = do_queue_usings (queue, depth, usings);
    return queue;
  }

private:
  void add_fns (tree);
  void adl_expr (tree);
  void adl_type (tree);
  void adl_template_arg (tree);
  void adl_class (tree);
  void adl_enum (tree);
  void adl_bases (tree);
  void adl_class_only (tree);
  void adl_namespace (tree);
  void adl_class_fns (tree);
  void adl_namespace_fns (tree, bitmap);

public:
  /* Search namespace + inlines + maybe usings as qualified lookup.  */
  bool search_qualified (tree scope, bool usings = true);

  /* Search namespace + inlines + usings as unqualified lookup.  */
  bool search_unqualified (tree scope, cp_binding_level *);

  /* ADL lookup of ARGS.  */
  tree search_adl (tree fns, vec<tree, va_gc> *args);
};

/* Scope stack shared by all outermost lookups.  This avoids us
   allocating and freeing on every single lookup.  */
vec<tree, va_heap, vl_embed> *name_lookup::shared_scopes;

/* Currently active lookup.  */
name_lookup *name_lookup::active;

/* Name lookup is recursive, becase ADL can cause template
   instatiation.  This is of course a rare event, so we optimize for
   it not happening.  When we discover an active name-lookup, which
   must be an ADL lookup,  we need to unmark the marked scopes and also
   unmark the lookup we might have been accumulating.  */

void
name_lookup::preserve_state ()
{
  previous = active;
  if (previous)
    {
      unsigned length = vec_safe_length (previous->scopes);
      vec_safe_reserve (previous->scopes, length * 2);
      for (unsigned ix = length; ix--;)
	{
	  tree decl = (*previous->scopes)[ix];

	  gcc_checking_assert (LOOKUP_SEEN_P (decl));
	  LOOKUP_SEEN_P (decl) = false;

	  /* Preserve the FOUND_P state on the interrupted lookup's
	     stack.  */
	  if (LOOKUP_FOUND_P (decl))
	    {
	      LOOKUP_FOUND_P (decl) = false;
	      previous->scopes->quick_push (decl);
	    }
	}

      /* Unmark the outer partial lookup.  */
      if (previous->deduping)
	lookup_mark (previous->value, false);
    }
  else
    scopes = shared_scopes;
  active = this;
}

/* Restore the marking state of a lookup we interrupted.  */

void
name_lookup::restore_state ()
{
  if (deduping)
    lookup_mark (value, false);

  /* Unmark and empty this lookup's scope stack.  */
  for (unsigned ix = vec_safe_length (scopes); ix--;)
    {
      tree decl = scopes->pop ();
      gcc_checking_assert (LOOKUP_SEEN_P (decl));
      LOOKUP_SEEN_P (decl) = false;
      LOOKUP_FOUND_P (decl) = false;
    }

  active = previous;
  if (previous)
    {
      free (scopes);

      unsigned length = vec_safe_length (previous->scopes);
      for (unsigned ix = 0; ix != length; ix++)
	{
	  tree decl = (*previous->scopes)[ix];
	  if (LOOKUP_SEEN_P (decl))
	    {
	      /* The remainder of the scope stack must be recording
		 FOUND_P decls, which we want to pop off.  */
	      do
		{
		  tree decl = previous->scopes->pop ();
		  gcc_checking_assert (LOOKUP_SEEN_P (decl)
				       && !LOOKUP_FOUND_P (decl));
		  LOOKUP_FOUND_P (decl) = true;
		}
	      while (++ix != length);
	      break;
	    }

	  gcc_checking_assert (!LOOKUP_FOUND_P (decl));
	  LOOKUP_SEEN_P (decl) = true;
	}

      /* Remark the outer partial lookup.  */
      if (previous->deduping)
	lookup_mark (previous->value, true);
    }
  else
    shared_scopes = scopes;
}

void
name_lookup::mark_seen (tree scope)
{
  gcc_checking_assert (!seen_p (scope));
  LOOKUP_SEEN_P (scope) = true;
  vec_safe_push (scopes, scope);
}

bool
name_lookup::find_and_mark (tree scope)
{
  bool result = LOOKUP_FOUND_P (scope);
  if (!result)
    {
      LOOKUP_FOUND_P (scope) = true;
      if (!LOOKUP_SEEN_P (scope))
	vec_safe_push (scopes, scope);
    }

  return result;
}

/* THING and CURRENT are ambiguous, concatenate them.  */

tree
name_lookup::ambiguous (tree thing, tree current)
{
  if (TREE_CODE (current) != TREE_LIST)
    {
      current = build_tree_list (NULL_TREE, current);
      TREE_TYPE (current) = error_mark_node;
    }
  current = tree_cons (NULL_TREE, thing, current);
  TREE_TYPE (current) = error_mark_node;

  return current;
}

/* FNS is a new overload set to add to the exising set.  */

void
name_lookup::add_overload (tree fns)
{
  if (!deduping && TREE_CODE (fns) == OVERLOAD)
    {
      tree probe = fns;
      if (!bool (want & LOOK_want::HIDDEN_FRIEND))
	probe = ovl_skip_hidden (probe);
      if (probe && TREE_CODE (probe) == OVERLOAD
	  && OVL_DEDUP_P (probe))
	{
	  /* We're about to add something found by multiple paths, so
	     need to engage deduping mode.  */
	  lookup_mark (value, true);
	  deduping = true;
	}
    }

  value = lookup_maybe_add (fns, value, deduping);
}

/* Add a NEW_VAL, a found value binding into the current value binding.  */

void
name_lookup::add_value (tree new_val)
{
  if (OVL_P (new_val) && (!value || OVL_P (value)))
    add_overload (new_val);
  else if (!value)
    value = new_val;
  else if (value == new_val)
    ;
  else if ((TREE_CODE (value) == TYPE_DECL
	    && TREE_CODE (new_val) == TYPE_DECL
	    && same_type_p (TREE_TYPE (value), TREE_TYPE (new_val))))
    /* Typedefs to the same type. */;
  else if (TREE_CODE (value) == NAMESPACE_DECL
	   && TREE_CODE (new_val) == NAMESPACE_DECL
	   && ORIGINAL_NAMESPACE (value) == ORIGINAL_NAMESPACE (new_val))
    /* Namespace (possibly aliased) to the same namespace.  Locate
       the namespace*/
    value = ORIGINAL_NAMESPACE (value);
  else
    {
      if (deduping)
	{
	  /* Disengage deduping mode.  */
	  lookup_mark (value, false);
	  deduping = false;
	}
      value = ambiguous (new_val, value);
    }
}

/* Add a NEW_TYPE, a found type binding into the current type binding.  */

void
name_lookup::add_type (tree new_type)
{
  if (!type)
    type = new_type;
  else if (TREE_CODE (type) == TREE_LIST
	   || !same_type_p (TREE_TYPE (type), TREE_TYPE (new_type)))
    type = ambiguous (new_type, type);
}

/* Process a found binding containing NEW_VAL and NEW_TYPE.  Returns
   true if we actually found something noteworthy.  */

bool
name_lookup::process_binding (tree new_val, tree new_type)
{
  /* Did we really see a type? */
  if (new_type
      && ((want & LOOK_want::TYPE_NAMESPACE) == LOOK_want::NAMESPACE
	  || (!bool (want & LOOK_want::HIDDEN_FRIEND)
	      && DECL_LANG_SPECIFIC (new_type)
	      && DECL_ANTICIPATED (new_type))))
    new_type = NULL_TREE;

  if (new_val && !bool (want & LOOK_want::HIDDEN_FRIEND))
    new_val = ovl_skip_hidden (new_val);

  /* Do we really see a value? */
  if (new_val)
    switch (TREE_CODE (new_val))
      {
      case TEMPLATE_DECL:
	/* If we expect types or namespaces, and not templates,
	   or this is not a template class.  */
	if (bool (want & LOOK_want::TYPE_NAMESPACE)
	    && !DECL_TYPE_TEMPLATE_P (new_val))
	  new_val = NULL_TREE;
	break;
      case TYPE_DECL:
	if ((want & LOOK_want::TYPE_NAMESPACE) == LOOK_want::NAMESPACE
	    || (new_type && bool (want & LOOK_want::TYPE)))
	  new_val = NULL_TREE;
	break;
      case NAMESPACE_DECL:
	if ((want & LOOK_want::TYPE_NAMESPACE) == LOOK_want::TYPE)
	  new_val = NULL_TREE;
	break;
      default:
	if (bool (want & LOOK_want::TYPE_NAMESPACE))
	  new_val = NULL_TREE;
      }

  if (!new_val)
    {
      new_val = new_type;
      new_type = NULL_TREE;
    }

  /* Merge into the lookup  */
  if (new_val)
    add_value (new_val);
  if (new_type)
    add_type (new_type);

  return new_val != NULL_TREE;
}

/* If we're importing a module containing this binding, add it to the
   lookup set.  The trickiness is with namespaces, we only want to
   find it once.  */

unsigned
name_lookup::process_module_binding (tree new_val, tree new_type,
				     unsigned marker)
{
  /* Optimize for (re-)finding a public namespace.  We only need to
     look once.  */
  if (new_val && !new_type
      && TREE_CODE (new_val) == NAMESPACE_DECL
      && TREE_PUBLIC (new_val)
      && !DECL_NAMESPACE_ALIAS (new_val))
    {
      if (marker & 2)
	return marker;
      marker |= 2;
    }

  if (new_type || new_val)
    marker |= process_binding (new_val, new_type);

  return marker;
}

/* Look in exactly namespace SCOPE.  */

bool
name_lookup::search_namespace_only (tree scope)
{
  bool found = false;
  if (tree *binding = find_namespace_slot (scope, name))
    {
      tree val = *binding;
      if (TREE_CODE (val) == MODULE_VECTOR)
	{
	  /* I presume the binding list is going to be sparser than
	     the import bitmap.  Hence iterate over the former
	     checking for bits set in the bitmap.  */
	  bitmap imports = get_import_bitmap ();
	  module_cluster *cluster = MODULE_VECTOR_CLUSTER_BASE (val);
	  int marker = 0;
	  int dup_detect = 0;

	  if (tree bind = cluster->slots[MODULE_SLOT_CURRENT])
	    {
	      if (!deduping)
		{
		  if (named_module_purview_p ())
		    {
		      dup_detect |= 2;

		      if (STAT_HACK_P (bind) && MODULE_BINDING_GLOBAL_P (bind))
			dup_detect |= 1;
		    }
		  else
		    dup_detect |= 1;
		}
	      marker = process_module_binding (MAYBE_STAT_DECL (bind),
					       MAYBE_STAT_TYPE (bind),
					       marker);
	    }

	  /* Scan the imported bindings.  */
	  unsigned ix = MODULE_VECTOR_NUM_CLUSTERS (val);
	  if (MODULE_VECTOR_SLOTS_PER_CLUSTER == MODULE_SLOTS_FIXED)
	    {
	      ix--;
	      cluster++;
	    }

	  /* Do this in forward order, so we load modules in an order
	     the user expects.  */
	  for (; ix--; cluster++)
	    for (unsigned jx = 0; jx != MODULE_VECTOR_SLOTS_PER_CLUSTER; jx++)
	      {
		/* Are we importing this module?  */
		if (unsigned base = cluster->indices[jx].base)
		  if (unsigned span = cluster->indices[jx].span)
		    do
		      if (bitmap_bit_p (imports, base))
			goto found;
		    while (++base, --span);
		continue;

	      found:;
		/* Is it loaded?  */
		if (cluster->slots[jx].is_lazy ())
		  {
		    gcc_assert (cluster->indices[jx].span == 1);
		    lazy_load_binding (cluster->indices[jx].base,
				       scope, name, &cluster->slots[jx]);
		  }
		tree bind = cluster->slots[jx];
		if (!bind)
		  /* Load errors could mean there's nothing here.  */
		  continue;

		/* Extract what we can see from here.  If there's no
		   stat_hack, then everything was exported.  */
		tree type = NULL_TREE;

		/* If STAT_HACK_P is false, everything is visible, and
		   there's no duplication possibilities.  */
		if (STAT_HACK_P (bind))
		  {
		    if (!deduping)
		      {
			/* Do we need to engage deduplication?  */
			int dup = 0;
			if (MODULE_BINDING_GLOBAL_P (bind))
			  dup = 1;
			else if (MODULE_BINDING_PARTITION_P (bind))
			  dup = 2;
			if (unsigned hit = dup_detect & dup)
			  {
			    if ((hit & 1 && MODULE_VECTOR_GLOBAL_DUPS_P (val))
				|| (hit & 2
				    && MODULE_VECTOR_PARTITION_DUPS_P (val)))
			      {
				lookup_mark (value, true);
				deduping = true;
			      }
			  }
			dup_detect |= dup;
		      }

		    if (STAT_TYPE_VISIBLE_P (bind))
		      type = STAT_TYPE (bind);
		    bind = STAT_VISIBLE (bind);
		  }

		/* And process it.  */
		marker = process_module_binding (bind, type, marker);
	      }
	  found |= marker & 1;
	}
      else
	/* Only a current module binding, visible from the current module.  */
	found |= process_binding (MAYBE_STAT_DECL (val), MAYBE_STAT_TYPE (val));
    }

  return found;
}

/* Conditionally look in namespace SCOPE and inline children.  */

bool
name_lookup::search_namespace (tree scope)
{
  if (see_and_mark (scope))
    /* We've visited this scope before.  Return what we found then.  */
    return found_p (scope);

  /* Look in exactly namespace. */
  bool found = search_namespace_only (scope);

  /* Don't look into inline children, if we're looking for an
     anonymous name -- it must be in the current scope, if anywhere.  */
  if (name)
    /* Recursively look in its inline children.  */
    if (vec<tree, va_gc> *inlinees = DECL_NAMESPACE_INLINEES (scope))
      for (unsigned ix = inlinees->length (); ix--;)
	found |= search_namespace ((*inlinees)[ix]);

  if (found)
    mark_found (scope);

  return found;
}

/* Recursively follow using directives of SCOPE & its inline children.
   Such following is essentially a flood-fill algorithm.  */

bool
name_lookup::search_usings (tree scope)
{
  /* We do not check seen_p here, as that was already set during the
     namespace_only walk.  */
  if (found_p (scope))
    return true;

  bool found = false;
  if (vec<tree, va_gc> *usings = NAMESPACE_LEVEL (scope)->using_directives)
    for (unsigned ix = usings->length (); ix--;)
      found |= search_qualified ((*usings)[ix], true);

  /* Look in its inline children.  */
  if (vec<tree, va_gc> *inlinees = DECL_NAMESPACE_INLINEES (scope))
    for (unsigned ix = inlinees->length (); ix--;)
      found |= search_usings ((*inlinees)[ix]);

  if (found)
    mark_found (scope);

  return found;
}

/* Qualified namespace lookup in SCOPE.
   1) Look in SCOPE (+inlines).  If found, we're done.
   2) Otherwise, if USINGS is true,
      recurse for every using directive of SCOPE (+inlines).

   Trickiness is (a) loops and (b) multiple paths to same namespace.
   In both cases we want to not repeat any lookups, and know whether
   to stop the caller's step #2.  Do this via the FOUND_P marker.  */

bool
name_lookup::search_qualified (tree scope, bool usings)
{
  bool found = false;

  if (seen_p (scope))
    found = found_p (scope);
  else 
    {
      found = search_namespace (scope);
      if (!found && usings)
	found = search_usings (scope);
    }

  return found;
}

/* Add SCOPE to the unqualified search queue, recursively add its
   inlines and those via using directives.  */

name_lookup::using_queue *
name_lookup::queue_namespace (using_queue *queue, int depth, tree scope)
{
  if (see_and_mark (scope))
    return queue;

  /* Record it.  */
  tree common = scope;
  while (SCOPE_DEPTH (common) > depth)
    common = CP_DECL_CONTEXT (common);
  vec_safe_push (queue, using_pair (common, scope));

  /* Queue its inline children.  */
  if (vec<tree, va_gc> *inlinees = DECL_NAMESPACE_INLINEES (scope))
    for (unsigned ix = inlinees->length (); ix--;)
      queue = queue_namespace (queue, depth, (*inlinees)[ix]);

  /* Queue its using targets.  */
  queue = queue_usings (queue, depth, NAMESPACE_LEVEL (scope)->using_directives);

  return queue;
}

/* Add the namespaces in USINGS to the unqualified search queue.  */

name_lookup::using_queue *
name_lookup::do_queue_usings (using_queue *queue, int depth,
			      vec<tree, va_gc> *usings)
{
  for (unsigned ix = usings->length (); ix--;)
    queue = queue_namespace (queue, depth, (*usings)[ix]);

  return queue;
}

/* Unqualified namespace lookup in SCOPE.
   1) add scope+inlins to worklist.
   2) recursively add target of every using directive
   3) for each worklist item where SCOPE is common ancestor, search it
   4) if nothing find, scope=parent, goto 1.  */

bool
name_lookup::search_unqualified (tree scope, cp_binding_level *level)
{
  /* Make static to avoid continual reallocation.  We're not
     recursive.  */
  static using_queue *queue = NULL;
  bool found = false;
  int length = vec_safe_length (queue);

  /* Queue local using-directives.  */
  for (; level->kind != sk_namespace; level = level->level_chain)
    queue = queue_usings (queue, SCOPE_DEPTH (scope), level->using_directives);

  for (; !found; scope = CP_DECL_CONTEXT (scope))
    {
      gcc_assert (!DECL_NAMESPACE_ALIAS (scope));
      int depth = SCOPE_DEPTH (scope);

      /* Queue namespaces reachable from SCOPE. */
      queue = queue_namespace (queue, depth, scope);

      /* Search every queued namespace where SCOPE is the common
	 ancestor.  Adjust the others.  */
      unsigned ix = length;
      do
	{
	  using_pair &pair = (*queue)[ix];
	  while (pair.first == scope)
	    {
	      found |= search_namespace_only (pair.second);
	      pair = queue->pop ();
	      if (ix == queue->length ())
		goto done;
	    }
	  /* The depth is the same as SCOPE, find the parent scope.  */
	  if (SCOPE_DEPTH (pair.first) == depth)
	    pair.first = CP_DECL_CONTEXT (pair.first);
	  ix++;
	}
      while (ix < queue->length ());
    done:;
      if (scope == global_namespace)
	break;

      /* If looking for hidden friends, we only look in the innermost
	 namespace scope.  [namespace.memdef]/3 If a friend
	 declaration in a non-local class first declares a class,
	 function, class template or function template the friend is a
	 member of the innermost enclosing namespace.  See also
	 [basic.lookup.unqual]/7 */
      if (bool (want & LOOK_want::HIDDEN_FRIEND))
	break;
    }

  /* Restore to incoming length.  */
  vec_safe_truncate (queue, length);

  return found;
}

/* FNS is a value binding.  If it is a (set of overloaded) functions,
   add them into the current value.  */

void
name_lookup::add_fns (tree fns)
{
  if (!fns)
    return;
  else if (TREE_CODE (fns) == OVERLOAD)
    {
      if (TREE_TYPE (fns) != unknown_type_node)
	fns = OVL_FUNCTION (fns);
    }
  else if (!DECL_DECLARES_FUNCTION_P (fns))
    return;

  add_overload (fns);
}

/* Add the overloaded fns of SCOPE.  */

void
name_lookup::adl_namespace_fns (tree scope, bitmap imports)
{
  if (tree *binding = find_namespace_slot (scope, name))
    {
      tree val = *binding;
      if (TREE_CODE (val) != MODULE_VECTOR)
	add_fns (ovl_skip_hidden (MAYBE_STAT_DECL (val)));
      else
	{
	  /* I presume the binding list is going to be sparser than
	     the import bitmap.  Hence iterate over the former
	     checking for bits set in the bitmap.  */
	  module_cluster *cluster = MODULE_VECTOR_CLUSTER_BASE (val);
	  int dup_detect = 0;

	  if (tree bind = cluster->slots[MODULE_SLOT_CURRENT])
	    {
	      /* The current TU's bindings must be visible, we don't
		 need to check the bitmaps.  */

	      if (!deduping)
		{
		  if (named_module_purview_p ())
		    {
		      dup_detect |= 2;

		      if (STAT_HACK_P (bind) && MODULE_BINDING_GLOBAL_P (bind))
			dup_detect |= 1;
		    }
		  else
		    dup_detect |= 1;
		}

	      add_fns (ovl_skip_hidden (MAYBE_STAT_DECL (bind)));
	    }

	  /* Scan the imported bindings.  */
	  unsigned ix = MODULE_VECTOR_NUM_CLUSTERS (val);
	  if (MODULE_VECTOR_SLOTS_PER_CLUSTER == MODULE_SLOTS_FIXED)
	    {
	      ix--;
	      cluster++;
	    }

	  /* Do this in forward order, so we load modules in an order
	     the user expects.  */
	  for (; ix--; cluster++)
	    for (unsigned jx = 0; jx != MODULE_VECTOR_SLOTS_PER_CLUSTER; jx++)
	      {
		/* Functions are never on merged slots.  */
		if (!cluster->indices[jx].base
		    || cluster->indices[jx].span != 1)
		  continue;

		/* Is this slot visible?  */
		if (!bitmap_bit_p (imports, cluster->indices[jx].base))
		  continue;

		/* Is it loaded.  */
		if (cluster->slots[jx].is_lazy ())
		  lazy_load_binding (cluster->indices[jx].base,
				     scope, name, &cluster->slots[jx]);

		tree bind = cluster->slots[jx];
		if (!bind)
		  /* Load errors could mean there's nothing here.  */
		  continue;

		if (STAT_HACK_P (bind))
		  {
		    if (!deduping)
		      {
			/* Do we need to engage deduplication?  */
			int dup = 0;
			if (MODULE_BINDING_GLOBAL_P (bind))
			  dup = 1;
			else if (MODULE_BINDING_PARTITION_P (bind))
			  dup = 2;
			if (unsigned hit = dup_detect & dup)
			  {
			    if ((hit & 1 && MODULE_VECTOR_GLOBAL_DUPS_P (val))
				|| (hit & 2
				    && MODULE_VECTOR_PARTITION_DUPS_P (val)))
			      {
				lookup_mark (value, true);
				deduping = true;
			      }
			  }
			dup_detect |= dup;
		      }

		    bind = STAT_VISIBLE (bind);
		  }

		add_fns (bind);
	      }
	}
    }
}

/* Add the hidden friends of SCOPE.  */

void
name_lookup::adl_class_fns (tree type)
{
  /* Add friends.  */
  for (tree list = DECL_FRIENDLIST (TYPE_MAIN_DECL (type));
       list; list = TREE_CHAIN (list))
    if (name == FRIEND_NAME (list))
      {
	tree context = NULL_TREE; /* Lazily computed.  */
	for (tree friends = FRIEND_DECLS (list); friends;
	     friends = TREE_CHAIN (friends))
	  {
	    tree fn = TREE_VALUE (friends);

	    /* Only interested in global functions with potentially hidden
	       (i.e. unqualified) declarations.  */
	    if (!context)
	      context = decl_namespace_context (type);
	    if (CP_DECL_CONTEXT (fn) != context)
	      continue;

	    if (!deduping)
	      {
		lookup_mark (value, true);
		deduping = true;
	      }

	    /* Template specializations are never found by name lookup.
	       (Templates themselves can be found, but not template
	       specializations.)  */
	    if (TREE_CODE (fn) == FUNCTION_DECL && DECL_USE_TEMPLATE (fn))
	      continue;

	    add_fns (fn);
	  }
      }
}

/* Find the containing non-inlined namespace, add it and all its
   inlinees.  */

void
name_lookup::adl_namespace (tree scope)
{
  if (see_and_mark (scope))
    return;

  /* Look down into inline namespaces.  */
  if (vec<tree, va_gc> *inlinees = DECL_NAMESPACE_INLINEES (scope))
    for (unsigned ix = inlinees->length (); ix--;)
      adl_namespace ((*inlinees)[ix]);

  if (DECL_NAMESPACE_INLINE_P (scope))
    /* Mark parent.  */
    adl_namespace (CP_DECL_CONTEXT (scope));
}

/* Adds the class and its friends to the lookup structure.  */

void
name_lookup::adl_class_only (tree type)
{
  /* Backend-built structures, such as __builtin_va_list, aren't
     affected by all this.  */
  if (!CLASS_TYPE_P (type))
    return;

  type = TYPE_MAIN_VARIANT (type);

  if (see_and_mark (type))
    return;

  tree context = decl_namespace_context (type);
  adl_namespace (context);
}

/* Adds the class and its bases to the lookup structure.
   Returns true on error.  */

void
name_lookup::adl_bases (tree type)
{
  adl_class_only (type);

  /* Process baseclasses.  */
  if (tree binfo = TYPE_BINFO (type))
    {
      tree base_binfo;
      int i;

      for (i = 0; BINFO_BASE_ITERATE (binfo, i, base_binfo); i++)
	adl_bases (BINFO_TYPE (base_binfo));
    }
}

/* Adds everything associated with a class argument type to the lookup
   structure.

   If T is a class type (including unions), its associated classes are: the
   class itself; the class of which it is a member, if any; and its direct
   and indirect base classes. Its associated namespaces are the namespaces
   of which its associated classes are members. Furthermore, if T is a
   class template specialization, its associated namespaces and classes
   also include: the namespaces and classes associated with the types of
   the template arguments provided for template type parameters (excluding
   template template parameters); the namespaces of which any template
   template arguments are members; and the classes of which any member
   templates used as template template arguments are members. [ Note:
   non-type template arguments do not contribute to the set of associated
   namespaces.  --end note] */

void
name_lookup::adl_class (tree type)
{
  /* Backend build structures, such as __builtin_va_list, aren't
     affected by all this.  */
  if (!CLASS_TYPE_P (type))
    return;

  type = TYPE_MAIN_VARIANT (type);

  /* We don't set found here because we have to have set seen first,
     which is done in the adl_bases walk.  */
  if (found_p (type))
    return;

  complete_type (type);
  adl_bases (type);
  mark_found (type);

  if (TYPE_CLASS_SCOPE_P (type))
    adl_class_only (TYPE_CONTEXT (type));

  /* Process template arguments.  */
  if (CLASSTYPE_TEMPLATE_INFO (type)
      && PRIMARY_TEMPLATE_P (CLASSTYPE_TI_TEMPLATE (type)))
    {
      tree list = INNERMOST_TEMPLATE_ARGS (CLASSTYPE_TI_ARGS (type));
      for (int i = 0; i < TREE_VEC_LENGTH (list); ++i)
	adl_template_arg (TREE_VEC_ELT (list, i));
    }
}

void
name_lookup::adl_enum (tree type)
{
  type = TYPE_MAIN_VARIANT (type);
  if (see_and_mark (type))
    return;

  if (TYPE_CLASS_SCOPE_P (type))
    adl_class_only (TYPE_CONTEXT (type));
  else
    adl_namespace (decl_namespace_context (type));
}

void
name_lookup::adl_expr (tree expr)
{
  if (!expr)
    return;

  gcc_assert (!TYPE_P (expr));

  if (TREE_TYPE (expr) != unknown_type_node)
    {
      adl_type (unlowered_expr_type (expr));
      return;
    }

  if (TREE_CODE (expr) == ADDR_EXPR)
    expr = TREE_OPERAND (expr, 0);
  if (TREE_CODE (expr) == COMPONENT_REF
      || TREE_CODE (expr) == OFFSET_REF)
    expr = TREE_OPERAND (expr, 1);
  expr = MAYBE_BASELINK_FUNCTIONS (expr);

  if (OVL_P (expr))
    for (lkp_iterator iter (expr); iter; ++iter)
      adl_type (TREE_TYPE (*iter));
  else if (TREE_CODE (expr) == TEMPLATE_ID_EXPR)
    {
      /* The working paper doesn't currently say how to handle
	 template-id arguments.  The sensible thing would seem to be
	 to handle the list of template candidates like a normal
	 overload set, and handle the template arguments like we do
	 for class template specializations.  */

      /* First the templates.  */
      adl_expr (TREE_OPERAND (expr, 0));

      /* Now the arguments.  */
      if (tree args = TREE_OPERAND (expr, 1))
	for (int ix = TREE_VEC_LENGTH (args); ix--;)
	  adl_template_arg (TREE_VEC_ELT (args, ix));
    }
}

void
name_lookup::adl_type (tree type)
{
  if (!type)
    return;

  if (TYPE_PTRDATAMEM_P (type))
    {
      /* Pointer to member: associate class type and value type.  */
      adl_type (TYPE_PTRMEM_CLASS_TYPE (type));
      adl_type (TYPE_PTRMEM_POINTED_TO_TYPE (type));
      return;
    }

  switch (TREE_CODE (type))
    {
    case RECORD_TYPE:
      if (TYPE_PTRMEMFUNC_P (type))
	{
	  adl_type (TYPE_PTRMEMFUNC_FN_TYPE (type));
	  return;
	}
      /* FALLTHRU */
    case UNION_TYPE:
      adl_class (type);
      return;

    case METHOD_TYPE:
      /* The basetype is referenced in the first arg type, so just
	 fall through.  */
    case FUNCTION_TYPE:
      /* Associate the parameter types.  */
      for (tree args = TYPE_ARG_TYPES (type); args; args = TREE_CHAIN (args))
	adl_type (TREE_VALUE (args));
      /* FALLTHROUGH */

    case POINTER_TYPE:
    case REFERENCE_TYPE:
    case ARRAY_TYPE:
      adl_type (TREE_TYPE (type));
      return;

    case ENUMERAL_TYPE:
      adl_enum (type);
      return;

    case LANG_TYPE:
      gcc_assert (type == unknown_type_node
		  || type == init_list_type_node);
      return;

    case TYPE_PACK_EXPANSION:
      adl_type (PACK_EXPANSION_PATTERN (type));
      return;

    default:
      break;
    }
}

/* Adds everything associated with a template argument to the lookup
   structure.  */

void
name_lookup::adl_template_arg (tree arg)
{
  /* [basic.lookup.koenig]

     If T is a template-id, its associated namespaces and classes are
     ... the namespaces and classes associated with the types of the
     template arguments provided for template type parameters
     (excluding template template parameters); the namespaces in which
     any template template arguments are defined; and the classes in
     which any member templates used as template template arguments
     are defined.  [Note: non-type template arguments do not
     contribute to the set of associated namespaces.  ]  */

  /* Consider first template template arguments.  */
  if (TREE_CODE (arg) == TEMPLATE_TEMPLATE_PARM
      || TREE_CODE (arg) == UNBOUND_CLASS_TEMPLATE)
    ;
  else if (TREE_CODE (arg) == TEMPLATE_DECL)
    {
      tree ctx = CP_DECL_CONTEXT (arg);

      /* It's not a member template.  */
      if (TREE_CODE (ctx) == NAMESPACE_DECL)
	adl_namespace (ctx);
      /* Otherwise, it must be member template.  */
      else
	adl_class_only (ctx);
    }
  /* It's an argument pack; handle it recursively.  */
  else if (ARGUMENT_PACK_P (arg))
    {
      tree args = ARGUMENT_PACK_ARGS (arg);
      int i, len = TREE_VEC_LENGTH (args);
      for (i = 0; i < len; ++i) 
	adl_template_arg (TREE_VEC_ELT (args, i));
    }
  /* It's not a template template argument, but it is a type template
     argument.  */
  else if (TYPE_P (arg))
    adl_type (arg);
}

/* Perform ADL lookup.  FNS is the existing lookup result and ARGS are
   the call arguments.  */

tree
name_lookup::search_adl (tree fns, vec<tree, va_gc> *args)
{
  gcc_checking_assert (!vec_safe_length (scopes));
  /* Gather each associated entity onto the lookup's scope list.  */
  unsigned ix;
  tree arg;

  FOR_EACH_VEC_ELT_REVERSE (*args, ix, arg)
    /* OMP reduction operators put an ADL-significant type as the
       first arg. */
    if (TYPE_P (arg))
      adl_type (arg);
    else
      adl_expr (arg);

  if (vec_safe_length (scopes))
    {
      /* Now do the lookups.  */
      if (fns)
	{
	  deduping = true;
	  lookup_mark (fns, true);
	}
      value = fns;

      /* INST_PATH will be NULL, if this is /not/ 2nd-phase ADL.  */
      bitmap inst_path = NULL;
      /* VISIBLE is the regular import bitmap.  */
      bitmap visible = module_visible_instantiation_path (&inst_path);

      for (unsigned ix = scopes->length (); ix--;)
	{
	  tree scope = (*scopes)[ix];
	  if (TREE_CODE (scope) == NAMESPACE_DECL)
	    adl_namespace_fns (scope, visible);
	  else
	    {
	      if (RECORD_OR_UNION_TYPE_P (scope))
		adl_class_fns (scope);

	      /* During 2nd phase ADL: Any exported declaration D in N
		 declared within the purview of a named module M
		 (10.2) is visible if there is an associated entity
		 attached to M with the same innermost enclosing
		 non-inline namespace as D.
		 [basic.lookup.argdep]/4.4 */ 

	      if (!inst_path)
		/* Not 2nd phase.  */
		continue;

	      tree ctx = CP_DECL_CONTEXT (TYPE_NAME (scope));
	      if (TREE_CODE (ctx) != NAMESPACE_DECL)
		/* Not namespace-scope class.  */
		continue;

	      tree origin = get_originating_module_decl (TYPE_NAME (scope));
	      if (!DECL_LANG_SPECIFIC (origin)
		  || !DECL_MODULE_IMPORT_P (origin))
		/* Not imported.  */
		continue;

	      unsigned module = get_importing_module (origin);

	      if (!bitmap_bit_p (inst_path, module))
		/* Not on path of instantiation.  */
		continue;

	      if (bitmap_bit_p (visible, module))
		/* If the module was in the visible set, we'll look at
		   its namespace partition anyway.  */
		continue;

	      if (tree *slot = find_namespace_slot (ctx, name, false))
		if (mc_slot *mslot = search_imported_binding_slot (slot, module))
		  {
		    if (mslot->is_lazy ())
		      lazy_load_binding (module, ctx, name, mslot);

		    if (tree bind = *mslot)
		      {
			if (!deduping)
			  {
			    /* We must turn on deduping, because some
			       other class from this module might also
			       be in this namespace.  */
			    deduping = true;
			    lookup_mark (value, true);
			  }

			/* Add the exported fns  */
			if (STAT_HACK_P (bind))
			  add_fns (STAT_VISIBLE (bind));
		      }
		  }
	    }
	}

      fns = value;
    }

  return fns;
}

static bool qualified_namespace_lookup (tree, name_lookup *);
static void consider_binding_level (tree name,
				    best_match <tree, const char *> &bm,
				    cp_binding_level *lvl,
				    bool look_within_fields,
				    enum lookup_name_fuzzy_kind kind);
static void diagnose_name_conflict (tree, tree);

/* ADL lookup of NAME.  FNS is the result of regular lookup, and we
   don't add duplicates to it.  ARGS is the vector of call
   arguments (which will not be empty).  */

tree
lookup_arg_dependent (tree name, tree fns, vec<tree, va_gc> *args)
{
  bool subtime = timevar_cond_start (TV_NAME_LOOKUP);
  name_lookup lookup (name);
  fns = lookup.search_adl (fns, args);
  timevar_cond_stop (TV_NAME_LOOKUP, subtime);
  return fns;
}

/* FNS is an overload set of conversion functions.  Return the
   overloads converting to TYPE.  */

static tree
extract_conversion_operator (tree fns, tree type)
{
  tree convs = NULL_TREE;
  tree tpls = NULL_TREE;

  for (ovl_iterator iter (fns); iter; ++iter)
    {
      if (same_type_p (DECL_CONV_FN_TYPE (*iter), type))
	convs = lookup_add (*iter, convs);

      if (TREE_CODE (*iter) == TEMPLATE_DECL)
	tpls = lookup_add (*iter, tpls);
    }

  if (!convs)
    convs = tpls;

  return convs;
}

/* Binary search of (ordered) MEMBER_VEC for NAME.  */

static tree
member_vec_binary_search (vec<tree, va_gc> *member_vec, tree name)
{
  for (unsigned lo = 0, hi = member_vec->length (); lo < hi;)
    {
      unsigned mid = (lo + hi) / 2;
      tree binding = (*member_vec)[mid];
      tree binding_name = OVL_NAME (binding);

      if (binding_name > name)
	hi = mid;
      else if (binding_name < name)
	lo = mid + 1;
      else
	return binding;
    }

  return NULL_TREE;
}

/* Linear search of (unordered) MEMBER_VEC for NAME.  */

static tree
member_vec_linear_search (vec<tree, va_gc> *member_vec, tree name)
{
  for (int ix = member_vec->length (); ix--;)
    if (tree binding = (*member_vec)[ix])
      if (OVL_NAME (binding) == name)
	return binding;

  return NULL_TREE;
}

/* Linear search of (partially ordered) fields of KLASS for NAME.  */

static tree
fields_linear_search (tree klass, tree name, bool want_type)
{
  for (tree fields = TYPE_FIELDS (klass); fields; fields = DECL_CHAIN (fields))
    {
      tree decl = fields;

      if (TREE_CODE (decl) == FIELD_DECL
	  && ANON_AGGR_TYPE_P (TREE_TYPE (decl)))
	{
	  if (tree temp = search_anon_aggr (TREE_TYPE (decl), name, want_type))
	    return temp;
	}

      if (DECL_NAME (decl) != name)
	continue;
      
      if (TREE_CODE (decl) == USING_DECL)
	{
	  decl = strip_using_decl (decl);
	  if (is_overloaded_fn (decl))
	    continue;
	}

      if (DECL_DECLARES_FUNCTION_P (decl))
	/* Functions are found separately.  */
	continue;

      if (!want_type || DECL_DECLARES_TYPE_P (decl))
	return decl;
    }

  return NULL_TREE;
}

/* Look for NAME member inside of anonymous aggregate ANON.  Although
   such things should only contain FIELD_DECLs, we check that too
   late, and would give very confusing errors if we weren't
   permissive here.  */

tree
search_anon_aggr (tree anon, tree name, bool want_type)
{
  gcc_assert (COMPLETE_TYPE_P (anon));
  tree ret = get_class_binding_direct (anon, name, want_type);
  return ret;
}

/* Look for NAME as an immediate member of KLASS (including
   anon-members or unscoped enum member).  TYPE_OR_FNS is zero for
   regular search.  >0 to get a type binding (if there is one) and <0
   if you want (just) the member function binding.

   Use this if you do not want lazy member creation.  */

tree
get_class_binding_direct (tree klass, tree name, bool want_type)
{
  gcc_checking_assert (RECORD_OR_UNION_TYPE_P (klass));

  /* Conversion operators can only be found by the marker conversion
     operator name.  */
  bool conv_op = IDENTIFIER_CONV_OP_P (name);
  tree lookup = conv_op ? conv_op_identifier : name;
  tree val = NULL_TREE;
  vec<tree, va_gc> *member_vec = CLASSTYPE_MEMBER_VEC (klass);

  if (COMPLETE_TYPE_P (klass) && member_vec)
    {
      val = member_vec_binary_search (member_vec, lookup);
      if (!val)
	;
      else if (STAT_HACK_P (val))
	val = want_type ? STAT_TYPE (val) : STAT_DECL (val);
      else if (want_type && !DECL_DECLARES_TYPE_P (val))
	val = NULL_TREE;
    }
  else
    {
      if (member_vec && !want_type)
	val = member_vec_linear_search (member_vec, lookup);

      if (!val || (TREE_CODE (val) == OVERLOAD && OVL_DEDUP_P (val)))
	/* Dependent using declarations are a 'field', make sure we
	   return that even if we saw an overload already.  */
	if (tree field_val = fields_linear_search (klass, lookup, want_type))
	  {
	    if (!val)
	      val = field_val;
	    else if (TREE_CODE (field_val) == USING_DECL)
	      val = ovl_make (field_val, val);
	  }
    }

  /* Extract the conversion operators asked for, unless the general
     conversion operator was requested.   */
  if (val && conv_op)
    {
      gcc_checking_assert (OVL_FUNCTION (val) == conv_op_marker);
      val = OVL_CHAIN (val);
      if (tree type = TREE_TYPE (name))
	val = extract_conversion_operator (val, type);
    }

  return val;
}

/* We're about to lookup NAME in KLASS.  Make sure any lazily declared
   members are now declared.  */

static void
maybe_lazily_declare (tree klass, tree name)
{
  tree main_decl = TYPE_NAME (TYPE_MAIN_VARIANT (klass));
  if (DECL_LANG_SPECIFIC (main_decl)
      && DECL_MODULE_PENDING_MEMBERS_P (main_decl))
    lazy_load_members (main_decl);

  /* Lazily declare functions, if we're going to search these.  */
  if (IDENTIFIER_CTOR_P (name))
    {
      if (CLASSTYPE_LAZY_DEFAULT_CTOR (klass))
	lazily_declare_fn (sfk_constructor, klass);
      if (CLASSTYPE_LAZY_COPY_CTOR (klass))
	lazily_declare_fn (sfk_copy_constructor, klass);
      if (CLASSTYPE_LAZY_MOVE_CTOR (klass))
	lazily_declare_fn (sfk_move_constructor, klass);
    }
  else if (IDENTIFIER_DTOR_P (name))
    {
      if (CLASSTYPE_LAZY_DESTRUCTOR (klass))
	lazily_declare_fn (sfk_destructor, klass);
    }
  else if (name == assign_op_identifier)
    {
      if (CLASSTYPE_LAZY_COPY_ASSIGN (klass))
	lazily_declare_fn (sfk_copy_assignment, klass);
      if (CLASSTYPE_LAZY_MOVE_ASSIGN (klass))
	lazily_declare_fn (sfk_move_assignment, klass);
    }
}

/* Look for NAME's binding in exactly KLASS.  See
   get_class_binding_direct for argument description.  Does lazy
   special function creation as necessary.  */

tree
get_class_binding (tree klass, tree name, bool want_type /*=false*/)
{
  klass = complete_type (klass);

  if (COMPLETE_TYPE_P (klass))
    maybe_lazily_declare (klass, name);

  return get_class_binding_direct (klass, name, want_type);
}

/* Return the CLASSTYPE_MEMBER_VEC of 'KLASS', building it if it is currently
   unset and KLASS is complete.  */

vec<tree, va_gc> *
get_classtype_member_vec (tree klass)
{
  bool complete_p = COMPLETE_TYPE_P (klass);

  vec<tree, va_gc> *member_vec = CLASSTYPE_MEMBER_VEC (klass);
  if (!member_vec)
    {
      vec_alloc (member_vec, 8);
      CLASSTYPE_MEMBER_VEC (klass) = member_vec;
      if (complete_p)
	{
	  /* If the class is complete but had no member_vec, we need
	     to add the TYPE_FIELDS into it.  We're also most likely
	     to be adding ctors & dtors, so ask for 6 spare slots (the
	     abstract cdtors and their clones).  */
	  set_class_bindings (klass, 6);
	  member_vec = CLASSTYPE_MEMBER_VEC (klass);
	}
    }
  return member_vec;
}

/* Find the slot containing overloads called 'NAME'.  If there is no
   such slot and the class is complete, create an empty one, at the
   correct point in the sorted member vector.  Otherwise return NULL.
   Deals with conv_op marker handling.  */

tree *
find_member_slot (tree klass, tree name)
{
  bool complete_p = COMPLETE_TYPE_P (klass);
  vec<tree, va_gc> *member_vec = get_classtype_member_vec (klass);

  if (IDENTIFIER_CONV_OP_P (name))
    name = conv_op_identifier;

  unsigned ix, length = member_vec->length ();
  for (ix = 0; ix < length; ix++)
    {
      tree *slot = &(*member_vec)[ix];
      tree fn_name = OVL_NAME (*slot);

      if (fn_name == name)
	{
	  /* If we found an existing slot, it must be a function set.
	     Even with insertion after completion, because those only
	     happen with artificial fns that have unspellable names.
	     This means we do not have to deal with the stat hack
	     either.  */
	  gcc_checking_assert (OVL_P (*slot));
	  if (name == conv_op_identifier)
	    {
	      gcc_checking_assert (OVL_FUNCTION (*slot) == conv_op_marker);
	      /* Skip the conv-op marker. */
	      slot = &OVL_CHAIN (*slot);
	    }
	  return slot;
	}

      if (complete_p && fn_name > name)
	break;
    }

  /* No slot found, add one if the class is complete.  */
  if (complete_p)
    {
      /* Do exact allocation, as we don't expect to add many.  */
      gcc_assert (name != conv_op_identifier);
      vec_safe_reserve_exact (member_vec, 1);
      CLASSTYPE_MEMBER_VEC (klass) = member_vec;
      member_vec->quick_insert (ix, NULL_TREE);
      return &(*member_vec)[ix];
    }

  return NULL;
}

/* KLASS is an incomplete class to which we're adding a method NAME.
   Add a slot and deal with conv_op marker handling.  */

tree *
add_member_slot (tree klass, tree name)
{
  gcc_assert (!COMPLETE_TYPE_P (klass));

  vec<tree, va_gc> *member_vec = CLASSTYPE_MEMBER_VEC (klass);
  vec_safe_push (member_vec, NULL_TREE);
  CLASSTYPE_MEMBER_VEC (klass) = member_vec;

  tree *slot = &member_vec->last ();
  if (IDENTIFIER_CONV_OP_P (name))
    {
      /* Install the marker prefix.  */
      *slot = ovl_make (conv_op_marker, NULL_TREE);
      slot = &OVL_CHAIN (*slot);
    }

  return slot;
}

/* Comparison function to compare two MEMBER_VEC entries by name.
   Because we can have duplicates during insertion of TYPE_FIELDS, we
   do extra checking so deduping doesn't have to deal with so many
   cases.  */

static int
member_name_cmp (const void *a_p, const void *b_p)
{
  tree a = *(const tree *)a_p;
  tree b = *(const tree *)b_p;
  tree name_a = DECL_NAME (TREE_CODE (a) == OVERLOAD ? OVL_FUNCTION (a) : a);
  tree name_b = DECL_NAME (TREE_CODE (b) == OVERLOAD ? OVL_FUNCTION (b) : b);

  gcc_checking_assert (name_a && name_b);
  if (name_a != name_b)
    return name_a < name_b ? -1 : +1;

  if (name_a == conv_op_identifier)
    {
      /* Strip the conv-op markers. */
      gcc_checking_assert (OVL_FUNCTION (a) == conv_op_marker
			   && OVL_FUNCTION (b) == conv_op_marker);
      a = OVL_CHAIN (a);
      b = OVL_CHAIN (b);
    }

  if (TREE_CODE (a) == OVERLOAD)
    a = OVL_FUNCTION (a);
  if (TREE_CODE (b) == OVERLOAD)
    b = OVL_FUNCTION (b);

  /* We're in STAT_HACK or USING_DECL territory (or possibly error-land). */
  if (TREE_CODE (a) != TREE_CODE (b))
    {
      /* If one of them is a TYPE_DECL, it loses.  */
      if (TREE_CODE (a) == TYPE_DECL)
	return +1;
      else if (TREE_CODE (b) == TYPE_DECL)
	return -1;

      /* If one of them is a USING_DECL, it loses.  */
      if (TREE_CODE (a) == USING_DECL)
	return +1;
      else if (TREE_CODE (b) == USING_DECL)
	return -1;

      /* There are no other cases with different kinds of decls, as
	 duplicate detection should have kicked in earlier.  However,
	 some erroneous cases get though. */
      gcc_assert (errorcount);
    }
  
  /* Using source location would be the best thing here, but we can
     get identically-located decls in the following circumstances:

     1) duplicate artificial type-decls for the same type.

     2) pack expansions of using-decls.

     We should not be doing #1, but in either case it doesn't matter
     how we order these.  Use UID as a proxy for source ordering, so
     that identically-located decls still have a well-defined stable
     ordering.  */
  if (DECL_UID (a) != DECL_UID (b))
    return DECL_UID (a) < DECL_UID (b) ? -1 : +1;
  gcc_assert (a == b);
  return 0;
}

static struct {
  gt_pointer_operator new_value;
  void *cookie;
} resort_data;

/* This routine compares two fields like member_name_cmp but using the
   pointer operator in resort_field_decl_data.  We don't have to deal
   with duplicates here.  */

static int
resort_member_name_cmp (const void *a_p, const void *b_p)
{
  tree a = *(const tree *)a_p;
  tree b = *(const tree *)b_p;
  tree name_a = OVL_NAME (a);
  tree name_b = OVL_NAME (b);

  resort_data.new_value (&name_a, resort_data.cookie);
  resort_data.new_value (&name_b, resort_data.cookie);

  gcc_checking_assert (name_a != name_b);

  return name_a < name_b ? -1 : +1;
}

/* Resort CLASSTYPE_MEMBER_VEC because pointers have been reordered.  */

void
resort_type_member_vec (void *obj, void */*orig_obj*/,
			gt_pointer_operator new_value, void* cookie)
{
  if (vec<tree, va_gc> *member_vec = (vec<tree, va_gc> *) obj)
    {
      resort_data.new_value = new_value;
      resort_data.cookie = cookie;
      member_vec->qsort (resort_member_name_cmp);
    }
}

/* Recursively count the number of fields in KLASS, including anonymous
   union members.  */

static unsigned
count_class_fields (tree klass)
{
  unsigned n_fields = 0;

  for (tree fields = TYPE_FIELDS (klass); fields; fields = DECL_CHAIN (fields))
    if (DECL_DECLARES_FUNCTION_P (fields))
      /* Functions are dealt with separately.  */;
    else if (TREE_CODE (fields) == FIELD_DECL
	     && ANON_AGGR_TYPE_P (TREE_TYPE (fields)))
      n_fields += count_class_fields (TREE_TYPE (fields));
    else if (DECL_NAME (fields))
      n_fields += 1;

  return n_fields;
}

/* Append all the nonfunction members fields of KLASS to MEMBER_VEC.
   Recurse for anonymous members.  MEMBER_VEC must have space.  */

static void
member_vec_append_class_fields (vec<tree, va_gc> *member_vec, tree klass)
{
  for (tree fields = TYPE_FIELDS (klass); fields; fields = DECL_CHAIN (fields))
    if (DECL_DECLARES_FUNCTION_P (fields))
      /* Functions are handled separately.  */;
    else if (TREE_CODE (fields) == FIELD_DECL
	     && ANON_AGGR_TYPE_P (TREE_TYPE (fields)))
      member_vec_append_class_fields (member_vec, TREE_TYPE (fields));
    else if (DECL_NAME (fields))
      {
	tree field = fields;
	/* Mark a conv-op USING_DECL with the conv-op-marker.  */
	if (TREE_CODE (field) == USING_DECL
	    && IDENTIFIER_CONV_OP_P (DECL_NAME (field)))
	  field = ovl_make (conv_op_marker, field);
	member_vec->quick_push (field);
      }
}

/* Append all of the enum values of ENUMTYPE to MEMBER_VEC.
   MEMBER_VEC must have space.  */

static void
member_vec_append_enum_values (vec<tree, va_gc> *member_vec, tree enumtype)
{
  for (tree values = TYPE_VALUES (enumtype);
       values; values = TREE_CHAIN (values))
    member_vec->quick_push (TREE_VALUE (values));
}

/* MEMBER_VEC has just had new DECLs added to it, but is sorted.
   DeDup adjacent DECLS of the same name.  We already dealt with
   conflict resolution when adding the fields or methods themselves.
   There are three cases (which could all be combined):
   1) a TYPE_DECL and non TYPE_DECL.  Deploy STAT_HACK as appropriate.
   2) a USING_DECL and an overload.  If the USING_DECL is dependent,
   it wins.  Otherwise the OVERLOAD does.
   3) two USING_DECLS. ...

   member_name_cmp will have ordered duplicates as
   <fns><using><type>  */

static void
member_vec_dedup (vec<tree, va_gc> *member_vec)
{
  unsigned len = member_vec->length ();
  unsigned store = 0;

  if (!len)
    return;

  tree name = OVL_NAME ((*member_vec)[0]);
  for (unsigned jx, ix = 0; ix < len; ix = jx)
    {
      tree current = NULL_TREE;
      tree to_type = NULL_TREE;
      tree to_using = NULL_TREE;
      tree marker = NULL_TREE;

      for (jx = ix; jx < len; jx++)
	{
	  tree next = (*member_vec)[jx];
	  if (jx != ix)
	    {
	      tree next_name = OVL_NAME (next);
	      if (next_name != name)
		{
		  name = next_name;
		  break;
		}
	    }

	  if (IDENTIFIER_CONV_OP_P (name))
	    {
	      marker = next;
	      next = OVL_CHAIN (next);
	    }

	  if (TREE_CODE (next) == USING_DECL)
	    {
	      if (IDENTIFIER_CTOR_P (name))
		/* Dependent inherited ctor. */
		continue;

	      next = strip_using_decl (next);
	      if (TREE_CODE (next) == USING_DECL)
		{
		  to_using = next;
		  continue;
		}

	      if (is_overloaded_fn (next))
		continue;
	    }

	  if (DECL_DECLARES_TYPE_P (next))
	    {
	      to_type = next;
	      continue;
	    }

	  if (!current)
	    current = next;
	}

      if (to_using)
	{
	  if (!current)
	    current = to_using;
	  else
	    current = ovl_make (to_using, current);
	}

      if (to_type)
	{
	  if (!current)
	    current = to_type;
	  else
	    {
	      current = stat_hack (current, to_type);
	      /* Also point the chain at the decls.  */
	      OVL_CHAIN (current) = STAT_DECL (current);
	    }
	}

      if (current)
	{
	  if (marker)
	    {
	      OVL_CHAIN (marker) = current;
	      current = marker;
	    }
	  (*member_vec)[store++] = current;
	}
    }

  while (store++ < len)
    member_vec->pop ();
}

/* Add the non-function members to CLASSTYPE_MEMBER_VEC.  If there is
   no existing MEMBER_VEC and fewer than 8 fields, do nothing.  We
   know there must be at least 1 field -- the self-reference
   TYPE_DECL, except for anon aggregates, which will have at least
   one field anyway.  */

void 
set_class_bindings (tree klass, unsigned extra)
{
  unsigned n_fields = count_class_fields (klass);
  vec<tree, va_gc> *member_vec = CLASSTYPE_MEMBER_VEC (klass);

  if (member_vec || n_fields >= 8)
    {
      /* Append the new fields.  */
      vec_safe_reserve_exact (member_vec, extra + n_fields);
      member_vec_append_class_fields (member_vec, klass);
    }

  if (member_vec)
    {
      CLASSTYPE_MEMBER_VEC (klass) = member_vec;
      member_vec->qsort (member_name_cmp);
      member_vec_dedup (member_vec);
    }
}

/* Insert lately defined enum ENUMTYPE into KLASS for the sorted case.  */

void
insert_late_enum_def_bindings (tree klass, tree enumtype)
{
  int n_fields;
  vec<tree, va_gc> *member_vec = CLASSTYPE_MEMBER_VEC (klass);

  /* The enum bindings will already be on the TYPE_FIELDS, so don't
     count them twice.  */
  if (!member_vec)
    n_fields = count_class_fields (klass);
  else
    n_fields = list_length (TYPE_VALUES (enumtype));

  if (member_vec || n_fields >= 8)
    {
      vec_safe_reserve_exact (member_vec, n_fields);
      if (CLASSTYPE_MEMBER_VEC (klass))
	member_vec_append_enum_values (member_vec, enumtype);
      else
	member_vec_append_class_fields (member_vec, klass);
      CLASSTYPE_MEMBER_VEC (klass) = member_vec;
      member_vec->qsort (member_name_cmp);
      member_vec_dedup (member_vec);
    }
}

/* Compute the chain index of a binding_entry given the HASH value of its
   name and the total COUNT of chains.  COUNT is assumed to be a power
   of 2.  */

#define ENTRY_INDEX(HASH, COUNT) (((HASH) >> 3) & ((COUNT) - 1))

/* A free list of "binding_entry"s awaiting for re-use.  */

static GTY((deletable)) binding_entry free_binding_entry = NULL;

/* The binding oracle; see cp-tree.h.  */

cp_binding_oracle_function *cp_binding_oracle;

/* If we have a binding oracle, ask it for all namespace-scoped
   definitions of NAME.  */

static inline void
query_oracle (tree name)
{
  if (!cp_binding_oracle)
    return;

  /* LOOKED_UP holds the set of identifiers that we have already
     looked up with the oracle.  */
  static hash_set<tree> looked_up;
  if (looked_up.add (name))
    return;

  cp_binding_oracle (CP_ORACLE_IDENTIFIER, name);
}

/* Create a binding_entry object for (NAME, TYPE).  */

static inline binding_entry
binding_entry_make (tree name, tree type)
{
  binding_entry entry;

  if (free_binding_entry)
    {
      entry = free_binding_entry;
      free_binding_entry = entry->chain;
    }
  else
    entry = ggc_alloc<binding_entry_s> ();

  entry->name = name;
  entry->type = type;
  entry->chain = NULL;

  return entry;
}

/* Put ENTRY back on the free list.  */
#if 0
static inline void
binding_entry_free (binding_entry entry)
{
  entry->name = NULL;
  entry->type = NULL;
  entry->chain = free_binding_entry;
  free_binding_entry = entry;
}
#endif

/* The datatype used to implement the mapping from names to types at
   a given scope.  */
struct GTY(()) binding_table_s {
  /* Array of chains of "binding_entry"s  */
  binding_entry * GTY((length ("%h.chain_count"))) chain;

  /* The number of chains in this table.  This is the length of the
     member "chain" considered as an array.  */
  size_t chain_count;

  /* Number of "binding_entry"s in this table.  */
  size_t entry_count;
};

/* Construct TABLE with an initial CHAIN_COUNT.  */

static inline void
binding_table_construct (binding_table table, size_t chain_count)
{
  table->chain_count = chain_count;
  table->entry_count = 0;
  table->chain = ggc_cleared_vec_alloc<binding_entry> (table->chain_count);
}

/* Make TABLE's entries ready for reuse.  */
#if 0
static void
binding_table_free (binding_table table)
{
  size_t i;
  size_t count;

  if (table == NULL)
    return;

  for (i = 0, count = table->chain_count; i < count; ++i)
    {
      binding_entry temp = table->chain[i];
      while (temp != NULL)
	{
	  binding_entry entry = temp;
	  temp = entry->chain;
	  binding_entry_free (entry);
	}
      table->chain[i] = NULL;
    }
  table->entry_count = 0;
}
#endif

/* Allocate a table with CHAIN_COUNT, assumed to be a power of two.  */

static inline binding_table
binding_table_new (size_t chain_count)
{
  binding_table table = ggc_alloc<binding_table_s> ();
  table->chain = NULL;
  binding_table_construct (table, chain_count);
  return table;
}

/* Expand TABLE to twice its current chain_count.  */

static void
binding_table_expand (binding_table table)
{
  const size_t old_chain_count = table->chain_count;
  const size_t old_entry_count = table->entry_count;
  const size_t new_chain_count = 2 * old_chain_count;
  binding_entry *old_chains = table->chain;
  size_t i;

  binding_table_construct (table, new_chain_count);
  for (i = 0; i < old_chain_count; ++i)
    {
      binding_entry entry = old_chains[i];
      for (; entry != NULL; entry = old_chains[i])
	{
	  const unsigned int hash = IDENTIFIER_HASH_VALUE (entry->name);
	  const size_t j = ENTRY_INDEX (hash, new_chain_count);

	  old_chains[i] = entry->chain;
	  entry->chain = table->chain[j];
	  table->chain[j] = entry;
	}
    }
  table->entry_count = old_entry_count;
}

/* Insert a binding for NAME to TYPE into TABLE.  */

static void
binding_table_insert (binding_table table, tree name, tree type)
{
  const unsigned int hash = IDENTIFIER_HASH_VALUE (name);
  const size_t i = ENTRY_INDEX (hash, table->chain_count);
  binding_entry entry = binding_entry_make (name, type);

  entry->chain = table->chain[i];
  table->chain[i] = entry;
  ++table->entry_count;

  if (3 * table->chain_count < 5 * table->entry_count)
    binding_table_expand (table);
}

/* Return the binding_entry, if any, that maps NAME.  */

binding_entry
binding_table_find (binding_table table, tree name)
{
  const unsigned int hash = IDENTIFIER_HASH_VALUE (name);
  binding_entry entry = table->chain[ENTRY_INDEX (hash, table->chain_count)];

  while (entry != NULL && entry->name != name)
    entry = entry->chain;

  return entry;
}

/* Apply PROC -- with DATA -- to all entries in TABLE.  */

void
binding_table_foreach (binding_table table, bt_foreach_proc proc, void *data)
{
  size_t chain_count;
  size_t i;

  if (!table)
    return;

  chain_count = table->chain_count;
  for (i = 0; i < chain_count; ++i)
    {
      binding_entry entry = table->chain[i];
      for (; entry != NULL; entry = entry->chain)
	proc (entry, data);
    }
}

#ifndef ENABLE_SCOPE_CHECKING
#  define ENABLE_SCOPE_CHECKING 0
#else
#  define ENABLE_SCOPE_CHECKING 1
#endif

/* A free list of "cxx_binding"s, connected by their PREVIOUS.  */

static GTY((deletable)) cxx_binding *free_bindings;

/* Initialize VALUE and TYPE field for BINDING, and set the PREVIOUS
   field to NULL.  */

static inline void
cxx_binding_init (cxx_binding *binding, tree value, tree type)
{
  binding->value = value;
  binding->type = type;
  binding->previous = NULL;
}

/* (GC)-allocate a binding object with VALUE and TYPE member initialized.  */

static cxx_binding *
cxx_binding_make (tree value, tree type)
{
  cxx_binding *binding;
  if (free_bindings)
    {
      binding = free_bindings;
      free_bindings = binding->previous;
    }
  else
    binding = ggc_alloc<cxx_binding> ();

  cxx_binding_init (binding, value, type);

  return binding;
}

/* Put BINDING back on the free list.  */

static inline void
cxx_binding_free (cxx_binding *binding)
{
  binding->scope = NULL;
  binding->previous = free_bindings;
  free_bindings = binding;
}

/* Create a new binding for NAME (with the indicated VALUE and TYPE
   bindings) in the class scope indicated by SCOPE.  */

static cxx_binding *
new_class_binding (tree name, tree value, tree type, cp_binding_level *scope)
{
  cp_class_binding cb = {cxx_binding_make (value, type), name};
  cxx_binding *binding = cb.base;
  vec_safe_push (scope->class_shadowed, cb);
  binding->scope = scope;
  return binding;
}

/* Make DECL the innermost binding for ID.  The LEVEL is the binding
   level at which this declaration is being bound.  */

void
push_binding (tree id, tree decl, cp_binding_level* level)
{
  cxx_binding *binding;

  if (level != class_binding_level)
    {
      binding = cxx_binding_make (decl, NULL_TREE);
      binding->scope = level;
    }
  else
    binding = new_class_binding (id, decl, /*type=*/NULL_TREE, level);

  /* Now, fill in the binding information.  */
  binding->previous = IDENTIFIER_BINDING (id);
  INHERITED_VALUE_BINDING_P (binding) = 0;
  LOCAL_BINDING_P (binding) = (level != class_binding_level);

  /* And put it on the front of the list of bindings for ID.  */
  IDENTIFIER_BINDING (id) = binding;
}

/* Remove the binding for DECL which should be the innermost binding
   for ID.  */

void
pop_local_binding (tree id, tree decl)
{
  cxx_binding *binding;

  if (!id || IDENTIFIER_ANON_P (id))
    /* It's easiest to write the loops that call this function without
       checking whether or not the entities involved have names.  We
       get here for such an entity.  */
    return;

  /* Get the innermost binding for ID.  */
  binding = IDENTIFIER_BINDING (id);

  /* The name should be bound.  */
  gcc_assert (binding != NULL);

  /* The DECL will be either the ordinary binding or the type
     binding for this identifier.  Remove that binding.  */
  if (binding->value == decl)
    binding->value = NULL_TREE;
  else
    {
      gcc_assert (binding->type == decl);
      binding->type = NULL_TREE;
    }

  if (!binding->value && !binding->type)
    {
      /* We're completely done with the innermost binding for this
	 identifier.  Unhook it from the list of bindings.  */
      IDENTIFIER_BINDING (id) = binding->previous;

      /* Add it to the free list.  */
      cxx_binding_free (binding);
    }
}

/* Remove the bindings for the decls of the current level and leave
   the current scope.  */

void
pop_bindings_and_leave_scope (void)
{
  for (tree t = get_local_decls (); t; t = DECL_CHAIN (t))
    {
      tree decl = TREE_CODE (t) == TREE_LIST ? TREE_VALUE (t) : t;
      tree name = OVL_NAME (decl);

      pop_local_binding (name, decl);
    }

  leave_scope ();
}

/* Strip non dependent using declarations. If DECL is dependent,
   surreptitiously create a typename_type and return it.  */

tree
strip_using_decl (tree decl)
{
  if (decl == NULL_TREE)
    return NULL_TREE;

  while (TREE_CODE (decl) == USING_DECL && !DECL_DEPENDENT_P (decl))
    decl = USING_DECL_DECLS (decl);

  if (TREE_CODE (decl) == USING_DECL && DECL_DEPENDENT_P (decl)
      && USING_DECL_TYPENAME_P (decl))
    {
      /* We have found a type introduced by a using
	 declaration at class scope that refers to a dependent
	 type.
	     
	 using typename :: [opt] nested-name-specifier unqualified-id ;
      */
      decl = make_typename_type (USING_DECL_SCOPE (decl),
				 DECL_NAME (decl),
				 typename_type, tf_error);
      if (decl != error_mark_node)
	decl = TYPE_NAME (decl);
    }

  return decl;
}

/* Return true if OVL is an overload for an anticipated builtin.  */

static bool
anticipated_builtin_p (tree ovl)
{
  if (TREE_CODE (ovl) != OVERLOAD)
    return false;

  if (!OVL_HIDDEN_P (ovl))
    return false;

  tree fn = OVL_FUNCTION (ovl);
  gcc_checking_assert (DECL_ANTICIPATED (fn));

  if (DECL_HIDDEN_FRIEND_P (fn))
    return false;

  return true;
}

/* BINDING records an existing declaration for a name in the current scope.
   But, DECL is another declaration for that same identifier in the
   same scope.  This is the `struct stat' hack whereby a non-typedef
   class name or enum-name can be bound at the same level as some other
   kind of entity.
   3.3.7/1

     A class name (9.1) or enumeration name (7.2) can be hidden by the
     name of an object, function, or enumerator declared in the same scope.
     If a class or enumeration name and an object, function, or enumerator
     are declared in the same scope (in any order) with the same name, the
     class or enumeration name is hidden wherever the object, function, or
     enumerator name is visible.

   It's the responsibility of the caller to check that
   inserting this name is valid here.  Returns nonzero if the new binding
   was successful.  */

static bool
supplement_binding_1 (cxx_binding *binding, tree decl)
{
  tree bval = binding->value;
  bool ok = true;
  tree target_bval = strip_using_decl (bval);
  tree target_decl = strip_using_decl (decl);

  if (TREE_CODE (target_decl) == TYPE_DECL && DECL_ARTIFICIAL (target_decl)
      && target_decl != target_bval
      && (TREE_CODE (target_bval) != TYPE_DECL
	  /* We allow pushing an enum multiple times in a class
	     template in order to handle late matching of underlying
	     type on an opaque-enum-declaration followed by an
	     enum-specifier.  */
	  || (processing_template_decl
	      && TREE_CODE (TREE_TYPE (target_decl)) == ENUMERAL_TYPE
	      && TREE_CODE (TREE_TYPE (target_bval)) == ENUMERAL_TYPE
	      && (dependent_type_p (ENUM_UNDERLYING_TYPE
				    (TREE_TYPE (target_decl)))
		  || dependent_type_p (ENUM_UNDERLYING_TYPE
				       (TREE_TYPE (target_bval)))))))
    /* The new name is the type name.  */
    binding->type = decl;
  else if (/* TARGET_BVAL is null when push_class_level_binding moves
	      an inherited type-binding out of the way to make room
	      for a new value binding.  */
	   !target_bval
	   /* TARGET_BVAL is error_mark_node when TARGET_DECL's name
	      has been used in a non-class scope prior declaration.
	      In that case, we should have already issued a
	      diagnostic; for graceful error recovery purpose, pretend
	      this was the intended declaration for that name.  */
	   || target_bval == error_mark_node
	   /* If TARGET_BVAL is anticipated but has not yet been
	      declared, pretend it is not there at all.  */
	   || anticipated_builtin_p (target_bval))
    binding->value = decl;
  else if (TREE_CODE (target_bval) == TYPE_DECL
	   && DECL_ARTIFICIAL (target_bval)
	   && target_decl != target_bval
	   && (TREE_CODE (target_decl) != TYPE_DECL
	       || same_type_p (TREE_TYPE (target_decl),
			       TREE_TYPE (target_bval))))
    {
      /* The old binding was a type name.  It was placed in
	 VALUE field because it was thought, at the point it was
	 declared, to be the only entity with such a name.  Move the
	 type name into the type slot; it is now hidden by the new
	 binding.  */
      binding->type = bval;
      binding->value = decl;
      binding->value_is_inherited = false;
    }
  else if (TREE_CODE (target_bval) == TYPE_DECL
	   && TREE_CODE (target_decl) == TYPE_DECL
	   && DECL_NAME (target_decl) == DECL_NAME (target_bval)
	   && binding->scope->kind != sk_class
	   && (same_type_p (TREE_TYPE (target_decl), TREE_TYPE (target_bval))
	       /* If either type involves template parameters, we must
		  wait until instantiation.  */
	       || uses_template_parms (TREE_TYPE (target_decl))
	       || uses_template_parms (TREE_TYPE (target_bval))))
    /* We have two typedef-names, both naming the same type to have
       the same name.  In general, this is OK because of:

	 [dcl.typedef]

	 In a given scope, a typedef specifier can be used to redefine
	 the name of any type declared in that scope to refer to the
	 type to which it already refers.

       However, in class scopes, this rule does not apply due to the
       stricter language in [class.mem] prohibiting redeclarations of
       members.  */
    ok = false;
  /* There can be two block-scope declarations of the same variable,
     so long as they are `extern' declarations.  However, there cannot
     be two declarations of the same static data member:

       [class.mem]

       A member shall not be declared twice in the
       member-specification.  */
  else if (VAR_P (target_decl)
	   && VAR_P (target_bval)
	   && DECL_EXTERNAL (target_decl) && DECL_EXTERNAL (target_bval)
	   && !DECL_CLASS_SCOPE_P (target_decl))
    {
      duplicate_decls (decl, binding->value, /*newdecl_is_friend=*/false);
      ok = false;
    }
  else if (TREE_CODE (decl) == NAMESPACE_DECL
	   && TREE_CODE (bval) == NAMESPACE_DECL
	   && DECL_NAMESPACE_ALIAS (decl)
	   && DECL_NAMESPACE_ALIAS (bval)
	   && ORIGINAL_NAMESPACE (bval) == ORIGINAL_NAMESPACE (decl))
    /* [namespace.alias]

      In a declarative region, a namespace-alias-definition can be
      used to redefine a namespace-alias declared in that declarative
      region to refer only to the namespace to which it already
      refers.  */
    ok = false;
  else
    {
      if (!error_operand_p (bval))
	diagnose_name_conflict (decl, bval);
      ok = false;
    }

  return ok;
}

/* Diagnose a name conflict between DECL and BVAL.  */

static void
diagnose_name_conflict (tree decl, tree bval)
{
  if (TREE_CODE (decl) == TREE_CODE (bval)
      && TREE_CODE (decl) != NAMESPACE_DECL
      && !DECL_DECLARES_FUNCTION_P (decl)
      && (TREE_CODE (decl) != TYPE_DECL
	  || DECL_ARTIFICIAL (decl) == DECL_ARTIFICIAL (bval))
      && CP_DECL_CONTEXT (decl) == CP_DECL_CONTEXT (bval))
    {
      if (concept_definition_p (decl))
        error ("redeclaration of %q#D with different template parameters",
               decl);
      else
        error ("redeclaration of %q#D", decl);
    }
  else
    error ("%q#D conflicts with a previous declaration", decl);

  inform (location_of (bval), "previous declaration %q#D", bval);
}

/* Wrapper for supplement_binding_1.  */

static bool
supplement_binding (cxx_binding *binding, tree decl)
{
  bool ret;
  bool subtime = timevar_cond_start (TV_NAME_LOOKUP);
  ret = supplement_binding_1 (binding, decl);
  timevar_cond_stop (TV_NAME_LOOKUP, subtime);
  return ret;
}

/* Replace BINDING's current value on its scope's name list with
   NEWVAL.  */

static void
update_local_overload (cxx_binding *binding, tree newval)
{
  tree *d;

  for (d = &binding->scope->names; ; d = &TREE_CHAIN (*d))
    if (*d == binding->value)
      {
	/* Stitch new list node in.  */
	*d = tree_cons (DECL_NAME (*d), NULL_TREE, TREE_CHAIN (*d));
	break;
      }
    else if (TREE_CODE (*d) == TREE_LIST && TREE_VALUE (*d) == binding->value)
      break;

  TREE_VALUE (*d) = newval;
}

/* Compares the parameter-type-lists of ONE and TWO and
   returns false if they are different.  If the DECLs are template
   functions, the return types and the template parameter lists are
   compared too (DR 565).  */

static bool
matching_fn_p (tree one, tree two)
{
  if (TREE_CODE (one) != TREE_CODE (two))
    return false;

  if (!compparms (TYPE_ARG_TYPES (TREE_TYPE (one)),
		  TYPE_ARG_TYPES (TREE_TYPE (two))))
    return false;

  if (TREE_CODE (one) == TEMPLATE_DECL)
    {
      /* Compare template parms.  */
      if (!comp_template_parms (DECL_TEMPLATE_PARMS (one),
				DECL_TEMPLATE_PARMS (two)))
	return false;

      /* And return type.  */
      if (!same_type_p (TREE_TYPE (TREE_TYPE (one)),
			TREE_TYPE (TREE_TYPE (two))))
	return false;
    }

  if (!equivalently_constrained (one, two))
    return false;

  return true;
}

/* Push DECL into nonclass LEVEL BINDING or SLOT.  OLD is the current
   binding value (possibly with anticipated builtins stripped).
   Diagnose conflicts and return updated decl.  */

static tree
update_binding (cp_binding_level *level, cxx_binding *binding, tree *slot,
		tree old, tree decl, bool is_friend)
{
  tree to_val = decl;
  tree old_type = slot ? MAYBE_STAT_TYPE (*slot) : binding->type;
  tree to_type = old_type;

  gcc_assert (!level || level->kind == sk_namespace ? !binding
	      : level->kind != sk_class && !slot);

  if (old == error_mark_node)
    old = NULL_TREE;

  if (TREE_CODE (decl) == TYPE_DECL && DECL_ARTIFICIAL (decl))
    {
      tree other = to_type;

      if (old && TREE_CODE (old) == TYPE_DECL && DECL_ARTIFICIAL (old))
	other = old;

      /* Pushing an artificial typedef.  See if this matches either
	 the type slot or the old value slot.  */
      if (!other)
	;
      else if (same_type_p (TREE_TYPE (other), TREE_TYPE (decl)))
	/* Two artificial decls to same type.  Do nothing.  */
	return other;
      else
	goto conflict;

      if (old)
	{
	  /* Slide decl into the type slot, keep old unaltered  */
	  to_type = decl;
	  to_val = old;
	  goto done;
	}
    }

  if (old && TREE_CODE (old) == TYPE_DECL && DECL_ARTIFICIAL (old))
    {
      /* Slide old into the type slot.  */
      to_type = old;
      old = NULL_TREE;
    }

  if (DECL_DECLARES_FUNCTION_P (decl))
    {
      if (!old)
	;
      else if (OVL_P (old))
	{
	  for (ovl_iterator iter (old); iter; ++iter)
	    {
	      tree fn = *iter;

	      if (iter.using_p () && matching_fn_p (fn, decl))
		{
		  /* If a function declaration in namespace scope or
		     block scope has the same name and the same
		     parameter-type- list (8.3.5) as a function
		     introduced by a using-declaration, and the
		     declarations do not declare the same function,
		     the program is ill-formed.  [namespace.udecl]/14 */
		  if (tree match = duplicate_decls (decl, fn, is_friend))
		    return match;
		  else
		    /* FIXME: To preserve existing error behavior, we
		       still push the decl.  This might change.  */
		    diagnose_name_conflict (decl, fn);
		}
	    }
	}
      else
	goto conflict;

      if (to_type != old_type
	  && warn_shadow
	  && MAYBE_CLASS_TYPE_P (TREE_TYPE (to_type))
	  && !(DECL_IN_SYSTEM_HEADER (decl)
	       && DECL_IN_SYSTEM_HEADER (to_type)))
	warning (OPT_Wshadow, "%q#D hides constructor for %q#D",
		 decl, to_type);

      to_val = ovl_insert (decl, old, false);
    }
  else if (!old)
    ;
  else if (TREE_CODE (old) != TREE_CODE (decl))
    /* Different kinds of decls conflict.  */
    goto conflict;
  else if (TREE_CODE (old) == TYPE_DECL)
    {
      if (same_type_p (TREE_TYPE (old), TREE_TYPE (decl)))
	/* Two type decls to the same type.  Do nothing.  */
	return old;
      else
	goto conflict;
    }
  else if (TREE_CODE (old) == NAMESPACE_DECL)
    {
      /* Two maybe-aliased namespaces.  If they're to the same target
	 namespace, that's ok.  */
      if (ORIGINAL_NAMESPACE (old) != ORIGINAL_NAMESPACE (decl))
	goto conflict;

      /* The new one must be an alias at this point.  */
      gcc_assert (DECL_NAMESPACE_ALIAS (decl));
      return old;
    }
  else if (TREE_CODE (old) == VAR_DECL)
    {
      /* There can be two block-scope declarations of the same
	 variable, so long as they are `extern' declarations.  */
      if (!DECL_EXTERNAL (old) || !DECL_EXTERNAL (decl))
	goto conflict;
      else if (tree match = duplicate_decls (decl, old, false))
	return match;
      else
	goto conflict;
    }
  else
    {
    conflict:
      diagnose_name_conflict (decl, old);
      to_val = NULL_TREE;
    }

 done:
  if (to_val)
    {
      if (slot || to_type == decl || to_val == decl)
	{
	  /* Don't add namespaces here.  They're done in
	     push_namespace.  */
	  if (level && (TREE_CODE (decl) != NAMESPACE_DECL
			|| DECL_NAMESPACE_ALIAS (decl)))
	    add_decl_to_level (level, decl);
	}
      else
	{
	  gcc_checking_assert (binding->value && OVL_P (binding->value));
	  update_local_overload (binding, to_val);
	}

      if (slot)
	{
	  if (STAT_HACK_P (*slot))
	    {
	      STAT_TYPE (*slot) = to_type;
	      STAT_DECL (*slot) = to_val;
	    }
	  else if (to_type)
	    *slot = stat_hack (to_val, to_type);
	  else
	    *slot = to_val;
	}
      else
	{
	  binding->type = to_type;
	  binding->value = to_val;
	}
    }

  return decl;
}

/* Table of identifiers to extern C declarations (or LISTS thereof).  */

static GTY(()) hash_table<named_decl_hash> *extern_c_decls;

/* DECL has C linkage. If we have an existing instance, make sure the
   new one is compatible.  Make sure it has the same exception
   specification [7.5, 7.6].  Add DECL to the map.  */

static void
check_extern_c_conflict (tree decl)
{
  /* Ignore artificial or system header decls.  */
  if (DECL_ARTIFICIAL (decl) || DECL_IN_SYSTEM_HEADER (decl))
    return;

  /* This only applies to decls at namespace scope.  */
  if (!DECL_NAMESPACE_SCOPE_P (decl))
    return;

  if (!extern_c_decls)
    extern_c_decls = hash_table<named_decl_hash>::create_ggc (127);

  tree *slot = extern_c_decls
    ->find_slot_with_hash (DECL_NAME (decl),
			   IDENTIFIER_HASH_VALUE (DECL_NAME (decl)), INSERT);
  if (tree old = *slot)
    {
      if (TREE_CODE (old) == OVERLOAD)
	old = OVL_FUNCTION (old);

      int mismatch = 0;
      if (DECL_CONTEXT (old) == DECL_CONTEXT (decl))
	; /* If they're in the same context, we'll have already complained
	     about a (possible) mismatch, when inserting the decl.  */
      else if (!decls_match (decl, old))
	mismatch = 1;
      else if (TREE_CODE (decl) == FUNCTION_DECL
	       && !comp_except_specs (TYPE_RAISES_EXCEPTIONS (TREE_TYPE (old)),
				      TYPE_RAISES_EXCEPTIONS (TREE_TYPE (decl)),
				      ce_normal))
	mismatch = -1;
      else if (DECL_ASSEMBLER_NAME_SET_P (old))
	SET_DECL_ASSEMBLER_NAME (decl, DECL_ASSEMBLER_NAME (old));

      if (mismatch)
	{
	  auto_diagnostic_group d;
	  pedwarn (DECL_SOURCE_LOCATION (decl), 0,
		   "conflicting C language linkage declaration %q#D", decl);
	  inform (DECL_SOURCE_LOCATION (old),
		  "previous declaration %q#D", old);
	  if (mismatch < 0)
	    inform (DECL_SOURCE_LOCATION (decl),
		    "due to different exception specifications");
	}
      else
	{
	  if (old == *slot)
	    /* The hash table expects OVERLOADS, so construct one with
	       OLD as both the function and the chain.  This allocate
	       an excess OVERLOAD node, but it's rare to have multiple
	       extern "C" decls of the same name.  And we save
	       complicating the hash table logic (which is used
	       elsewhere).  */
	    *slot = ovl_make (old, old);

	  slot = &OVL_CHAIN (*slot);

	  /* Chain it on for c_linkage_binding's use.  */
	  *slot = tree_cons (NULL_TREE, decl, *slot);
	}
    }
  else
    *slot = decl;
}

/* Returns a list of C-linkage decls with the name NAME.  Used in
   c-family/c-pragma.c to implement redefine_extname pragma.  */

tree
c_linkage_bindings (tree name)
{
  if (extern_c_decls)
    if (tree *slot = extern_c_decls
	->find_slot_with_hash (name, IDENTIFIER_HASH_VALUE (name), NO_INSERT))
      {
	tree result = *slot;
	if (TREE_CODE (result) == OVERLOAD)
	  result = OVL_CHAIN (result);
	return result;
      }

  return NULL_TREE;
}

/* Subroutine of check_local_shadow.  */

static void
inform_shadowed (tree shadowed)
{
  inform (DECL_SOURCE_LOCATION (shadowed),
	  "shadowed declaration is here");
}

/* DECL is being declared at a local scope.  Emit suitable shadow
   warnings.  */

static void
check_local_shadow (tree decl)
{
  /* Don't complain about the parms we push and then pop
     while tentatively parsing a function declarator.  */
  if (TREE_CODE (decl) == PARM_DECL && !DECL_CONTEXT (decl))
    return;

  /* External decls are something else.  */
  if (DECL_EXTERNAL (decl))
    return;

  /* No need to do it when cloning, and with modules this can cause
     out-of-order reading when we try and instantiate stuff.  */
  if (current_function_decl && DECL_CLONED_FUNCTION_P (current_function_decl))
    return;

  tree old = NULL_TREE;
  cp_binding_level *old_scope = NULL;
  if (cxx_binding *binding = outer_binding (DECL_NAME (decl), NULL, true))
    {
      old = binding->value;
      old_scope = binding->scope;
    }

  if (old
      && (TREE_CODE (old) == PARM_DECL
	  || VAR_P (old)
	  || (TREE_CODE (old) == TYPE_DECL
	      && (!DECL_ARTIFICIAL (old)
		  || TREE_CODE (decl) == TYPE_DECL)))
      && DECL_FUNCTION_SCOPE_P (old)
      && (!DECL_ARTIFICIAL (decl)
	  || is_capture_proxy (decl)
	  || DECL_IMPLICIT_TYPEDEF_P (decl)
	  || (VAR_P (decl) && DECL_ANON_UNION_VAR_P (decl))))
    {
      /* DECL shadows a local thing possibly of interest.  */

      /* DR 2211: check that captures and parameters
	 do not have the same name. */
      if (is_capture_proxy (decl))
	{
	  if (current_lambda_expr ()
	      && DECL_CONTEXT (old) == lambda_function (current_lambda_expr ())
	      && TREE_CODE (old) == PARM_DECL
	      && DECL_NAME (decl) != this_identifier)
	    {
	      error_at (DECL_SOURCE_LOCATION (old),
			"lambda parameter %qD "
			"previously declared as a capture", old);
	    }
	  return;
	}
      /* Don't complain if it's from an enclosing function.  */
      else if (DECL_CONTEXT (old) == current_function_decl
	       && TREE_CODE (decl) != PARM_DECL
	       && TREE_CODE (old) == PARM_DECL)
	{
	  /* Go to where the parms should be and see if we find
	     them there.  */
	  cp_binding_level *b = current_binding_level->level_chain;

	  if (FUNCTION_NEEDS_BODY_BLOCK (current_function_decl))
	    /* Skip the ctor/dtor cleanup level.  */
	    b = b->level_chain;

	  /* [basic.scope.param] A parameter name shall not be redeclared
	     in the outermost block of the function definition.  */
	  if (b->kind == sk_function_parms)
	    {
	      error_at (DECL_SOURCE_LOCATION (decl),
			"declaration of %q#D shadows a parameter", decl);
	      inform (DECL_SOURCE_LOCATION (old),
		      "%q#D previously declared here", old);
	      return;
	    }
	}

      /* The local structure or class can't use parameters of
	 the containing function anyway.  */
      if (DECL_CONTEXT (old) != current_function_decl)
	{
	  for (cp_binding_level *scope = current_binding_level;
	       scope != old_scope; scope = scope->level_chain)
	    if (scope->kind == sk_class
		&& !LAMBDA_TYPE_P (scope->this_entity))
	      return;
	}
      /* Error if redeclaring a local declared in a
	 init-statement or in the condition of an if or
	 switch statement when the new declaration is in the
	 outermost block of the controlled statement.
	 Redeclaring a variable from a for or while condition is
	 detected elsewhere.  */
      else if (VAR_P (old)
	       && old_scope == current_binding_level->level_chain
	       && (old_scope->kind == sk_cond || old_scope->kind == sk_for))
	{
	  auto_diagnostic_group d;
	  error_at (DECL_SOURCE_LOCATION (decl),
		    "redeclaration of %q#D", decl);
	  inform (DECL_SOURCE_LOCATION (old),
		  "%q#D previously declared here", old);
	  return;
	}
      /* C++11:
	 3.3.3/3:  The name declared in an exception-declaration (...)
	 shall not be redeclared in the outermost block of the handler.
	 3.3.3/2:  A parameter name shall not be redeclared (...) in
	 the outermost block of any handler associated with a
	 function-try-block.
	 3.4.1/15: The function parameter names shall not be redeclared
	 in the exception-declaration nor in the outermost block of a
	 handler for the function-try-block.  */
      else if ((TREE_CODE (old) == VAR_DECL
		&& old_scope == current_binding_level->level_chain
		&& old_scope->kind == sk_catch)
	       || (TREE_CODE (old) == PARM_DECL
		   && (current_binding_level->kind == sk_catch
		       || current_binding_level->level_chain->kind == sk_catch)
		   && in_function_try_handler))
	{
	  auto_diagnostic_group d;
	  if (permerror (DECL_SOURCE_LOCATION (decl),
			 "redeclaration of %q#D", decl))
	    inform (DECL_SOURCE_LOCATION (old),
		    "%q#D previously declared here", old);
	  return;
	}

      /* If '-Wshadow=compatible-local' is specified without other
	 -Wshadow= flags, we will warn only when the type of the
	 shadowing variable (DECL) can be converted to that of the
	 shadowed parameter (OLD_LOCAL). The reason why we only check
	 if DECL's type can be converted to OLD_LOCAL's type (but not the
	 other way around) is because when users accidentally shadow a
	 parameter, more than often they would use the variable
	 thinking (mistakenly) it's still the parameter. It would be
	 rare that users would use the variable in the place that
	 expects the parameter but thinking it's a new decl.
	 If either object is a TYPE_DECL, '-Wshadow=compatible-local'
	 warns regardless of whether one of the types involved
	 is a subclass of the other, since that is never okay.  */

      enum opt_code warning_code;
      if (warn_shadow)
	warning_code = OPT_Wshadow;
      else if ((TREE_TYPE (old)
		&& TREE_TYPE (decl)
		&& same_type_p (TREE_TYPE (old), TREE_TYPE (decl)))
	       || TREE_CODE (decl) == TYPE_DECL
	       || TREE_CODE (old) == TYPE_DECL
	       || (!dependent_type_p (TREE_TYPE (decl))
		   && !dependent_type_p (TREE_TYPE (old))
		   /* If the new decl uses auto, we don't yet know
		      its type (the old type cannot be using auto
		      at this point, without also being
		      dependent).  This is an indication we're
		      (now) doing the shadow checking too
		      early.  */
		   && !type_uses_auto (TREE_TYPE (decl))
		   && can_convert_arg (TREE_TYPE (old), TREE_TYPE (decl),
				       decl, LOOKUP_IMPLICIT, tf_none)))
	warning_code = OPT_Wshadow_compatible_local;
      else
	warning_code = OPT_Wshadow_local;

      const char *msg;
      if (TREE_CODE (old) == PARM_DECL)
	msg = "declaration of %q#D shadows a parameter";
      else if (is_capture_proxy (old))
	msg = "declaration of %qD shadows a lambda capture";
      else
	msg = "declaration of %qD shadows a previous local";

      auto_diagnostic_group d;
      if (warning_at (DECL_SOURCE_LOCATION (decl), warning_code, msg, decl))
	inform_shadowed (old);
      return;
    }

  if (!warn_shadow)
    return;

  /* Don't warn for artificial things that are not implicit typedefs.  */
  if (DECL_ARTIFICIAL (decl) && !DECL_IMPLICIT_TYPEDEF_P (decl))
    return;
  
  if (nonlambda_method_basetype ())
    if (tree member = lookup_member (current_nonlambda_class_type (),
				     DECL_NAME (decl), /*protect=*/0,
				     /*want_type=*/false, tf_warning_or_error))
      {
	member = MAYBE_BASELINK_FUNCTIONS (member);

	/* Warn if a variable shadows a non-function, or the variable
	   is a function or a pointer-to-function.  */
	if (!OVL_P (member)
	    || TREE_CODE (decl) == FUNCTION_DECL
	    || TYPE_PTRFN_P (TREE_TYPE (decl))
	    || TYPE_PTRMEMFUNC_P (TREE_TYPE (decl)))
	  {
	    auto_diagnostic_group d;
	    if (warning_at (DECL_SOURCE_LOCATION (decl), OPT_Wshadow,
			    "declaration of %qD shadows a member of %qT",
			    decl, current_nonlambda_class_type ())
		&& DECL_P (member))
	      inform_shadowed (member);
	  }
	return;
      }

  /* Now look for a namespace shadow.  */
  old = find_namespace_value (current_namespace, DECL_NAME (decl));
  if (old
      && (VAR_P (old)
	  || (TREE_CODE (old) == TYPE_DECL
	      && (!DECL_ARTIFICIAL (old)
		  || TREE_CODE (decl) == TYPE_DECL)))
      && !instantiating_current_function_p ())
    /* XXX shadow warnings in outer-more namespaces */
    {
      auto_diagnostic_group d;
      if (warning_at (DECL_SOURCE_LOCATION (decl), OPT_Wshadow,
		      "declaration of %qD shadows a global declaration",
		      decl))
	inform_shadowed (old);
      return;
    }

  return;
}

/* DECL is being pushed inside function CTX.  Set its context, if
   needed.  */

static void
set_decl_context_in_fn (tree ctx, tree decl)
{
  if (!DECL_CONTEXT (decl)
      /* A local declaration for a function doesn't constitute
	 nesting.  */
      && TREE_CODE (decl) != FUNCTION_DECL
      /* A local declaration for an `extern' variable is in the
	 scope of the current namespace, not the current
	 function.  */
      && !(VAR_P (decl) && DECL_EXTERNAL (decl))
      /* When parsing the parameter list of a function declarator,
	 don't set DECL_CONTEXT to an enclosing function.  When we
	 push the PARM_DECLs in order to process the function body,
	 current_binding_level->this_entity will be set.  */
      && !(TREE_CODE (decl) == PARM_DECL
	   && current_binding_level->kind == sk_function_parms
	   && current_binding_level->this_entity == NULL))
    DECL_CONTEXT (decl) = ctx;

  /* If this is the declaration for a namespace-scope function,
     but the declaration itself is in a local scope, mark the
     declaration.  */
  if (TREE_CODE (decl) == FUNCTION_DECL && DECL_NAMESPACE_SCOPE_P (decl))
    DECL_LOCAL_FUNCTION_P (decl) = 1;
}

/* DECL is a local-scope decl with linkage.  SHADOWED is true if the
   name is already bound at the current level.

   [basic.link] If there is a visible declaration of an entity with
   linkage having the same name and type, ignoring entities declared
   outside the innermost enclosing namespace scope, the block scope
   declaration declares that same entity and receives the linkage of
   the previous declaration.

   Also, make sure that this decl matches any existing external decl
   in the enclosing namespace.  */

static void
set_local_extern_decl_linkage (tree decl, bool shadowed)
{
  tree ns_value = decl; /* Unique marker.  */

  if (!shadowed)
    {
      tree loc_value = innermost_non_namespace_value (DECL_NAME (decl));
      if (!loc_value)
	{
	  ns_value
	    = find_namespace_value (current_namespace, DECL_NAME (decl));
	  loc_value = ns_value;
	}
      if (loc_value == error_mark_node
	  /* An ambiguous lookup.  */
	  || (loc_value && TREE_CODE (loc_value) == TREE_LIST))
	loc_value = NULL_TREE;

      for (ovl_iterator iter (loc_value); iter; ++iter)
	if (!iter.hidden_p ()
	    && (TREE_STATIC (*iter) || DECL_EXTERNAL (*iter))
	    && decls_match (*iter, decl))
	  {
	    /* The standard only says that the local extern inherits
	       linkage from the previous decl; in particular, default
	       args are not shared.  Add the decl into a hash table to
	       make sure only the previous decl in this case is seen
	       by the middle end.  */
	    struct cxx_int_tree_map *h;

	    /* We inherit the outer decl's linkage.  But we're a
	       different decl.  */
	    TREE_PUBLIC (decl) = TREE_PUBLIC (*iter);

	    if (cp_function_chain->extern_decl_map == NULL)
	      cp_function_chain->extern_decl_map
		= hash_table<cxx_int_tree_map_hasher>::create_ggc (20);

	    h = ggc_alloc<cxx_int_tree_map> ();
	    h->uid = DECL_UID (decl);
	    h->to = *iter;
	    cxx_int_tree_map **loc = cp_function_chain->extern_decl_map
	      ->find_slot (h, INSERT);
	    *loc = h;
	    break;
	  }
    }

  if (TREE_PUBLIC (decl))
    {
      /* DECL is externally visible.  Make sure it matches a matching
	 decl in the namespace scope.  We only really need to check
	 this when inserting the decl, not when we find an existing
	 match in the current scope.  However, in practice we're
	 going to be inserting a new decl in the majority of cases --
	 who writes multiple extern decls for the same thing in the
	 same local scope?  Doing it here often avoids a duplicate
	 namespace lookup.  */

      /* Avoid repeating a lookup.  */
      if (ns_value == decl)
	ns_value = find_namespace_value (current_namespace, DECL_NAME (decl));

      if (ns_value == error_mark_node
	  || (ns_value && TREE_CODE (ns_value) == TREE_LIST))
	ns_value = NULL_TREE;

      for (ovl_iterator iter (ns_value); iter; ++iter)
	{
	  tree other = *iter;

	  if (!(TREE_PUBLIC (other) || DECL_EXTERNAL (other)))
	    ; /* Not externally visible.   */
	  else if (DECL_EXTERN_C_P (decl) && DECL_EXTERN_C_P (other))
	    ; /* Both are extern "C", we'll check via that mechanism.  */
	  else if (TREE_CODE (other) != TREE_CODE (decl)
		   || ((VAR_P (decl) || matching_fn_p (other, decl))
		       && !comptypes (TREE_TYPE (decl), TREE_TYPE (other),
				      COMPARE_REDECLARATION)))
	    {
	      auto_diagnostic_group d;
	      if (permerror (DECL_SOURCE_LOCATION (decl),
			     "local external declaration %q#D", decl))
		inform (DECL_SOURCE_LOCATION (other),
			"does not match previous declaration %q#D", other);
	      break;
	    }
	}
    }
}

/* NS needs to be exported, mark it and all its parents as exported.  */

static void
implicitly_export_namespace (tree ns)
{
  while (!DECL_MODULE_EXPORT_P (ns))
    {
      DECL_MODULE_EXPORT_P (ns) = true;
      ns = CP_DECL_CONTEXT (ns);
    }
}

/* DECL has just been bound at LEVEL.  finish up the bookkeeping.  */

static void
newbinding_bookkeeping (tree name, tree decl, cp_binding_level *level)
{
  if (TREE_CODE (decl) == TYPE_DECL)
    {
      tree type = TREE_TYPE (decl);

      if (type != error_mark_node)
	{
	  if (TYPE_NAME (type) != decl)
	    set_underlying_type (decl);

	  if (level->kind == sk_namespace)
	    SET_IDENTIFIER_TYPE_VALUE (name, global_type_node);
	  else
	    {
	      set_identifier_type_value_with_scope (name, decl, level);

	      /* If this is a locally defined typedef in a function
		 that is not a template instantation, record it to
		 implement -Wunused-local-typedefs.  */
	      if (!instantiating_current_function_p ())
		record_locally_defined_typedef (decl);
	    }
	}
    }
  else if (VAR_P (decl))
    maybe_register_incomplete_var (decl);

  if ((VAR_P (decl) || TREE_CODE (decl) == FUNCTION_DECL)
      && DECL_EXTERN_C_P (decl))
    check_extern_c_conflict (decl);
}

/* DECL is a global or module-purview entity.  If it has non-internal
   linkage, and we have a module vector, record it in the appropriate
   slot.  We have already checked for duplicates.  */

static void
maybe_record_mergeable_decl (tree *slot, tree name, tree decl)
{
  if (TREE_CODE (*slot) != MODULE_VECTOR)
    return;

  if (!TREE_PUBLIC (CP_DECL_CONTEXT (decl)))
    /* Member of internal namespace.  */
    return;

  tree not_tmpl = STRIP_TEMPLATE (decl);
  if ((TREE_CODE (not_tmpl) == FUNCTION_DECL
       || TREE_CODE (not_tmpl) == VAR_DECL)
      && DECL_THIS_STATIC (not_tmpl))
    /* Internal linkage.  */
    return;

  bool partition = named_module_p ();
  tree *gslot = get_fixed_binding_slot
    (slot, name, partition ? MODULE_SLOT_PARTITION : MODULE_SLOT_GLOBAL, true);

  if (!partition)
    {
      mc_slot &orig
	= MODULE_VECTOR_CLUSTER (*gslot, 0).slots[MODULE_SLOT_CURRENT];

      if (!STAT_HACK_P (tree (orig)))
	orig = stat_hack (tree (orig));

      MODULE_BINDING_GLOBAL_P (tree (orig)) = true;
    }

  add_mergeable_namespace_entity (gslot, decl);
}

/* DECL is being pushed.  Check whether it hides or ambiguates
   something seen as an import.  This include decls seen in our own
   interface, which is OK.  Also, check for merging a
   global/partition decl.  */

static tree
check_module_override (tree decl, tree mvec, bool is_friend,
		       tree scope, tree name)
{
  bitmap imports = get_import_bitmap ();
  module_cluster *cluster = MODULE_VECTOR_CLUSTER_BASE (mvec);
  unsigned ix = MODULE_VECTOR_NUM_CLUSTERS (mvec);

  if (MODULE_VECTOR_SLOTS_PER_CLUSTER == MODULE_SLOTS_FIXED)
    {
      cluster++;
      ix--;
    }

  for (; ix--; cluster++)
    for (unsigned jx = 0; jx != MODULE_VECTOR_SLOTS_PER_CLUSTER; jx++)
      {
	/* Are we importing this module?  */
	if (cluster->indices[jx].span != 1)
	  continue;
	if (!cluster->indices[jx].base)
	  continue;
	if (!bitmap_bit_p (imports, cluster->indices[jx].base))
	  continue;
	/* Is it loaded? */
	if (cluster->slots[jx].is_lazy ())
	  {
	    gcc_assert (cluster->indices[jx].span == 1);
	    lazy_load_binding (cluster->indices[jx].base,
			       scope, name, &cluster->slots[jx]);
	  }
	tree bind = cluster->slots[jx];
	if (!bind)
	  /* Errors could cause there to be nothing.  */
	  continue;

	if (STAT_HACK_P (bind))
	  /* We do not have to check STAT_TYPE here, the xref_tag
	     machinery deals with that problem. */
	  bind = STAT_VISIBLE (bind);

	for (ovl_iterator iter (bind); iter; ++iter)
	  if (iter.using_p ())
	    ;
	  else if (tree match = duplicate_decls (decl, *iter, is_friend))
	    {
	      if (TREE_CODE (match) == TYPE_DECL)
		/* The IDENTIFIER will have the type referring to the
		   now-smashed TYPE_DECL, because ...?  Reset it.  */
		SET_IDENTIFIER_TYPE_VALUE (name, TREE_TYPE (match));

	      return match;
	    }
      }

  if (TREE_PUBLIC (scope) && TREE_PUBLIC (decl) && !not_module_p ()
      /* Namespaces are dealt with specially in
	 make_namespace_finish.  */
      && !(TREE_CODE (decl) == NAMESPACE_DECL && !DECL_NAMESPACE_ALIAS (decl)))
    {
      /* Look in the appropriate mergeable decl slot.  */
      tree mergeable = NULL_TREE;
      if (named_module_p ())
	mergeable = MODULE_VECTOR_CLUSTER (mvec, MODULE_SLOT_PARTITION
					   / MODULE_VECTOR_SLOTS_PER_CLUSTER)
	  .slots[MODULE_SLOT_PARTITION % MODULE_VECTOR_SLOTS_PER_CLUSTER];
      else
	mergeable = MODULE_VECTOR_CLUSTER (mvec, 0).slots[MODULE_SLOT_GLOBAL];

      for (ovl_iterator iter (mergeable); iter; ++iter)
	{
	  tree match = *iter;
	  
	  if (duplicate_decls (decl, match, is_friend))
	    {
	      if (TREE_CODE (match) == TYPE_DECL)
		SET_IDENTIFIER_TYPE_VALUE (name, TREE_TYPE (match));
	      return match;
	    }
	}
    }

  return NULL_TREE;
}

/* Record DECL as belonging to the current lexical scope.  Check for
   errors (such as an incompatible declaration for the same name
   already seen in the same scope).  IS_FRIEND is true if DECL is
   declared as a friend.

   Returns either DECL or an old decl for the same name.  If an old
   decl is returned, it may have been smashed to agree with what DECL
   says.  */

static tree
do_pushdecl (tree decl, bool is_friend)
{
  if (decl == error_mark_node)
    return error_mark_node;

  if (!DECL_TEMPLATE_PARM_P (decl) && current_function_decl)
    set_decl_context_in_fn (current_function_decl, decl);

  /* The binding level we will be pushing into.  During local class
     pushing, we want to push to the containing scope.  */
  cp_binding_level *level = current_binding_level;
  while (level->kind == sk_class
	 || level->kind == sk_cleanup)
    level = level->level_chain;

  /* An anonymous namespace has a NULL DECL_NAME, but we still want to
     insert it.  Other NULL-named decls, not so much.  */
  tree name = DECL_NAME (decl);
  if (name ? !IDENTIFIER_ANON_P (name) : TREE_CODE (decl) == NAMESPACE_DECL)
    {
      cxx_binding *binding = NULL; /* Local scope binding.  */
      tree ns = NULL_TREE; /* Searched namespace.  */
      tree *slot = NULL; /* Binding slot in namespace.  */
      tree *mslot = NULL; /* Current module slot in namespace.  */
      tree old = NULL_TREE;

      if (level->kind == sk_namespace)
	{
	  /* We look in the decl's namespace for an existing
	     declaration, even though we push into the current
	     namespace.  */
	  ns = (DECL_NAMESPACE_SCOPE_P (decl)
		? CP_DECL_CONTEXT (decl) : current_namespace);
	  /* Create the binding, if this is current namespace, because
	     that's where we'll be pushing anyway.  */
	  slot = find_namespace_slot (ns, name, ns == current_namespace);
	  if (slot)
	    {
	      mslot = get_fixed_binding_slot (slot, name, MODULE_SLOT_CURRENT,
					      ns == current_namespace);
	      old = MAYBE_STAT_DECL (*mslot);
	    }
	}
      else
	{
	  binding = find_local_binding (level, name);
	  if (binding)
	    old = binding->value;
	}

      if (current_function_decl && VAR_OR_FUNCTION_DECL_P (decl)
	  && DECL_EXTERNAL (decl))
	set_local_extern_decl_linkage (decl, old != NULL_TREE);

      if (old == error_mark_node)
	old = NULL_TREE;

      for (ovl_iterator iter (old); iter; ++iter)
	if (iter.using_p ())
	  ; /* Ignore using decls here.  */
	else if (tree match = duplicate_decls (decl, *iter, is_friend))
	  {
	    if (match == error_mark_node)
	      ;
	    else if (TREE_CODE (match) == TYPE_DECL)
	      /* The IDENTIFIER will have the type referring to the
		 now-smashed TYPE_DECL, because ...?  Reset it.  */
	      SET_IDENTIFIER_TYPE_VALUE (name, TREE_TYPE (match));
	    else if (iter.hidden_p () && !DECL_HIDDEN_P (match))
	      {
		/* Unhiding a previously hidden decl.  */
		tree head = iter.reveal_node (old);
		if (head != old)
		  {
		    if (!ns)
		      {
			update_local_overload (binding, head);
			binding->value = head;
		      }
		    else if (STAT_HACK_P (*slot))
		      STAT_DECL (*slot) = head;
		    else
		      *slot = head;
		  }
		if (DECL_EXTERN_C_P (match))
		  /* We need to check and register the decl now.  */
		  check_extern_c_conflict (match);
	      }
	    return match;
	  }

      /* Check for redeclaring an import.  */
      if (slot && *slot && TREE_CODE (*slot) == MODULE_VECTOR)
	if (tree match
	    = check_module_override (decl, *slot, is_friend, ns, name))
	  {
	    if (match == error_mark_node)
	      return match;

	    /* We found a decl in an interface, push it into this
	       binding.  */
	    decl = update_binding (NULL, binding, mslot, old,
				   match, is_friend);

	    if (match == decl && DECL_MODULE_EXPORT_P (decl)
		&& !DECL_MODULE_EXPORT_P (level->this_entity))
	      implicitly_export_namespace (level->this_entity);

	    return decl;
	  }

      /* We are pushing a new decl.  */

      /* Skip a hidden builtin we failed to match already.  There can
	 only be one.  */
      if (old && anticipated_builtin_p (old))
	old = OVL_CHAIN (old);

      check_template_shadow (decl);

      if (DECL_DECLARES_FUNCTION_P (decl))
	{
	  check_default_args (decl);

	  if (is_friend)
	    {
	      if (level->kind != sk_namespace)
		{
		  /* In a local class, a friend function declaration must
		     find a matching decl in the innermost non-class scope.
		     [class.friend/11] */
		  error_at (DECL_SOURCE_LOCATION (decl),
			    "friend declaration %qD in local class without "
			    "prior local declaration", decl);
		  /* Don't attempt to push it.  */
		  return error_mark_node;
		}
	      /* Hide it from ordinary lookup.  */
	      DECL_ANTICIPATED (decl) = DECL_HIDDEN_FRIEND_P (decl) = true;
	    }
	}

      if (level->kind != sk_namespace)
	{
	  check_local_shadow (decl);

	  if (TREE_CODE (decl) == NAMESPACE_DECL)
	    /* A local namespace alias.  */
	    set_identifier_type_value (name, NULL_TREE);

	  if (!binding)
	    binding = create_local_binding (level, name);
	}
      else if (!slot)
	{
	  ns = current_namespace;
	  slot = find_namespace_slot (ns, name, true);
	  mslot = get_fixed_binding_slot (slot, name, MODULE_SLOT_CURRENT, true);
	  /* Update OLD to reflect the namespace we're going to be
	     pushing into.  */
	  old = MAYBE_STAT_DECL (*mslot);
	}

      old = update_binding (level, binding, mslot, old, decl, is_friend);

      if (old != decl)
	/* An existing decl matched, use it.  */
	decl = old;
      else
	{
	  newbinding_bookkeeping (name, decl, level);

	  if (level->kind == sk_namespace
	      && TREE_PUBLIC (level->this_entity))
	    {
	      if (TREE_CODE (decl) != CONST_DECL
		  && DECL_MODULE_EXPORT_P (decl)
		  && !DECL_MODULE_EXPORT_P (level->this_entity))
		implicitly_export_namespace (level->this_entity);

	      if (!not_module_p ())
		maybe_record_mergeable_decl (slot, name, decl);
	    }
	}
    }
  else
    add_decl_to_level (level, decl);

  return decl;
}

/* Record a decl-node X as belonging to the current lexical scope.
   It's a friend if IS_FRIEND is true -- which affects exactly where
   we push it.  */

tree
pushdecl (tree x, bool is_friend)
{
  bool subtime = timevar_cond_start (TV_NAME_LOOKUP);
  tree ret = do_pushdecl (x, is_friend);
  timevar_cond_stop (TV_NAME_LOOKUP, subtime);
  return ret;
}

/* A mergeable entity is being loaded into namespace NS slot NAME.
   Create and return the appropriate vector slot for that.  Either a
   GMF slot or a module-specific one.  */

tree *
mergeable_namespace_slots (tree ns, tree name, bool is_global, tree *vec)
{
  tree *mslot = find_namespace_slot (ns, name, true);
  tree *vslot = get_fixed_binding_slot
    (mslot, name, is_global ? MODULE_SLOT_GLOBAL : MODULE_SLOT_PARTITION, true);

  gcc_checking_assert (TREE_CODE (*mslot) == MODULE_VECTOR);
  *vec = *mslot;

  return vslot;
}

/* DECL is a new mergeable namespace-scope decl.  Add it to the
   mergeable entities on GSLOT.  */

void
add_mergeable_namespace_entity (tree *gslot, tree decl)
{
  *gslot = ovl_make (decl, *gslot);
}

/* A mergeable entity of KLASS called NAME is being loaded.  Return
   the set of things it could be.  */
// FIXME: As mentioned elsewhere, we should force a member vector In
// this case that could mean lazily creating it for an in-TU class
// that is being merged.  Plus what if we have stat struc going on?

tree
mergeable_class_entities (tree klass, tree name)
{
  tree found = NULL_TREE;
  vec<tree, va_gc> *member_vec = NULL;

  if (TYPE_LANG_SPECIFIC (klass))
    member_vec = CLASSTYPE_MEMBER_VEC (klass);

  if (member_vec)
    {
      found = member_vec_binary_search (member_vec, name);
      if (IDENTIFIER_CONV_OP_P (name))
	{
	  gcc_checking_assert (name == conv_op_identifier);
	  if (found)
	    found = OVL_CHAIN (found);
	}
    }
  else
    {
      found = fields_linear_search (klass, name, false);
      if (found && !DECL_DECLARES_TYPE_P (found))
	if  (tree type = fields_linear_search (klass, name, true))
	  if (type != found)
	    found = ovl_make (type, found);
    }

  return found;
}

/* Given a namespace-level binding BINDING, walk it, calling CALLBACK
   for all decls of the current module.  When partitions are involved,
   decls might be mentioned more than once.   */

unsigned
walk_module_binding (tree binding, bitmap partitions,
		     bool (*callback) (tree decl, bool maybe_dup,
				       bool hiddenness, int usingness,
				       void *data),
		     void *data)
{
  // FIXME: We don't quite deal with using decls naming stat hack
  // type.
  // Also using decls exporting something from the same scope
  tree current = binding;
  unsigned count = 0;

  if (TREE_CODE (binding) == MODULE_VECTOR)
    current = MODULE_VECTOR_CLUSTER (binding, 0).slots[MODULE_SLOT_CURRENT];

  if (tree type = MAYBE_STAT_TYPE (current))
    count += callback (type, false, DECL_HIDDEN_P (type), 0, data);
  
  for (ovl_iterator iter (MAYBE_STAT_DECL (current)); iter; ++iter)
    count += callback (*iter, false, iter.hidden_p (),
		       !iter.using_p () ? 0 : iter.exporting_p () ? -1 : +1,
		       data);

  if (partitions && TREE_CODE (binding) == MODULE_VECTOR)
    {
      /* Process partition slots.  */
      module_cluster *cluster = MODULE_VECTOR_CLUSTER_BASE (binding);
      unsigned ix = MODULE_VECTOR_NUM_CLUSTERS (binding);
      if (MODULE_VECTOR_SLOTS_PER_CLUSTER == MODULE_SLOTS_FIXED)
	{
	  ix--;
	  cluster++;
	}

      bool maybe_dups = MODULE_VECTOR_PARTITION_DUPS_P (binding);

      for (; ix--; cluster++)
	for (unsigned jx = 0; jx != MODULE_VECTOR_SLOTS_PER_CLUSTER; jx++)
	  if (!cluster->slots[jx].is_lazy ())
	    if (tree bind = cluster->slots[jx])
	      {
		if (TREE_CODE (bind) == NAMESPACE_DECL
		    && !DECL_NAMESPACE_ALIAS (bind))
		  {
		    if (unsigned base = cluster->indices[jx].base)
		      if (unsigned span = cluster->indices[jx].span)
			do
			  if (bitmap_bit_p (partitions, base))
			    goto found;
			while (++base, --span);
		    /* Not a partition's namespace.  */
		    continue;
		  found:
		    count += callback (bind, maybe_dups, false, 0, data);
		  }
		else if (STAT_HACK_P (bind) && MODULE_BINDING_PARTITION_P (bind))
		  {
		    if (tree btype = STAT_TYPE (bind))
		      count += callback (btype, maybe_dups,
					 STAT_TYPE_HIDDEN_P (bind),
					 0, data);
		    for (ovl_iterator iter (MAYBE_STAT_DECL (STAT_DECL (bind)));
			 iter; ++iter)
		      count += callback (*iter, maybe_dups, iter.hidden_p (),
					 !iter.using_p () ? 0
					 : iter.exporting_p () ? -1 : +1,
					 data);
		  }
	      }
    }

  return count;
}

/* Imported module MOD has a binding to NS::NAME, stored in section
   SNUM.  */

bool
import_module_binding  (tree ns, tree name, unsigned mod, unsigned snum)
{
  tree *slot = find_namespace_slot (ns, name, true);
  mc_slot *mslot = append_imported_binding_slot (slot, name, mod);

  if (mslot->is_lazy () || *mslot)
    /* Oops, something was already there.  */
    return false;

  mslot->set_lazy (snum);
  return true;
}

/* An import of MODULE is binding NS::NAME.  There should be no
   existing binding for >= MODULE.  MOD_GLOB indicates whether MODULE
   is a header_unit (-1) or part of the current module (+1).  VALUE
   and TYPE are the value and type bindings. VISIBLE are the value
   bindings being exported.  */

bool
set_module_binding (tree ns, tree name, unsigned mod, int mod_glob,
		    tree value, tree type, tree visible)
{
  if (!value)
    /* Bogus BMIs could give rise to nothing to bind.  */
    return false;

  gcc_assert (TREE_CODE (value) != NAMESPACE_DECL
	      || DECL_NAMESPACE_ALIAS (value));
  gcc_checking_assert (mod);

  tree *slot = find_namespace_slot (ns, name, true);
  mc_slot *mslot = search_imported_binding_slot (slot, mod);

  if (!mslot || !mslot->is_lazy ())
    /* Again, bogus BMI could give find to missing or already loaded slot.  */
    return false;

  tree bind = value;
  if (type || visible != bind || mod_glob)
    {
      bind = stat_hack (bind, type);
      STAT_VISIBLE (bind) = visible;
      if ((mod_glob > 0 && TREE_PUBLIC (ns))
	  || (type && DECL_MODULE_EXPORT_P (type)))
	STAT_TYPE_VISIBLE_P (bind) = true;
    }

  /* Note if this is this-module or global binding.  */
  if (mod_glob > 0)
    MODULE_BINDING_PARTITION_P (bind) = true;
  else if (mod_glob < 0)
    MODULE_BINDING_GLOBAL_P (bind) = true;

  *mslot = bind;

  return true;
}

void
note_pending_specializations (tree ns, tree name, bool is_header)
{
  if (tree *slot = find_namespace_slot (ns, name, false))
    if (TREE_CODE (*slot) == MODULE_VECTOR)
      {
	tree vec = *slot;
	MODULE_VECTOR_PENDING_SPECIALIZATIONS_P (vec) = true;
	if (is_header)
	  MODULE_VECTOR_PENDING_IS_HEADER_P (vec) = true;
	else
	  MODULE_VECTOR_PENDING_IS_PARTITION_P (vec) = true;
      }
}

void
load_pending_specializations (tree ns, tree name)
{
  tree *slot = find_namespace_slot (ns, name, false);

  if (!slot || TREE_CODE (*slot) != MODULE_VECTOR
      || !MODULE_VECTOR_PENDING_SPECIALIZATIONS_P (*slot))
    return;

  tree vec = *slot;
  MODULE_VECTOR_PENDING_SPECIALIZATIONS_P (vec) = false;

  bool do_header = MODULE_VECTOR_PENDING_IS_HEADER_P (vec);
  bool do_partition = MODULE_VECTOR_PENDING_IS_PARTITION_P (vec);
  MODULE_VECTOR_PENDING_IS_HEADER_P (vec) = false;
  MODULE_VECTOR_PENDING_IS_PARTITION_P (vec) = false;

  gcc_checking_assert (do_header | do_partition);
  module_cluster *cluster = MODULE_VECTOR_CLUSTER_BASE (vec);
  unsigned ix = MODULE_VECTOR_NUM_CLUSTERS (vec);
  if (MODULE_VECTOR_SLOTS_PER_CLUSTER == MODULE_SLOTS_FIXED)
    {
      ix--;
      cluster++;
    }

  for (; ix--; cluster++)
    for (unsigned jx = 0; jx != MODULE_VECTOR_SLOTS_PER_CLUSTER; jx++)
      if (cluster->indices[jx].span
	  && cluster->slots[jx].is_lazy ()
	  && lazy_specializations_p (cluster->indices[jx].base,
				     do_header, do_partition))
	lazy_load_binding (cluster->indices[jx].base, ns, name,
			   &cluster->slots[jx]);
}

void
add_module_decl (tree ns, tree name, tree decl)
{
  gcc_assert (!DECL_CHAIN (decl));
  add_decl_to_level (NAMESPACE_LEVEL (ns), decl);
  newbinding_bookkeeping (name, decl, NAMESPACE_LEVEL (ns));
}

// FIXME: this looks like the same problem as mergeable_class_member's
// handling of anonymous fields?

unsigned
get_field_ident (tree ctx, tree decl)
{
  gcc_checking_assert (TREE_CODE (decl) == USING_DECL
		       || !DECL_NAME (decl)
		       || IDENTIFIER_ANON_P (DECL_NAME (decl)));

  unsigned ix = 0;
  for (tree fields = TYPE_FIELDS (ctx);
       fields; fields = DECL_CHAIN (fields))
    {
      if (fields == decl)
	return ix;

      if (DECL_CONTEXT (fields) == ctx
	  && (TREE_CODE (fields) == USING_DECL
	      || (TREE_CODE (fields) == FIELD_DECL
		  && (!DECL_NAME (fields)
		      || IDENTIFIER_ANON_P (DECL_NAME (fields))))))
	/* Count this field.  */
	ix++;
    }
  gcc_unreachable ();
}

tree
lookup_field_ident (tree ctx, tree name, unsigned ix)
{
  if (!name)
    {
      for (tree fields = TYPE_FIELDS (ctx);
	   fields; fields = DECL_CHAIN (fields))
	if (DECL_CONTEXT (fields) == ctx
	    && (TREE_CODE (fields) == USING_DECL
		|| (TREE_CODE (fields) == FIELD_DECL
		    && (!DECL_NAME (fields)
			|| IDENTIFIER_ANON_P (DECL_NAME (fields))))))
	  if (!ix--)
	    return fields;

      return NULL_TREE;
    }

  tree val = NULL_TREE;
  vec<tree, va_gc> *member_vec = NULL;
  if (TYPE_LANG_SPECIFIC (ctx))
    member_vec = CLASSTYPE_MEMBER_VEC (ctx);

  if (member_vec)
    val = member_vec_binary_search (member_vec, name);
  else
    // FIXME: Force streamed structs to have a member vec?
    // Doesn't help for ptr-to-member-fn classes.  But we know what
    // they smell like
    val = fields_linear_search (ctx, name, false);

  if (!val)
    ;
  else if (TREE_CODE (val) != FIELD_DECL)
    val = NULL_TREE;
  else if (DECL_CONTEXT (val) != ctx)
    val = NULL_TREE;

  return val;
}

/* Enter DECL into the symbol table, if that's appropriate.  Returns
   DECL, or a modified version thereof.  */

tree
maybe_push_decl (tree decl)
{
  tree type = TREE_TYPE (decl);

  /* Add this decl to the current binding level, but not if it comes
     from another scope, e.g. a static member variable.  TEM may equal
     DECL or it may be a previous decl of the same name.  */
  if (decl == error_mark_node
      || (TREE_CODE (decl) != PARM_DECL
	  && DECL_CONTEXT (decl) != NULL_TREE
	  /* Definitions of namespace members outside their namespace are
	     possible.  */
	  && !DECL_NAMESPACE_SCOPE_P (decl))
      || (TREE_CODE (decl) == TEMPLATE_DECL && !namespace_bindings_p ())
      || type == unknown_type_node
      /* The declaration of a template specialization does not affect
	 the functions available for overload resolution, so we do not
	 call pushdecl.  */
      || (TREE_CODE (decl) == FUNCTION_DECL
	  && DECL_TEMPLATE_SPECIALIZATION (decl)))
    return decl;
  else
    return pushdecl (decl);
}

/* Bind DECL to ID in the current_binding_level, assumed to be a local
   binding level.  If IS_USING is true, DECL got here through a
   using-declaration.  */

static void
push_local_binding (tree id, tree decl, bool is_using)
{
  /* Skip over any local classes.  This makes sense if we call
     push_local_binding with a friend decl of a local class.  */
  cp_binding_level *b = innermost_nonclass_level ();

  gcc_assert (b->kind != sk_namespace);
  if (find_local_binding (b, id))
    {
      /* Supplement the existing binding.  */
      if (!supplement_binding (IDENTIFIER_BINDING (id), decl))
	/* It didn't work.  Something else must be bound at this
	   level.  Do not add DECL to the list of things to pop
	   later.  */
	return;
    }
  else
    /* Create a new binding.  */
    push_binding (id, decl, b);

  if (TREE_CODE (decl) == OVERLOAD || is_using)
    /* We must put the OVERLOAD or using into a TREE_LIST since we
       cannot use the decl's chain itself.  */
    decl = build_tree_list (id, decl);

  /* And put DECL on the list of things declared by the current
     binding level.  */
  add_decl_to_level (b, decl);
}


/* true means unconditionally make a BLOCK for the next level pushed.  */

static bool keep_next_level_flag;

static int binding_depth = 0;

static void
indent (int depth)
{
  int i;

  for (i = 0; i < depth * 2; i++)
    putc (' ', stderr);
}

/* Return a string describing the kind of SCOPE we have.  */
static const char *
cp_binding_level_descriptor (cp_binding_level *scope)
{
  /* The order of this table must match the "scope_kind"
     enumerators.  */
  static const char* scope_kind_names[] = {
    "block-scope",
    "cleanup-scope",
    "try-scope",
    "catch-scope",
    "for-scope",
    "function-parameter-scope",
    "class-scope",
    "namespace-scope",
    "template-parameter-scope",
    "template-explicit-spec-scope"
  };
  const scope_kind kind = scope->explicit_spec_p
    ? sk_template_spec : scope->kind;

  return scope_kind_names[kind];
}

/* Output a debugging information about SCOPE when performing
   ACTION at LINE.  */
static void
cp_binding_level_debug (cp_binding_level *scope, int line, const char *action)
{
  const char *desc = cp_binding_level_descriptor (scope);
  if (scope->this_entity)
    verbatim ("%s %<%s(%E)%> %p %d", action, desc,
	      scope->this_entity, (void *) scope, line);
  else
    verbatim ("%s %s %p %d", action, desc, (void *) scope, line);
}

/* A chain of binding_level structures awaiting reuse.  */

static GTY((deletable)) cp_binding_level *free_binding_level;

/* Insert SCOPE as the innermost binding level.  */

void
push_binding_level (cp_binding_level *scope)
{
  /* Add it to the front of currently active scopes stack.  */
  scope->level_chain = current_binding_level;
  current_binding_level = scope;
  keep_next_level_flag = false;

  if (ENABLE_SCOPE_CHECKING)
    {
      scope->binding_depth = binding_depth;
      indent (binding_depth);
      cp_binding_level_debug (scope, LOCATION_LINE (input_location),
			      "push");
      binding_depth++;
    }
}

/* Create a new KIND scope and make it the top of the active scopes stack.
   ENTITY is the scope of the associated C++ entity (namespace, class,
   function, C++0x enumeration); it is NULL otherwise.  */

cp_binding_level *
begin_scope (scope_kind kind, tree entity)
{
  cp_binding_level *scope;

  /* Reuse or create a struct for this binding level.  */
  if (!ENABLE_SCOPE_CHECKING && free_binding_level)
    {
      scope = free_binding_level;
      free_binding_level = scope->level_chain;
      memset (scope, 0, sizeof (cp_binding_level));
    }
  else
    scope = ggc_cleared_alloc<cp_binding_level> ();

  scope->this_entity = entity;
  scope->more_cleanups_ok = true;
  switch (kind)
    {
    case sk_cleanup:
      scope->keep = true;
      break;

    case sk_template_spec:
      scope->explicit_spec_p = true;
      kind = sk_template_parms;
      /* Fall through.  */
    case sk_template_parms:
    case sk_block:
    case sk_try:
    case sk_catch:
    case sk_for:
    case sk_cond:
    case sk_class:
    case sk_scoped_enum:
    case sk_function_parms:
    case sk_transaction:
    case sk_omp:
      scope->keep = keep_next_level_flag;
      break;

    case sk_namespace:
      NAMESPACE_LEVEL (entity) = scope;
      break;

    default:
      /* Should not happen.  */
      gcc_unreachable ();
      break;
    }
  scope->kind = kind;

  push_binding_level (scope);

  return scope;
}

/* We're about to leave current scope.  Pop the top of the stack of
   currently active scopes.  Return the enclosing scope, now active.  */

cp_binding_level *
leave_scope (void)
{
  cp_binding_level *scope = current_binding_level;

  if (scope->kind == sk_namespace && class_binding_level)
    current_binding_level = class_binding_level;

  /* We cannot leave a scope, if there are none left.  */
  if (NAMESPACE_LEVEL (global_namespace))
    gcc_assert (!global_scope_p (scope));

  if (ENABLE_SCOPE_CHECKING)
    {
      indent (--binding_depth);
      cp_binding_level_debug (scope, LOCATION_LINE (input_location),
			      "leave");
    }

  /* Move one nesting level up.  */
  current_binding_level = scope->level_chain;

  /* Namespace-scopes are left most probably temporarily, not
     completely; they can be reopened later, e.g. in namespace-extension
     or any name binding activity that requires us to resume a
     namespace.  For classes, we cache some binding levels.  For other
     scopes, we just make the structure available for reuse.  */
  if (scope->kind != sk_namespace
      && scope != previous_class_level)
    {
      scope->level_chain = free_binding_level;
      gcc_assert (!ENABLE_SCOPE_CHECKING
		  || scope->binding_depth == binding_depth);
      free_binding_level = scope;
    }

  if (scope->kind == sk_class)
    {
      /* Reset DEFINING_CLASS_P to allow for reuse of a
	 class-defining scope in a non-defining context.  */
      scope->defining_class_p = 0;

      /* Find the innermost enclosing class scope, and reset
	 CLASS_BINDING_LEVEL appropriately.  */
      class_binding_level = NULL;
      for (scope = current_binding_level; scope; scope = scope->level_chain)
	if (scope->kind == sk_class)
	  {
	    class_binding_level = scope;
	    break;
	  }
    }

  return current_binding_level;
}

/* When we exit a toplevel class scope, we save its binding level so
   that we can restore it quickly.  Here, we've entered some other
   class, so we must invalidate our cache.  */

void
invalidate_class_lookup_cache (void)
{
  previous_class_level->level_chain = free_binding_level;
  free_binding_level = previous_class_level;
  previous_class_level = NULL;
}

static void
resume_scope (cp_binding_level* b)
{
  /* Resuming binding levels is meant only for namespaces,
     and those cannot nest into classes.  */
  gcc_assert (!class_binding_level);
  /* Also, resuming a non-directly nested namespace is a no-no.  */
  gcc_assert (b->level_chain == current_binding_level);
  current_binding_level = b;
  if (ENABLE_SCOPE_CHECKING)
    {
      b->binding_depth = binding_depth;
      indent (binding_depth);
      cp_binding_level_debug (b, LOCATION_LINE (input_location), "resume");
      binding_depth++;
    }
}

/* Return the innermost binding level that is not for a class scope.  */

static cp_binding_level *
innermost_nonclass_level (void)
{
  cp_binding_level *b;

  b = current_binding_level;
  while (b->kind == sk_class)
    b = b->level_chain;

  return b;
}

/* We're defining an object of type TYPE.  If it needs a cleanup, but
   we're not allowed to add any more objects with cleanups to the current
   scope, create a new binding level.  */

void
maybe_push_cleanup_level (tree type)
{
  if (type != error_mark_node
      && TYPE_HAS_NONTRIVIAL_DESTRUCTOR (type)
      && current_binding_level->more_cleanups_ok == 0)
    {
      begin_scope (sk_cleanup, NULL);
      current_binding_level->statement_list = push_stmt_list ();
    }
}

/* Return true if we are in the global binding level.  */

bool
global_bindings_p (void)
{
  return global_scope_p (current_binding_level);
}

/* True if we are currently in a toplevel binding level.  This
   means either the global binding level or a namespace in a toplevel
   binding level.  Since there are no non-toplevel namespace levels,
   this really means any namespace or template parameter level.  We
   also include a class whose context is toplevel.  */

bool
toplevel_bindings_p (void)
{
  cp_binding_level *b = innermost_nonclass_level ();

  return b->kind == sk_namespace || b->kind == sk_template_parms;
}

/* True if this is a namespace scope, or if we are defining a class
   which is itself at namespace scope, or whose enclosing class is
   such a class, etc.  */

bool
namespace_bindings_p (void)
{
  cp_binding_level *b = innermost_nonclass_level ();

  return b->kind == sk_namespace;
}

/* True if the innermost non-class scope is a block scope.  */

bool
local_bindings_p (void)
{
  cp_binding_level *b = innermost_nonclass_level ();
  return b->kind < sk_function_parms || b->kind == sk_omp;
}

/* True if the current level needs to have a BLOCK made.  */

bool
kept_level_p (void)
{
  return (current_binding_level->blocks != NULL_TREE
	  || current_binding_level->keep
	  || current_binding_level->kind == sk_cleanup
	  || current_binding_level->names != NULL_TREE
	  || current_binding_level->using_directives);
}

/* Returns the kind of the innermost scope.  */

scope_kind
innermost_scope_kind (void)
{
  return current_binding_level->kind;
}

/* Returns true if this scope was created to store template parameters.  */

bool
template_parm_scope_p (void)
{
  return innermost_scope_kind () == sk_template_parms;
}

/* If KEEP is true, make a BLOCK node for the next binding level,
   unconditionally.  Otherwise, use the normal logic to decide whether
   or not to create a BLOCK.  */

void
keep_next_level (bool keep)
{
  keep_next_level_flag = keep;
}

/* Return the list of declarations of the current local scope.  */

tree
get_local_decls (void)
{
  gcc_assert (current_binding_level->kind != sk_namespace
	      && current_binding_level->kind != sk_class);
  return current_binding_level->names;
}

/* Return how many function prototypes we are currently nested inside.  */

int
function_parm_depth (void)
{
  int level = 0;
  cp_binding_level *b;

  for (b = current_binding_level;
       b->kind == sk_function_parms;
       b = b->level_chain)
    ++level;

  return level;
}

/* For debugging.  */
static int no_print_functions = 0;
static int no_print_builtins = 0;

static void
print_binding_level (cp_binding_level* lvl)
{
  tree t;
  int i = 0, len;
  if (lvl->this_entity)
    print_node_brief (stderr, "entity=", lvl->this_entity, 1);
  fprintf (stderr, " blocks=%p", (void *) lvl->blocks);
  if (lvl->more_cleanups_ok)
    fprintf (stderr, " more-cleanups-ok");
  if (lvl->have_cleanups)
    fprintf (stderr, " have-cleanups");
  fprintf (stderr, "\n");
  if (lvl->names)
    {
      fprintf (stderr, " names:\t");
      /* We can probably fit 3 names to a line?  */
      for (t = lvl->names; t; t = TREE_CHAIN (t))
	{
	  if (no_print_functions && (TREE_CODE (t) == FUNCTION_DECL))
	    continue;
	  if (no_print_builtins
	      && (TREE_CODE (t) == TYPE_DECL)
	      && DECL_IS_BUILTIN (t))
	    continue;

	  /* Function decls tend to have longer names.  */
	  if (TREE_CODE (t) == FUNCTION_DECL)
	    len = 3;
	  else
	    len = 2;
	  i += len;
	  if (i > 6)
	    {
	      fprintf (stderr, "\n\t");
	      i = len;
	    }
	  print_node_brief (stderr, "", t, 0);
	  if (t == error_mark_node)
	    break;
	}
      if (i)
	fprintf (stderr, "\n");
    }
  if (vec_safe_length (lvl->class_shadowed))
    {
      size_t i;
      cp_class_binding *b;
      fprintf (stderr, " class-shadowed:");
      FOR_EACH_VEC_ELT (*lvl->class_shadowed, i, b)
	fprintf (stderr, " %s ", IDENTIFIER_POINTER (b->identifier));
      fprintf (stderr, "\n");
    }
  if (lvl->type_shadowed)
    {
      fprintf (stderr, " type-shadowed:");
      for (t = lvl->type_shadowed; t; t = TREE_CHAIN (t))
	{
	  fprintf (stderr, " %s ", IDENTIFIER_POINTER (TREE_PURPOSE (t)));
	}
      fprintf (stderr, "\n");
    }
}

DEBUG_FUNCTION void
debug (cp_binding_level &ref)
{
  print_binding_level (&ref);
}

DEBUG_FUNCTION void
debug (cp_binding_level *ptr)
{
  if (ptr)
    debug (*ptr);
  else
    fprintf (stderr, "<nil>\n");
}

static void
print_other_binding_stack (cp_binding_level *stack)
{
  cp_binding_level *level;
  for (level = stack; !global_scope_p (level); level = level->level_chain)
    {
      fprintf (stderr, "binding level %p\n", (void *) level);
      print_binding_level (level);
    }
}

DEBUG_FUNCTION void
print_binding_stack (void)
{
  cp_binding_level *b;
  fprintf (stderr, "current_binding_level=%p\n"
	   "class_binding_level=%p\n"
	   "NAMESPACE_LEVEL (global_namespace)=%p\n",
	   (void *) current_binding_level, (void *) class_binding_level,
	   (void *) NAMESPACE_LEVEL (global_namespace));
  if (class_binding_level)
    {
      for (b = class_binding_level; b; b = b->level_chain)
	if (b == current_binding_level)
	  break;
      if (b)
	b = class_binding_level;
      else
	b = current_binding_level;
    }
  else
    b = current_binding_level;
  print_other_binding_stack (b);
  fprintf (stderr, "global:\n");
  print_binding_level (NAMESPACE_LEVEL (global_namespace));
}

/* Return the type associated with ID.  */

static tree
identifier_type_value_1 (tree id)
{
  /* There is no type with that name, anywhere.  */
  if (REAL_IDENTIFIER_TYPE_VALUE (id) == NULL_TREE)
    return NULL_TREE;
  /* This is not the type marker, but the real thing.  */
  if (REAL_IDENTIFIER_TYPE_VALUE (id) != global_type_node)
    return REAL_IDENTIFIER_TYPE_VALUE (id);
  /* Have to search for it. It must be on the global level, now.
     Ask lookup_name not to return non-types.  */
  id = lookup_name (id, LOOK_where::BLOCK_NAMESPACE, LOOK_want::TYPE);
  if (id)
    return TREE_TYPE (id);
  return NULL_TREE;
}

/* Wrapper for identifier_type_value_1.  */

tree
identifier_type_value (tree id)
{
  tree ret;
  timevar_start (TV_NAME_LOOKUP);
  ret = identifier_type_value_1 (id);
  timevar_stop (TV_NAME_LOOKUP);
  return ret;
}

/* Push a definition of struct, union or enum tag named ID.  into
   binding_level B.  DECL is a TYPE_DECL for the type.  We assume that
   the tag ID is not already defined.  */

static void
set_identifier_type_value_with_scope (tree id, tree decl, cp_binding_level *b)
{
  tree type;

  if (b->kind != sk_namespace)
    {
      /* Shadow the marker, not the real thing, so that the marker
	 gets restored later.  */
      tree old_type_value = REAL_IDENTIFIER_TYPE_VALUE (id);
      b->type_shadowed
	= tree_cons (id, old_type_value, b->type_shadowed);
      type = decl ? TREE_TYPE (decl) : NULL_TREE;
      TREE_TYPE (b->type_shadowed) = type;
    }
  else
    {
      tree *slot = find_namespace_slot (current_namespace, id, true);
      gcc_assert (decl);
      update_binding (b, NULL, slot, MAYBE_STAT_DECL (*slot), decl, false);

      /* Store marker instead of real type.  */
      type = global_type_node;
    }
  SET_IDENTIFIER_TYPE_VALUE (id, type);
}

/* As set_identifier_type_value_with_scope, but using
   current_binding_level.  */

void
set_identifier_type_value (tree id, tree decl)
{
  set_identifier_type_value_with_scope (id, decl, current_binding_level);
}

/* Return the name for the constructor (or destructor) for the
   specified class.  */

tree
constructor_name (tree type)
{
  tree decl = TYPE_NAME (TYPE_MAIN_VARIANT (type));

  return decl ? DECL_NAME (decl) : NULL_TREE;
}

/* Returns TRUE if NAME is the name for the constructor for TYPE,
   which must be a class type.  */

bool
constructor_name_p (tree name, tree type)
{
  gcc_assert (MAYBE_CLASS_TYPE_P (type));

  /* These don't have names.  */
  if (TREE_CODE (type) == DECLTYPE_TYPE
      || TREE_CODE (type) == TYPEOF_TYPE)
    return false;

  if (name && name == constructor_name (type))
    return true;

  return false;
}

/* Same as pushdecl, but define X in binding-level LEVEL.  We rely on the
   caller to set DECL_CONTEXT properly.

   Note that this must only be used when X will be the new innermost
   binding for its name, as we tack it onto the front of IDENTIFIER_BINDING
   without checking to see if the current IDENTIFIER_BINDING comes from a
   closer binding level than LEVEL.  */

static tree
do_pushdecl_with_scope (tree x, cp_binding_level *level, bool is_friend)
{
  cp_binding_level *b;

  if (level->kind == sk_class)
    {
      b = class_binding_level;
      class_binding_level = level;
      pushdecl_class_level (x);
      class_binding_level = b;
    }
  else
    {
      tree function_decl = current_function_decl;
      if (level->kind == sk_namespace)
	current_function_decl = NULL_TREE;
      b = current_binding_level;
      current_binding_level = level;
      x = pushdecl (x, is_friend);
      current_binding_level = b;
      current_function_decl = function_decl;
    }
  return x;
}

/* Inject X into the local scope just before the function parms.  */

tree
pushdecl_outermost_localscope (tree x)
{
  cp_binding_level *b = NULL;
  bool subtime = timevar_cond_start (TV_NAME_LOOKUP);

  /* Find the scope just inside the function parms.  */
  for (cp_binding_level *n = current_binding_level;
       n->kind != sk_function_parms; n = b->level_chain)
    b = n;

  tree ret = b ? do_pushdecl_with_scope (x, b, false) : error_mark_node;
  timevar_cond_stop (TV_NAME_LOOKUP, subtime);

  return ret;
}

/* Process a local-scope or namespace-scope using declaration.  LOOKUP
   is the result of qualified lookup (both value & type are
   significant).  FN_SCOPE_P indicates if we're at function-scope (as
   opposed to namespace-scope).  *VALUE_P and *TYPE_P are the current
   bindings, which are altered to reflect the newly brought in
   declarations.  */

static bool
do_nonmember_using_decl (name_lookup &lookup, bool fn_scope_p,
			 bool insert_p, tree *value_p, tree *type_p)
{
  tree value = *value_p;
  tree type = *type_p;
  bool failed = false;

  /* Shift the old and new bindings around so we're comparing class and
     enumeration names to each other.  */
  if (value && DECL_IMPLICIT_TYPEDEF_P (value))
    {
      type = value;
      value = NULL_TREE;
    }

  if (lookup.value && DECL_IMPLICIT_TYPEDEF_P (lookup.value))
    {
      lookup.type = lookup.value;
      lookup.value = NULL_TREE;
    }

  /* Only process exporting if we're going to be inserting.  */
  bool revealing_p = insert_p && !fn_scope_p && module_has_cmi_p ();

  if (!lookup.value)
    /* Nothing.  */;
  else if (OVL_P (lookup.value) && (!value || OVL_P (value)))
    {
      for (lkp_iterator usings (lookup.value); usings; ++usings)
	{
	  tree new_fn = *usings;
	  bool exporting = revealing_p && module_exporting_p ();
	  if (exporting)
	    {
	      /* If the using decl is exported, the things it refers
		 to must also be exported.  */
	      if (!DECL_MODULE_EXPORT_P (new_fn))
		{
		  error ("%q#D does not have external linkage", new_fn);
		  inform (DECL_SOURCE_LOCATION (new_fn),
			  "%q#D declared here", new_fn);
		  exporting = false;
		}
	    }

	  /* [namespace.udecl]

	     If a function declaration in namespace scope or block
	     scope has the same name and the same parameter types as a
	     function introduced by a using declaration the program is
	     ill-formed.  */
	  bool found = false;
	  for (ovl_iterator old (value); !found && old; ++old)
	    {
	      tree old_fn = *old;

	      if (new_fn == old_fn)
		{
		  /* The function already exists in the current
		     namespace.  We will still want to insert it if
		     it is revealing a not-revealed thing.  */
		  if (!revealing_p)
		    found = true;
		  else if (old.using_p ())
		    {
		      if (exporting)
			/* Update in place.  'tis ok.  */
			OVL_EXPORT_P (old.get_using ()) = true;
		      found = true;
		    }
		  // FIXME: This can cause the same decl to appear
		  // twice on a single overload.  That very likely
		  // breaks a dedup invariant.
		  break;
		}
	      else if (old.using_p ())
		continue; /* This is a using decl. */
	      else if (old.hidden_p () && !DECL_HIDDEN_FRIEND_P (old_fn))
		continue; /* This is an anticipated builtin.  */
	      else if (!matching_fn_p (new_fn, old_fn))
		continue; /* Parameters do not match.  */
	      else if (decls_match (new_fn, old_fn))
		{
		  /* Extern "C" in different namespaces.  */
		  found = true;
		  break;
		}
	      else
		{
		  diagnose_name_conflict (new_fn, old_fn);
		  failed = true;
		  found = true;
		  break;
		}
	    }

	  if (!found && insert_p)
	    /* Unlike the decl-pushing case we don't drop anticipated
	       builtins here.  They don't cause a problem, and we'd
	       like to match them with a future declaration.  */
	    value = ovl_insert (new_fn, value, exporting ? -1 : +1);
	}
    }
  else if (value
	   /* Ignore anticipated builtins.  */
	   && !anticipated_builtin_p (value)
	   && (fn_scope_p || !decls_match (lookup.value, value)))
    {
      diagnose_name_conflict (lookup.value, value);
      failed = true;
    }
  else if (insert_p)
    // FIXME:exporting non fn?
    value = lookup.value;

  if (lookup.type && lookup.type != type)
    {
      // FIXME: Exporting etc?
      if (type && !decls_match (lookup.type, type))
	{
	  diagnose_name_conflict (lookup.type, type);
	  failed = true;
	}
      else if (insert_p)
	type = lookup.type;
    }

  if (insert_p)
    {
      /* If value is empty, shift any class or enumeration name back.  */
      if (!value)
	{
	  value = type;
	  type = NULL_TREE;
	}
      *value_p = value;
      *type_p = type;
    }

  return failed;
}

/* Returns true if ANCESTOR encloses DESCENDANT, including matching.
   Both are namespaces.  */

bool
is_nested_namespace (tree ancestor, tree descendant, bool inline_only)
{
  int depth = SCOPE_DEPTH (ancestor);

  if (!depth && !inline_only)
    /* The global namespace encloses everything.  */
    return true;

  while (SCOPE_DEPTH (descendant) > depth
	 && (!inline_only || DECL_NAMESPACE_INLINE_P (descendant)))
    descendant = CP_DECL_CONTEXT (descendant);

  return ancestor == descendant;
}

/* Returns true if ROOT (a non-alias namespace, class, or function)
   encloses CHILD.  CHILD may be either a class type or a namespace
   (maybe alias).  */

bool
is_ancestor (tree root, tree child)
{
  gcc_checking_assert ((TREE_CODE (root) == NAMESPACE_DECL
			&& !DECL_NAMESPACE_ALIAS (root))
		       || TREE_CODE (root) == FUNCTION_DECL
		       || CLASS_TYPE_P (root));
  gcc_checking_assert (TREE_CODE (child) == NAMESPACE_DECL
		       || CLASS_TYPE_P (child));

  /* The global namespace encloses everything.  Early-out for the
     common case.  */
  if (root == global_namespace)
    return true;

  /* Search CHILD until we reach namespace scope.  */
  while (TREE_CODE (child) != NAMESPACE_DECL)
    {
      /* If we've reached the ROOT, it encloses CHILD.  */
      if (root == child)
	return true;

      /* Go out one level.  */
      if (TYPE_P (child))
	child = TYPE_NAME (child);
      child = CP_DECL_CONTEXT (child);
    }

  if (TREE_CODE (root) != NAMESPACE_DECL)
    /* Failed to meet the non-namespace we were looking for.  */
    return false;

  if (tree alias = DECL_NAMESPACE_ALIAS (child))
    child = alias;

  return is_nested_namespace (root, child);
}

/* Enter the class or namespace scope indicated by T suitable for name
   lookup.  T can be arbitrary scope, not necessary nested inside the
   current scope.  Returns a non-null scope to pop iff pop_scope
   should be called later to exit this scope.  */

tree
push_scope (tree t)
{
  if (TREE_CODE (t) == NAMESPACE_DECL)
    push_decl_namespace (t);
  else if (CLASS_TYPE_P (t))
    {
      if (!at_class_scope_p ()
	  || !same_type_p (current_class_type, t))
	push_nested_class (t);
      else
	/* T is the same as the current scope.  There is therefore no
	   need to re-enter the scope.  Since we are not actually
	   pushing a new scope, our caller should not call
	   pop_scope.  */
	t = NULL_TREE;
    }

  return t;
}

/* Leave scope pushed by push_scope.  */

void
pop_scope (tree t)
{
  if (t == NULL_TREE)
    return;
  if (TREE_CODE (t) == NAMESPACE_DECL)
    pop_decl_namespace ();
  else if CLASS_TYPE_P (t)
    pop_nested_class ();
}

/* Subroutine of push_inner_scope.  */

static void
push_inner_scope_r (tree outer, tree inner)
{
  tree prev;

  if (outer == inner
      || (TREE_CODE (inner) != NAMESPACE_DECL && !CLASS_TYPE_P (inner)))
    return;

  prev = CP_DECL_CONTEXT (TREE_CODE (inner) == NAMESPACE_DECL ? inner : TYPE_NAME (inner));
  if (outer != prev)
    push_inner_scope_r (outer, prev);
  if (TREE_CODE (inner) == NAMESPACE_DECL)
    {
      cp_binding_level *save_template_parm = 0;
      /* Temporary take out template parameter scopes.  They are saved
	 in reversed order in save_template_parm.  */
      while (current_binding_level->kind == sk_template_parms)
	{
	  cp_binding_level *b = current_binding_level;
	  current_binding_level = b->level_chain;
	  b->level_chain = save_template_parm;
	  save_template_parm = b;
	}

      resume_scope (NAMESPACE_LEVEL (inner));
      current_namespace = inner;

      /* Restore template parameter scopes.  */
      while (save_template_parm)
	{
	  cp_binding_level *b = save_template_parm;
	  save_template_parm = b->level_chain;
	  b->level_chain = current_binding_level;
	  current_binding_level = b;
	}
    }
  else
    pushclass (inner);
}

/* Enter the scope INNER from current scope.  INNER must be a scope
   nested inside current scope.  This works with both name lookup and
   pushing name into scope.  In case a template parameter scope is present,
   namespace is pushed under the template parameter scope according to
   name lookup rule in 14.6.1/6.

   Return the former current scope suitable for pop_inner_scope.  */

tree
push_inner_scope (tree inner)
{
  tree outer = current_scope ();
  if (!outer)
    outer = current_namespace;

  push_inner_scope_r (outer, inner);
  return outer;
}

/* Exit the current scope INNER back to scope OUTER.  */

void
pop_inner_scope (tree outer, tree inner)
{
  if (outer == inner
      || (TREE_CODE (inner) != NAMESPACE_DECL && !CLASS_TYPE_P (inner)))
    return;

  while (outer != inner)
    {
      if (TREE_CODE (inner) == NAMESPACE_DECL)
	{
	  cp_binding_level *save_template_parm = 0;
	  /* Temporary take out template parameter scopes.  They are saved
	     in reversed order in save_template_parm.  */
	  while (current_binding_level->kind == sk_template_parms)
	    {
	      cp_binding_level *b = current_binding_level;
	      current_binding_level = b->level_chain;
	      b->level_chain = save_template_parm;
	      save_template_parm = b;
	    }

	  pop_namespace ();

	  /* Restore template parameter scopes.  */
	  while (save_template_parm)
	    {
	      cp_binding_level *b = save_template_parm;
	      save_template_parm = b->level_chain;
	      b->level_chain = current_binding_level;
	      current_binding_level = b;
	    }
	}
      else
	popclass ();

      inner = CP_DECL_CONTEXT (TREE_CODE (inner) == NAMESPACE_DECL ? inner : TYPE_NAME (inner));
    }
}

/* Do a pushlevel for class declarations.  */

void
pushlevel_class (void)
{
  class_binding_level = begin_scope (sk_class, current_class_type);
}

/* ...and a poplevel for class declarations.  */

void
poplevel_class (void)
{
  cp_binding_level *level = class_binding_level;
  cp_class_binding *cb;
  size_t i;
  tree shadowed;

  bool subtime = timevar_cond_start (TV_NAME_LOOKUP);
  gcc_assert (level != 0);

  /* If we're leaving a toplevel class, cache its binding level.  */
  if (current_class_depth == 1)
    previous_class_level = level;
  for (shadowed = level->type_shadowed;
       shadowed;
       shadowed = TREE_CHAIN (shadowed))
    SET_IDENTIFIER_TYPE_VALUE (TREE_PURPOSE (shadowed), TREE_VALUE (shadowed));

  /* Remove the bindings for all of the class-level declarations.  */
  if (level->class_shadowed)
    {
      FOR_EACH_VEC_ELT (*level->class_shadowed, i, cb)
	{
	  IDENTIFIER_BINDING (cb->identifier) = cb->base->previous;
	  cxx_binding_free (cb->base);
	}
      ggc_free (level->class_shadowed);
      level->class_shadowed = NULL;
    }

  /* Now, pop out of the binding level which we created up in the
     `pushlevel_class' routine.  */
  gcc_assert (current_binding_level == level);
  leave_scope ();
  timevar_cond_stop (TV_NAME_LOOKUP, subtime);
}

/* Set INHERITED_VALUE_BINDING_P on BINDING to true or false, as
   appropriate.  DECL is the value to which a name has just been
   bound.  CLASS_TYPE is the class in which the lookup occurred.  */

static void
set_inherited_value_binding_p (cxx_binding *binding, tree decl,
			       tree class_type)
{
  if (binding->value == decl && TREE_CODE (decl) != TREE_LIST)
    {
      tree context;

      if (TREE_CODE (decl) == OVERLOAD)
	context = ovl_scope (decl);
      else
	{
	  gcc_assert (DECL_P (decl));
	  context = context_for_name_lookup (decl);
	}

      if (is_properly_derived_from (class_type, context))
	INHERITED_VALUE_BINDING_P (binding) = 1;
      else
	INHERITED_VALUE_BINDING_P (binding) = 0;
    }
  else if (binding->value == decl)
    /* We only encounter a TREE_LIST when there is an ambiguity in the
       base classes.  Such an ambiguity can be overridden by a
       definition in this class.  */
    INHERITED_VALUE_BINDING_P (binding) = 1;
  else
    INHERITED_VALUE_BINDING_P (binding) = 0;
}

/* Make the declaration of X appear in CLASS scope.  */

bool
pushdecl_class_level (tree x)
{
  bool is_valid = true;
  bool subtime;

  /* Do nothing if we're adding to an outer lambda closure type,
     outer_binding will add it later if it's needed.  */
  if (current_class_type != class_binding_level->this_entity)
    return true;

  subtime = timevar_cond_start (TV_NAME_LOOKUP);
  /* Get the name of X.  */
  tree name = OVL_NAME (x);

  if (name)
    {
      is_valid = push_class_level_binding (name, x);
      if (TREE_CODE (x) == TYPE_DECL)
	set_identifier_type_value (name, x);
    }
  else if (ANON_AGGR_TYPE_P (TREE_TYPE (x)))
    {
      /* If X is an anonymous aggregate, all of its members are
	 treated as if they were members of the class containing the
	 aggregate, for naming purposes.  */
      location_t save_location = input_location;
      tree anon = TREE_TYPE (x);
      if (vec<tree, va_gc> *member_vec = CLASSTYPE_MEMBER_VEC (anon))
	for (unsigned ix = member_vec->length (); ix--;)
	  {
	    tree binding = (*member_vec)[ix];
	    if (STAT_HACK_P (binding))
	      {
		if (!pushdecl_class_level (STAT_TYPE (binding)))
		  is_valid = false;
		binding = STAT_DECL (binding);
	      }
	    if (!pushdecl_class_level (binding))
	      is_valid = false;
	}
      else
	for (tree f = TYPE_FIELDS (anon); f; f = DECL_CHAIN (f))
	  if (TREE_CODE (f) == FIELD_DECL)
	    {
	      input_location = DECL_SOURCE_LOCATION (f);
	      if (!pushdecl_class_level (f))
		is_valid = false;
	    }
      input_location = save_location;
    }
  timevar_cond_stop (TV_NAME_LOOKUP, subtime);
  return is_valid;
}

/* Return the BINDING (if any) for NAME in SCOPE, which is a class
   scope.  If the value returned is non-NULL, and the PREVIOUS field
   is not set, callers must set the PREVIOUS field explicitly.  */

static cxx_binding *
get_class_binding (tree name, cp_binding_level *scope)
{
  tree class_type;
  tree type_binding;
  tree value_binding;
  cxx_binding *binding;

  class_type = scope->this_entity;

  /* Get the type binding.  */
  type_binding = lookup_member (class_type, name,
				/*protect=*/2, /*want_type=*/true,
				tf_warning_or_error);
  /* Get the value binding.  */
  value_binding = lookup_member (class_type, name,
				 /*protect=*/2, /*want_type=*/false,
				 tf_warning_or_error);

  if (value_binding
      && (TREE_CODE (value_binding) == TYPE_DECL
	  || DECL_CLASS_TEMPLATE_P (value_binding)
	  || (TREE_CODE (value_binding) == TREE_LIST
	      && TREE_TYPE (value_binding) == error_mark_node
	      && (TREE_CODE (TREE_VALUE (value_binding))
		  == TYPE_DECL))))
    /* We found a type binding, even when looking for a non-type
       binding.  This means that we already processed this binding
       above.  */
    ;
  else if (value_binding)
    {
      if (TREE_CODE (value_binding) == TREE_LIST
	  && TREE_TYPE (value_binding) == error_mark_node)
	/* NAME is ambiguous.  */
	;
      else if (BASELINK_P (value_binding))
	/* NAME is some overloaded functions.  */
	value_binding = BASELINK_FUNCTIONS (value_binding);
    }

  /* If we found either a type binding or a value binding, create a
     new binding object.  */
  if (type_binding || value_binding)
    {
      binding = new_class_binding (name,
				   value_binding,
				   type_binding,
				   scope);
      /* This is a class-scope binding, not a block-scope binding.  */
      LOCAL_BINDING_P (binding) = 0;
      set_inherited_value_binding_p (binding, value_binding, class_type);
    }
  else
    binding = NULL;

  return binding;
}

/* Make the declaration(s) of X appear in CLASS scope under the name
   NAME.  Returns true if the binding is valid.  */

static bool
push_class_level_binding_1 (tree name, tree x)
{
  cxx_binding *binding;
  tree decl = x;
  bool ok;

  /* The class_binding_level will be NULL if x is a template
     parameter name in a member template.  */
  if (!class_binding_level)
    return true;

  if (name == error_mark_node)
    return false;

  /* Can happen for an erroneous declaration (c++/60384).  */
  if (!identifier_p (name))
    {
      gcc_assert (errorcount || sorrycount);
      return false;
    }

  /* Check for invalid member names.  But don't worry about a default
     argument-scope lambda being pushed after the class is complete.  */
  gcc_assert (TYPE_BEING_DEFINED (current_class_type)
	      || LAMBDA_TYPE_P (TREE_TYPE (decl)));
  /* Check that we're pushing into the right binding level.  */
  gcc_assert (current_class_type == class_binding_level->this_entity);

  /* We could have been passed a tree list if this is an ambiguous
     declaration. If so, pull the declaration out because
     check_template_shadow will not handle a TREE_LIST.  */
  if (TREE_CODE (decl) == TREE_LIST
      && TREE_TYPE (decl) == error_mark_node)
    decl = TREE_VALUE (decl);

  if (!check_template_shadow (decl))
    return false;

  /* [class.mem]

     If T is the name of a class, then each of the following shall
     have a name different from T:

     -- every static data member of class T;

     -- every member of class T that is itself a type;

     -- every enumerator of every member of class T that is an
	enumerated type;

     -- every member of every anonymous union that is a member of
	class T.

     (Non-static data members were also forbidden to have the same
     name as T until TC1.)  */
  if ((VAR_P (x)
       || TREE_CODE (x) == CONST_DECL
       || (TREE_CODE (x) == TYPE_DECL
	   && !DECL_SELF_REFERENCE_P (x))
       /* A data member of an anonymous union.  */
       || (TREE_CODE (x) == FIELD_DECL
	   && DECL_CONTEXT (x) != current_class_type))
      && DECL_NAME (x) == DECL_NAME (TYPE_NAME (current_class_type)))
    {
      tree scope = context_for_name_lookup (x);
      if (TYPE_P (scope) && same_type_p (scope, current_class_type))
	{
	  error_at (DECL_SOURCE_LOCATION (x),
		    "%qD has the same name as the class in which it is "
		    "declared", x);
	  return false;
	}
    }

  /* Get the current binding for NAME in this class, if any.  */
  binding = IDENTIFIER_BINDING (name);
  if (!binding || binding->scope != class_binding_level)
    {
      binding = get_class_binding (name, class_binding_level);
      /* If a new binding was created, put it at the front of the
	 IDENTIFIER_BINDING list.  */
      if (binding)
	{
	  binding->previous = IDENTIFIER_BINDING (name);
	  IDENTIFIER_BINDING (name) = binding;
	}
    }

  /* If there is already a binding, then we may need to update the
     current value.  */
  if (binding && binding->value)
    {
      tree bval = binding->value;
      tree old_decl = NULL_TREE;
      tree target_decl = strip_using_decl (decl);
      tree target_bval = strip_using_decl (bval);

      if (INHERITED_VALUE_BINDING_P (binding))
	{
	  /* If the old binding was from a base class, and was for a
	     tag name, slide it over to make room for the new binding.
	     The old binding is still visible if explicitly qualified
	     with a class-key.  */
	  if (TREE_CODE (target_bval) == TYPE_DECL
	      && DECL_ARTIFICIAL (target_bval)
	      && !(TREE_CODE (target_decl) == TYPE_DECL
		   && DECL_ARTIFICIAL (target_decl)))
	    {
	      old_decl = binding->type;
	      binding->type = bval;
	      binding->value = NULL_TREE;
	      INHERITED_VALUE_BINDING_P (binding) = 0;
	    }
	  else
	    {
	      old_decl = bval;
	      /* Any inherited type declaration is hidden by the type
		 declaration in the derived class.  */
	      if (TREE_CODE (target_decl) == TYPE_DECL
		  && DECL_ARTIFICIAL (target_decl))
		binding->type = NULL_TREE;
	    }
	}
      else if (TREE_CODE (decl) == USING_DECL
	       && TREE_CODE (bval) == USING_DECL
	       && same_type_p (USING_DECL_SCOPE (decl),
			       USING_DECL_SCOPE (bval)))
	/* This is a using redeclaration that will be diagnosed later
	   in supplement_binding */
	;
      else if (TREE_CODE (decl) == USING_DECL
	       && TREE_CODE (bval) == USING_DECL
	       && DECL_DEPENDENT_P (decl)
	       && DECL_DEPENDENT_P (bval))
	return true;
      else if (TREE_CODE (decl) == USING_DECL
	       && OVL_P (target_bval))
	old_decl = bval;
      else if (TREE_CODE (bval) == USING_DECL
	       && OVL_P (target_decl))
	return true;
      else if (OVL_P (target_decl)
	       && OVL_P (target_bval))
	old_decl = bval;

      if (old_decl && binding->scope == class_binding_level)
	{
	  binding->value = x;
	  /* It is always safe to clear INHERITED_VALUE_BINDING_P
	     here.  This function is only used to register bindings
	     from with the class definition itself.  */
	  INHERITED_VALUE_BINDING_P (binding) = 0;
	  return true;
	}
    }

  /* Note that we declared this value so that we can issue an error if
     this is an invalid redeclaration of a name already used for some
     other purpose.  */
  note_name_declared_in_class (name, decl);

  /* If we didn't replace an existing binding, put the binding on the
     stack of bindings for the identifier, and update the shadowed
     list.  */
  if (binding && binding->scope == class_binding_level)
    /* Supplement the existing binding.  */
    ok = supplement_binding (binding, decl);
  else
    {
      /* Create a new binding.  */
      push_binding (name, decl, class_binding_level);
      ok = true;
    }

  return ok;
}

/* Wrapper for push_class_level_binding_1.  */

bool
push_class_level_binding (tree name, tree x)
{
  bool ret;
  bool subtime = timevar_cond_start (TV_NAME_LOOKUP);
  ret = push_class_level_binding_1 (name, x);
  timevar_cond_stop (TV_NAME_LOOKUP, subtime);
  return ret;
}

/* Process and lookup a using decl SCOPE::lookup.name, filling in
   lookup.values & lookup.type.  Return true if ok.  */

static bool
lookup_using_decl (tree scope, name_lookup &lookup)
{
  tree current = current_scope ();
  bool dependent_p = false;

  if (TREE_CODE (scope) == NAMESPACE_DECL)
    {
      /* Naming a namespace member.  */
      if (TYPE_P (current))
	{
	  error ("using-declaration for non-member at class scope");
	  return false;
	}

      qualified_namespace_lookup (scope, &lookup);
    }
  else if (TREE_CODE (scope) == ENUMERAL_TYPE)
    {
      error ("using-declaration may not name enumerator %<%E::%D%>",
	     scope, lookup.name);
      return false;
    }
  else
    {
      /* Naming a class member.  */
      if (!TYPE_P (current))
	{
	  error ("using-declaration for member at non-class scope");
	  return false;
	}

      /* Make sure the name is not invalid */
      if (TREE_CODE (lookup.name) == BIT_NOT_EXPR)
	{
	  error ("%<%T::%D%> names destructor", scope, lookup.name);
	  return false;
	}

      /* Using T::T declares inheriting ctors, even if T is a typedef.  */
      if (MAYBE_CLASS_TYPE_P (scope)
	  && (lookup.name == TYPE_IDENTIFIER (scope)
	      || constructor_name_p (lookup.name, scope)))
	{
	  maybe_warn_cpp0x (CPP0X_INHERITING_CTORS);
	  lookup.name = ctor_identifier;
	  CLASSTYPE_NON_AGGREGATE (current) = true;
    	}

      /* Cannot introduce a constructor name.  */
      if (constructor_name_p (lookup.name, current))
	{
	  error ("%<%T::%D%> names constructor in %qT",
		 scope, lookup.name, current);
	  return false;
	}

      /* Member using decls finish processing when completing the
	 class.  */
      /* From [namespace.udecl]:

         A using-declaration used as a member-declaration shall refer
         to a member of a base class of the class being defined.

         In general, we cannot check this constraint in a template
         because we do not know the entire set of base classes of the
         current class type. Morover, if SCOPE is dependent, it might
         match a non-dependent base.  */

      dependent_p = dependent_scope_p (scope);
      if (!dependent_p)
	{
	  base_kind b_kind;
	  tree binfo = lookup_base (current, scope, ba_any, &b_kind,
				    tf_warning_or_error);
	  if (b_kind < bk_proper_base)
	    {
	      /* If there are dependent bases, scope might resolve at
		 instantiation time, even if it isn't exactly one of
		 the dependent bases.  */
	      if (b_kind == bk_same_type || !any_dependent_bases_p ())
		{
		  error_not_base_type (scope, current);
		  return false;
		}
	      /* Treat as-if dependent.  */
	      dependent_p = true;
	    }
	  else if (lookup.name == ctor_identifier && !binfo_direct_p (binfo))
	    {
	      error ("cannot inherit constructors from indirect base %qT",
		     scope);
	      return false;
	    }
	  else if (IDENTIFIER_CONV_OP_P (lookup.name)
		   && dependent_type_p (TREE_TYPE (lookup.name)))
	    dependent_p = true;
	  else
	    lookup.value = lookup_member (binfo, lookup.name, 0,
					  false, tf_warning_or_error);
	}
    }

  if (!dependent_p)
    {
      if (!lookup.value)
	{
	  error ("%qD has not been declared in %qE", lookup.name, scope);
	  return false;
	}

      if (TREE_CODE (lookup.value) == TREE_LIST
	  /* We can (independently) have ambiguous implicit typedefs.  */
	  || (lookup.type && TREE_CODE (lookup.type) == TREE_LIST))
	{
	  error ("reference to %qD is ambiguous", lookup.name);
	  print_candidates (TREE_CODE (lookup.value) == TREE_LIST
			    ? lookup.value : lookup.type);
	  return false;
	}

      if (TREE_CODE (lookup.value) == NAMESPACE_DECL)
	{
	  error ("using-declaration may not name namespace %qD", lookup.value);
	  return false;
	}
    }

  return true;
}

/* Process "using SCOPE::NAME" in a class scope.  Return the
   USING_DECL created.  */

tree
do_class_using_decl (tree scope, tree name)
{
  if (name == error_mark_node
      || scope == error_mark_node)
    return NULL_TREE;

  name_lookup lookup (name);
  if (!lookup_using_decl (scope, lookup))
    return NULL_TREE;

  tree found = lookup.value;
  if (found && BASELINK_P (found))
    /* The binfo from which the functions came does not matter.  */
    found = BASELINK_FUNCTIONS (found);

  tree using_decl = build_lang_decl (USING_DECL, lookup.name, NULL_TREE);
  USING_DECL_SCOPE (using_decl) = scope;
  USING_DECL_DECLS (using_decl) = found;
  DECL_DEPENDENT_P (using_decl) = !found;

  return using_decl;
}


/* Return the binding for NAME in NS in the current TU.  If NS is
   NULL, look in global_namespace.  We will not find declarations
   from imports.  Users of this who, having found nothing, push a new
   decl must be prepared for that pushing to match an existing decl.  */

tree
get_namespace_binding (tree ns, tree name)
{
  bool subtime = timevar_cond_start (TV_NAME_LOOKUP);
  if (!ns)
    ns = global_namespace;
  gcc_checking_assert (!DECL_NAMESPACE_ALIAS (ns));
  tree ret = NULL_TREE;

  if (tree *b = find_namespace_slot (ns, name))
    {
      ret = *b;

      if (TREE_CODE (ret) == MODULE_VECTOR)
	ret = MODULE_VECTOR_CLUSTER (ret, 0).slots[0];
      if (ret)
	ret = MAYBE_STAT_DECL (ret);
    }

  timevar_cond_stop (TV_NAME_LOOKUP, subtime);
  return ret;
}

/* Push internal DECL into the global namespace.  Does not do the
   full overload fn handling and does not add it to the list of things
   in the namespace.  */

void
set_global_binding (tree decl)
{
  bool subtime = timevar_cond_start (TV_NAME_LOOKUP);

  tree *slot = find_namespace_slot (global_namespace, DECL_NAME (decl), true);

  if (*slot)
    /* The user's placed something in the implementor's namespace.  */
    diagnose_name_conflict (decl, MAYBE_STAT_DECL (*slot));

  /* Force the binding, so compiler internals continue to work.  */
  *slot = decl;

  timevar_cond_stop (TV_NAME_LOOKUP, subtime);
}

/* Set the context of a declaration to scope. Complain if we are not
   outside scope.  */

void
set_decl_namespace (tree decl, tree scope, bool friendp)
{
  /* Get rid of namespace aliases.  */
  scope = ORIGINAL_NAMESPACE (scope);

  /* It is ok for friends to be qualified in parallel space.  */
  if (!friendp && !is_nested_namespace (current_namespace, scope))
    error ("declaration of %qD not in a namespace surrounding %qD",
	   decl, scope);
  DECL_CONTEXT (decl) = FROB_CONTEXT (scope);

  /* See whether this has been declared in the namespace or inline
     children.  */
  tree old = NULL_TREE;
  {
    name_lookup lookup (DECL_NAME (decl),
			LOOK_want::NORMAL | LOOK_want::HIDDEN_FRIEND);
    if (!lookup.search_qualified (scope, /*usings=*/false))
      /* No old declaration at all.  */
      goto not_found;
    old = lookup.value;
  }

  /* If it's a TREE_LIST, the result of the lookup was ambiguous.  */
  if (TREE_CODE (old) == TREE_LIST)
    {
    ambiguous:
      DECL_CONTEXT (decl) = FROB_CONTEXT (scope);
      error ("reference to %qD is ambiguous", decl);
      print_candidates (old);
      return;
    }

  if (!DECL_DECLARES_FUNCTION_P (decl))
    {
      /* Don't compare non-function decls with decls_match here, since
	 it can't check for the correct constness at this
	 point.  pushdecl will find those errors later.  */

      /* We might have found it in an inline namespace child of SCOPE.  */
      if (TREE_CODE (decl) == TREE_CODE (old))
	DECL_CONTEXT (decl) = DECL_CONTEXT (old);

    found:
      /* Writing "N::i" to declare something directly in "N" is invalid.  */
      if (CP_DECL_CONTEXT (decl) == current_namespace
	  && at_namespace_scope_p ())
	error_at (DECL_SOURCE_LOCATION (decl),
		  "explicit qualification in declaration of %qD", decl);
      return;
    }

  /* Since decl is a function, old should contain a function decl.  */
  if (!OVL_P (old))
    goto not_found;

  /* We handle these in check_explicit_instantiation_namespace.  */
  if (processing_explicit_instantiation)
    return;
  if (processing_template_decl || processing_specialization)
    /* We have not yet called push_template_decl to turn a
       FUNCTION_DECL into a TEMPLATE_DECL, so the declarations won't
       match.  But, we'll check later, when we construct the
       template.  */
    return;
  /* Instantiations or specializations of templates may be declared as
     friends in any namespace.  */
  if (friendp && DECL_USE_TEMPLATE (decl))
    return;

  tree found;
  found = NULL_TREE;

  for (lkp_iterator iter (old); iter; ++iter)
    {
      if (iter.using_p ())
	continue;

      tree ofn = *iter;

      /* Adjust DECL_CONTEXT first so decls_match will return true
	 if DECL will match a declaration in an inline namespace.  */
      DECL_CONTEXT (decl) = DECL_CONTEXT (ofn);
      if (decls_match (decl, ofn))
	{
	  if (found)
	    {
	      /* We found more than one matching declaration.  */
	      DECL_CONTEXT (decl) = FROB_CONTEXT (scope);
	      goto ambiguous;
	    }
	  found = ofn;
	}
    }

  if (found)
    {
      if (DECL_HIDDEN_FRIEND_P (found))
	{
	  pedwarn (DECL_SOURCE_LOCATION (decl), 0,
		   "%qD has not been declared within %qD", decl, scope);
	  inform (DECL_SOURCE_LOCATION (found),
		  "only here as a %<friend%>");
	}
      DECL_CONTEXT (decl) = DECL_CONTEXT (found);
      goto found;
    }

 not_found:
  /* It didn't work, go back to the explicit scope.  */
  DECL_CONTEXT (decl) = FROB_CONTEXT (scope);
  error ("%qD should have been declared inside %qD", decl, scope);
}

/* Return the namespace where the current declaration is declared.  */

tree
current_decl_namespace (void)
{
  tree result;
  /* If we have been pushed into a different namespace, use it.  */
  if (!vec_safe_is_empty (decl_namespace_list))
    return decl_namespace_list->last ();

  if (current_class_type)
    result = decl_namespace_context (current_class_type);
  else if (current_function_decl)
    result = decl_namespace_context (current_function_decl);
  else
    result = current_namespace;
  return result;
}

/* Process any ATTRIBUTES on a namespace definition.  Returns true if
   attribute visibility is seen.  */

bool
handle_namespace_attrs (tree ns, tree attributes)
{
  tree d;
  bool saw_vis = false;

  if (attributes == error_mark_node)
    return false;

  for (d = attributes; d; d = TREE_CHAIN (d))
    {
      tree name = get_attribute_name (d);
      tree args = TREE_VALUE (d);

      if (is_attribute_p ("visibility", name))
	{
	  /* attribute visibility is a property of the syntactic block
	     rather than the namespace as a whole, so we don't touch the
	     NAMESPACE_DECL at all.  */
	  tree x = args ? TREE_VALUE (args) : NULL_TREE;
	  if (x == NULL_TREE || TREE_CODE (x) != STRING_CST || TREE_CHAIN (args))
	    {
	      warning (OPT_Wattributes,
		       "%qD attribute requires a single NTBS argument",
		       name);
	      continue;
	    }

	  if (!TREE_PUBLIC (ns))
	    warning (OPT_Wattributes,
		     "%qD attribute is meaningless since members of the "
		     "anonymous namespace get local symbols", name);

	  push_visibility (TREE_STRING_POINTER (x), 1);
	  saw_vis = true;
	}
      else if (is_attribute_p ("abi_tag", name))
	{
	  if (!DECL_NAME (ns))
	    {
	      warning (OPT_Wattributes, "ignoring %qD attribute on anonymous "
		       "namespace", name);
	      continue;
	    }
	  if (!DECL_NAMESPACE_INLINE_P (ns))
	    {
	      warning (OPT_Wattributes, "ignoring %qD attribute on non-inline "
		       "namespace", name);
	      continue;
	    }
	  if (!args)
	    {
	      tree dn = DECL_NAME (ns);
	      args = build_string (IDENTIFIER_LENGTH (dn) + 1,
				   IDENTIFIER_POINTER (dn));
	      TREE_TYPE (args) = char_array_type_node;
	      args = fix_string_type (args);
	      args = build_tree_list (NULL_TREE, args);
	    }
	  if (check_abi_tag_args (args, name))
	    DECL_ATTRIBUTES (ns) = tree_cons (name, args,
					      DECL_ATTRIBUTES (ns));
	}
      else if (is_attribute_p ("deprecated", name))
	{
	  if (!DECL_NAME (ns))
	    {
	      warning (OPT_Wattributes, "ignoring %qD attribute on anonymous "
		       "namespace", name);
	      continue;
	    }
	  if (args && TREE_CODE (TREE_VALUE (args)) != STRING_CST)
	    {
	      error ("deprecated message is not a string");
	      continue;
	    }
	  TREE_DEPRECATED (ns) = 1;
	  if (args)
	    DECL_ATTRIBUTES (ns) = tree_cons (name, args,
					      DECL_ATTRIBUTES (ns));
	}
      else if (is_attribute_p ("versioned", name))
	DECL_ATTRIBUTES (ns) = tree_cons (name, args, DECL_ATTRIBUTES (ns));
      else
	{
	  warning (OPT_Wattributes, "%qD attribute directive ignored",
		   name);
	  continue;
	}
    }

  return saw_vis;
}

/* Temporarily set the namespace for the current declaration.  */

void
push_decl_namespace (tree decl)
{
  if (TREE_CODE (decl) != NAMESPACE_DECL)
    decl = decl_namespace_context (decl);
  vec_safe_push (decl_namespace_list, ORIGINAL_NAMESPACE (decl));
}

/* [namespace.memdef]/2 */

void
pop_decl_namespace (void)
{
  decl_namespace_list->pop ();
}

/* Process a namespace-alias declaration.  */

void
do_namespace_alias (tree alias, tree name_space)
{
  if (name_space == error_mark_node)
    return;

  gcc_assert (TREE_CODE (name_space) == NAMESPACE_DECL);

  name_space = ORIGINAL_NAMESPACE (name_space);

  /* Build the alias.  */
  alias = build_lang_decl (NAMESPACE_DECL, alias, void_type_node);
  DECL_NAMESPACE_ALIAS (alias) = name_space;
  DECL_EXTERNAL (alias) = 1;
  DECL_CONTEXT (alias) = FROB_CONTEXT (current_scope ());

  set_originating_module (alias);

  pushdecl (alias);

  /* Emit debug info for namespace alias.  */
  if (!building_stmt_list_p ())
    (*debug_hooks->early_global_decl) (alias);
}

/* Like pushdecl, only it places X in the current namespace,
   if appropriate.  */

tree
pushdecl_namespace_level (tree x, bool is_friend)
{
  cp_binding_level *b = current_binding_level;
  tree t;

  bool subtime = timevar_cond_start (TV_NAME_LOOKUP);
  t = do_pushdecl_with_scope
    (x, NAMESPACE_LEVEL (current_namespace), is_friend);

  /* Now, the type_shadowed stack may screw us.  Munge it so it does
     what we want.  */
  if (TREE_CODE (t) == TYPE_DECL)
    {
      tree name = DECL_NAME (t);
      tree newval;
      tree *ptr = (tree *)0;
      for (; !global_scope_p (b); b = b->level_chain)
	{
	  tree shadowed = b->type_shadowed;
	  for (; shadowed; shadowed = TREE_CHAIN (shadowed))
	    if (TREE_PURPOSE (shadowed) == name)
	      {
		ptr = &TREE_VALUE (shadowed);
		/* Can't break out of the loop here because sometimes
		   a binding level will have duplicate bindings for
		   PT names.  It's gross, but I haven't time to fix it.  */
	      }
	}
      newval = TREE_TYPE (t);
      if (ptr == (tree *)0)
	{
	  /* @@ This shouldn't be needed.  My test case "zstring.cc" trips
	     up here if this is changed to an assertion.  --KR  */
	  SET_IDENTIFIER_TYPE_VALUE (name, t);
	}
      else
	{
	  *ptr = newval;
	}
    }
  timevar_cond_stop (TV_NAME_LOOKUP, subtime);
  return t;
}

/* Process a using declaration in non-class scope.  */

void
finish_nonmember_using_decl (tree scope, tree name)
{
  gcc_checking_assert (current_binding_level->kind != sk_class);

  if (scope == error_mark_node || name == error_mark_node)
    return;

  name_lookup lookup (name);

  if (!lookup_using_decl (scope, lookup))
    return;

  /* Emit debug info.  */
  if (!processing_template_decl)
    cp_emit_debug_info_for_using (lookup.value,
				  current_binding_level->this_entity);

  if (current_binding_level->kind == sk_namespace)
    {
      tree *slot = find_namespace_slot (current_namespace, name, true);
      tree *mslot = get_fixed_binding_slot (slot, name,
					    MODULE_SLOT_CURRENT, true);
      bool failed = false;

      if (mslot != slot)
	{
	  /* A module vector.  I presume the binding list is going to
	     be sparser than the import bitmap.  Hence iterate over
	     the former checking for bits set in the bitmap.  */
	  bitmap imports = get_import_bitmap ();
	  module_cluster *cluster = MODULE_VECTOR_CLUSTER_BASE (*slot);

	  /* Scan the imported bindings.  */
	  unsigned ix = MODULE_VECTOR_NUM_CLUSTERS (*slot);
	  if (MODULE_VECTOR_SLOTS_PER_CLUSTER == MODULE_SLOTS_FIXED)
	    {
	      ix--;
	      cluster++;
	    }

	  /* Do this in forward order, so we load modules in an order
	     the user expects.  */
	  for (; ix--; cluster++)
	    for (unsigned jx = 0; jx != MODULE_VECTOR_SLOTS_PER_CLUSTER; jx++)
	      {
		/* Are we importing this module?  */
		if (unsigned base = cluster->indices[jx].base)
		  if (unsigned span = cluster->indices[jx].span)
		    do
		      if (bitmap_bit_p (imports, base))
			goto found;
		    while (++base, --span);
		continue;

	      found:;
		/* Is it loaded?  */
		if (cluster->slots[jx].is_lazy ())
		  {
		    gcc_assert (cluster->indices[jx].span == 1);
		    lazy_load_binding (cluster->indices[jx].base,
				       scope, name, &cluster->slots[jx]);
		  }

		tree value = cluster->slots[jx];
		if (!value)
		  /* Load errors could mean there's nothing here.  */
		  continue;

		/* Extract what we can see from here.  If there's no
		   stat_hack, then everything was exported.  */
		tree type = NULL_TREE;

		/* If no stat hack, everything is visible.  */
		if (STAT_HACK_P (value))
		  {
		    if (STAT_TYPE_VISIBLE_P (value))
		      type = STAT_TYPE (value);
		    value = STAT_VISIBLE (value);
		  }

		if (do_nonmember_using_decl (lookup, false, false,
					     &value, &type))
		  {
		    failed = true;
		    break;
		  }
	      }
	}

      if (!failed)
	{
	  /* Now do the current slot.  */
	  tree value = MAYBE_STAT_DECL (*mslot);
	  tree type = MAYBE_STAT_TYPE (*mslot);

	  do_nonmember_using_decl (lookup, false, true, &value, &type);

	  // FIXME: Partition mergeableness?
	  if (STAT_HACK_P (*mslot))
	    {
	      STAT_DECL (*mslot) = value;
	      STAT_TYPE (*mslot) = type;
	    }
	  else if (type)
	    *mslot = stat_hack (value, type);
	  else
	    *mslot = value;
	}
    }
  else
    {
      tree using_decl = build_lang_decl (USING_DECL, lookup.name, NULL_TREE);
      USING_DECL_SCOPE (using_decl) = scope;
      DECL_CONTEXT (using_decl) = current_function_decl;
      add_decl_expr (using_decl);

      cxx_binding *binding = find_local_binding (current_binding_level, name);
      tree value = NULL;
      tree type = NULL;
      if (binding)
	{
	  value = binding->value;
	  type = binding->type;
	}

      /* DR 36 questions why using-decls at function scope may not be
	 duplicates.  Disallow it, as C++11 claimed and PR 20420
	 implemented.  */
      do_nonmember_using_decl (lookup, true, true, &value, &type);

      if (!value)
	;
      else if (binding && value == binding->value)
	;
      else if (binding && binding->value && TREE_CODE (value) == OVERLOAD)
	{
	  update_local_overload (IDENTIFIER_BINDING (name), value);
	  IDENTIFIER_BINDING (name)->value = value;
	}
      else
	/* Install the new binding.  */
	push_local_binding (name, value, true);

      if (!type)
	;
      else if (binding && type == binding->type)
	;
      else
	{
	  push_local_binding (name, type, true);
	  set_identifier_type_value (name, type);
	}
    }
}

/* Return the declarations that are members of the namespace NS.  */

tree
cp_namespace_decls (tree ns)
{
  return NAMESPACE_LEVEL (ns)->names;
}

/* Given a lookup that returned VAL, use FLAGS to decide if we want to
   ignore it or not.  Subroutine of lookup_name_1 and lookup_type_scope.  */

static bool
qualify_lookup (tree val, LOOK_want want)
{
  if (val == NULL_TREE)
    return false;

  if (bool (want & LOOK_want::TYPE))
    {
      tree target_val = strip_using_decl (val);

      if (TREE_CODE (STRIP_TEMPLATE (target_val)) == TYPE_DECL)
	return true;
    }

  if (bool (want & LOOK_want::TYPE_NAMESPACE))
    return TREE_CODE (val) == NAMESPACE_DECL;

  return true;
}

/* Is there a "using namespace std;" directive within USINGS?  */

static bool
using_directives_contain_std_p (vec<tree, va_gc> *usings)
{
  if (!usings)
    return false;

  for (unsigned ix = usings->length (); ix--;)
    if ((*usings)[ix] == std_node)
      return true;

  return false;
}

/* Is there a "using namespace std;" directive within the current
   namespace (or its ancestors)?
   Compare with name_lookup::search_unqualified.  */

static bool
has_using_namespace_std_directive_p ()
{
  for (cp_binding_level *level = current_binding_level;
       level;
       level = level->level_chain)
    if (using_directives_contain_std_p (level->using_directives))
      return true;

  return false;
}

/* Subclass of deferred_diagnostic, for issuing a note when
   --param cxx-max-namespaces-for-diagnostic-help is reached.

   The note should be issued after the error, but before any other
   deferred diagnostics.  This is handled by decorating a wrapped
   deferred_diagnostic, and emitting a note before that wrapped note is
   deleted.  */

class namespace_limit_reached : public deferred_diagnostic
{
 public:
  namespace_limit_reached (location_t loc, unsigned limit, tree name,
			   gnu::unique_ptr<deferred_diagnostic> wrapped)
  : deferred_diagnostic (loc),
    m_limit (limit), m_name (name),
    m_wrapped (move (wrapped))
  {
  }

  ~namespace_limit_reached ()
  {
    /* Unconditionally warn that the search was truncated.  */
    inform (get_location (),
	    "maximum limit of %d namespaces searched for %qE",
	    m_limit, m_name);
    /* m_wrapped will be implicitly deleted after this, emitting any followup
       diagnostic after the above note.  */
  }

 private:
  unsigned m_limit;
  tree m_name;
  gnu::unique_ptr<deferred_diagnostic> m_wrapped;
};

/* Subclass of deferred_diagnostic, for use when issuing a single suggestion.
   Emit a note showing the location of the declaration of the suggestion.  */

class show_candidate_location : public deferred_diagnostic
{
 public:
  show_candidate_location (location_t loc, tree candidate)
  : deferred_diagnostic (loc),
    m_candidate (candidate)
  {
  }

  ~show_candidate_location ()
  {
    inform (location_of (m_candidate), "%qE declared here", m_candidate);
  }

 private:
  tree m_candidate;
};

/* Subclass of deferred_diagnostic, for use when there are multiple candidates
   to be suggested by suggest_alternatives_for.

   Emit a series of notes showing the various suggestions.  */

class suggest_alternatives : public deferred_diagnostic
{
 public:
  suggest_alternatives (location_t loc, vec<tree> candidates)
  : deferred_diagnostic (loc),
    m_candidates (candidates)
  {
  }

  ~suggest_alternatives ()
  {
    if (m_candidates.length ())
      {
	inform_n (get_location (), m_candidates.length (),
		  "suggested alternative:",
		  "suggested alternatives:");
	for (unsigned ix = 0; ix != m_candidates.length (); ix++)
	  {
	    tree val = m_candidates[ix];

	    inform (location_of (val), "  %qE", val);
	  }
      }
    m_candidates.release ();
  }

 private:
  vec<tree> m_candidates;
};

/* A class for encapsulating the result of a search across
   multiple namespaces (and scoped enums within them) for an
   unrecognized name seen at a given source location.  */

class namespace_hints
{
 public:
  namespace_hints (location_t loc, tree name);

  name_hint convert_candidates_to_name_hint ();
  name_hint maybe_decorate_with_limit (name_hint);

 private:
  void maybe_add_candidate_for_scoped_enum (tree scoped_enum, tree name);

  location_t m_loc;
  tree m_name;
  vec<tree> m_candidates;

  /* Value of "--param cxx-max-namespaces-for-diagnostic-help".  */
  unsigned m_limit;

  /* Was the limit reached?  */
  bool m_limited;
};

/* Constructor for namespace_hints.  Search namespaces and scoped enums,
   looking for an exact match for unrecognized NAME seen at LOC.  */

namespace_hints::namespace_hints (location_t loc, tree name)
: m_loc(loc), m_name (name)
{
  auto_vec<tree> worklist;

  m_candidates = vNULL;
  m_limited = false;
  m_limit = param_cxx_max_namespaces_for_diagnostic_help;

  /* Breadth-first search of namespaces.  Up to limit namespaces
     searched (limit zero == unlimited).  */
  worklist.safe_push (global_namespace);
  for (unsigned ix = 0; ix != worklist.length (); ix++)
    {
      tree ns = worklist[ix];
      name_lookup lookup (name);

      if (lookup.search_qualified (ns, false))
	m_candidates.safe_push (lookup.value);

      if (!m_limited)
	{
	  /* Look for child namespaces.  We have to do this
	     indirectly because they are chained in reverse order,
	     which is confusing to the user.  */
	  auto_vec<tree> children;

	  for (tree decl = NAMESPACE_LEVEL (ns)->names;
	       decl; decl = TREE_CHAIN (decl))
	    {
	      if (TREE_CODE (decl) == NAMESPACE_DECL
		  && !DECL_NAMESPACE_ALIAS (decl)
		  && !DECL_NAMESPACE_INLINE_P (decl))
		children.safe_push (decl);

	      /* Look for exact matches for NAME within scoped enums.
		 These aren't added to the worklist, and so don't count
		 against the search limit.  */
	      if (TREE_CODE (decl) == TYPE_DECL)
		{
		  tree type = TREE_TYPE (decl);
		  if (SCOPED_ENUM_P (type))
		    maybe_add_candidate_for_scoped_enum (type, name);
		}
	    }

	  while (!m_limited && !children.is_empty ())
	    {
	      if (worklist.length () == m_limit)
		m_limited = true;
	      else
		worklist.safe_push (children.pop ());
	    }
	}
    }
}

/* Drop ownership of m_candidates, using it to generate a name_hint at m_loc
   for m_name, an IDENTIFIER_NODE for which name lookup failed.

   If m_candidates is non-empty, use it to generate a suggestion and/or
   a deferred diagnostic that lists the possible candidate(s).
*/

name_hint
namespace_hints::convert_candidates_to_name_hint ()
{
  /* How many candidates do we have?  */

  /* If we have just one candidate, issue a name_hint with it as a suggestion
     (so that consumers are able to suggest it within the error message and emit
     it as a fix-it hint), and with a note showing the candidate's location.  */
  if (m_candidates.length () == 1)
    {
      tree candidate = m_candidates[0];
      /* Clean up CANDIDATES.  */
      m_candidates.release ();
      return name_hint (expr_to_string (candidate),
			new show_candidate_location (m_loc, candidate));
    }
  else if (m_candidates.length () > 1)
    /* If we have more than one candidate, issue a name_hint without a single
       "suggestion", but with a deferred diagnostic that lists the
       various candidates.  This takes ownership of m_candidates.  */
    return name_hint (NULL, new suggest_alternatives (m_loc, m_candidates));

  /* Otherwise, m_candidates ought to be empty, so no cleanup is necessary.  */
  gcc_assert (m_candidates.length () == 0);
  gcc_assert (m_candidates == vNULL);

  return name_hint ();
}

/* If --param cxx-max-namespaces-for-diagnostic-help was reached,
   then we want to emit a note about after the error, but before
   any other deferred diagnostics.

   Handle this by figuring out what hint is needed, then optionally
   decorating HINT with a namespace_limit_reached wrapper.  */

name_hint
namespace_hints::maybe_decorate_with_limit (name_hint hint)
{
  if (m_limited)
    return name_hint (hint.suggestion (),
		      new namespace_limit_reached (m_loc, m_limit,
						   m_name,
						   hint.take_deferred ()));
  else
    return hint;
}

/* Look inside SCOPED_ENUM for exact matches for NAME.
   If one is found, add its CONST_DECL to m_candidates.  */

void
namespace_hints::maybe_add_candidate_for_scoped_enum (tree scoped_enum,
						      tree name)
{
  gcc_assert (SCOPED_ENUM_P (scoped_enum));

  for (tree iter = TYPE_VALUES (scoped_enum); iter; iter = TREE_CHAIN (iter))
    {
      tree id = TREE_PURPOSE (iter);
      if (id == name)
	{
	  m_candidates.safe_push (TREE_VALUE (iter));
	  return;
	}
    }
}

/* Generate a name_hint at LOCATION for NAME, an IDENTIFIER_NODE for which
   name lookup failed.

   Search through all available namespaces and any scoped enums within them
   and generate a suggestion and/or a deferred diagnostic that lists possible
   candidate(s).

   If no exact matches are found, and SUGGEST_MISSPELLINGS is true, then also
   look for near-matches and suggest the best near-match, if there is one.

   If nothing is found, then an empty name_hint is returned.  */

name_hint
suggest_alternatives_for (location_t location, tree name,
			  bool suggest_misspellings)
{
  /* First, search for exact matches in other namespaces.  */
  namespace_hints ns_hints (location, name);
  name_hint result = ns_hints.convert_candidates_to_name_hint ();

  /* Otherwise, try other approaches.  */
  if (!result)
    result = suggest_alternatives_for_1 (location, name, suggest_misspellings);

  return ns_hints.maybe_decorate_with_limit (gnu::move (result));
}

/* The second half of suggest_alternatives_for, for when no exact matches
   were found in other namespaces.  */

static name_hint
suggest_alternatives_for_1 (location_t location, tree name,
			    bool suggest_misspellings)
{
  /* No candidates were found in the available namespaces.  */

  /* If there's a "using namespace std;" active, and this
     is one of the most common "std::" names, then it's probably a
     missing #include.  */
  if (has_using_namespace_std_directive_p ())
    {
      name_hint hint = maybe_suggest_missing_std_header (location, name);
      if (hint)
	return hint;
    }

  /* Otherwise, consider misspellings.  */
  if (!suggest_misspellings)
    return name_hint ();

  return lookup_name_fuzzy (name, FUZZY_LOOKUP_NAME, location);
}

/* Generate a name_hint at LOCATION for NAME, an IDENTIFIER_NODE for which
   name lookup failed.

   Search through all available namespaces and generate a suggestion and/or
   a deferred diagnostic that lists possible candidate(s).

   This is similiar to suggest_alternatives_for, but doesn't fallback to
   the other approaches used by that function.  */

name_hint
suggest_alternatives_in_other_namespaces (location_t location, tree name)
{
  namespace_hints ns_hints (location, name);

  name_hint result = ns_hints.convert_candidates_to_name_hint ();

  return ns_hints.maybe_decorate_with_limit (gnu::move (result));
}

/* A well-known name within the C++ standard library, returned by
   get_std_name_hint.  */

struct std_name_hint
{
  /* A name within "std::".  */
  const char *name;

  /* The header name defining it within the C++ Standard Library
     (with '<' and '>').  */
  const char *header;

  /* The dialect of C++ in which this was added.  */
  enum cxx_dialect min_dialect;
};

/* Subroutine of maybe_suggest_missing_header for handling unrecognized names
   for some of the most common names within "std::".
   Given non-NULL NAME, return the std_name_hint for it, or NULL.  */

static const std_name_hint *
get_std_name_hint (const char *name)
{
  static const std_name_hint hints[] = {
    /* <any>.  */
    {"any", "<any>", cxx17},
    {"any_cast", "<any>", cxx17},
    {"make_any", "<any>", cxx17},
    /* <array>.  */
    {"array", "<array>", cxx11},
    {"to_array", "<array>", cxx20},
    /* <atomic>.  */
    {"atomic", "<atomic>", cxx11},
    {"atomic_flag", "<atomic>", cxx11},
    {"atomic_ref", "<atomic>", cxx20},
    /* <bitset>.  */
    {"bitset", "<bitset>", cxx11},
    /* <compare> */
    {"weak_equality", "<compare>", cxx20},
    {"strong_equality", "<compare>", cxx20},
    {"partial_ordering", "<compare>", cxx20},
    {"weak_ordering", "<compare>", cxx20},
    {"strong_ordering", "<compare>", cxx20},
    /* <complex>.  */
    {"complex", "<complex>", cxx98},
    {"complex_literals", "<complex>", cxx14},
    /* <condition_variable>. */
    {"condition_variable", "<condition_variable>", cxx11},
    {"condition_variable_any", "<condition_variable>", cxx11},
    /* <cstddef>.  */
    {"byte", "<cstddef>", cxx17},
    /* <deque>.  */
    {"deque", "<deque>", cxx98},
    /* <forward_list>.  */
    {"forward_list", "<forward_list>", cxx11},
    /* <fstream>.  */
    {"basic_filebuf", "<fstream>", cxx98},
    {"basic_ifstream", "<fstream>", cxx98},
    {"basic_ofstream", "<fstream>", cxx98},
    {"basic_fstream", "<fstream>", cxx98},
    {"fstream", "<fstream>", cxx98},
    {"ifstream", "<fstream>", cxx98},
    {"ofstream", "<fstream>", cxx98},
    /* <functional>.  */
    {"bind", "<functional>", cxx11},
    {"bind_front", "<functional>", cxx20},
    {"function", "<functional>", cxx11},
    {"hash", "<functional>", cxx11},
    {"invoke", "<functional>", cxx17},
    {"mem_fn", "<functional>", cxx11},
    {"not_fn", "<functional>", cxx17},
    {"reference_wrapper", "<functional>", cxx11},
    {"unwrap_reference", "<functional>", cxx20},
    {"unwrap_reference_t", "<functional>", cxx20},
    {"unwrap_ref_decay", "<functional>", cxx20},
    {"unwrap_ref_decay_t", "<functional>", cxx20},
    /* <future>. */
    {"async", "<future>", cxx11},
    {"future", "<future>", cxx11},
    {"packaged_task", "<future>", cxx11},
    {"promise", "<future>", cxx11},
    /* <iostream>.  */
    {"cin", "<iostream>", cxx98},
    {"cout", "<iostream>", cxx98},
    {"cerr", "<iostream>", cxx98},
    {"clog", "<iostream>", cxx98},
    {"wcin", "<iostream>", cxx98},
    {"wcout", "<iostream>", cxx98},
    {"wclog", "<iostream>", cxx98},
    /* <istream>.  */
    {"istream", "<istream>", cxx98},
    /* <iterator>.  */
    {"advance", "<iterator>", cxx98},
    {"back_inserter", "<iterator>", cxx98},
    {"begin", "<iterator>", cxx11},
    {"distance", "<iterator>", cxx98},
    {"end", "<iterator>", cxx11},
    {"front_inserter", "<iterator>", cxx98},
    {"inserter", "<iterator>", cxx98},
    {"istream_iterator", "<iterator>", cxx98},
    {"istreambuf_iterator", "<iterator>", cxx98},
    {"iterator_traits", "<iterator>", cxx98},
    {"move_iterator", "<iterator>", cxx11},
    {"next", "<iterator>", cxx11},
    {"ostream_iterator", "<iterator>", cxx98},
    {"ostreambuf_iterator", "<iterator>", cxx98},
    {"prev", "<iterator>", cxx11},
    {"reverse_iterator", "<iterator>", cxx98},
    /* <ostream>.  */
    {"ostream", "<ostream>", cxx98},
    /* <list>.  */
    {"list", "<list>", cxx98},
    /* <map>.  */
    {"map", "<map>", cxx98},
    {"multimap", "<map>", cxx98},
    /* <memory>.  */
    {"allocate_shared", "<memory>", cxx11},
    {"allocator", "<memory>", cxx98},
    {"allocator_traits", "<memory>", cxx11},
    {"make_shared", "<memory>", cxx11},
    {"make_unique", "<memory>", cxx14},
    {"shared_ptr", "<memory>", cxx11},
    {"unique_ptr", "<memory>", cxx11},
    {"weak_ptr", "<memory>", cxx11},
    /* <memory_resource>.  */
    {"pmr", "<memory_resource>", cxx17},
    /* <mutex>.  */
    {"mutex", "<mutex>", cxx11},
    {"timed_mutex", "<mutex>", cxx11},
    {"recursive_mutex", "<mutex>", cxx11},
    {"recursive_timed_mutex", "<mutex>", cxx11},
    {"once_flag", "<mutex>", cxx11},
    {"call_once,", "<mutex>", cxx11},
    {"lock", "<mutex>", cxx11},
    {"scoped_lock", "<mutex>", cxx17},
    {"try_lock", "<mutex>", cxx11},
    {"lock_guard", "<mutex>", cxx11},
    {"unique_lock", "<mutex>", cxx11},
    /* <optional>. */
    {"optional", "<optional>", cxx17},
    {"make_optional", "<optional>", cxx17},
    /* <ostream>.  */
    {"ostream", "<ostream>", cxx98},
    {"wostream", "<ostream>", cxx98},
    {"ends", "<ostream>", cxx98},
    {"flush", "<ostream>", cxx98},
    {"endl", "<ostream>", cxx98},
    /* <queue>.  */
    {"queue", "<queue>", cxx98},
    {"priority_queue", "<queue>", cxx98},
    /* <set>.  */
    {"set", "<set>", cxx98},
    {"multiset", "<set>", cxx98},
    /* <shared_mutex>.  */
    {"shared_lock", "<shared_mutex>", cxx14},
    {"shared_mutex", "<shared_mutex>", cxx17},
    {"shared_timed_mutex", "<shared_mutex>", cxx14},
    /* <source_location>.  */
    {"source_location", "<source_location>", cxx20},
    /* <sstream>.  */
    {"basic_stringbuf", "<sstream>", cxx98},
    {"basic_istringstream", "<sstream>", cxx98},
    {"basic_ostringstream", "<sstream>", cxx98},
    {"basic_stringstream", "<sstream>", cxx98},
    {"istringstream", "<sstream>", cxx98},
    {"ostringstream", "<sstream>", cxx98},
    {"stringstream", "<sstream>", cxx98},
    /* <stack>.  */
    {"stack", "<stack>", cxx98},
    /* <string>.  */
    {"basic_string", "<string>", cxx98},
    {"string", "<string>", cxx98},
    {"wstring", "<string>", cxx98},
    {"u8string", "<string>", cxx20},
    {"u16string", "<string>", cxx11},
    {"u32string", "<string>", cxx11},
    /* <string_view>.  */
    {"basic_string_view", "<string_view>", cxx17},
    {"string_view", "<string_view>", cxx17},
    /* <thread>.  */
    {"thread", "<thread>", cxx11},
    {"this_thread", "<thread>", cxx11},
    /* <tuple>.  */
    {"apply", "<tuple>", cxx17},
    {"forward_as_tuple", "<tuple>", cxx11},
    {"make_from_tuple", "<tuple>", cxx17},
    {"make_tuple", "<tuple>", cxx11},
    {"tie", "<tuple>", cxx11},
    {"tuple", "<tuple>", cxx11},
    {"tuple_cat", "<tuple>", cxx11},
    {"tuple_element", "<tuple>", cxx11},
    {"tuple_element_t", "<tuple>", cxx14},
    {"tuple_size", "<tuple>", cxx11},
    {"tuple_size_v", "<tuple>", cxx17},
    /* <type_traits>.  */
    {"enable_if", "<type_traits>", cxx11},
    {"enable_if_t", "<type_traits>", cxx14},
    {"invoke_result", "<type_traits>", cxx17},
    {"invoke_result_t", "<type_traits>", cxx17},
    {"remove_cvref", "<type_traits>", cxx20},
    {"remove_cvref_t", "<type_traits>", cxx20},
    {"type_identity", "<type_traits>", cxx20},
    {"type_identity_t", "<type_traits>", cxx20},
    {"void_t", "<type_traits>", cxx17},
    {"conjunction", "<type_traits>", cxx17},
    {"conjunction_v", "<type_traits>", cxx17},
    {"disjunction", "<type_traits>", cxx17},
    {"disjunction_v", "<type_traits>", cxx17},
    {"negation", "<type_traits>", cxx17},
    {"negation_v", "<type_traits>", cxx17},
    /* <unordered_map>.  */
    {"unordered_map", "<unordered_map>", cxx11},
    {"unordered_multimap", "<unordered_map>", cxx11},
    /* <unordered_set>.  */
    {"unordered_set", "<unordered_set>", cxx11},
    {"unordered_multiset", "<unordered_set>", cxx11},
    /* <utility>.  */
    {"declval", "<utility>", cxx11},
    {"forward", "<utility>", cxx11},
    {"make_pair", "<utility>", cxx98},
    {"move", "<utility>", cxx11},
    {"pair", "<utility>", cxx98},
    /* <variant>.  */
    {"variant", "<variant>", cxx17},
    {"visit", "<variant>", cxx17},
    /* <vector>.  */
    {"vector", "<vector>", cxx98},
  };
  const size_t num_hints = sizeof (hints) / sizeof (hints[0]);
  for (size_t i = 0; i < num_hints; i++)
    {
      if (strcmp (name, hints[i].name) == 0)
	return &hints[i];
    }
  return NULL;
}

/* Describe DIALECT.  */

const char *
get_cxx_dialect_name (enum cxx_dialect dialect)
{
  switch (dialect)
    {
    default:
      gcc_unreachable ();
    case cxx98:
      return "C++98";
    case cxx11:
      return "C++11";
    case cxx14:
      return "C++14";
    case cxx17:
      return "C++17";
    case cxx20:
      return "C++20";
    }
}

/* Subclass of deferred_diagnostic for use for names in the "std" namespace
   that weren't recognized, but for which we know which header it ought to be
   in.

   Emit a note either suggesting the header to be included, or noting that
   the current dialect is too early for the given name.  */

class missing_std_header : public deferred_diagnostic
{
 public:
  missing_std_header (location_t loc,
		      const char *name_str,
		      const std_name_hint *header_hint)
  : deferred_diagnostic (loc),
    m_name_str (name_str),
    m_header_hint (header_hint)
  {}
  ~missing_std_header ()
  {
    gcc_rich_location richloc (get_location ());
    if (cxx_dialect >= m_header_hint->min_dialect)
      {
	const char *header = m_header_hint->header;
	maybe_add_include_fixit (&richloc, header, true);
	inform (&richloc,
		"%<std::%s%> is defined in header %qs;"
		" did you forget to %<#include %s%>?",
		m_name_str, header, header);
      }
    else
      inform (&richloc,
	      "%<std::%s%> is only available from %s onwards",
	      m_name_str, get_cxx_dialect_name (m_header_hint->min_dialect));
  }

private:
  const char *m_name_str;
  const std_name_hint *m_header_hint;
};

/* Attempt to generate a name_hint that suggests pertinent header files
   for NAME at LOCATION, for common names within the "std" namespace,
   or an empty name_hint if this isn't applicable.  */

static name_hint
maybe_suggest_missing_std_header (location_t location, tree name)
{
  gcc_assert (TREE_CODE (name) == IDENTIFIER_NODE);

  const char *name_str = IDENTIFIER_POINTER (name);
  const std_name_hint *header_hint = get_std_name_hint (name_str);
  if (!header_hint)
    return name_hint ();

  return name_hint (NULL, new missing_std_header (location, name_str,
						  header_hint));
}

/* Attempt to generate a name_hint that suggests a missing header file
   for NAME within SCOPE at LOCATION, or an empty name_hint if this isn't
   applicable.  */

static name_hint
maybe_suggest_missing_header (location_t location, tree name, tree scope)
{
  if (scope == NULL_TREE)
    return name_hint ();
  if (TREE_CODE (scope) != NAMESPACE_DECL)
    return name_hint ();
  /* We only offer suggestions for the "std" namespace.  */
  if (scope != std_node)
    return name_hint ();
  return maybe_suggest_missing_std_header (location, name);
}

/* Generate a name_hint at LOCATION for NAME, an IDENTIFIER_NODE for which name
   lookup failed within the explicitly provided SCOPE.

   Suggest the best meaningful candidates (if any), otherwise
   an empty name_hint is returned.  */

name_hint
suggest_alternative_in_explicit_scope (location_t location, tree name,
				       tree scope)
{
  /* Something went very wrong; don't suggest anything.  */
  if (name == error_mark_node)
    return name_hint ();

  /* Resolve any namespace aliases.  */
  scope = ORIGINAL_NAMESPACE (scope);

  name_hint hint = maybe_suggest_missing_header (location, name, scope);
  if (hint)
    return hint;

  cp_binding_level *level = NAMESPACE_LEVEL (scope);

  best_match <tree, const char *> bm (name);
  consider_binding_level (name, bm, level, false, FUZZY_LOOKUP_NAME);

  /* See if we have a good suggesion for the user.  */
  const char *fuzzy_name = bm.get_best_meaningful_candidate ();
  if (fuzzy_name)
    return name_hint (fuzzy_name, NULL);

  return name_hint ();
}

/* Given NAME, look within SCOPED_ENUM for possible spell-correction
   candidates.  */

name_hint
suggest_alternative_in_scoped_enum (tree name, tree scoped_enum)
{
  gcc_assert (SCOPED_ENUM_P (scoped_enum));

  best_match <tree, const char *> bm (name);
  for (tree iter = TYPE_VALUES (scoped_enum); iter; iter = TREE_CHAIN (iter))
    {
      tree id = TREE_PURPOSE (iter);
      bm.consider (IDENTIFIER_POINTER (id));
    }
  return name_hint (bm.get_best_meaningful_candidate (), NULL);
}

/* Look up NAME (an IDENTIFIER_NODE) in SCOPE (either a NAMESPACE_DECL
   or a class TYPE).

   WANT as for lookup_name_1.

   Returns a DECL (or OVERLOAD, or BASELINK) representing the
   declaration found.  If no suitable declaration can be found,
   ERROR_MARK_NODE is returned.  If COMPLAIN is true and SCOPE is
   neither a class-type nor a namespace a diagnostic is issued.  */

tree
lookup_qualified_name (tree scope, tree name, LOOK_want want, bool complain)
{
  tree t = NULL_TREE;

  if (TREE_CODE (scope) == NAMESPACE_DECL)
    {
      name_lookup lookup (name, want);

      if (qualified_namespace_lookup (scope, &lookup))
	{
	  t = lookup.value;

	  /* If we have a known type overload, pull it out.  This can happen
	     for using decls.  */
	  if (TREE_CODE (t) == OVERLOAD && TREE_TYPE (t) != unknown_type_node)
	    t = OVL_FUNCTION (t);
	}
    }
  else if (cxx_dialect != cxx98 && TREE_CODE (scope) == ENUMERAL_TYPE)
    t = lookup_enumerator (scope, name);
  else if (is_class_type (scope, complain))
    t = lookup_member (scope, name, 2, bool (want & LOOK_want::TYPE),
		       tf_warning_or_error);

  if (!t)
    return error_mark_node;
  return t;
}

/* Wrapper for the above that takes a string argument.  The function name is
   not at the beginning of the line to keep this wrapper out of etags.  */

tree lookup_qualified_name (tree t, const char *p, LOOK_want w, bool c)
{
  return lookup_qualified_name (t, get_identifier (p), w, c);
}

/* [namespace.qual]
   Accepts the NAME to lookup and its qualifying SCOPE.
   Returns the name/type pair found into the cxx_binding *RESULT,
   or false on error.  */

static bool
qualified_namespace_lookup (tree scope, name_lookup *lookup)
{
  timevar_start (TV_NAME_LOOKUP);
  query_oracle (lookup->name);
  bool found = lookup->search_qualified (ORIGINAL_NAMESPACE (scope));
  timevar_stop (TV_NAME_LOOKUP);
  return found;
}

/* Helper function for lookup_name_fuzzy.
   Traverse binding level LVL, looking for good name matches for NAME
   (and BM).  */
static void
consider_binding_level (tree name, best_match <tree, const char *> &bm,
			cp_binding_level *lvl, bool look_within_fields,
			enum lookup_name_fuzzy_kind kind)
{
  if (look_within_fields)
    if (lvl->this_entity && TREE_CODE (lvl->this_entity) == RECORD_TYPE)
      {
	tree type = lvl->this_entity;
	bool want_type_p = (kind == FUZZY_LOOKUP_TYPENAME);
	tree best_matching_field
	  = lookup_member_fuzzy (type, name, want_type_p);
	if (best_matching_field)
	  bm.consider (IDENTIFIER_POINTER (best_matching_field));
      }

  /* Only suggest names reserved for the implementation if NAME begins
     with an underscore.  */
  bool consider_implementation_names = (IDENTIFIER_POINTER (name)[0] == '_');

  for (tree t = lvl->names; t; t = TREE_CHAIN (t))
    {
      tree d = t;

      /* OVERLOADs or decls from using declaration are wrapped into
	 TREE_LIST.  */
      if (TREE_CODE (d) == TREE_LIST)
	d = OVL_FIRST (TREE_VALUE (d));

      /* Don't use bindings from implicitly declared functions,
	 as they were likely misspellings themselves.  */
      if (TREE_TYPE (d) == error_mark_node)
	continue;

      /* Skip anticipated decls of builtin functions.  */
      if (TREE_CODE (d) == FUNCTION_DECL
	  && fndecl_built_in_p (d)
	  && DECL_ANTICIPATED (d))
	continue;

      /* Skip compiler-generated variables (e.g. __for_begin/__for_end
	 within range for).  */
      if (TREE_CODE (d) == VAR_DECL
	  && DECL_ARTIFICIAL (d))
	continue;

      tree suggestion = DECL_NAME (d);
      if (!suggestion)
	continue;

      /* Don't suggest names that are for anonymous aggregate types, as
	 they are an implementation detail generated by the compiler.  */
      if (IDENTIFIER_ANON_P (suggestion))
	continue;

      const char *suggestion_str = IDENTIFIER_POINTER (suggestion);

      /* Ignore internal names with spaces in them.  */
      if (strchr (suggestion_str, ' '))
	continue;

      /* Don't suggest names that are reserved for use by the
	 implementation, unless NAME began with an underscore.  */
      if (name_reserved_for_implementation_p (suggestion_str)
	  && !consider_implementation_names)
	continue;

      bm.consider (suggestion_str);
    }
}

/* Subclass of deferred_diagnostic.  Notify the user that the
   given macro was used before it was defined.
   This can be done in the C++ frontend since tokenization happens
   upfront.  */

class macro_use_before_def : public deferred_diagnostic
{
 public:
  /* Factory function.  Return a new macro_use_before_def instance if
     appropriate, or return NULL. */
  static macro_use_before_def *
  maybe_make (location_t use_loc, cpp_hashnode *macro)
  {
    location_t def_loc = cpp_macro_definition_location (macro);
    if (def_loc == UNKNOWN_LOCATION)
      return NULL;

    /* We only want to issue a note if the macro was used *before* it was
       defined.
       We don't want to issue a note for cases where a macro was incorrectly
       used, leaving it unexpanded (e.g. by using the wrong argument
       count).  */
    if (!linemap_location_before_p (line_table, use_loc, def_loc))
      return NULL;

    return new macro_use_before_def (use_loc, macro);
  }

 private:
  /* Ctor.  LOC is the location of the usage.  MACRO is the
     macro that was used.  */
  macro_use_before_def (location_t loc, cpp_hashnode *macro)
  : deferred_diagnostic (loc), m_macro (macro)
  {
    gcc_assert (macro);
  }

  ~macro_use_before_def ()
  {
    if (is_suppressed_p ())
      return;

    inform (get_location (), "the macro %qs had not yet been defined",
	    (const char *)m_macro->ident.str);
    inform (cpp_macro_definition_location (m_macro),
	    "it was later defined here");
  }

 private:
  cpp_hashnode *m_macro;
};

/* Determine if it can ever make sense to offer RID as a suggestion for
   a misspelling.

   Subroutine of lookup_name_fuzzy.  */

static bool
suggest_rid_p  (enum rid rid)
{
  switch (rid)
    {
    /* Support suggesting function-like keywords.  */
    case RID_STATIC_ASSERT:
      return true;

    default:
      /* Support suggesting the various decl-specifier words, to handle
	 e.g. "singed" vs "signed" typos.  */
      if (cp_keyword_starts_decl_specifier_p (rid))
	return true;

      /* Otherwise, don't offer it.  This avoids suggesting e.g. "if"
	 and "do" for short misspellings, which are likely to lead to
	 nonsensical results.  */
      return false;
    }
}

/* Search for near-matches for NAME within the current bindings, and within
   macro names, returning the best match as a const char *, or NULL if
   no reasonable match is found.

   Use LOC for any deferred diagnostics.  */

name_hint
lookup_name_fuzzy (tree name, enum lookup_name_fuzzy_kind kind, location_t loc)
{
  gcc_assert (TREE_CODE (name) == IDENTIFIER_NODE);

  /* First, try some well-known names in the C++ standard library, in case
     the user forgot a #include.  */
  const char *header_hint
    = get_cp_stdlib_header_for_name (IDENTIFIER_POINTER (name));
  if (header_hint)
    return name_hint (NULL,
		      new suggest_missing_header (loc,
						  IDENTIFIER_POINTER (name),
						  header_hint));

  best_match <tree, const char *> bm (name);

  cp_binding_level *lvl;
  for (lvl = scope_chain->class_bindings; lvl; lvl = lvl->level_chain)
    consider_binding_level (name, bm, lvl, true, kind);

  for (lvl = current_binding_level; lvl; lvl = lvl->level_chain)
    consider_binding_level (name, bm, lvl, false, kind);

  /* Consider macros: if the user misspelled a macro name e.g. "SOME_MACRO"
     as:
       x = SOME_OTHER_MACRO (y);
     then "SOME_OTHER_MACRO" will survive to the frontend and show up
     as a misspelled identifier.

     Use the best distance so far so that a candidate is only set if
     a macro is better than anything so far.  This allows early rejection
     (without calculating the edit distance) of macro names that must have
     distance >= bm.get_best_distance (), and means that we only get a
     non-NULL result for best_macro_match if it's better than any of
     the identifiers already checked.  */
  best_macro_match bmm (name, bm.get_best_distance (), parse_in);
  cpp_hashnode *best_macro = bmm.get_best_meaningful_candidate ();
  /* If a macro is the closest so far to NAME, consider it.  */
  if (best_macro)
    bm.consider ((const char *)best_macro->ident.str);
  else if (bmm.get_best_distance () == 0)
    {
      /* If we have an exact match for a macro name, then either the
	 macro was used with the wrong argument count, or the macro
	 has been used before it was defined.  */
      if (cpp_hashnode *macro = bmm.blithely_get_best_candidate ())
	if (cpp_user_macro_p (macro))
	  return name_hint (NULL,
			    macro_use_before_def::maybe_make (loc, macro));
    }

  /* Try the "starts_decl_specifier_p" keywords to detect
     "singed" vs "signed" typos.  */
  for (unsigned i = 0; i < num_c_common_reswords; i++)
    {
      const c_common_resword *resword = &c_common_reswords[i];

      if (!suggest_rid_p (resword->rid))
	continue;

      tree resword_identifier = ridpointers [resword->rid];
      if (!resword_identifier)
	continue;
      gcc_assert (TREE_CODE (resword_identifier) == IDENTIFIER_NODE);

      /* Only consider reserved words that survived the
	 filtering in init_reswords (e.g. for -std).  */
      if (!IDENTIFIER_KEYWORD_P (resword_identifier))
	continue;

      bm.consider (IDENTIFIER_POINTER (resword_identifier));
    }

  return name_hint (bm.get_best_meaningful_candidate (), NULL);
}

/* Subroutine of outer_binding.

   Returns TRUE if BINDING is a binding to a template parameter of
   SCOPE.  In that case SCOPE is the scope of a primary template
   parameter -- in the sense of G++, i.e, a template that has its own
   template header.

   Returns FALSE otherwise.  */

static bool
binding_to_template_parms_of_scope_p (cxx_binding *binding,
				      cp_binding_level *scope)
{
  tree binding_value, tmpl, tinfo;
  int level;

  if (!binding || !scope || !scope->this_entity)
    return false;

  binding_value = binding->value ?  binding->value : binding->type;
  tinfo = get_template_info (scope->this_entity);

  /* BINDING_VALUE must be a template parm.  */
  if (binding_value == NULL_TREE
      || (!DECL_P (binding_value)
          || !DECL_TEMPLATE_PARM_P (binding_value)))
    return false;

  /*  The level of BINDING_VALUE.  */
  level =
    template_type_parameter_p (binding_value)
    ? TEMPLATE_PARM_LEVEL (TEMPLATE_TYPE_PARM_INDEX
			 (TREE_TYPE (binding_value)))
    : TEMPLATE_PARM_LEVEL (DECL_INITIAL (binding_value));

  /* The template of the current scope, iff said scope is a primary
     template.  */
  tmpl = (tinfo
	  && PRIMARY_TEMPLATE_P (TI_TEMPLATE (tinfo))
	  ? TI_TEMPLATE (tinfo)
	  : NULL_TREE);

  /* If the level of the parm BINDING_VALUE equals the depth of TMPL,
     then BINDING_VALUE is a parameter of TMPL.  */
  return (tmpl && level == TMPL_PARMS_DEPTH (DECL_TEMPLATE_PARMS (tmpl)));
}

/* Return the innermost non-namespace binding for NAME from a scope
   containing BINDING, or, if BINDING is NULL, the current scope.
   Please note that for a given template, the template parameters are
   considered to be in the scope containing the current scope.
   If CLASS_P is false, then class bindings are ignored.  */

cxx_binding *
outer_binding (tree name,
	       cxx_binding *binding,
	       bool class_p)
{
  cxx_binding *outer;
  cp_binding_level *scope;
  cp_binding_level *outer_scope;

  if (binding)
    {
      scope = binding->scope->level_chain;
      outer = binding->previous;
    }
  else
    {
      scope = current_binding_level;
      outer = IDENTIFIER_BINDING (name);
    }
  outer_scope = outer ? outer->scope : NULL;

  /* Because we create class bindings lazily, we might be missing a
     class binding for NAME.  If there are any class binding levels
     between the LAST_BINDING_LEVEL and the scope in which OUTER was
     declared, we must lookup NAME in those class scopes.  */
  if (class_p)
    while (scope && scope != outer_scope && scope->kind != sk_namespace)
      {
	if (scope->kind == sk_class)
	  {
	    cxx_binding *class_binding;

	    class_binding = get_class_binding (name, scope);
	    if (class_binding)
	      {
		/* Thread this new class-scope binding onto the
		   IDENTIFIER_BINDING list so that future lookups
		   find it quickly.  */
		class_binding->previous = outer;
		if (binding)
		  binding->previous = class_binding;
		else
		  IDENTIFIER_BINDING (name) = class_binding;
		return class_binding;
	      }
	  }
	/* If we are in a member template, the template parms of the member
	   template are considered to be inside the scope of the containing
	   class, but within G++ the class bindings are all pushed between the
	   template parms and the function body.  So if the outer binding is
	   a template parm for the current scope, return it now rather than
	   look for a class binding.  */
	if (outer_scope && outer_scope->kind == sk_template_parms
	    && binding_to_template_parms_of_scope_p (outer, scope))
	  return outer;

	scope = scope->level_chain;
      }

  return outer;
}

/* Return the innermost block-scope or class-scope value binding for
   NAME, or NULL_TREE if there is no such binding.  */

tree
innermost_non_namespace_value (tree name)
{
  cxx_binding *binding;
  binding = outer_binding (name, /*binding=*/NULL, /*class_p=*/true);
  return binding ? binding->value : NULL_TREE;
}

/* Look up NAME in the current binding level and its superiors in the
   namespace of variables, functions and typedefs.  Return a ..._DECL
   node of some kind representing its definition if there is only one
   such declaration, or return a TREE_LIST with all the overloaded
   definitions if there are many, or return NULL_TREE if it is undefined.
   Hidden name, either friend declaration or built-in function, are
   not ignored.

   WHERE controls which scopes are considered.  It is a bit mask of
   LOOK_where::BLOCK (look in block scope), LOOK_where::CLASS
   (look in class scopes) & LOOK_where::NAMESPACE (look in namespace
   scopes).  It is an error for no bits to be set.  These scopes are
   searched from innermost to outermost.

   WANT controls what kind of entity we'd happy with.
   LOOK_want::NORMAL for normal lookup (implicit typedefs can be
   hidden).  LOOK_want::TYPE for only TYPE_DECLS, LOOK_want::NAMESPACE
   for only NAMESPACE_DECLS.  These two can be bit-ored to find
   namespace or type.

   WANT can also have LOOK_want::HIDDEN_FRIEND or
   LOOK_want::HIDDEN_LAMBDa added to it.  */

static tree
lookup_name_1 (tree name, LOOK_where where, LOOK_want want)
{
  tree val = NULL_TREE;

  gcc_checking_assert (unsigned (where) != 0);
  /* If we're looking for hidden lambda things, we shouldn't be
     looking in namespace scope.  */
  gcc_checking_assert (!bool (want & LOOK_want::HIDDEN_LAMBDA)
		       || !bool (where & LOOK_where::NAMESPACE));
  query_oracle (name);

  /* Conversion operators are handled specially because ordinary
     unqualified name lookup will not find template conversion
     operators.  */
  if (IDENTIFIER_CONV_OP_P (name))
    {
      cp_binding_level *level;

      for (level = current_binding_level;
	   level && level->kind != sk_namespace;
	   level = level->level_chain)
	{
	  tree class_type;
	  tree operators;

	  /* A conversion operator can only be declared in a class
	     scope.  */
	  if (level->kind != sk_class)
	    continue;

	  /* Lookup the conversion operator in the class.  */
	  class_type = level->this_entity;
	  operators = lookup_fnfields (class_type, name, /*protect=*/0,
				       tf_warning_or_error);
	  if (operators)
	    return operators;
	}

      return NULL_TREE;
    }

  /* First, look in non-namespace scopes.  */

  if (current_class_type == NULL_TREE)
    /* Maybe avoid searching the binding stack at all.  */
    where = LOOK_where (unsigned (where) & ~unsigned (LOOK_where::CLASS));

  if (bool (where & (LOOK_where::BLOCK | LOOK_where::CLASS)))
    for (cxx_binding *iter = nullptr;
	 (iter = outer_binding (name, iter, bool (where & LOOK_where::CLASS)));)
      {
	tree binding;

	/* Skip entities we don't want.  */
	if (!bool (where & (LOCAL_BINDING_P (iter)
			    ? LOOK_where::BLOCK : LOOK_where::CLASS)))
	  continue;

	/* If this is the kind of thing we're looking for, we're done.  */
	if (iter->value
	    && (bool (want & LOOK_want::HIDDEN_LAMBDA)
		|| !is_lambda_ignored_entity (iter->value))
	    && qualify_lookup (iter->value, want))
	  binding = iter->value;
	else if (bool (want & LOOK_want::TYPE)
		 && qualify_lookup (iter->type, want))
	  binding = iter->type;
	else
	  binding = NULL_TREE;

	if (binding)
	  {
	    if (TREE_CODE (binding) == TYPE_DECL && DECL_HIDDEN_P (binding))
	      {
		/* A non namespace-scope binding can only be hidden in the
		   presence of a local class, due to friend declarations.

		   In particular, consider:

		   struct C;
		   void f() {
		     struct A {
		       friend struct B;
		       friend struct C;
		       void g() {
		         B* b; // error: B is hidden
			 C* c; // OK, finds ::C
		       } 
		     };
		     B *b;  // error: B is hidden
		     C *c;  // OK, finds ::C
		     struct B {};
		     B *bb; // OK
		   }

		   The standard says that "B" is a local class in "f"
		   (but not nested within "A") -- but that name lookup
		   for "B" does not find this declaration until it is
		   declared directly with "f".

		   In particular:

		   [class.friend]

		   If a friend declaration appears in a local class and
		   the name specified is an unqualified name, a prior
		   declaration is looked up without considering scopes
		   that are outside the innermost enclosing non-class
		   scope. For a friend function declaration, if there is
		   no prior declaration, the program is ill-formed. For a
		   friend class declaration, if there is no prior
		   declaration, the class that is specified belongs to the
		   innermost enclosing non-class scope, but if it is
		   subsequently referenced, its name is not found by name
		   lookup until a matching declaration is provided in the
		   innermost enclosing nonclass scope.

		   So just keep looking for a non-hidden binding.
		*/
		continue;
	      }

	    /* The saved lookups for an operator record 'nothing
	       found' as error_mark_node.  We need to stop the search
	       here, but not return the error mark node.  */
	    if (binding == error_mark_node)
	      binding = NULL_TREE;

	    val = binding;
	    goto found;
	  }
      }

  /* Now lookup in namespace scopes.  */
  if (bool (where & LOOK_where::NAMESPACE))
    {
      name_lookup lookup (name, want);
      if (lookup.search_unqualified
	  (current_decl_namespace (), current_binding_level))
	val = lookup.value;
    }

 found:;

  /* If we have a known type overload, pull it out.  This can happen
     for both using decls and unhidden functions.  */
  if (val && TREE_CODE (val) == OVERLOAD && TREE_TYPE (val) != unknown_type_node)
    val = OVL_FIRST (val);

  return val;
}

/* Wrapper for lookup_name_1.  */

tree
lookup_name (tree name, LOOK_where where, LOOK_want want)
{
  bool subtime = timevar_cond_start (TV_NAME_LOOKUP);
  tree ret = lookup_name_1 (name, where, want);
  timevar_cond_stop (TV_NAME_LOOKUP, subtime);
  return ret;
}

tree
lookup_name (tree name)
{
  return lookup_name (name, LOOK_where::ALL, LOOK_want::NORMAL);
}

/* Look up NAME for type used in elaborated name specifier in
   the scopes given by SCOPE.  SCOPE can be either TS_CURRENT or
   TS_WITHIN_ENCLOSING_NON_CLASS.  Although not implied by the
   name, more scopes are checked if cleanup or template parameter
   scope is encountered.

   Unlike lookup_name_1, we make sure that NAME is actually
   declared in the desired scope, not from inheritance, nor using
   directive.  For using declaration, there is DR138 still waiting
   to be resolved.  Hidden name coming from an earlier friend
   declaration is also returned.

   A TYPE_DECL best matching the NAME is returned.  Catching error
   and issuing diagnostics are caller's responsibility.  */

static tree
lookup_type_scope_1 (tree name, tag_scope scope)
{
  cp_binding_level *b = current_binding_level;

  if (b->kind != sk_namespace)
    /* Look in non-namespace scopes.  */
    for (cxx_binding *iter = NULL;
	 (iter = outer_binding (name, iter, /*class_p=*/ true)); )
      {
	/* First check we're supposed to be looking in this scope --
	   if we're not, we're done.  */
	for (; b != iter->scope; b = b->level_chain)
	  if (!(b->kind == sk_cleanup
		|| b->kind == sk_template_parms
		|| b->kind == sk_function_parms
		|| (b->kind == sk_class
		    && scope == ts_within_enclosing_non_class)))
	    return NULL_TREE;

	/* Check if this is the kind of thing we're looking for.  If
	   SCOPE is TS_CURRENT, also make sure it doesn't come from
	   base class.  For ITER->VALUE, we can simply use
	   INHERITED_VALUE_BINDING_P.  For ITER->TYPE, we have to
	   use our own check.

	   We check ITER->TYPE before ITER->VALUE in order to handle
	     typedef struct C {} C;
	   correctly.  */
	if (tree type = iter->type)
	  if (qualify_lookup (type, LOOK_want::TYPE)
	      && (scope != ts_current
		  || LOCAL_BINDING_P (iter)
		  || DECL_CONTEXT (type) == iter->scope->this_entity))
	    return type;

	if (qualify_lookup (iter->value, LOOK_want::TYPE)
	    && (scope != ts_current
		|| !INHERITED_VALUE_BINDING_P (iter)))
	  return iter->value;
      }

  /* Now check if we can look in namespace scope.  */
  for (; b->kind != sk_namespace; b = b->level_chain)
    if (!(b->kind == sk_cleanup
	  || b->kind == sk_template_parms
	  || b->kind == sk_function_parms
	  || (b->kind == sk_class
	      && scope == ts_within_enclosing_non_class)))
      return NULL_TREE;

  /* Look in the innermost namespace.  */
  tree ns = b->this_entity;
  if (tree *slot = find_namespace_slot (ns, name))
    {
      tree bind = *slot;

      if (TREE_CODE (bind) == MODULE_VECTOR)
	bind = MODULE_VECTOR_CLUSTER (bind, 0).slots[MODULE_SLOT_CURRENT];

      if (bind)
	{
	  /* If this is the kind of thing we're looking for, we're done.  */
	  if (tree type = MAYBE_STAT_TYPE (bind))
	    if (qualify_lookup (type, LOOK_want::TYPE))
	      return type;

	  tree decl = MAYBE_STAT_DECL (*slot);
	  if (qualify_lookup (decl, LOOK_want::TYPE))
	    return decl;
	}

      if (TREE_CODE (*slot) == MODULE_VECTOR)
	{
	  /* We could be redeclaring a global module entity, (from GMF
   	     or header unit), or from another partition, or
   	     specializing an imported template.  */
	  bitmap imports = get_import_bitmap ();
	  module_cluster *cluster = MODULE_VECTOR_CLUSTER_BASE (*slot);

	  /* Scan the imported bindings.  */
	  unsigned ix = MODULE_VECTOR_NUM_CLUSTERS (*slot);
	  if (MODULE_VECTOR_SLOTS_PER_CLUSTER == MODULE_SLOTS_FIXED)
	    {
	      ix--;
	      cluster++;
	    }

	  /* Do this in forward order, so we load modules in an order
	     the user expects.  */
	  for (; ix--; cluster++)
	    for (unsigned jx = 0; jx != MODULE_VECTOR_SLOTS_PER_CLUSTER; jx++)
	      {
		/* Are we importing this module?  */
		if (unsigned base = cluster->indices[jx].base)
		  if (unsigned span = cluster->indices[jx].span)
		    do
		      if (bitmap_bit_p (imports, base))
			goto found;
		    while (++base, --span);
		continue;

	      found:;
		/* Is it loaded?  */
		if (cluster->slots[jx].is_lazy ())
		  {
		    gcc_assert (cluster->indices[jx].span == 1);
		    lazy_load_binding (cluster->indices[jx].base,
				       ns, name, &cluster->slots[jx]);
		  }
		tree bind = cluster->slots[jx];
		if (!bind)
		  /* Load errors could mean there's nothing here.  */
		  continue;

		/* Extract what we can see from here.  If there's no
		   stat_hack, then everything was exported.  */
		tree type = NULL_TREE;

		/* If no stat hack, everything is visible.  */
		if (STAT_HACK_P (bind))
		  {
		    if (STAT_TYPE_VISIBLE_P (bind))
		      type = STAT_TYPE (bind);
		    bind = STAT_VISIBLE (bind);
		  }

		if (type && qualify_lookup (type, LOOK_want::TYPE))
		  return type;

		if (bind && qualify_lookup (bind, LOOK_want::TYPE))
		  return bind;
	      }

	  if (!module_purview_p ())
	    {
	      /* We're in the global module, perhaps there's a tag
		 there?  */
	      // FIXME: This isn't quite right, if we find something
	      // here, from the language PoV we're not supposed to
	      // know it?
	    }
	}
    }

  return NULL_TREE;
}
 
/* Wrapper for lookup_type_scope_1.  */

tree
lookup_type_scope (tree name, tag_scope scope)
{
  tree ret;
  bool subtime = timevar_cond_start (TV_NAME_LOOKUP);
  ret = lookup_type_scope_1 (name, scope);
  timevar_cond_stop (TV_NAME_LOOKUP, subtime);
  return ret;
}

/* Returns true iff DECL is a block-scope extern declaration of a function
   or variable.  */

bool
is_local_extern (tree decl)
{
  cxx_binding *binding;

  /* For functions, this is easy.  */
  if (TREE_CODE (decl) == FUNCTION_DECL)
    return DECL_LOCAL_FUNCTION_P (decl);

  if (!VAR_P (decl))
    return false;
  if (!current_function_decl)
    return false;

  /* For variables, this is not easy.  We need to look at the binding stack
     for the identifier to see whether the decl we have is a local.  */
  for (binding = IDENTIFIER_BINDING (DECL_NAME (decl));
       binding && binding->scope->kind != sk_namespace;
       binding = binding->previous)
    if (binding->value == decl)
      return LOCAL_BINDING_P (binding);

  return false;
}

/* The type TYPE is being declared.  If it is a class template, or a
   specialization of a class template, do any processing required and
   perform error-checking.  If IS_FRIEND is nonzero, this TYPE is
   being declared a friend.  B is the binding level at which this TYPE
   should be bound.

   Returns the TYPE_DECL for TYPE, which may have been altered by this
   processing.  */

static tree
maybe_process_template_type_declaration (tree type, int is_friend,
					 cp_binding_level *b)
{
  tree decl = TYPE_NAME (type);

  if (processing_template_parmlist)
    /* You can't declare a new template type in a template parameter
       list.  But, you can declare a non-template type:

	 template <class A*> struct S;

       is a forward-declaration of `A'.  */
    ;
  else if (b->kind == sk_namespace
	   && current_binding_level->kind != sk_namespace)
    /* If this new type is being injected into a containing scope,
       then it's not a template type.  */
    ;
  else
    {
      gcc_assert (MAYBE_CLASS_TYPE_P (type)
		  || TREE_CODE (type) == ENUMERAL_TYPE);

      if (processing_template_decl)
	{
	  /* This may change after the call to
	     push_template_decl_real, but we want the original value.  */
	  tree name = DECL_NAME (decl);

	  decl = push_template_decl_real (decl, is_friend);
	  if (decl == error_mark_node)
	    return error_mark_node;

	  /* If the current binding level is the binding level for the
	     template parameters (see the comment in
	     begin_template_parm_list) and the enclosing level is a class
	     scope, and we're not looking at a friend, push the
	     declaration of the member class into the class scope.  In the
	     friend case, push_template_decl will already have put the
	     friend into global scope, if appropriate.  */
	  if (TREE_CODE (type) != ENUMERAL_TYPE
	      && !is_friend && b->kind == sk_template_parms
	      && b->level_chain->kind == sk_class)
	    {
	      finish_member_declaration (CLASSTYPE_TI_TEMPLATE (type));

	      if (!COMPLETE_TYPE_P (current_class_type))
		{
		  maybe_add_class_template_decl_list (current_class_type,
						      type, /*friend_p=*/0);
		  /* Put this UTD in the table of UTDs for the class.  */
		  if (CLASSTYPE_NESTED_UTDS (current_class_type) == NULL)
		    CLASSTYPE_NESTED_UTDS (current_class_type) =
		      binding_table_new (SCOPE_DEFAULT_HT_SIZE);

		  binding_table_insert
		    (CLASSTYPE_NESTED_UTDS (current_class_type), name, type);
		}
	    }
	}
    }

  return decl;
}

/* Push a tag name NAME for struct/class/union/enum type TYPE.  In case
   that the NAME is a class template, the tag is processed but not pushed.

   The pushed scope depend on the SCOPE parameter:
   - When SCOPE is TS_CURRENT, put it into the inner-most non-sk_cleanup
     scope.
   - When SCOPE is TS_GLOBAL, put it in the inner-most non-class and
     non-template-parameter scope.  This case is needed for forward
     declarations.
   - When SCOPE is TS_WITHIN_ENCLOSING_NON_CLASS, this is similar to
     TS_GLOBAL case except that names within template-parameter scopes
     are not pushed at all.

   Returns TYPE upon success and ERROR_MARK_NODE otherwise.  */

static tree
do_pushtag (tree name, tree type, tag_scope scope)
{
  tree decl;

  cp_binding_level *b = current_binding_level;
  while (true)
    {
      if (/* Cleanup scopes are not scopes from the point of view of
	     the language.  */
	  b->kind == sk_cleanup
	  /* Neither are function parameter scopes.  */
	  || b->kind == sk_function_parms
	  /* Neither are the scopes used to hold template parameters
	     for an explicit specialization.  For an ordinary template
	     declaration, these scopes are not scopes from the point of
	     view of the language.  */
	  || (b->kind == sk_template_parms
	      && (b->explicit_spec_p || scope == ts_global)))
	b = b->level_chain;
      else if (b->kind == sk_class
	       && scope != ts_current)
	{
	  b = b->level_chain;
	  if (b->kind == sk_template_parms)
	    b = b->level_chain;
	}
      else
	break;
    }

  gcc_assert (identifier_p (name));

  /* Do C++ gratuitous typedefing.  */
  if (identifier_type_value_1 (name) != type)
    {
      tree tdef;
      tree context = TYPE_CONTEXT (type);

      if (! context)
	{
	  cp_binding_level *cb = b;
	  while (cb->kind != sk_namespace
		 && cb->kind != sk_class
		 && (cb->kind != sk_function_parms
		     || !cb->this_entity))
	    cb = cb->level_chain;
	  tree cs = cb->this_entity;

	  gcc_checking_assert (TREE_CODE (cs) == FUNCTION_DECL
			       ? cs == current_function_decl
			       : TYPE_P (cs) ? cs == current_class_type
			       : cs == current_namespace);

	  if (scope == ts_current
	      || (cs && TREE_CODE (cs) == FUNCTION_DECL))
	    context = cs;
	  else if (cs && TYPE_P (cs))
	    /* When declaring a friend class of a local class, we want
	       to inject the newly named class into the scope
	       containing the local class, not the namespace
	       scope.  */
	    context = decl_function_context (get_type_decl (cs));
	}
      if (!context)
	context = current_namespace;

      tdef = create_implicit_typedef (name, type);
      DECL_CONTEXT (tdef) = FROB_CONTEXT (context);
      set_originating_module (tdef);

      if (scope == ts_within_enclosing_non_class)
	{
	  /* This is a friend.  Make this TYPE_DECL node hidden from
	     ordinary name lookup.  Its corresponding TEMPLATE_DECL
	     will be marked in push_template_decl_real.  */
	  retrofit_lang_decl (tdef);
	  DECL_ANTICIPATED (tdef) = 1;
	  DECL_FRIEND_P (tdef) = 1;
	}

      decl = maybe_process_template_type_declaration
	(type, scope == ts_within_enclosing_non_class, b);
      if (decl == error_mark_node)
	return decl;

      if (b->kind == sk_class)
	{
	  if (!TYPE_BEING_DEFINED (current_class_type))
	    /* Don't push anywhere if the class is complete; a lambda in an
	       NSDMI is not a member of the class.  */
	    ;
	  else if (!PROCESSING_REAL_TEMPLATE_DECL_P ())
	    /* Put this TYPE_DECL on the TYPE_FIELDS list for the
	       class.  But if it's a member template class, we want
	       the TEMPLATE_DECL, not the TYPE_DECL, so this is done
	       later.  */
	    finish_member_declaration (decl);
	  else
	    pushdecl_class_level (decl);
	}
      else if (b->kind != sk_template_parms)
	{
	  decl = do_pushdecl_with_scope (decl, b, /*is_friend=*/false);
	  if (decl == error_mark_node)
	    return decl;

	  if (DECL_CONTEXT (decl) == std_node
	      && init_list_identifier == DECL_NAME (TYPE_NAME (type))
	      && !CLASSTYPE_TEMPLATE_INFO (type))
	    {
	      error ("declaration of %<std::initializer_list%> does not match "
		     "%<#include <initializer_list>%>, isn%'t a template");
	      return error_mark_node;
	    }
	}

      TYPE_CONTEXT (type) = DECL_CONTEXT (decl);

      /* If this is a local class, keep track of it.  We need this
	 information for name-mangling, and so that it is possible to
	 find all function definitions in a translation unit in a
	 convenient way.  (It's otherwise tricky to find a member
	 function definition it's only pointed to from within a local
	 class.)  */
      if (TYPE_FUNCTION_SCOPE_P (type))
	{
	  if (processing_template_decl)
	    {
	      /* Push a DECL_EXPR so we call pushtag at the right time in
		 template instantiation rather than in some nested context.  */
	      add_decl_expr (decl);
	    }
	  /* Lambdas use LAMBDA_EXPR_DISCRIMINATOR instead.  */
	  else if (!LAMBDA_TYPE_P (type))
	    determine_local_discriminator (TYPE_NAME (type));
	}
    }

  if (b->kind == sk_class
      && !COMPLETE_TYPE_P (current_class_type))
    {
      maybe_add_class_template_decl_list (current_class_type,
					  type, /*friend_p=*/0);

      if (CLASSTYPE_NESTED_UTDS (current_class_type) == NULL)
	CLASSTYPE_NESTED_UTDS (current_class_type)
	  = binding_table_new (SCOPE_DEFAULT_HT_SIZE);

      binding_table_insert
	(CLASSTYPE_NESTED_UTDS (current_class_type), name, type);
    }

  decl = TYPE_NAME (type);
  gcc_assert (TREE_CODE (decl) == TYPE_DECL);

  /* Set type visibility now if this is a forward declaration.  */
  TREE_PUBLIC (decl) = 1;
  determine_visibility (decl);

  return type;
}

/* Wrapper for do_pushtag.  */

tree
pushtag (tree name, tree type, tag_scope scope)
{
  tree ret;
  bool subtime = timevar_cond_start (TV_NAME_LOOKUP);
  ret = do_pushtag (name, type, scope);
  timevar_cond_stop (TV_NAME_LOOKUP, subtime);
  return ret;
}


/* Subroutines for reverting temporarily to top-level for instantiation
   of templates and such.  We actually need to clear out the class- and
   local-value slots of all identifiers, so that only the global values
   are at all visible.  Simply setting current_binding_level to the global
   scope isn't enough, because more binding levels may be pushed.  */
struct saved_scope *scope_chain;

/* Return true if ID has not already been marked.  */

static inline bool
store_binding_p (tree id)
{
  if (!id || !IDENTIFIER_BINDING (id))
    return false;

  if (IDENTIFIER_MARKED (id))
    return false;

  return true;
}

/* Add an appropriate binding to *OLD_BINDINGS which needs to already
   have enough space reserved.  */

static void
store_binding (tree id, vec<cxx_saved_binding, va_gc> **old_bindings)
{
  cxx_saved_binding saved;

  gcc_checking_assert (store_binding_p (id));

  IDENTIFIER_MARKED (id) = 1;

  saved.identifier = id;
  saved.binding = IDENTIFIER_BINDING (id);
  saved.real_type_value = REAL_IDENTIFIER_TYPE_VALUE (id);
  (*old_bindings)->quick_push (saved);
  IDENTIFIER_BINDING (id) = NULL;
}

static void
store_bindings (tree names, vec<cxx_saved_binding, va_gc> **old_bindings)
{
  static vec<tree> bindings_need_stored;
  tree t, id;
  size_t i;

  bool subtime = timevar_cond_start (TV_NAME_LOOKUP);
  for (t = names; t; t = TREE_CHAIN (t))
    {
      if (TREE_CODE (t) == TREE_LIST)
	id = TREE_PURPOSE (t);
      else
	id = DECL_NAME (t);

      if (store_binding_p (id))
	bindings_need_stored.safe_push (id);
    }
  if (!bindings_need_stored.is_empty ())
    {
      vec_safe_reserve_exact (*old_bindings, bindings_need_stored.length ());
      for (i = 0; bindings_need_stored.iterate (i, &id); ++i)
	{
	  /* We can apparently have duplicates in NAMES.  */
	  if (store_binding_p (id))
	    store_binding (id, old_bindings);
	}
      bindings_need_stored.truncate (0);
    }
  timevar_cond_stop (TV_NAME_LOOKUP, subtime);
}

/* Like store_bindings, but NAMES is a vector of cp_class_binding
   objects, rather than a TREE_LIST.  */

static void
store_class_bindings (vec<cp_class_binding, va_gc> *names,
		      vec<cxx_saved_binding, va_gc> **old_bindings)
{
  static vec<tree> bindings_need_stored;
  size_t i;
  cp_class_binding *cb;

  for (i = 0; vec_safe_iterate (names, i, &cb); ++i)
    if (store_binding_p (cb->identifier))
      bindings_need_stored.safe_push (cb->identifier);
  if (!bindings_need_stored.is_empty ())
    {
      tree id;
      vec_safe_reserve_exact (*old_bindings, bindings_need_stored.length ());
      for (i = 0; bindings_need_stored.iterate (i, &id); ++i)
	store_binding (id, old_bindings);
      bindings_need_stored.truncate (0);
    }
}

/* A chain of saved_scope structures awaiting reuse.  */

static GTY((deletable)) struct saved_scope *free_saved_scope;

static void
do_push_to_top_level (void)
{
  struct saved_scope *s;
  cp_binding_level *b;
  cxx_saved_binding *sb;
  size_t i;
  bool need_pop;

  /* Reuse or create a new structure for this saved scope.  */
  if (free_saved_scope != NULL)
    {
      s = free_saved_scope;
      free_saved_scope = s->prev;

      vec<cxx_saved_binding, va_gc> *old_bindings = s->old_bindings;
      memset (s, 0, sizeof (*s));
      /* Also reuse the structure's old_bindings vector.  */
      vec_safe_truncate (old_bindings, 0);
      s->old_bindings = old_bindings;
    }
  else
    s = ggc_cleared_alloc<saved_scope> ();

  b = scope_chain ? current_binding_level : 0;

  /* If we're in the middle of some function, save our state.  */
  if (cfun)
    {
      need_pop = true;
      push_function_context ();
    }
  else
    need_pop = false;

  if (scope_chain && previous_class_level)
    store_class_bindings (previous_class_level->class_shadowed,
			  &s->old_bindings);

  /* Have to include the global scope, because class-scope decls
     aren't listed anywhere useful.  */
  for (; b; b = b->level_chain)
    {
      tree t;

      /* Template IDs are inserted into the global level. If they were
	 inserted into namespace level, finish_file wouldn't find them
	 when doing pending instantiations. Therefore, don't stop at
	 namespace level, but continue until :: .  */
      if (global_scope_p (b))
	break;

      store_bindings (b->names, &s->old_bindings);
      /* We also need to check class_shadowed to save class-level type
	 bindings, since pushclass doesn't fill in b->names.  */
      if (b->kind == sk_class)
	store_class_bindings (b->class_shadowed, &s->old_bindings);

      /* Unwind type-value slots back to top level.  */
      for (t = b->type_shadowed; t; t = TREE_CHAIN (t))
	SET_IDENTIFIER_TYPE_VALUE (TREE_PURPOSE (t), TREE_VALUE (t));
    }

  FOR_EACH_VEC_SAFE_ELT (s->old_bindings, i, sb)
    IDENTIFIER_MARKED (sb->identifier) = 0;

  s->prev = scope_chain;
  s->bindings = b;
  s->need_pop_function_context = need_pop;
  s->function_decl = current_function_decl;
  s->unevaluated_operand = cp_unevaluated_operand;
  s->inhibit_evaluation_warnings = c_inhibit_evaluation_warnings;
  s->suppress_location_wrappers = suppress_location_wrappers;
  s->x_stmt_tree.stmts_are_full_exprs_p = true;

  scope_chain = s;
  current_function_decl = NULL_TREE;
  current_lang_base = NULL;
  current_lang_name = lang_name_cplusplus;
  current_namespace = global_namespace;
  push_class_stack ();
  cp_unevaluated_operand = 0;
  c_inhibit_evaluation_warnings = 0;
  suppress_location_wrappers = 0;
}

static void
do_pop_from_top_level (void)
{
  struct saved_scope *s = scope_chain;
  cxx_saved_binding *saved;
  size_t i;

  /* Clear out class-level bindings cache.  */
  if (previous_class_level)
    invalidate_class_lookup_cache ();
  pop_class_stack ();

  release_tree_vector (current_lang_base);

  scope_chain = s->prev;
  FOR_EACH_VEC_SAFE_ELT (s->old_bindings, i, saved)
    {
      tree id = saved->identifier;

      IDENTIFIER_BINDING (id) = saved->binding;
      SET_IDENTIFIER_TYPE_VALUE (id, saved->real_type_value);
    }

  /* If we were in the middle of compiling a function, restore our
     state.  */
  if (s->need_pop_function_context)
    pop_function_context ();
  current_function_decl = s->function_decl;
  cp_unevaluated_operand = s->unevaluated_operand;
  c_inhibit_evaluation_warnings = s->inhibit_evaluation_warnings;
  suppress_location_wrappers = s->suppress_location_wrappers;

  /* Make this saved_scope structure available for reuse by
     push_to_top_level.  */
  s->prev = free_saved_scope;
  free_saved_scope = s;
}

/* Push into the scope of the namespace NS, even if it is deeply
   nested within another namespace.  */

static void
do_push_nested_namespace (tree ns)
{
  if (ns == global_namespace)
    do_push_to_top_level ();
  else
    {
      do_push_nested_namespace (CP_DECL_CONTEXT (ns));
      resume_scope (NAMESPACE_LEVEL (ns));
      current_namespace = ns;
    }
}

/* Pop back from the scope of the namespace NS, which was previously
   entered with push_nested_namespace.  */

static void
do_pop_nested_namespace (tree ns)
{
  while (ns != global_namespace)
    {
      ns = CP_DECL_CONTEXT (ns);
      current_namespace = ns;
      leave_scope ();
    }

  do_pop_from_top_level ();
}

/* Add TARGET to USINGS, if it does not already exist there.  We used
   to build the complete graph of usings at this point, from the POV
   of the source namespaces.  Now we build that as we perform the
   unqualified search.  */

static void
add_using_namespace (vec<tree, va_gc> *&usings, tree target)
{
  if (usings)
    for (unsigned ix = usings->length (); ix--;)
      if ((*usings)[ix] == target)
	return;

  vec_safe_push (usings, target);
}

/* Tell the debug system of a using directive.  */

static void
emit_debug_info_using_namespace (tree from, tree target, bool implicit)
{
  /* Emit debugging info.  */
  tree context = from != global_namespace ? from : NULL_TREE;
  debug_hooks->imported_module_or_decl (target, NULL_TREE, context, false,
					implicit);
}

/* Process a using directive.  */

void
finish_using_directive (tree target, tree attribs)
{
  if (target == error_mark_node)
    return;

  if (current_binding_level->kind != sk_namespace)
    add_stmt (build_stmt (input_location, USING_STMT, target));
  else
    emit_debug_info_using_namespace (current_binding_level->this_entity,
				     ORIGINAL_NAMESPACE (target), false);

  add_using_namespace (current_binding_level->using_directives,
		       ORIGINAL_NAMESPACE (target));

  if (attribs != error_mark_node)
    for (tree a = attribs; a; a = TREE_CHAIN (a))
      {
	tree name = get_attribute_name (a);
	if (current_binding_level->kind == sk_namespace
	    && is_attribute_p ("strong", name))
	  {
	    if (warning (0, "%<strong%> using directive no longer supported")
		&& CP_DECL_CONTEXT (target) == current_namespace)
	      inform (DECL_SOURCE_LOCATION (target),
		      "you can use an inline namespace instead");
	  }
	else
	  warning (OPT_Wattributes, "%qD attribute directive ignored", name);
      }
}

/* Pushes X into the global namespace.  */

tree
pushdecl_top_level (tree x, tree *maybe_init)
{
  bool subtime = timevar_cond_start (TV_NAME_LOOKUP);
  do_push_to_top_level ();
  if (!DECL_CONTEXT (x))
    DECL_CONTEXT (x) = FROB_CONTEXT (global_namespace);
  x = pushdecl_namespace_level (x, false);
  if (maybe_init)
    cp_finish_decl (x, *maybe_init, false, NULL_TREE, 0);
  do_pop_from_top_level ();
  timevar_cond_stop (TV_NAME_LOOKUP, subtime);
  return x;
}

/* Pushes X into the global namespace and calls cp_finish_decl to
   register the variable, initializing it with INIT.  */

tree
pushdecl_top_level_and_finish (tree x, tree init)
{
  return pushdecl_top_level (x, &init);
}

/* Enter the namespaces from current_namerspace to NS.  */

static int
push_inline_namespaces (tree ns)
{
  int count = 0;
  if (ns != current_namespace)
    {
      gcc_assert (ns != global_namespace);
      count += push_inline_namespaces (CP_DECL_CONTEXT (ns));
      resume_scope (NAMESPACE_LEVEL (ns));
      current_namespace = ns;
      count++;
    }
  return count;
}

/* SLOT is the (possibly empty) binding slot for NAME in CTX.
   Reuse or create a namespace NAME.  NAME is null for the anonymous
   namespace.  */

static tree
reuse_namespace (tree *slot, tree ctx, tree name)
{
  if (modules_p () && *slot && TREE_PUBLIC (ctx) && name)
    {
      /* Public namespace.  Shared.  */
      tree *global_slot = slot;
      if (TREE_CODE (*slot) == MODULE_VECTOR)
	global_slot = get_fixed_binding_slot (slot, name,
					      MODULE_SLOT_GLOBAL, false);

      for (ovl_iterator iter (*global_slot); iter; ++iter)
	{
	  tree decl = *iter;

	  if (TREE_CODE (decl) == NAMESPACE_DECL && !DECL_NAMESPACE_ALIAS (decl))
	    return decl;
	}
    }
  return NULL_TREE;
}

/* The anonymous namespace name can be module-dependent.  */
static tree GTY() anon_name;

static tree
make_namespace (tree ctx, tree name, location_t loc,
		bool inline_p, tree asm_name = NULL_TREE)
{
  /* Create the namespace.  */
  tree ns = build_lang_decl (NAMESPACE_DECL, name, void_type_node);
  DECL_SOURCE_LOCATION (ns) = loc;
  SCOPE_DEPTH (ns) = SCOPE_DEPTH (ctx) + 1;
  if (!SCOPE_DEPTH (ns))
    /* We only allow depth 255. */
    sorry ("cannot nest more than %d namespaces", SCOPE_DEPTH (ctx));
  DECL_CONTEXT (ns) = FROB_CONTEXT (ctx);

  if (!name)
    {
      if (!asm_name)
	{
	  /* Figure out the anonymous namespace assembler name.  */
	  asm_name = anon_identifier;
	  if (module_interface_p ())
	    {
	      /* We must use the full partition name.  */
	      const char *name = module_name (0, true);
	      unsigned len = strlen (name);
	      unsigned pos = IDENTIFIER_LENGTH (asm_name);
	      char *buf = XALLOCAVEC (char, pos + len * 3 + 1);

	      memcpy (buf, IDENTIFIER_POINTER (asm_name), pos);
	      buf[pos++] = '_';
	      for (const char *ptr = name; *ptr; ptr++)
		if (ISALNUM (*ptr))
		  buf[pos++] = *ptr;
		else
		  pos += sprintf (&buf[pos], "_%02x", (unsigned char)*ptr);
	      asm_name = get_identifier_with_length (buf, pos);
	    }
	  else if (global_purview_p ())
	    /* We cannot have it here, because there's nothing
	       unique to mangle into the name.  */
	    // FIXME: this is wrong, we can do this by giving
	    // anon-namespaces TU-specific indices, it doesn't matter
	    // if these are different upon import.
	    error ("anonymous namespaces cannot be used in"
		   " global module fragment");
	  anon_name = asm_name;
	}
      SET_DECL_ASSEMBLER_NAME (ns, asm_name);
    }
  else if (TREE_PUBLIC (ctx))
    TREE_PUBLIC (ns) = true;

  if (inline_p)
    DECL_NAMESPACE_INLINE_P (ns) = true;

  return ns;
}

static void
make_namespace_finish (tree ns, tree *slot, bool from_import = false)
{
  if (modules_p () && TREE_PUBLIC (ns) && (from_import || *slot != ns))
    {
      /* Merge into global slot.  */
      tree *gslot = get_fixed_binding_slot (slot, DECL_NAME (ns),
					    MODULE_SLOT_GLOBAL, true);
      *gslot = ns;
    }

  /* NS was newly created, finish off making it.  */
  tree ctx = CP_DECL_CONTEXT (ns);
  cp_binding_level *scope = ggc_cleared_alloc<cp_binding_level> ();
  scope->this_entity = ns;
  scope->more_cleanups_ok = true;
  scope->kind = sk_namespace;
  scope->level_chain = NAMESPACE_LEVEL (ctx);
  NAMESPACE_LEVEL (ns) = scope;

  if (DECL_NAMESPACE_INLINE_P (ns))
    vec_safe_push (DECL_NAMESPACE_INLINEES (ctx), ns);

  if (DECL_NAMESPACE_INLINE_P (ns) || !DECL_NAME (ns))
    emit_debug_info_using_namespace (ctx, ns, true);
}

/* Push into the scope of the NAME namespace.  If NAME is NULL_TREE,
   then we enter an anonymous namespace.  If MAKE_INLINE is true, then
   we create an inline namespace (it is up to the caller to check upon
   redefinition). Return the number of namespaces entered.  */

int
push_namespace (tree name, bool make_inline)
{
  bool subtime = timevar_cond_start (TV_NAME_LOOKUP);
  int count = 0;

  /* We should not get here if the global_namespace is not yet constructed
     nor if NAME designates the global namespace:  The global scope is
     constructed elsewhere.  */
  gcc_checking_assert (global_namespace != NULL && name != global_identifier);

  tree ns = NULL_TREE;
  {
    name_lookup lookup (name);
    if (!lookup.search_qualified (current_namespace, /*usings=*/false))
      ;
    else if (TREE_CODE (lookup.value) == TREE_LIST)
      {
	/* An ambiguous lookup.  If exactly one is a namespace, we
	   want that.  If more than one is a namespace, error, but
	   pick one of them.  */
	/* DR2061 can cause us to find multiple namespaces of the same
	   name.  We must treat that carefully and avoid thinking we
	   need to push a new (possibly) duplicate namespace.  Hey,
	   if you want to use the same identifier within an inline
	   nest, knock yourself out.  */
	for (tree *chain = &lookup.value, next; (next = *chain);)
	  {
	    tree decl = TREE_VALUE (next);
	    if (TREE_CODE (decl) == NAMESPACE_DECL)
	      {
		if (!ns)
		  ns = decl;
		else if (SCOPE_DEPTH (ns) >= SCOPE_DEPTH (decl))
		  ns = decl;

		/* Advance.  */
		chain = &TREE_CHAIN (next);
	      }
	    else
	      /* Stitch out.  */
	      *chain = TREE_CHAIN (next);
	  }

	if (TREE_CHAIN (lookup.value))
	  {
	    error ("%<namespace %E%> is ambiguous", name);
	    print_candidates (lookup.value);
	  }
      }
    else if (TREE_CODE (lookup.value) == NAMESPACE_DECL)
      ns = lookup.value;

    if (ns)
      if (tree dna = DECL_NAMESPACE_ALIAS (ns))
	{
	  /* A namespace alias is not allowed here, but if the alias
	     is for a namespace also inside the current scope,
	     accept it with a diagnostic.  That's better than dying
	     horribly.  */
	  if (is_nested_namespace (current_namespace, CP_DECL_CONTEXT (dna)))
	    {
	      error ("namespace alias %qD not allowed here, "
		     "assuming %qD", ns, dna);
	      ns = dna;
	    }
	  else
	    ns = NULL_TREE;
	}
  }

  if (ns)
    {
      /* DR2061.  NS might be a member of an inline namespace.  We
	 need to push into those namespaces.  */
      if (modules_p ())
	{
	  for (tree parent, ctx = ns; ctx != current_namespace;
	       ctx = parent)
	    {
	      parent = CP_DECL_CONTEXT (ctx);

	      tree bind = *find_namespace_slot (parent, DECL_NAME (ctx), false);
	      if (bind != ctx)
		{
		  mc_slot &slot
		    = MODULE_VECTOR_CLUSTER (bind, 0).slots[MODULE_SLOT_CURRENT];
		  gcc_checking_assert (!(tree)slot || (tree)slot == ctx);
		  slot = ctx;
		}
	    }
	}

      count += push_inline_namespaces (CP_DECL_CONTEXT (ns));
      if (DECL_SOURCE_LOCATION (ns) == BUILTINS_LOCATION)
	/* It's not builtin now.  */
	DECL_SOURCE_LOCATION (ns) = input_location;
    }
  else
    {
      /* Before making a new namespace, see if we already have one in
	 the existing partitions of the current namespace.  */
      tree *slot = find_namespace_slot (current_namespace, name, false);
      if (slot)
	ns = reuse_namespace (slot, current_namespace, name);
      if (!ns)
	ns = make_namespace (current_namespace, name,
			     input_location, make_inline);

      if (pushdecl (ns) == error_mark_node)
	ns = NULL_TREE;
      else
	{
	  /* finish up making the namespace.  */
	  add_decl_to_level (NAMESPACE_LEVEL (current_namespace), ns);
<<<<<<< HEAD
	  /* pushdecl may invalidate slot, find name again.  */
	  slot = find_namespace_slot (current_namespace, name, true);
=======
	  if (!slot)
	    {
	      slot = find_namespace_slot (current_namespace, name);
	      /* This should find the slot created by pushdecl.  */
	      gcc_checking_assert (slot && *slot == ns);
	    }
>>>>>>> 6f28db12
	  make_namespace_finish (ns, slot);

	  /* Add the anon using-directive here, we don't do it in
	     make_namespace_finish.  */
	  if (!DECL_NAMESPACE_INLINE_P (ns) && !name)
	    add_using_namespace (current_binding_level->using_directives, ns);
	}
    }

  if (ns)
    {
      /* A public namespace is exported only if explicitly marked, or
	 it contains exported entities.  */
      if (!DECL_MODULE_EXPORT_P (ns) && TREE_PUBLIC (ns)
	  && module_exporting_p ())
	implicitly_export_namespace (ns);

      if (make_inline && !DECL_NAMESPACE_INLINE_P (ns))
	{
	  error_at (input_location,
		    "inline namespace must be specified at initial definition");
	  inform (DECL_SOURCE_LOCATION (ns), "%qD defined here", ns);
	}
      resume_scope (NAMESPACE_LEVEL (ns));
      current_namespace = ns;
      count++;
    }

  timevar_cond_stop (TV_NAME_LOOKUP, subtime);
  return count;
}

/* Pop from the scope of the current namespace.  */

void
pop_namespace (void)
{
  bool subtime = timevar_cond_start (TV_NAME_LOOKUP);

  gcc_assert (current_namespace != global_namespace);
  current_namespace = CP_DECL_CONTEXT (current_namespace);
  /* The binding level is not popped, as it might be re-opened later.  */
  leave_scope ();

  timevar_cond_stop (TV_NAME_LOOKUP, subtime);
}

// FIXME: Something is not correct about the VISIBLE_P handling.  We
// need to insert this namespace into
// (a) the GLOBAL or PARTITION slot, if it is TREE_PUBLIC
// (b) The importing module's slot (always)
// (c) Do we need to put it in the CURRENT slot?  This is the
// confused piece.

tree
add_imported_namespace (tree ctx, tree name, unsigned origin, location_t loc,
			bool visible_p, bool inline_p, tree anon_name)
{
  gcc_checking_assert (origin);
  tree *slot = find_namespace_slot (ctx, name, true);
  tree decl = reuse_namespace (slot, ctx, name);
  if (!decl)
    {
      decl = make_namespace (ctx, name, loc, inline_p, anon_name);
      DECL_MODULE_IMPORT_P (decl) = true;
      make_namespace_finish (decl, slot, true);
    }
  else if (DECL_NAMESPACE_INLINE_P (decl) != inline_p)
    {
      error_at (loc, "%s namespace %qD conflicts with reachable definition",
		inline_p ? "inline" : "non-inline", decl);
      inform (DECL_SOURCE_LOCATION (decl), "reachable %s definition here",
	      inline_p ? "non-inline" : "inline");
    }

  if (TREE_PUBLIC (decl) && TREE_CODE (*slot) == MODULE_VECTOR)
    {
      /* See if we can extend the final slot.  */
      module_cluster *last = MODULE_VECTOR_CLUSTER_LAST (*slot);
      gcc_checking_assert (last->indices[0].span);
      unsigned jx = MODULE_VECTOR_SLOTS_PER_CLUSTER;

      while (--jx)
	if (last->indices[jx].span)
	  break;
      tree final = last->slots[jx];
      if (visible_p == !STAT_HACK_P (final)
	  && MAYBE_STAT_DECL (final) == decl
	  && last->indices[jx].base + last->indices[jx].span == origin
	  && (MODULE_VECTOR_NUM_CLUSTERS (*slot) > 1
	      || (MODULE_VECTOR_SLOTS_PER_CLUSTER > MODULE_SLOTS_FIXED
		  && jx >= MODULE_SLOTS_FIXED)))
	{
	  last->indices[jx].span++;
	  return decl;
	}
    }

  /* Append a new slot.  */
  tree *mslot = &(tree &)*append_imported_binding_slot (slot, name, origin);

  gcc_assert (!*mslot);
  *mslot = visible_p ? decl : stat_hack (decl, NULL_TREE);

  return decl;
}

/* External entry points for do_{push_to/pop_from}_top_level.  */

void
push_to_top_level (void)
{
  bool subtime = timevar_cond_start (TV_NAME_LOOKUP);
  do_push_to_top_level ();
  timevar_cond_stop (TV_NAME_LOOKUP, subtime);
}

void
pop_from_top_level (void)
{
  bool subtime = timevar_cond_start (TV_NAME_LOOKUP);
  do_pop_from_top_level ();
  timevar_cond_stop (TV_NAME_LOOKUP, subtime);
}

/* External entry points for do_{push,pop}_nested_namespace.  */

void
push_nested_namespace (tree ns)
{
  bool subtime = timevar_cond_start (TV_NAME_LOOKUP);
  do_push_nested_namespace (ns);
  timevar_cond_stop (TV_NAME_LOOKUP, subtime);
}

void
pop_nested_namespace (tree ns)
{
  bool subtime = timevar_cond_start (TV_NAME_LOOKUP);
  gcc_assert (current_namespace == ns);
  do_pop_nested_namespace (ns);
  timevar_cond_stop (TV_NAME_LOOKUP, subtime);
}

/* Pop off extraneous binding levels left over due to syntax errors.
   We don't pop past namespaces, as they might be valid.  */

void
pop_everything (void)
{
  if (ENABLE_SCOPE_CHECKING)
    verbatim ("XXX entering %<pop_everything ()%>");
  while (!namespace_bindings_p ())
    {
      if (current_binding_level->kind == sk_class)
	pop_nested_class ();
      else
	poplevel (0, 0, 0);
    }
  if (ENABLE_SCOPE_CHECKING)
    verbatim ("XXX leaving %<pop_everything ()%>");
}

/* Emit debugging information for using declarations and directives.
   If input tree is overloaded fn then emit debug info for all
   candidates.  */

void
cp_emit_debug_info_for_using (tree t, tree context)
{
  /* Don't try to emit any debug information if we have errors.  */
  if (seen_error ())
    return;

  /* Do not supply context to imported_module_or_decl, if
     it is a global namespace.  */
  if (context == global_namespace)
    context = NULL_TREE;

  t = MAYBE_BASELINK_FUNCTIONS (t);

  for (lkp_iterator iter (t); iter; ++iter)
    {
      tree fn = *iter;

      if (TREE_CODE (fn) == TEMPLATE_DECL)
	/* FIXME: Handle TEMPLATE_DECLs.  */
	continue;
      
      /* Ignore this FUNCTION_DECL if it refers to a builtin declaration
	 of a builtin function.  */
      if (TREE_CODE (fn) == FUNCTION_DECL
	  && DECL_EXTERNAL (fn)
	  && fndecl_built_in_p (fn))
	continue;

      if (building_stmt_list_p ())
	add_stmt (build_stmt (input_location, USING_STMT, fn));
      else
	debug_hooks->imported_module_or_decl (fn, NULL_TREE, context,
					      false, false);
    }
}

/* Return the result of unqualified lookup for the overloaded operator
   designated by CODE, if we are in a template and the binding we find is
   not.  */

static tree
op_unqualified_lookup (tree fnname)
{
  if (cxx_binding *binding = IDENTIFIER_BINDING (fnname))
    {
      cp_binding_level *l = binding->scope;
      while (l && !l->this_entity)
	l = l->level_chain;

      if (l && uses_template_parms (l->this_entity))
	/* Don't preserve decls from an uninstantiated template,
	   wait until that template is instantiated.  */
	return NULL_TREE;
    }

  tree fns = lookup_name (fnname);
  if (!fns)
    /* Remember we found nothing!  */
    return error_mark_node;

  tree d = is_overloaded_fn (fns) ? get_first_fn (fns) : fns;
  if (DECL_CLASS_SCOPE_P (d))
    /* We don't need to remember class-scope functions or declarations,
       normal unqualified lookup will find them again.  */
    fns = NULL_TREE;

  return fns;
}

/* E is an expression representing an operation with dependent type, so we
   don't know yet whether it will use the built-in meaning of the operator or a
   function.  Remember declarations of that operator in scope.

   We then inject a fake binding of that lookup into the
   instantiation's parameter scope.  This approach fails if the user
   has different using declarations or directives in different local
   binding of the current function from whence we need to do lookups
   (we'll cache what we see on the first lookup).  */

static const char *const op_bind_attrname = "operator bindings";

void
maybe_save_operator_binding (tree e)
{
  /* This is only useful in a generic lambda.  */
  if (!processing_template_decl)
    return;

  tree cfn = current_function_decl;
  if (!cfn)
    return;

  /* Do this for lambdas and code that will emit a CMI.  In a module's
     GMF we don't yet know whether there will be a CMI.  */
  if (!module_has_cmi_p () && !global_purview_p () && !current_lambda_expr())
     return;

  tree fnname = ovl_op_identifier (false, TREE_CODE (e));
  if (!fnname)
    return;

  tree attributes = DECL_ATTRIBUTES (cfn);
  tree op_attr = lookup_attribute (op_bind_attrname, attributes);
  if (!op_attr)
    {
      op_attr = tree_cons (get_identifier (op_bind_attrname),
			   NULL_TREE, attributes);
      DECL_ATTRIBUTES (cfn) = op_attr;
    }

  tree op_bind = purpose_member (fnname, TREE_VALUE (op_attr));
  if (!op_bind)
    {
      tree fns = op_unqualified_lookup (fnname);

      /* Always record, so we don't keep looking for this
	 operator.  */
      TREE_VALUE (op_attr) = tree_cons (fnname, fns, TREE_VALUE (op_attr));
    }
}

/* Called from cp_free_lang_data so we don't put this into LTO.  */

void
discard_operator_bindings (tree decl)
{
  DECL_ATTRIBUTES (decl) = remove_attribute (op_bind_attrname,
					     DECL_ATTRIBUTES (decl));
}

/* Subroutine of start_preparsed_function: push the bindings we saved away in
   maybe_save_op_lookup into the function parameter binding level.  */

void
push_operator_bindings ()
{
  tree decl1 = current_function_decl;
  if (tree attr = lookup_attribute (op_bind_attrname,
				    DECL_ATTRIBUTES (decl1)))
    for (tree binds = TREE_VALUE (attr); binds; binds = TREE_CHAIN (binds))
      if (tree val = TREE_VALUE (binds))
	{
	  tree name = TREE_PURPOSE (binds);
	  push_local_binding (name, val, /*using*/true);
	}
}

#include "gt-cp-name-lookup.h"<|MERGE_RESOLUTION|>--- conflicted
+++ resolved
@@ -8922,17 +8922,12 @@
 	{
 	  /* finish up making the namespace.  */
 	  add_decl_to_level (NAMESPACE_LEVEL (current_namespace), ns);
-<<<<<<< HEAD
-	  /* pushdecl may invalidate slot, find name again.  */
-	  slot = find_namespace_slot (current_namespace, name, true);
-=======
 	  if (!slot)
 	    {
 	      slot = find_namespace_slot (current_namespace, name);
 	      /* This should find the slot created by pushdecl.  */
 	      gcc_checking_assert (slot && *slot == ns);
 	    }
->>>>>>> 6f28db12
 	  make_namespace_finish (ns, slot);
 
 	  /* Add the anon using-directive here, we don't do it in
