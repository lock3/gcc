/* Process declarations and variables for C++ compiler.
   Copyright (C) 1988-2019 Free Software Foundation, Inc.
   Hacked by Michael Tiemann (tiemann@cygnus.com)

This file is part of GCC.

GCC is free software; you can redistribute it and/or modify
it under the terms of the GNU General Public License as published by
the Free Software Foundation; either version 3, or (at your option)
any later version.

GCC is distributed in the hope that it will be useful,
but WITHOUT ANY WARRANTY; without even the implied warranty of
MERCHANTABILITY or FITNESS FOR A PARTICULAR PURPOSE.  See the
GNU General Public License for more details.

You should have received a copy of the GNU General Public License
along with GCC; see the file COPYING3.  If not see
<http://www.gnu.org/licenses/>.  */


/* Process declarations and symbol lookup for C++ front end.
   Also constructs types; the standard scalar types at initialization,
   and structure, union, array and enum types when they are declared.  */

/* ??? not all decl nodes are given the most useful possible
   line numbers.  For example, the CONST_DECLs for enum values.  */

#include "config.h"
#include "system.h"
#include "coretypes.h"
#include "memmodel.h"
#include "target.h"
#include "cp-tree.h"
#include "c-family/c-common.h"
#include "timevar.h"
#include "stringpool.h"
#include "cgraph.h"
#include "varasm.h"
#include "attribs.h"
#include "stor-layout.h"
#include "calls.h"
#include "decl.h"
#include "toplev.h"
#include "c-family/c-objc.h"
#include "c-family/c-pragma.h"
#include "dumpfile.h"
#include "intl.h"
#include "c-family/c-ada-spec.h"
#include "asan.h"

/* Id for dumping the raw trees.  */
int raw_dump_id;
 
extern cpp_reader *parse_in;

/* This structure contains information about the initializations
   and/or destructions required for a particular priority level.  */
typedef struct priority_info_s {
  /* Nonzero if there have been any initializations at this priority
     throughout the translation unit.  */
  int initializations_p;
  /* Nonzero if there have been any destructions at this priority
     throughout the translation unit.  */
  int destructions_p;
} *priority_info;

static void mark_vtable_entries (tree);
static bool maybe_emit_vtables (tree);
static tree start_objects (int, int);
static void finish_objects (int, int, tree);
static tree start_static_storage_duration_function (unsigned);
static void finish_static_storage_duration_function (tree);
static priority_info get_priority_info (int);
static void do_static_initialization_or_destruction (tree, bool);
static void one_static_initialization_or_destruction (tree, tree, bool);
static void generate_ctor_or_dtor_function (bool, int, location_t *);
static int generate_ctor_and_dtor_functions_for_priority (splay_tree_node,
							  void *);
static tree prune_vars_needing_no_initialization (tree *);
static void write_out_vars (tree);
static void import_export_class (tree);
static tree get_guard_bits (tree);
static void determine_visibility_from_class (tree, tree);
static bool determine_hidden_inline (tree);
static void maybe_instantiate_decl (tree);

/* A list of static class variables.  This is needed, because a
   static class variable can be declared inside the class without
   an initializer, and then initialized, statically, outside the class.  */
static GTY(()) vec<tree, va_gc> *pending_statics;

/* A list of functions which were declared inline, but which we
   may need to emit outline anyway.  */
static GTY(()) vec<tree, va_gc> *deferred_fns;

/* A list of decls that use types with no linkage, which we need to make
   sure are defined.  */
static GTY(()) vec<tree, va_gc> *no_linkage_decls;

/* A vector of alternating decls and identifiers, where the latter
   is to be an alias for the former if the former is defined.  */
static GTY(()) vec<tree, va_gc> *mangling_aliases;

/* hash traits for declarations.  Hashes single decls via
   DECL_ASSEMBLER_NAME_RAW.  */

struct mangled_decl_hash : ggc_remove <tree>
{
  typedef tree value_type; /* A DECL.  */
  typedef tree compare_type; /* An identifier.  */

  static hashval_t hash (const value_type decl)
  {
    return IDENTIFIER_HASH_VALUE (DECL_ASSEMBLER_NAME_RAW (decl));
  }
  static bool equal (const value_type existing, compare_type candidate)
  {
    tree name = DECL_ASSEMBLER_NAME_RAW (existing);
    return candidate == name;
  }

  static inline void mark_empty (value_type &p) {p = NULL_TREE;}
  static inline bool is_empty (value_type p) {return !p;}

  static bool is_deleted (value_type e)
  {
    return e == reinterpret_cast <value_type> (1);
  }
  static void mark_deleted (value_type &e)
  {
    e = reinterpret_cast <value_type> (1);
  }
};

/* A hash table of decls keyed by mangled name.  Used to figure out if
   we need compatibility aliases.  */
static GTY(()) hash_table<mangled_decl_hash> *mangled_decls;

/* Nonzero if we're done parsing and into end-of-file activities.  */

int at_eof;

/* True if note_mangling_alias should enqueue mangling aliases for
   later generation, rather than emitting them right away.  */

bool defer_mangling_aliases = true;


/* Return a member function type (a METHOD_TYPE), given FNTYPE (a
   FUNCTION_TYPE), CTYPE (class type), and QUALS (the cv-qualifiers
   that apply to the function).  */

tree
build_memfn_type (tree fntype, tree ctype, cp_cv_quals quals,
		  cp_ref_qualifier rqual)
{
  if (fntype == error_mark_node || ctype == error_mark_node)
    return error_mark_node;

  gcc_assert (FUNC_OR_METHOD_TYPE_P (fntype));

  cp_cv_quals type_quals = quals & ~TYPE_QUAL_RESTRICT;
  ctype = cp_build_qualified_type (ctype, type_quals);

  tree newtype
    = build_method_type_directly (ctype, TREE_TYPE (fntype),
				  (TREE_CODE (fntype) == METHOD_TYPE
				   ? TREE_CHAIN (TYPE_ARG_TYPES (fntype))
				   : TYPE_ARG_TYPES (fntype)));
  if (tree attrs = TYPE_ATTRIBUTES (fntype))
    newtype = cp_build_type_attribute_variant (newtype, attrs);
  newtype = build_cp_fntype_variant (newtype, rqual,
				     TYPE_RAISES_EXCEPTIONS (fntype),
				     TYPE_HAS_LATE_RETURN_TYPE (fntype));

  return newtype;
}

/* Return a variant of FNTYPE, a FUNCTION_TYPE or METHOD_TYPE, with its
   return type changed to NEW_RET.  */

tree
change_return_type (tree new_ret, tree fntype)
{
  if (new_ret == error_mark_node)
    return fntype;

  if (same_type_p (new_ret, TREE_TYPE (fntype)))
    return fntype;

  tree newtype;
  tree args = TYPE_ARG_TYPES (fntype);

  if (TREE_CODE (fntype) == FUNCTION_TYPE)
    {
      newtype = build_function_type (new_ret, args);
      newtype = apply_memfn_quals (newtype,
				   type_memfn_quals (fntype));
    }
  else
    newtype = build_method_type_directly
      (class_of_this_parm (fntype), new_ret, TREE_CHAIN (args));

  if (tree attrs = TYPE_ATTRIBUTES (fntype))
    newtype = cp_build_type_attribute_variant (newtype, attrs);
  newtype = cxx_copy_lang_qualifiers (newtype, fntype);

  return newtype;
}

/* Build a PARM_DECL of FN with NAME and TYPE, and set DECL_ARG_TYPE
   appropriately.  */

tree
cp_build_parm_decl (tree fn, tree name, tree type)
{
  tree parm = build_decl (input_location,
			  PARM_DECL, name, type);
  DECL_CONTEXT (parm) = fn;

  /* DECL_ARG_TYPE is only used by the back end and the back end never
     sees templates.  */
  if (!processing_template_decl)
    DECL_ARG_TYPE (parm) = type_passed_as (type);

  return parm;
}

/* Returns a PARM_DECL of FN for a parameter of the indicated TYPE, with the
   indicated NAME.  */

tree
build_artificial_parm (tree fn, tree name, tree type)
{
  tree parm = cp_build_parm_decl (fn, name, type);
  DECL_ARTIFICIAL (parm) = 1;
  /* All our artificial parms are implicitly `const'; they cannot be
     assigned to.  */
  TREE_READONLY (parm) = 1;
  return parm;
}

/* Constructors for types with virtual baseclasses need an "in-charge" flag
   saying whether this constructor is responsible for initialization of
   virtual baseclasses or not.  All destructors also need this "in-charge"
   flag, which additionally determines whether or not the destructor should
   free the memory for the object.

   This function adds the "in-charge" flag to member function FN if
   appropriate.  It is called from grokclassfn and tsubst.
   FN must be either a constructor or destructor.

   The in-charge flag follows the 'this' parameter, and is followed by the
   VTT parm (if any), then the user-written parms.  */

void
maybe_retrofit_in_chrg (tree fn)
{
  tree basetype, arg_types, parms, parm, fntype;

  /* If we've already add the in-charge parameter don't do it again.  */
  if (DECL_HAS_IN_CHARGE_PARM_P (fn))
    return;

  /* When processing templates we can't know, in general, whether or
     not we're going to have virtual baseclasses.  */
  if (processing_template_decl)
    return;

  /* We don't need an in-charge parameter for constructors that don't
     have virtual bases.  */
  if (DECL_CONSTRUCTOR_P (fn)
      && !CLASSTYPE_VBASECLASSES (DECL_CONTEXT (fn)))
    return;

  arg_types = TYPE_ARG_TYPES (TREE_TYPE (fn));
  basetype = TREE_TYPE (TREE_VALUE (arg_types));
  arg_types = TREE_CHAIN (arg_types);

  parms = DECL_CHAIN (DECL_ARGUMENTS (fn));

  /* If this is a subobject constructor or destructor, our caller will
     pass us a pointer to our VTT.  */
  if (CLASSTYPE_VBASECLASSES (DECL_CONTEXT (fn)))
    {
      parm = build_artificial_parm (fn, vtt_parm_identifier, vtt_parm_type);

      /* First add it to DECL_ARGUMENTS between 'this' and the real args...  */
      DECL_CHAIN (parm) = parms;
      parms = parm;

      /* ...and then to TYPE_ARG_TYPES.  */
      arg_types = hash_tree_chain (vtt_parm_type, arg_types);

      DECL_HAS_VTT_PARM_P (fn) = 1;
    }

  /* Then add the in-charge parm (before the VTT parm).  */
  parm = build_artificial_parm (fn, in_charge_identifier, integer_type_node);
  DECL_CHAIN (parm) = parms;
  parms = parm;
  arg_types = hash_tree_chain (integer_type_node, arg_types);

  /* Insert our new parameter(s) into the list.  */
  DECL_CHAIN (DECL_ARGUMENTS (fn)) = parms;

  /* And rebuild the function type.  */
  fntype = build_method_type_directly (basetype, TREE_TYPE (TREE_TYPE (fn)),
				       arg_types);
  if (TYPE_ATTRIBUTES (TREE_TYPE (fn)))
    fntype = (cp_build_type_attribute_variant
	      (fntype, TYPE_ATTRIBUTES (TREE_TYPE (fn))));
  fntype = cxx_copy_lang_qualifiers (fntype, TREE_TYPE (fn));
  TREE_TYPE (fn) = fntype;

  /* Now we've got the in-charge parameter.  */
  DECL_HAS_IN_CHARGE_PARM_P (fn) = 1;
}

/* Classes overload their constituent function names automatically.
   When a function name is declared in a record structure,
   its name is changed to it overloaded name.  Since names for
   constructors and destructors can conflict, we place a leading
   '$' for destructors.

   CNAME is the name of the class we are grokking for.

   FUNCTION is a FUNCTION_DECL.  It was created by `grokdeclarator'.

   FLAGS contains bits saying what's special about today's
   arguments.  DTOR_FLAG == DESTRUCTOR.

   If FUNCTION is a destructor, then we must add the `auto-delete' field
   as a second parameter.  There is some hair associated with the fact
   that we must "declare" this variable in the manner consistent with the
   way the rest of the arguments were declared.

   QUALS are the qualifiers for the this pointer.  */

void
grokclassfn (tree ctype, tree function, enum overload_flags flags)
{
  tree fn_name = DECL_NAME (function);

  /* Even within an `extern "C"' block, members get C++ linkage.  See
     [dcl.link] for details.  */
  SET_DECL_LANGUAGE (function, lang_cplusplus);

  if (fn_name == NULL_TREE)
    {
      error ("name missing for member function");
      fn_name = get_identifier ("<anonymous>");
      DECL_NAME (function) = fn_name;
    }

  DECL_CONTEXT (function) = ctype;

  if (flags == DTOR_FLAG)
    DECL_CXX_DESTRUCTOR_P (function) = 1;

  if (flags == DTOR_FLAG || DECL_CONSTRUCTOR_P (function))
    maybe_retrofit_in_chrg (function);
}

/* Create an ARRAY_REF, checking for the user doing things backwards
   along the way.  DECLTYPE_P is for N3276, as in the parser.  */

tree
grok_array_decl (location_t loc, tree array_expr, tree index_exp,
		 bool decltype_p)
{
  tree type;
  tree expr;
  tree orig_array_expr = array_expr;
  tree orig_index_exp = index_exp;
  tree overload = NULL_TREE;

  if (error_operand_p (array_expr) || error_operand_p (index_exp))
    return error_mark_node;

  if (processing_template_decl)
    {
      if (type_dependent_expression_p (array_expr)
	  || type_dependent_expression_p (index_exp))
	return build_min_nt_loc (loc, ARRAY_REF, array_expr, index_exp,
				 NULL_TREE, NULL_TREE);
      array_expr = build_non_dependent_expr (array_expr);
      index_exp = build_non_dependent_expr (index_exp);
    }

  type = TREE_TYPE (array_expr);
  gcc_assert (type);
  type = non_reference (type);

  /* If they have an `operator[]', use that.  */
  if (MAYBE_CLASS_TYPE_P (type) || MAYBE_CLASS_TYPE_P (TREE_TYPE (index_exp)))
    {
      tsubst_flags_t complain = tf_warning_or_error;
      if (decltype_p)
	complain |= tf_decltype;
      expr = build_new_op (loc, ARRAY_REF, LOOKUP_NORMAL, array_expr,
			   index_exp, NULL_TREE, &overload, complain);
    }
  else
    {
      tree p1, p2, i1, i2;

      /* Otherwise, create an ARRAY_REF for a pointer or array type.
	 It is a little-known fact that, if `a' is an array and `i' is
	 an int, you can write `i[a]', which means the same thing as
	 `a[i]'.  */
      if (TREE_CODE (type) == ARRAY_TYPE || VECTOR_TYPE_P (type))
	p1 = array_expr;
      else
	p1 = build_expr_type_conversion (WANT_POINTER, array_expr, false);

      if (TREE_CODE (TREE_TYPE (index_exp)) == ARRAY_TYPE)
	p2 = index_exp;
      else
	p2 = build_expr_type_conversion (WANT_POINTER, index_exp, false);

      i1 = build_expr_type_conversion (WANT_INT | WANT_ENUM, array_expr,
				       false);
      i2 = build_expr_type_conversion (WANT_INT | WANT_ENUM, index_exp,
				       false);

      if ((p1 && i2) && (i1 && p2))
	error ("ambiguous conversion for array subscript");

      if (p1 && i2)
	array_expr = p1, index_exp = i2;
      else if (i1 && p2)
	array_expr = p2, index_exp = i1;
      else
	{
	  error_at (loc, "invalid types %<%T[%T]%> for array subscript",
		    type, TREE_TYPE (index_exp));
	  return error_mark_node;
	}

      if (array_expr == error_mark_node || index_exp == error_mark_node)
	error ("ambiguous conversion for array subscript");

      if (TYPE_PTR_P (TREE_TYPE (array_expr)))
	array_expr = mark_rvalue_use (array_expr);
      else
	array_expr = mark_lvalue_use_nonread (array_expr);
      index_exp = mark_rvalue_use (index_exp);
      expr = build_array_ref (input_location, array_expr, index_exp);
    }
  if (processing_template_decl && expr != error_mark_node)
    {
      if (overload != NULL_TREE)
	return (build_min_non_dep_op_overload
		(ARRAY_REF, expr, overload, orig_array_expr, orig_index_exp));

      return build_min_non_dep (ARRAY_REF, expr, orig_array_expr, orig_index_exp,
				NULL_TREE, NULL_TREE);
    }
  return expr;
}

/* Given the cast expression EXP, checking out its validity.   Either return
   an error_mark_node if there was an unavoidable error, return a cast to
   void for trying to delete a pointer w/ the value 0, or return the
   call to delete.  If DOING_VEC is true, we handle things differently
   for doing an array delete.
   Implements ARM $5.3.4.  This is called from the parser.  */

tree
delete_sanity (tree exp, tree size, bool doing_vec, int use_global_delete,
	       tsubst_flags_t complain)
{
  tree t, type;

  if (exp == error_mark_node)
    return exp;

  if (processing_template_decl)
    {
      t = build_min (DELETE_EXPR, void_type_node, exp, size);
      DELETE_EXPR_USE_GLOBAL (t) = use_global_delete;
      DELETE_EXPR_USE_VEC (t) = doing_vec;
      TREE_SIDE_EFFECTS (t) = 1;
      return t;
    }

  /* An array can't have been allocated by new, so complain.  */
  if (TREE_CODE (TREE_TYPE (exp)) == ARRAY_TYPE
      && (complain & tf_warning))
    warning_at (cp_expr_loc_or_input_loc (exp), 0,
		"deleting array %q#E", exp);

  t = build_expr_type_conversion (WANT_POINTER, exp, true);

  if (t == NULL_TREE || t == error_mark_node)
    {
      if (complain & tf_error)
	error_at (cp_expr_loc_or_input_loc (exp),
		  "type %q#T argument given to %<delete%>, expected pointer",
		  TREE_TYPE (exp));
      return error_mark_node;
    }

  type = TREE_TYPE (t);

  /* As of Valley Forge, you can delete a pointer to const.  */

  /* You can't delete functions.  */
  if (TREE_CODE (TREE_TYPE (type)) == FUNCTION_TYPE)
    {
      if (complain & tf_error)
	error_at (cp_expr_loc_or_input_loc (exp),
		  "cannot delete a function.  Only pointer-to-objects are "
		  "valid arguments to %<delete%>");
      return error_mark_node;
    }

  /* Deleting ptr to void is undefined behavior [expr.delete/3].  */
  if (VOID_TYPE_P (TREE_TYPE (type)))
    {
      if (complain & tf_warning)
	warning_at (cp_expr_loc_or_input_loc (exp), OPT_Wdelete_incomplete,
		    "deleting %qT is undefined", type);
      doing_vec = 0;
    }

  /* Deleting a pointer with the value zero is valid and has no effect.  */
  if (integer_zerop (t))
    return build1 (NOP_EXPR, void_type_node, t);

  if (doing_vec)
    return build_vec_delete (t, /*maxindex=*/NULL_TREE,
			     sfk_deleting_destructor,
			     use_global_delete, complain);
  else
    return build_delete (type, t, sfk_deleting_destructor,
			 LOOKUP_NORMAL, use_global_delete,
			 complain);
}

/* Report an error if the indicated template declaration is not the
   sort of thing that should be a member template.  */

void
check_member_template (tree tmpl)
{
  tree decl;

  gcc_assert (TREE_CODE (tmpl) == TEMPLATE_DECL);
  decl = DECL_TEMPLATE_RESULT (tmpl);

  if (TREE_CODE (decl) == FUNCTION_DECL
      || DECL_ALIAS_TEMPLATE_P (tmpl)
      || (TREE_CODE (decl) == TYPE_DECL
	  && MAYBE_CLASS_TYPE_P (TREE_TYPE (decl))))
    {
      /* The parser rejects template declarations in local classes
	 (with the exception of generic lambdas).  */
      gcc_assert (!current_function_decl || LAMBDA_FUNCTION_P (decl));
      /* The parser rejects any use of virtual in a function template.  */
      gcc_assert (!(TREE_CODE (decl) == FUNCTION_DECL
		    && DECL_VIRTUAL_P (decl)));

      /* The debug-information generating code doesn't know what to do
	 with member templates.  */
      DECL_IGNORED_P (tmpl) = 1;
    }
  else if (variable_template_p (tmpl))
    /* OK */;
  else
    error ("template declaration of %q#D", decl);
}

/* Sanity check: report error if this function FUNCTION is not
   really a member of the class (CTYPE) it is supposed to belong to.
   TEMPLATE_PARMS is used to specify the template parameters of a member
   template passed as FUNCTION_DECL. If the member template is passed as a
   TEMPLATE_DECL, it can be NULL since the parameters can be extracted
   from the declaration. If the function is not a function template, it
   must be NULL.
   It returns the original declaration for the function, NULL_TREE if
   no declaration was found, error_mark_node if an error was emitted.  */

tree
check_classfn (tree ctype, tree function, tree template_parms)
{
  if (DECL_USE_TEMPLATE (function)
      && !(TREE_CODE (function) == TEMPLATE_DECL
	   && DECL_TEMPLATE_SPECIALIZATION (function))
      && DECL_MEMBER_TEMPLATE_P (DECL_TI_TEMPLATE (function)))
    /* Since this is a specialization of a member template,
       we're not going to find the declaration in the class.
       For example, in:

	 struct S { template <typename T> void f(T); };
	 template <> void S::f(int);

       we're not going to find `S::f(int)', but there's no
       reason we should, either.  We let our callers know we didn't
       find the method, but we don't complain.  */
    return NULL_TREE;

  /* Basic sanity check: for a template function, the template parameters
     either were not passed, or they are the same of DECL_TEMPLATE_PARMS.  */
  if (TREE_CODE (function) == TEMPLATE_DECL)
    {
      if (template_parms
	  && !comp_template_parms (template_parms,
				   DECL_TEMPLATE_PARMS (function)))
	{
	  error ("template parameter lists provided don%'t match the "
		 "template parameters of %qD", function);
	  return error_mark_node;
	}
      template_parms = DECL_TEMPLATE_PARMS (function);
    }

  /* OK, is this a definition of a member template?  */
  bool is_template = (template_parms != NULL_TREE);

  /* [temp.mem]

     A destructor shall not be a member template.  */
  if (DECL_DESTRUCTOR_P (function) && is_template)
    {
      error ("destructor %qD declared as member template", function);
      return error_mark_node;
    }

  /* We must enter the scope here, because conversion operators are
     named by target type, and type equivalence relies on typenames
     resolving within the scope of CTYPE.  */
  tree pushed_scope = push_scope (ctype);
  tree matched = NULL_TREE;
  tree fns = get_class_binding (ctype, DECL_NAME (function));
  
  for (ovl_iterator iter (fns); !matched && iter; ++iter)
    {
      tree fndecl = *iter;

      /* A member template definition only matches a member template
	 declaration.  */
      if (is_template != (TREE_CODE (fndecl) == TEMPLATE_DECL))
	continue;

      if (!DECL_DECLARES_FUNCTION_P (fndecl))
	continue;

      tree p1 = TYPE_ARG_TYPES (TREE_TYPE (function));
      tree p2 = TYPE_ARG_TYPES (TREE_TYPE (fndecl));

      /* We cannot simply call decls_match because this doesn't work
	 for static member functions that are pretending to be
	 methods, and because the name may have been changed by
	 asm("new_name").  */

      /* Get rid of the this parameter on functions that become
	 static.  */
      if (DECL_STATIC_FUNCTION_P (fndecl)
	  && TREE_CODE (TREE_TYPE (function)) == METHOD_TYPE)
	p1 = TREE_CHAIN (p1);

      /* ref-qualifier or absence of same must match.  */
      if (type_memfn_rqual (TREE_TYPE (function))
	  != type_memfn_rqual (TREE_TYPE (fndecl)))
	continue;

      // Include constraints in the match.
      tree c1 = get_constraints (function);
      tree c2 = get_constraints (fndecl);

      /* While finding a match, same types and params are not enough
	 if the function is versioned.  Also check version ("target")
	 attributes.  */
      if (same_type_p (TREE_TYPE (TREE_TYPE (function)),
		       TREE_TYPE (TREE_TYPE (fndecl)))
	  && compparms (p1, p2)
	  && !targetm.target_option.function_versions (function, fndecl)
	  && (!is_template
	      || comp_template_parms (template_parms,
				      DECL_TEMPLATE_PARMS (fndecl)))
	  && equivalent_constraints (c1, c2)
	  && (DECL_TEMPLATE_SPECIALIZATION (function)
	      == DECL_TEMPLATE_SPECIALIZATION (fndecl))
	  && (!DECL_TEMPLATE_SPECIALIZATION (function)
	      || (DECL_TI_TEMPLATE (function) == DECL_TI_TEMPLATE (fndecl))))
	matched = fndecl;
    }

  if (!matched)
    {
      if (!COMPLETE_TYPE_P (ctype))
	cxx_incomplete_type_error (function, ctype);
      else
	{
	  if (DECL_CONV_FN_P (function))
	    fns = get_class_binding (ctype, conv_op_identifier);

	  error_at (DECL_SOURCE_LOCATION (function),
		    "no declaration matches %q#D", function);
	  if (fns)
	    print_candidates (fns);
	  else if (DECL_CONV_FN_P (function))
	    inform (DECL_SOURCE_LOCATION (function),
		    "no conversion operators declared");
	  else
	    inform (DECL_SOURCE_LOCATION (function),
		    "no functions named %qD", function);
	  inform (DECL_SOURCE_LOCATION (TYPE_NAME (ctype)),
		  "%#qT defined here", ctype);
	}
      matched = error_mark_node;
    }

  if (pushed_scope)
    pop_scope (pushed_scope);

  return matched;
}

/* DECL is a function with vague linkage.  Remember it so that at the
   end of the translation unit we can decide whether or not to emit
   it.  */

void
note_vague_linkage_fn (tree decl)
{
  if (processing_template_decl)
    return;

  DECL_DEFER_OUTPUT (decl) = 1;
  vec_safe_push (deferred_fns, decl);
}

/* As above, but for variable template instantiations.  */

void
note_variable_template_instantiation (tree decl)
{
  vec_safe_push (pending_statics, decl);
}

/* We have just processed the DECL, which is a static data member.
   The other parameters are as for cp_finish_decl.  */

void
finish_static_data_member_decl (tree decl,
				tree init, bool init_const_expr_p,
				tree asmspec_tree,
				int flags)
{
  if (DECL_TEMPLATE_INSTANTIATED (decl))
    /* We already needed to instantiate this, so the processing in this
       function is unnecessary/wrong.  */
    return;

  DECL_CONTEXT (decl) = current_class_type;

  /* We cannot call pushdecl here, because that would fill in the
     TREE_CHAIN of our decl.  Instead, we modify cp_finish_decl to do
     the right thing, namely, to put this decl out straight away.  */

  if (! processing_template_decl)
    vec_safe_push (pending_statics, decl);

  if (LOCAL_CLASS_P (current_class_type)
      /* We already complained about the template definition.  */
      && !DECL_TEMPLATE_INSTANTIATION (decl))
    permerror (DECL_SOURCE_LOCATION (decl),
	       "local class %q#T shall not have static data member %q#D",
	       current_class_type, decl);
  else
    for (tree t = current_class_type; TYPE_P (t);
	 t = CP_TYPE_CONTEXT (t))
      if (TYPE_UNNAMED_P (t))
	{
	  auto_diagnostic_group d;
	  if (permerror (DECL_SOURCE_LOCATION (decl),
			 "static data member %qD in unnamed class", decl))
	    inform (DECL_SOURCE_LOCATION (TYPE_NAME (t)),
		    "unnamed class defined here");
	  break;
	}

  if (DECL_INLINE_VAR_P (decl) && !DECL_TEMPLATE_INSTANTIATION (decl))
    /* An inline variable is immediately defined, so don't set DECL_IN_AGGR_P.
       Except that if decl is a template instantiation, it isn't defined until
       instantiate_decl.  */;
  else
    DECL_IN_AGGR_P (decl) = 1;

  if (TREE_CODE (TREE_TYPE (decl)) == ARRAY_TYPE
      && TYPE_DOMAIN (TREE_TYPE (decl)) == NULL_TREE)
    SET_VAR_HAD_UNKNOWN_BOUND (decl);

  if (init)
    {
      /* Similarly to start_decl_1, we want to complete the type in order
	 to do the right thing in cp_apply_type_quals_to_decl, possibly
	 clear TYPE_QUAL_CONST (c++/65579).  */
      tree type = TREE_TYPE (decl) = complete_type (TREE_TYPE (decl));
      cp_apply_type_quals_to_decl (cp_type_quals (type), decl);
    }

  cp_finish_decl (decl, init, init_const_expr_p, asmspec_tree, flags);
}

/* DECLARATOR and DECLSPECS correspond to a class member.  The other
   parameters are as for cp_finish_decl.  Return the DECL for the
   class member declared.  */

tree
grokfield (const cp_declarator *declarator,
	   cp_decl_specifier_seq *declspecs,
	   tree init, bool init_const_expr_p,
	   tree asmspec_tree,
	   tree attrlist)
{
  tree value;
  const char *asmspec = 0;
  int flags;

  if (init
      && TREE_CODE (init) == TREE_LIST
      && TREE_VALUE (init) == error_mark_node
      && TREE_CHAIN (init) == NULL_TREE)
    init = NULL_TREE;

  value = grokdeclarator (declarator, declspecs, FIELD, init != 0, &attrlist);
  if (! value || value == error_mark_node)
    /* friend or constructor went bad.  */
    return error_mark_node;
  if (TREE_TYPE (value) == error_mark_node)
    return value;

  if (TREE_CODE (value) == TYPE_DECL && init)
    {
      error_at (cp_expr_loc_or_loc (init, DECL_SOURCE_LOCATION (value)),
		"typedef %qD is initialized (use %qs instead)",
		value, "decltype");
      init = NULL_TREE;
    }

  /* Pass friendly classes back.  */
  if (value == void_type_node)
    return value;

  if (DECL_NAME (value)
      && TREE_CODE (DECL_NAME (value)) == TEMPLATE_ID_EXPR)
    {
      error_at (declarator->id_loc,
		"explicit template argument list not allowed");
      return error_mark_node;
    }

  /* Stash away type declarations.  */
  if (TREE_CODE (value) == TYPE_DECL)
    {
      DECL_NONLOCAL (value) = 1;
      DECL_CONTEXT (value) = current_class_type;

      if (attrlist)
	{
	  int attrflags = 0;

	  /* If this is a typedef that names the class for linkage purposes
	     (7.1.3p8), apply any attributes directly to the type.  */
	  if (OVERLOAD_TYPE_P (TREE_TYPE (value))
	      && value == TYPE_NAME (TYPE_MAIN_VARIANT (TREE_TYPE (value))))
	    attrflags = ATTR_FLAG_TYPE_IN_PLACE;

	  cplus_decl_attributes (&value, attrlist, attrflags);
	}

      if (decl_spec_seq_has_spec_p (declspecs, ds_typedef)
          && TREE_TYPE (value) != error_mark_node
          && TYPE_NAME (TYPE_MAIN_VARIANT (TREE_TYPE (value))) != value)
	set_underlying_type (value);

      /* It's important that push_template_decl below follows
	 set_underlying_type above so that the created template
	 carries the properly set type of VALUE.  */
      if (processing_template_decl)
	value = push_template_decl (value);

      record_locally_defined_typedef (value);
      return value;
    }

  int friendp = decl_spec_seq_has_spec_p (declspecs, ds_friend);

  if (!friendp && DECL_IN_AGGR_P (value))
    {
      error ("%qD is already defined in %qT", value, DECL_CONTEXT (value));
      return void_type_node;
    }

  if (asmspec_tree && asmspec_tree != error_mark_node)
    asmspec = TREE_STRING_POINTER (asmspec_tree);

  if (init)
    {
      if (TREE_CODE (value) == FUNCTION_DECL)
	{
	  if (init == ridpointers[(int)RID_DELETE])
	    {
	      if (friendp && decl_defined_p (value))
		{
		  error ("redefinition of %q#D", value);
		  inform (DECL_SOURCE_LOCATION (value),
			  "%q#D previously defined here", value);
		}
	      else
		{
		  DECL_DELETED_FN (value) = 1;
		  DECL_DECLARED_INLINE_P (value) = 1;
		  DECL_INITIAL (value) = error_mark_node;
		}
	    }
	  else if (init == ridpointers[(int)RID_DEFAULT])
	    {
	      if (defaultable_fn_check (value))
		{
		  DECL_DEFAULTED_FN (value) = 1;
		  DECL_INITIALIZED_IN_CLASS_P (value) = 1;
		  DECL_DECLARED_INLINE_P (value) = 1;
		}
	    }
	  else if (TREE_CODE (init) == DEFERRED_PARSE)
	    error ("invalid initializer for member function %qD", value);
	  else if (TREE_CODE (TREE_TYPE (value)) == METHOD_TYPE)
	    {
	      if (integer_zerop (init))
		DECL_PURE_VIRTUAL_P (value) = 1;
	      else if (error_operand_p (init))
		; /* An error has already been reported.  */
	      else
		error ("invalid initializer for member function %qD",
		       value);
	    }
	  else
	    {
	      gcc_assert (TREE_CODE (TREE_TYPE (value)) == FUNCTION_TYPE);
	      location_t iloc
		= cp_expr_loc_or_loc (init, DECL_SOURCE_LOCATION (value));
	      if (friendp)
		error_at (iloc, "initializer specified for friend "
			  "function %qD", value);
	      else
		error_at (iloc, "initializer specified for static "
			  "member function %qD", value);
	    }
	}
      else if (TREE_CODE (value) == FIELD_DECL)
	/* C++11 NSDMI, keep going.  */;
      else if (!VAR_P (value))
	gcc_unreachable ();
    }

  /* Pass friend decls back.  */
  if ((TREE_CODE (value) == FUNCTION_DECL
       || TREE_CODE (value) == TEMPLATE_DECL)
      && DECL_CONTEXT (value) != current_class_type)
    return value;

  /* Need to set this before push_template_decl.  */
  if (VAR_P (value))
    DECL_CONTEXT (value) = current_class_type;

  if (processing_template_decl && VAR_OR_FUNCTION_DECL_P (value))
    {
      value = push_template_decl (value);
      if (error_operand_p (value))
	return error_mark_node;
    }

  if (attrlist)
    cplus_decl_attributes (&value, attrlist, 0);

  if (init && DIRECT_LIST_INIT_P (init))
    flags = LOOKUP_NORMAL;
  else
    flags = LOOKUP_IMPLICIT;

  switch (TREE_CODE (value))
    {
    case VAR_DECL:
      finish_static_data_member_decl (value, init, init_const_expr_p,
				      asmspec_tree, flags);
      return value;

    case FIELD_DECL:
      if (asmspec)
	error ("%<asm%> specifiers are not permitted on non-static data members");
      if (DECL_INITIAL (value) == error_mark_node)
	init = error_mark_node;
      cp_finish_decl (value, init, /*init_const_expr_p=*/false,
		      NULL_TREE, flags);
      DECL_IN_AGGR_P (value) = 1;
      return value;

    case  FUNCTION_DECL:
      if (asmspec)
	set_user_assembler_name (value, asmspec);

      cp_finish_decl (value,
		      /*init=*/NULL_TREE,
		      /*init_const_expr_p=*/false,
		      asmspec_tree, flags);

      /* Pass friends back this way.  */
      if (DECL_FRIEND_P (value))
	return void_type_node;

      DECL_IN_AGGR_P (value) = 1;
      return value;

    default:
      gcc_unreachable ();
    }
  return NULL_TREE;
}

/* Like `grokfield', but for bitfields.
   WIDTH is the width of the bitfield, a constant expression.
   The other parameters are as for grokfield.  */

tree
grokbitfield (const cp_declarator *declarator,
	      cp_decl_specifier_seq *declspecs, tree width, tree init,
	      tree attrlist)
{
  tree value = grokdeclarator (declarator, declspecs, BITFIELD,
			       init != NULL_TREE, &attrlist);

  if (value == error_mark_node)
    return NULL_TREE; /* friends went bad.  */

  tree type = TREE_TYPE (value);
  if (type == error_mark_node)
    return value;

  /* Pass friendly classes back.  */
  if (VOID_TYPE_P (value))
    return void_type_node;

  if (!INTEGRAL_OR_ENUMERATION_TYPE_P (type)
      && (INDIRECT_TYPE_P (type) || !dependent_type_p (type)))
    {
      error_at (DECL_SOURCE_LOCATION (value),
		"bit-field %qD with non-integral type %qT",
		value, type);
      return error_mark_node;
    }

  if (TREE_CODE (value) == TYPE_DECL)
    {
      error_at (DECL_SOURCE_LOCATION (value),
		"cannot declare %qD to be a bit-field type", value);
      return NULL_TREE;
    }

  /* Usually, finish_struct_1 catches bitfields with invalid types.
     But, in the case of bitfields with function type, we confuse
     ourselves into thinking they are member functions, so we must
     check here.  */
  if (TREE_CODE (value) == FUNCTION_DECL)
    {
      error_at (DECL_SOURCE_LOCATION (value),
		"cannot declare bit-field %qD with function type", value);
      return NULL_TREE;
    }

  if (TYPE_WARN_IF_NOT_ALIGN (type))
    {
      error_at (DECL_SOURCE_LOCATION (value), "cannot declare bit-field "
		"%qD with %<warn_if_not_aligned%> type", value);
      return NULL_TREE;
    }

  if (DECL_IN_AGGR_P (value))
    {
      error ("%qD is already defined in the class %qT", value,
	     DECL_CONTEXT (value));
      return void_type_node;
    }

  if (TREE_STATIC (value))
    {
      error_at (DECL_SOURCE_LOCATION (value),
		"static member %qD cannot be a bit-field", value);
      return NULL_TREE;
    }

  int flags = LOOKUP_IMPLICIT;
  if (init && DIRECT_LIST_INIT_P (init))
    flags = LOOKUP_NORMAL;
  cp_finish_decl (value, init, false, NULL_TREE, flags);

  if (width != error_mark_node)
    {
      /* The width must be an integer type.  */
      if (!type_dependent_expression_p (width)
	  && !INTEGRAL_OR_UNSCOPED_ENUMERATION_TYPE_P (TREE_TYPE (width)))
	error ("width of bit-field %qD has non-integral type %qT", value,
	       TREE_TYPE (width));
      else
	{
	  /* Temporarily stash the width in DECL_BIT_FIELD_REPRESENTATIVE.
	     check_bitfield_decl picks it from there later and sets DECL_SIZE
	     accordingly.  */
	  DECL_BIT_FIELD_REPRESENTATIVE (value) = width;
	  SET_DECL_C_BIT_FIELD (value);
	}
    }

  DECL_IN_AGGR_P (value) = 1;

  if (attrlist)
    cplus_decl_attributes (&value, attrlist, /*flags=*/0);

  return value;
}


/* Returns true iff ATTR is an attribute which needs to be applied at
   instantiation time rather than template definition time.  */

static bool
is_late_template_attribute (tree attr, tree decl)
{
  tree name = get_attribute_name (attr);
  tree args = TREE_VALUE (attr);
  const struct attribute_spec *spec = lookup_attribute_spec (name);
  tree arg;

  if (!spec)
    /* Unknown attribute.  */
    return false;

  /* Attribute weak handling wants to write out assembly right away.  */
  if (is_attribute_p ("weak", name))
    return true;

  /* Attributes used and unused are applied directly to typedefs for the
     benefit of maybe_warn_unused_local_typedefs.  */
  if (TREE_CODE (decl) == TYPE_DECL
      && (is_attribute_p ("unused", name)
	  || is_attribute_p ("used", name)))
    return false;

  /* Attribute tls_model wants to modify the symtab.  */
  if (is_attribute_p ("tls_model", name))
    return true;

  /* #pragma omp declare simd attribute needs to be always deferred.  */
  if (flag_openmp
      && is_attribute_p ("omp declare simd", name))
    return true;

  /* An attribute pack is clearly dependent.  */
  if (args && PACK_EXPANSION_P (args))
    return true;

  /* If any of the arguments are dependent expressions, we can't evaluate
     the attribute until instantiation time.  */
  for (arg = args; arg; arg = TREE_CHAIN (arg))
    {
      tree t = TREE_VALUE (arg);

      /* If the first attribute argument is an identifier, only consider
	 second and following arguments.  Attributes like mode, format,
	 cleanup and several target specific attributes aren't late
	 just because they have an IDENTIFIER_NODE as first argument.  */
      if (arg == args && attribute_takes_identifier_p (name)
	  && identifier_p (t))
	continue;

      if (value_dependent_expression_p (t)
	  || type_dependent_expression_p (t))
	return true;
    }

  if (TREE_CODE (decl) == TYPE_DECL
      || TYPE_P (decl)
      || spec->type_required)
    {
      tree type = TYPE_P (decl) ? decl : TREE_TYPE (decl);

      /* We can't apply any attributes to a completely unknown type until
	 instantiation time.  */
      enum tree_code code = TREE_CODE (type);
      if (code == TEMPLATE_TYPE_PARM
	  || code == BOUND_TEMPLATE_TEMPLATE_PARM
	  || code == TYPENAME_TYPE)
	return true;
      /* Also defer most attributes on dependent types.  This is not
	 necessary in all cases, but is the better default.  */
      else if (dependent_type_p (type)
	       /* But some attributes specifically apply to templates.  */
	       && !is_attribute_p ("abi_tag", name)
	       && !is_attribute_p ("deprecated", name)
	       && !is_attribute_p ("visibility", name))
	return true;
      else
	return false;
    }
  else
    return false;
}

/* ATTR_P is a list of attributes.  Remove any attributes which need to be
   applied at instantiation time and return them.  If IS_DEPENDENT is true,
   the declaration itself is dependent, so all attributes should be applied
   at instantiation time.  */

static tree
splice_template_attributes (tree *attr_p, tree decl)
{
  tree *p = attr_p;
  tree late_attrs = NULL_TREE;
  tree *q = &late_attrs;

  if (!p)
    return NULL_TREE;

  for (; *p; )
    {
      if (is_late_template_attribute (*p, decl))
	{
	  ATTR_IS_DEPENDENT (*p) = 1;
	  *q = *p;
	  *p = TREE_CHAIN (*p);
	  q = &TREE_CHAIN (*q);
	  *q = NULL_TREE;
	}
      else
	p = &TREE_CHAIN (*p);
    }

  return late_attrs;
}

/* Remove any late attributes from the list in ATTR_P and attach them to
   DECL_P.  */

static void
save_template_attributes (tree *attr_p, tree *decl_p, int flags)
{
  tree *q;

  if (attr_p && *attr_p == error_mark_node)
    return;

  tree late_attrs = splice_template_attributes (attr_p, *decl_p);
  if (!late_attrs)
    return;

  if (DECL_P (*decl_p))
    q = &DECL_ATTRIBUTES (*decl_p);
  else
    q = &TYPE_ATTRIBUTES (*decl_p);

  tree old_attrs = *q;

  /* Merge the late attributes at the beginning with the attribute
     list.  */
  late_attrs = merge_attributes (late_attrs, *q);
  if (*q != late_attrs
      && !DECL_P (*decl_p)
      && !(flags & ATTR_FLAG_TYPE_IN_PLACE))
    {
      if (!dependent_type_p (*decl_p))
	*decl_p = cp_build_type_attribute_variant (*decl_p, late_attrs);
      else
	{
	  *decl_p = build_variant_type_copy (*decl_p);
	  TYPE_ATTRIBUTES (*decl_p) = late_attrs;
	}
    }
  else
    *q = late_attrs;

  if (!DECL_P (*decl_p) && *decl_p == TYPE_MAIN_VARIANT (*decl_p))
    {
      /* We've added new attributes directly to the main variant, so
	 now we need to update all of the other variants to include
	 these new attributes.  */
      tree variant;
      for (variant = TYPE_NEXT_VARIANT (*decl_p); variant;
	   variant = TYPE_NEXT_VARIANT (variant))
	{
	  gcc_assert (TYPE_ATTRIBUTES (variant) == old_attrs);
	  TYPE_ATTRIBUTES (variant) = TYPE_ATTRIBUTES (*decl_p);
	}
    }
}

/* True if ATTRS contains any dependent attributes that affect type
   identity.  */

bool
any_dependent_type_attributes_p (tree attrs)
{
  for (tree a = attrs; a; a = TREE_CHAIN (a))
    if (ATTR_IS_DEPENDENT (a))
      {
	const attribute_spec *as = lookup_attribute_spec (TREE_PURPOSE (a));
	if (as && as->affects_type_identity)
	  return true;
      }
  return false;
}

/* Return true iff ATTRS are acceptable attributes to be applied in-place
   to a typedef which gives a previously unnamed class or enum a name for
   linkage purposes.  */

bool
attributes_naming_typedef_ok (tree attrs)
{
  for (; attrs; attrs = TREE_CHAIN (attrs))
    {
      tree name = get_attribute_name (attrs);
      if (is_attribute_p ("vector_size", name))
	return false;
    }
  return true;
}

/* Like reconstruct_complex_type, but handle also template trees.  */

tree
cp_reconstruct_complex_type (tree type, tree bottom)
{
  tree inner, outer;

  if (TYPE_PTR_P (type))
    {
      inner = cp_reconstruct_complex_type (TREE_TYPE (type), bottom);
      outer = build_pointer_type_for_mode (inner, TYPE_MODE (type),
					   TYPE_REF_CAN_ALIAS_ALL (type));
    }
  else if (TYPE_REF_P (type))
    {
      inner = cp_reconstruct_complex_type (TREE_TYPE (type), bottom);
      outer = build_reference_type_for_mode (inner, TYPE_MODE (type),
					     TYPE_REF_CAN_ALIAS_ALL (type));
    }
  else if (TREE_CODE (type) == ARRAY_TYPE)
    {
      inner = cp_reconstruct_complex_type (TREE_TYPE (type), bottom);
      outer = build_cplus_array_type (inner, TYPE_DOMAIN (type));
      /* Don't call cp_build_qualified_type on ARRAY_TYPEs, the
	 element type qualification will be handled by the recursive
	 cp_reconstruct_complex_type call and cp_build_qualified_type
	 for ARRAY_TYPEs changes the element type.  */
      return outer;
    }
  else if (TREE_CODE (type) == FUNCTION_TYPE)
    {
      inner = cp_reconstruct_complex_type (TREE_TYPE (type), bottom);
      outer = build_function_type (inner, TYPE_ARG_TYPES (type));
      outer = apply_memfn_quals (outer, type_memfn_quals (type));
    }
  else if (TREE_CODE (type) == METHOD_TYPE)
    {
      inner = cp_reconstruct_complex_type (TREE_TYPE (type), bottom);
      /* The build_method_type_directly() routine prepends 'this' to argument list,
	 so we must compensate by getting rid of it.  */
      outer
	= build_method_type_directly
	    (class_of_this_parm (type), inner,
	     TREE_CHAIN (TYPE_ARG_TYPES (type)));
    }
  else if (TREE_CODE (type) == OFFSET_TYPE)
    {
      inner = cp_reconstruct_complex_type (TREE_TYPE (type), bottom);
      outer = build_offset_type (TYPE_OFFSET_BASETYPE (type), inner);
    }
  else
    return bottom;

  if (TYPE_ATTRIBUTES (type))
    outer = cp_build_type_attribute_variant (outer, TYPE_ATTRIBUTES (type));
  outer = cp_build_qualified_type (outer, cp_type_quals (type));
  outer = cxx_copy_lang_qualifiers (outer, type);

  return outer;
}

/* Replaces any constexpr expression that may be into the attributes
   arguments with their reduced value.  */

void
cp_check_const_attributes (tree attributes)
{
  if (attributes == error_mark_node)
    return;

  tree attr;
  for (attr = attributes; attr; attr = TREE_CHAIN (attr))
    {
      tree arg;
      for (arg = TREE_VALUE (attr); arg && TREE_CODE (arg) == TREE_LIST;
	   arg = TREE_CHAIN (arg))
	{
	  tree expr = TREE_VALUE (arg);
	  if (EXPR_P (expr))
	    TREE_VALUE (arg) = fold_non_dependent_expr (expr);
	}
    }
}

/* Return true if TYPE is an OpenMP mappable type.
   If NOTES is non-zero, emit a note message for each problem.  */
static bool
cp_omp_mappable_type_1 (tree type, bool notes)
{
  bool result = true;

  /* Mappable type has to be complete.  */
  if (type == error_mark_node || !COMPLETE_TYPE_P (type))
    {
      if (notes && type != error_mark_node)
	{
	  tree decl = TYPE_MAIN_DECL (type);
	  inform ((decl ? DECL_SOURCE_LOCATION (decl) : input_location),
		  "incomplete type %qT is not mappable", type);
	}
      result = false;
    }
  /* Arrays have mappable type if the elements have mappable type.  */
  while (TREE_CODE (type) == ARRAY_TYPE)
    type = TREE_TYPE (type);
  /* A mappable type cannot contain virtual members.  */
  if (CLASS_TYPE_P (type) && CLASSTYPE_VTABLES (type))
    {
      if (notes)
	inform (DECL_SOURCE_LOCATION (TYPE_MAIN_DECL (type)),
		"type %qT with virtual members is not mappable", type);
      result = false;
    }
  /* All data members must be non-static.  */
  if (CLASS_TYPE_P (type))
    {
      tree field;
      for (field = TYPE_FIELDS (type); field; field = DECL_CHAIN (field))
	if (VAR_P (field))
	  {
	    if (notes)
	      inform (DECL_SOURCE_LOCATION (field),
		      "static field %qD is not mappable", field);
	    result = false;
	  }
	/* All fields must have mappable types.  */
	else if (TREE_CODE (field) == FIELD_DECL
		 && !cp_omp_mappable_type_1 (TREE_TYPE (field), notes))
	  result = false;
    }
  return result;
}

/* Return true if TYPE is an OpenMP mappable type.  */
bool
cp_omp_mappable_type (tree type)
{
  return cp_omp_mappable_type_1 (type, false);
}

/* Return true if TYPE is an OpenMP mappable type.
   Emit an error messages if not.  */
bool
cp_omp_emit_unmappable_type_notes (tree type)
{
  return cp_omp_mappable_type_1 (type, true);
}

/* Return the last pushed declaration for the symbol DECL or NULL
   when no such declaration exists.  */

static tree
find_last_decl (tree decl)
{
  tree last_decl = NULL_TREE;

  if (tree name = DECL_P (decl) ? DECL_NAME (decl) : NULL_TREE)
    {
      /* Look up the declaration in its scope.  */
      tree pushed_scope = NULL_TREE;
      if (tree ctype = DECL_CONTEXT (decl))
	pushed_scope = push_scope (ctype);

      last_decl = lookup_name (name);

      if (pushed_scope)
	pop_scope (pushed_scope);

      /* The declaration may be a member conversion operator
	 or a bunch of overfloads (handle the latter below).  */
      if (last_decl && BASELINK_P (last_decl))
	last_decl = BASELINK_FUNCTIONS (last_decl);
    }

  if (!last_decl)
    return NULL_TREE;

  if (DECL_P (last_decl) || TREE_CODE (last_decl) == OVERLOAD)
    {
      /* A set of overloads of the same function.  */
      for (lkp_iterator iter (last_decl); iter; ++iter)
	{
	  if (TREE_CODE (*iter) == OVERLOAD)
	    continue;

	  if (decls_match (decl, *iter, /*record_decls=*/false))
	    return *iter;
	}
      return NULL_TREE;
    }

  return NULL_TREE;
}

/* Like decl_attributes, but handle C++ complexity.  */

void
cplus_decl_attributes (tree *decl, tree attributes, int flags)
{
  if (*decl == NULL_TREE || *decl == void_type_node
      || *decl == error_mark_node)
    return;

  /* Add implicit "omp declare target" attribute if requested.  */
  if (scope_chain->omp_declare_target_attribute
      && ((VAR_P (*decl)
	   && (TREE_STATIC (*decl) || DECL_EXTERNAL (*decl)))
	  || TREE_CODE (*decl) == FUNCTION_DECL))
    {
      if (VAR_P (*decl)
	  && DECL_CLASS_SCOPE_P (*decl))
	error ("%q+D static data member inside of declare target directive",
	       *decl);
      else if (VAR_P (*decl)
	       && (processing_template_decl
		   || !cp_omp_mappable_type (TREE_TYPE (*decl))))
	attributes = tree_cons (get_identifier ("omp declare target implicit"),
				NULL_TREE, attributes);
      else
	attributes = tree_cons (get_identifier ("omp declare target"),
				NULL_TREE, attributes);
    }

  if (processing_template_decl)
    {
      if (check_for_bare_parameter_packs (attributes))
	return;

      save_template_attributes (&attributes, decl, flags);
    }

  cp_check_const_attributes (attributes);

  if (TREE_CODE (*decl) == TEMPLATE_DECL)
    decl = &DECL_TEMPLATE_RESULT (*decl);

  if (TREE_TYPE (*decl) && TYPE_PTRMEMFUNC_P (TREE_TYPE (*decl)))
    {
      attributes
	= decl_attributes (decl, attributes, flags | ATTR_FLAG_FUNCTION_NEXT);
      decl_attributes (&TYPE_PTRMEMFUNC_FN_TYPE_RAW (TREE_TYPE (*decl)),
		       attributes, flags);
    }
  else
    {
      tree last_decl = find_last_decl (*decl);
      decl_attributes (decl, attributes, flags, last_decl);
    }

  if (TREE_CODE (*decl) == TYPE_DECL)
    SET_IDENTIFIER_TYPE_VALUE (DECL_NAME (*decl), TREE_TYPE (*decl));

  /* Propagate deprecation out to the template.  */
  if (TREE_DEPRECATED (*decl))
    if (tree ti = get_template_info (*decl))
      {
	tree tmpl = TI_TEMPLATE (ti);
	tree pattern = (TYPE_P (*decl) ? TREE_TYPE (tmpl)
			: DECL_TEMPLATE_RESULT (tmpl));
	if (*decl == pattern)
	  TREE_DEPRECATED (tmpl) = true;
      }
}

/* Walks through the namespace- or function-scope anonymous union
   OBJECT, with the indicated TYPE, building appropriate VAR_DECLs.
   Returns one of the fields for use in the mangled name.  */

static tree
build_anon_union_vars (tree type, tree object)
{
  tree main_decl = NULL_TREE;
  tree field;

  /* Rather than write the code to handle the non-union case,
     just give an error.  */
  if (TREE_CODE (type) != UNION_TYPE)
    {
      error ("anonymous struct not inside named type");
      return error_mark_node;
    }

  for (field = TYPE_FIELDS (type);
       field != NULL_TREE;
       field = DECL_CHAIN (field))
    {
      tree decl;
      tree ref;

      if (DECL_ARTIFICIAL (field))
	continue;
      if (TREE_CODE (field) != FIELD_DECL)
	{
	  permerror (DECL_SOURCE_LOCATION (field),
		     "%q#D invalid; an anonymous union can only "
		     "have non-static data members", field);
	  continue;
	}

      if (TREE_PRIVATE (field))
	permerror (DECL_SOURCE_LOCATION (field),
		   "private member %q#D in anonymous union", field);
      else if (TREE_PROTECTED (field))
	permerror (DECL_SOURCE_LOCATION (field),
		   "protected member %q#D in anonymous union", field);

      if (processing_template_decl)
	ref = build_min_nt_loc (UNKNOWN_LOCATION, COMPONENT_REF, object,
				DECL_NAME (field), NULL_TREE);
      else
	ref = build_class_member_access_expr (object, field, NULL_TREE,
					      false, tf_warning_or_error);

      if (DECL_NAME (field))
	{
	  tree base;

	  decl = build_decl (input_location,
			     VAR_DECL, DECL_NAME (field), TREE_TYPE (field));
	  DECL_ANON_UNION_VAR_P (decl) = 1;
	  DECL_ARTIFICIAL (decl) = 1;

	  base = get_base_address (object);
	  TREE_PUBLIC (decl) = TREE_PUBLIC (base);
	  TREE_STATIC (decl) = TREE_STATIC (base);
	  DECL_EXTERNAL (decl) = DECL_EXTERNAL (base);

	  SET_DECL_VALUE_EXPR (decl, ref);
	  DECL_HAS_VALUE_EXPR_P (decl) = 1;

	  decl = pushdecl (decl);
	}
      else if (ANON_AGGR_TYPE_P (TREE_TYPE (field)))
	decl = build_anon_union_vars (TREE_TYPE (field), ref);
      else
	decl = 0;

      if (main_decl == NULL_TREE)
	main_decl = decl;
    }

  return main_decl;
}

/* Finish off the processing of a UNION_TYPE structure.  If the union is an
   anonymous union, then all members must be laid out together.  PUBLIC_P
   is nonzero if this union is not declared static.  */

void
finish_anon_union (tree anon_union_decl)
{
  tree type;
  tree main_decl;
  bool public_p;

  if (anon_union_decl == error_mark_node)
    return;

  type = TREE_TYPE (anon_union_decl);
  public_p = TREE_PUBLIC (anon_union_decl);

  /* The VAR_DECL's context is the same as the TYPE's context.  */
  DECL_CONTEXT (anon_union_decl) = DECL_CONTEXT (TYPE_NAME (type));

  if (TYPE_FIELDS (type) == NULL_TREE)
    return;

  if (public_p)
    {
      error ("namespace-scope anonymous aggregates must be static");
      return;
    }

  main_decl = build_anon_union_vars (type, anon_union_decl);
  if (main_decl == error_mark_node)
    return;
  if (main_decl == NULL_TREE)
    {
      pedwarn (input_location, 0, "anonymous union with no members");
      return;
    }

  if (!processing_template_decl)
    {
      /* Use main_decl to set the mangled name.  */
      DECL_NAME (anon_union_decl) = DECL_NAME (main_decl);
      maybe_commonize_var (anon_union_decl);
      if (TREE_STATIC (anon_union_decl) || DECL_EXTERNAL (anon_union_decl))
	{
	  if (DECL_DISCRIMINATOR_P (anon_union_decl))
	    determine_local_discriminator (anon_union_decl);
	  mangle_decl (anon_union_decl);
	}
      DECL_NAME (anon_union_decl) = NULL_TREE;
    }

  pushdecl (anon_union_decl);
  cp_finish_decl (anon_union_decl, NULL_TREE, false, NULL_TREE, 0);
}

/* Auxiliary functions to make type signatures for
   `operator new' and `operator delete' correspond to
   what compiler will be expecting.  */

tree
coerce_new_type (tree type, location_t loc)
{
  int e = 0;
  tree args = TYPE_ARG_TYPES (type);

  gcc_assert (TREE_CODE (type) == FUNCTION_TYPE);

  if (!same_type_p (TREE_TYPE (type), ptr_type_node))
    {
      e = 1;
      error_at (loc, "%<operator new%> must return type %qT",
		ptr_type_node);
    }

  if (args && args != void_list_node)
    {
      if (TREE_PURPOSE (args))
	{
	  /* [basic.stc.dynamic.allocation]
	     
	     The first parameter shall not have an associated default
	     argument.  */
	  error_at (loc, "the first parameter of %<operator new%> cannot "
		    "have a default argument");
	  /* Throw away the default argument.  */
	  TREE_PURPOSE (args) = NULL_TREE;
	}

      if (!same_type_p (TREE_VALUE (args), size_type_node))
	{
	  e = 2;
	  args = TREE_CHAIN (args);
	}
    }
  else
    e = 2;

  if (e == 2)
    permerror (loc, "%<operator new%> takes type %<size_t%> (%qT) "
	       "as first parameter", size_type_node);

  switch (e)
  {
    case 2:
      args = tree_cons (NULL_TREE, size_type_node, args);
      /* Fall through.  */
    case 1:
      type = (cxx_copy_lang_qualifiers
	      (build_function_type (ptr_type_node, args),
	       type));
      /* Fall through.  */
    default:;
  }
  return type;
}

void
coerce_delete_type (tree decl, location_t loc)
{
  int e = 0;
  tree type = TREE_TYPE (decl);
  tree args = TYPE_ARG_TYPES (type);

  gcc_assert (TREE_CODE (type) == FUNCTION_TYPE);

  if (!same_type_p (TREE_TYPE (type), void_type_node))
    {
      e = 1;
      error_at (loc, "%<operator delete%> must return type %qT",
		void_type_node);
    }

  tree ptrtype = ptr_type_node;
  if (destroying_delete_p (decl))
    {
      if (DECL_CLASS_SCOPE_P (decl))
	/* If the function is a destroying operator delete declared in class
	   type C, the type of its first parameter shall be C*.  */
	ptrtype = build_pointer_type (DECL_CONTEXT (decl));
      else
	/* A destroying operator delete shall be a class member function named
	   operator delete.  */
	error_at (loc,
		  "destroying %<operator delete%> must be a member function");
      const ovl_op_info_t *op = IDENTIFIER_OVL_OP_INFO (DECL_NAME (decl));
      if (op->flags & OVL_OP_FLAG_VEC)
	error_at (loc, "%<operator delete[]%> cannot be a destroying delete");
      if (!usual_deallocation_fn_p (decl))
	error_at (loc, "destroying %<operator delete%> must be a usual "
		  "deallocation function");
    }

  if (!args || args == void_list_node
      || !same_type_p (TREE_VALUE (args), ptrtype))
    {
      e = 2;
      if (args && args != void_list_node)
	args = TREE_CHAIN (args);
      error_at (loc, "%<operator delete%> takes type %qT as first parameter",
		ptrtype);
    }
  switch (e)
  {
    case 2:
      args = tree_cons (NULL_TREE, ptrtype, args);
      /* Fall through.  */
    case 1:
      type = (cxx_copy_lang_qualifiers
	      (build_function_type (void_type_node, args),
	       type));
      /* Fall through.  */
    default:;
  }

  TREE_TYPE (decl) = type;
}

/* DECL is a VAR_DECL for a vtable: walk through the entries in the vtable
   and mark them as needed.  */

static void
mark_vtable_entries (tree decl)
{
  tree fnaddr;
  unsigned HOST_WIDE_INT idx;

  /* It's OK for the vtable to refer to deprecated virtual functions.  */
  warning_sentinel w(warn_deprecated_decl);

  FOR_EACH_CONSTRUCTOR_VALUE (CONSTRUCTOR_ELTS (DECL_INITIAL (decl)),
			      idx, fnaddr)
    {
      tree fn;

      STRIP_NOPS (fnaddr);

      if (TREE_CODE (fnaddr) != ADDR_EXPR
	  && TREE_CODE (fnaddr) != FDESC_EXPR)
	/* This entry is an offset: a virtual base class offset, a
	   virtual call offset, an RTTI offset, etc.  */
	continue;

      fn = TREE_OPERAND (fnaddr, 0);
      TREE_ADDRESSABLE (fn) = 1;
      /* When we don't have vcall offsets, we output thunks whenever
	 we output the vtables that contain them.  With vcall offsets,
	 we know all the thunks we'll need when we emit a virtual
	 function, so we emit the thunks there instead.  */
      if (DECL_THUNK_P (fn))
	use_thunk (fn, /*emit_p=*/0);
      /* Set the location, as marking the function could cause
         instantiation.  We do not need to preserve the incoming
         location, as we're called from c_parse_final_cleanups, which
         takes care of that.  */
      input_location = DECL_SOURCE_LOCATION (fn);
      mark_used (fn);
    }
}

/* Adjust the TLS model on variable DECL if need be, typically after
   the linkage of DECL has been modified.  */

static void
adjust_var_decl_tls_model (tree decl)
{
  if (CP_DECL_THREAD_LOCAL_P (decl)
      && !lookup_attribute ("tls_model", DECL_ATTRIBUTES (decl)))
    set_decl_tls_model (decl, decl_default_tls_model (decl));
}

/* Set DECL up to have the closest approximation of "initialized common"
   linkage available.  */

void
comdat_linkage (tree decl)
{
  if (flag_weak)
    make_decl_one_only (decl, cxx_comdat_group (decl));
  else if (TREE_CODE (decl) == FUNCTION_DECL
	   || (VAR_P (decl) && DECL_ARTIFICIAL (decl)))
    /* We can just emit function and compiler-generated variables
       statically; having multiple copies is (for the most part) only
       a waste of space.

       There are two correctness issues, however: the address of a
       template instantiation with external linkage should be the
       same, independent of what translation unit asks for the
       address, and this will not hold when we emit multiple copies of
       the function.  However, there's little else we can do.

       Also, by default, the typeinfo implementation assumes that
       there will be only one copy of the string used as the name for
       each type.  Therefore, if weak symbols are unavailable, the
       run-time library should perform a more conservative check; it
       should perform a string comparison, rather than an address
       comparison.  */
    TREE_PUBLIC (decl) = 0;
  else
    {
      /* Static data member template instantiations, however, cannot
	 have multiple copies.  */
      if (DECL_INITIAL (decl) == 0
	  || DECL_INITIAL (decl) == error_mark_node)
	DECL_COMMON (decl) = 1;
      else if (EMPTY_CONSTRUCTOR_P (DECL_INITIAL (decl)))
	{
	  DECL_COMMON (decl) = 1;
	  DECL_INITIAL (decl) = error_mark_node;
	}
      else if (!DECL_EXPLICIT_INSTANTIATION (decl))
	{
	  /* We can't do anything useful; leave vars for explicit
	     instantiation.  */
	  DECL_EXTERNAL (decl) = 1;
	  DECL_NOT_REALLY_EXTERN (decl) = 0;
	}
    }

  if (TREE_PUBLIC (decl))
    DECL_COMDAT (decl) = 1;

  if (VAR_P (decl))
    adjust_var_decl_tls_model (decl);
}

/* For win32 we also want to put explicit instantiations in
   linkonce sections, so that they will be merged with implicit
   instantiations; otherwise we get duplicate symbol errors.
   For Darwin we do not want explicit instantiations to be
   linkonce.  */

void
maybe_make_one_only (tree decl)
{
  /* We used to say that this was not necessary on targets that support weak
     symbols, because the implicit instantiations will defer to the explicit
     one.  However, that's not actually the case in SVR4; a strong definition
     after a weak one is an error.  Also, not making explicit
     instantiations one_only means that we can end up with two copies of
     some template instantiations.  */
  if (! flag_weak)
    return;

  /* We can't set DECL_COMDAT on functions, or cp_finish_file will think
     we can get away with not emitting them if they aren't used.  We need
     to for variables so that cp_finish_decl will update their linkage,
     because their DECL_INITIAL may not have been set properly yet.  */

  if (!TARGET_WEAK_NOT_IN_ARCHIVE_TOC
      || (! DECL_EXPLICIT_INSTANTIATION (decl)
	  && ! DECL_TEMPLATE_SPECIALIZATION (decl)))
    {
      make_decl_one_only (decl, cxx_comdat_group (decl));

      if (VAR_P (decl))
	{
	  varpool_node *node = varpool_node::get_create (decl);
	  DECL_COMDAT (decl) = 1;
	  /* Mark it needed so we don't forget to emit it.  */
          node->forced_by_abi = true;
	  TREE_USED (decl) = 1;

	  adjust_var_decl_tls_model (decl);
	}
    }
}

/* Returns true iff DECL, a FUNCTION_DECL or VAR_DECL, has vague linkage.
   This predicate will give the right answer during parsing of the
   function, which other tests may not.  */

bool
vague_linkage_p (tree decl)
{
  if (!TREE_PUBLIC (decl))
    {
      /* maybe_thunk_body clears TREE_PUBLIC and DECL_ABSTRACT_P on the
	 maybe-in-charge 'tor variants; in that case we need to check one of
	 the "clones" for the real linkage.  But only in that case; before
	 maybe_clone_body we haven't yet copied the linkage to the clones.  */
      if (DECL_MAYBE_IN_CHARGE_CDTOR_P (decl)
	  && !DECL_ABSTRACT_P (decl)
	  && DECL_CHAIN (decl)
	  && DECL_CLONED_FUNCTION_P (DECL_CHAIN (decl)))
	return vague_linkage_p (DECL_CHAIN (decl));

      gcc_checking_assert (!DECL_COMDAT (decl));
      return false;
    }
  /* Unfortunately, import_export_decl has not always been called
     before the function is processed, so we cannot simply check
     DECL_COMDAT.  */
  if (DECL_COMDAT (decl)
      || (TREE_CODE (decl) == FUNCTION_DECL
	  && DECL_DECLARED_INLINE_P (decl))
      || (DECL_LANG_SPECIFIC (decl)
	  && DECL_TEMPLATE_INSTANTIATION (decl))
      || (VAR_P (decl) && DECL_INLINE_VAR_P (decl)))
    return true;
  else if (DECL_FUNCTION_SCOPE_P (decl))
    /* A local static in an inline effectively has vague linkage.  */
    return (TREE_STATIC (decl)
	    && vague_linkage_p (DECL_CONTEXT (decl)));
  else
    return false;
}

/* Determine whether or not we want to specifically import or export CTYPE,
   using various heuristics.  */

static void
import_export_class (tree ctype)
{
  /* -1 for imported, 1 for exported.  */
  int import_export = 0;

  /* It only makes sense to call this function at EOF.  The reason is
     that this function looks at whether or not the first non-inline
     non-abstract virtual member function has been defined in this
     translation unit.  But, we can't possibly know that until we've
     seen the entire translation unit.  */
  gcc_assert (at_eof);

  if (CLASSTYPE_INTERFACE_KNOWN (ctype))
    return;

  /* If MULTIPLE_SYMBOL_SPACES is set and we saw a #pragma interface,
     we will have CLASSTYPE_INTERFACE_ONLY set but not
     CLASSTYPE_INTERFACE_KNOWN.  In that case, we don't want to use this
     heuristic because someone will supply a #pragma implementation
     elsewhere, and deducing it here would produce a conflict.  */
  if (CLASSTYPE_INTERFACE_ONLY (ctype))
    return;

  if (lookup_attribute ("dllimport", TYPE_ATTRIBUTES (ctype)))
    import_export = -1;
  else if (lookup_attribute ("dllexport", TYPE_ATTRIBUTES (ctype)))
    import_export = 1;
  else if (CLASSTYPE_IMPLICIT_INSTANTIATION (ctype)
	   && !flag_implicit_templates)
    /* For a template class, without -fimplicit-templates, check the
       repository.  If the virtual table is assigned to this
       translation unit, then export the class; otherwise, import
       it.  */
      import_export = -1;
  else if (TYPE_POLYMORPHIC_P (ctype))
    {
      /* The ABI specifies that the virtual table and associated
	 information are emitted with the key method, if any.  */
      tree method = CLASSTYPE_KEY_METHOD (ctype);
      /* If weak symbol support is not available, then we must be
	 careful not to emit the vtable when the key function is
	 inline.  An inline function can be defined in multiple
	 translation units.  If we were to emit the vtable in each
	 translation unit containing a definition, we would get
	 multiple definition errors at link-time.  */
      if (method && (flag_weak || ! DECL_DECLARED_INLINE_P (method)))
	import_export = (DECL_REALLY_EXTERN (method) ? -1 : 1);
    }

  /* When MULTIPLE_SYMBOL_SPACES is set, we cannot count on seeing
     a definition anywhere else.  */
  if (MULTIPLE_SYMBOL_SPACES && import_export == -1)
    import_export = 0;

  /* Allow back ends the chance to overrule the decision.  */
  if (targetm.cxx.import_export_class)
    import_export = targetm.cxx.import_export_class (ctype, import_export);

  if (import_export)
    {
      SET_CLASSTYPE_INTERFACE_KNOWN (ctype);
      CLASSTYPE_INTERFACE_ONLY (ctype) = (import_export < 0);
    }
}

/* Return true if VAR has already been provided to the back end; in that
   case VAR should not be modified further by the front end.  */
static bool
var_finalized_p (tree var)
{
  return varpool_node::get_create (var)->definition;
}

/* DECL is a VAR_DECL or FUNCTION_DECL which, for whatever reason,
   must be emitted in this translation unit.  Mark it as such.  */

void
mark_needed (tree decl)
{
  TREE_USED (decl) = 1;
  if (TREE_CODE (decl) == FUNCTION_DECL)
    {
      /* Extern inline functions don't become needed when referenced.
	 If we know a method will be emitted in other TU and no new
	 functions can be marked reachable, just use the external
	 definition.  */
      struct cgraph_node *node = cgraph_node::get_create (decl);
      node->forced_by_abi = true;

      /* #pragma interface can call mark_needed for
          maybe-in-charge 'tors; mark the clones as well.  */
      tree clone;
      FOR_EACH_CLONE (clone, decl)
	mark_needed (clone);
    }
  else if (VAR_P (decl))
    {
      varpool_node *node = varpool_node::get_create (decl);
      /* C++ frontend use mark_decl_references to force COMDAT variables
         to be output that might appear dead otherwise.  */
      node->forced_by_abi = true;
    }
}

/* DECL is either a FUNCTION_DECL or a VAR_DECL.  This function
   returns true if a definition of this entity should be provided in
   this object file.  Callers use this function to determine whether
   or not to let the back end know that a definition of DECL is
   available in this translation unit.  */

bool
decl_needed_p (tree decl)
{
  gcc_assert (VAR_OR_FUNCTION_DECL_P (decl));
  /* This function should only be called at the end of the translation
     unit.  We cannot be sure of whether or not something will be
     COMDAT until that point.  */
  gcc_assert (at_eof);

  /* All entities with external linkage that are not COMDAT/EXTERN should be
     emitted; they may be referred to from other object files.  */
  if (TREE_PUBLIC (decl) && !DECL_COMDAT (decl) && !DECL_REALLY_EXTERN (decl))
    return true;
  /* Functions marked "dllexport" must be emitted so that they are
     visible to other DLLs.  */
  if (flag_keep_inline_dllexport
      && lookup_attribute ("dllexport", DECL_ATTRIBUTES (decl)))
    return true;

  /* When not optimizing, do not bother to produce definitions for extern
     symbols.  */
  if (DECL_REALLY_EXTERN (decl)
      && ((TREE_CODE (decl) != FUNCTION_DECL
	   && !optimize)
	  || (TREE_CODE (decl) == FUNCTION_DECL
	      && !opt_for_fn (decl, optimize)))
      && !lookup_attribute ("always_inline", decl))
    return false;

  /* If this entity was used, let the back end see it; it will decide
     whether or not to emit it into the object file.  */
  if (TREE_USED (decl))
    return true;

  /* Virtual functions might be needed for devirtualization.  */
  if (flag_devirtualize
      && TREE_CODE (decl) == FUNCTION_DECL
      && DECL_VIRTUAL_P (decl))
    return true;

  /* Otherwise, DECL does not need to be emitted -- yet.  A subsequent
     reference to DECL might cause it to be emitted later.  */
  return false;
}

/* If necessary, write out the vtables for the dynamic class CTYPE.
   Returns true if any vtables were emitted.  */

static bool
maybe_emit_vtables (tree ctype)
{
  tree vtbl;
  tree primary_vtbl;
  int needed = 0;
  varpool_node *current = NULL, *last = NULL;

  /* If the vtables for this class have already been emitted there is
     nothing more to do.  */
  primary_vtbl = CLASSTYPE_VTABLES (ctype);
  if (var_finalized_p (primary_vtbl))
    return false;
  /* Ignore dummy vtables made by get_vtable_decl.  */
  if (TREE_TYPE (primary_vtbl) == void_type_node)
    return false;

  /* On some targets, we cannot determine the key method until the end
     of the translation unit -- which is when this function is
     called.  */
  if (!targetm.cxx.key_method_may_be_inline ())
    determine_key_method (ctype);

  /* See if any of the vtables are needed.  */
  for (vtbl = CLASSTYPE_VTABLES (ctype); vtbl; vtbl = DECL_CHAIN (vtbl))
    {
      import_export_decl (vtbl);
      if (DECL_NOT_REALLY_EXTERN (vtbl) && decl_needed_p (vtbl))
	needed = 1;
    }
  if (!needed)
    {
      /* If the references to this class' vtables are optimized away,
	 still emit the appropriate debugging information.  See
	 dfs_debug_mark.  */
      if (DECL_COMDAT (primary_vtbl)
	  && CLASSTYPE_DEBUG_REQUESTED (ctype))
	note_debug_info_needed (ctype);
      return false;
    }

  /* The ABI requires that we emit all of the vtables if we emit any
     of them.  */
  for (vtbl = CLASSTYPE_VTABLES (ctype); vtbl; vtbl = DECL_CHAIN (vtbl))
    {
      /* Mark entities references from the virtual table as used.  */
      mark_vtable_entries (vtbl);

      if (TREE_TYPE (DECL_INITIAL (vtbl)) == 0)
	{
	  vec<tree, va_gc> *cleanups = NULL;
	  tree expr = store_init_value (vtbl, DECL_INITIAL (vtbl), &cleanups,
					LOOKUP_NORMAL);

	  /* It had better be all done at compile-time.  */
	  gcc_assert (!expr && !cleanups);
	}

      /* Write it out.  */
      DECL_EXTERNAL (vtbl) = 0;
      rest_of_decl_compilation (vtbl, 1, 1);

      /* Because we're only doing syntax-checking, we'll never end up
	 actually marking the variable as written.  */
      if (flag_syntax_only)
	TREE_ASM_WRITTEN (vtbl) = 1;
      else if (DECL_ONE_ONLY (vtbl))
	{
	  current = varpool_node::get_create (vtbl);
	  if (last)
	    current->add_to_same_comdat_group (last);
	  last = current;
	}
    }

  /* For abstract classes, the destructor has been removed from the
     vtable (in class.c's build_vtbl_initializer).  For a compiler-
     generated destructor, it hence might not have been generated in
     this translation unit - and with '#pragma interface' it might
     never get generated.  */
  if (CLASSTYPE_PURE_VIRTUALS (ctype)
      && TYPE_HAS_NONTRIVIAL_DESTRUCTOR (ctype)
      && !CLASSTYPE_LAZY_DESTRUCTOR (ctype)
      && DECL_DEFAULTED_IN_CLASS_P (CLASSTYPE_DESTRUCTOR (ctype)))
    note_vague_linkage_fn (CLASSTYPE_DESTRUCTOR (ctype));

  /* Since we're writing out the vtable here, also write the debug
     info.  */
  note_debug_info_needed (ctype);

  return true;
}

/* A special return value from type_visibility meaning internal
   linkage.  */

enum { VISIBILITY_ANON = VISIBILITY_INTERNAL+1 };

static int expr_visibility (tree);
static int type_visibility (tree);

/* walk_tree helper function for type_visibility.  */

static tree
min_vis_r (tree *tp, int *walk_subtrees, void *data)
{
  int *vis_p = (int *)data;
  if (! TYPE_P (*tp))
    {
      *walk_subtrees = 0;
    }
  else if (OVERLOAD_TYPE_P (*tp)
	   && !TREE_PUBLIC (TYPE_MAIN_DECL (*tp)))
    {
      *vis_p = VISIBILITY_ANON;
      return *tp;
    }
  else if (CLASS_TYPE_P (*tp)
	   && CLASSTYPE_VISIBILITY (*tp) > *vis_p)
    *vis_p = CLASSTYPE_VISIBILITY (*tp);
  else if (TREE_CODE (*tp) == ARRAY_TYPE
	   && uses_template_parms (TYPE_DOMAIN (*tp)))
    {
      int evis = expr_visibility (TYPE_MAX_VALUE (TYPE_DOMAIN (*tp)));
      if (evis > *vis_p)
	*vis_p = evis;
    }
  return NULL;
}

/* walk_tree helper function for expr_visibility.  */

static tree
min_vis_expr_r (tree *tp, int */*walk_subtrees*/, void *data)
{
  int *vis_p = (int *)data;
  int tpvis = VISIBILITY_DEFAULT;

  switch (TREE_CODE (*tp))
    {
    case CAST_EXPR:
    case IMPLICIT_CONV_EXPR:
    case STATIC_CAST_EXPR:
    case REINTERPRET_CAST_EXPR:
    case CONST_CAST_EXPR:
    case DYNAMIC_CAST_EXPR:
    case NEW_EXPR:
    case CONSTRUCTOR:
    case LAMBDA_EXPR:
      tpvis = type_visibility (TREE_TYPE (*tp));
      break;

    case VAR_DECL:
    case FUNCTION_DECL:
      if (! TREE_PUBLIC (*tp))
	tpvis = VISIBILITY_ANON;
      else
	tpvis = DECL_VISIBILITY (*tp);
      break;

    default:
      break;
    }

  if (tpvis > *vis_p)
    *vis_p = tpvis;

  return NULL_TREE;
}

/* Returns the visibility of TYPE, which is the minimum visibility of its
   component types.  */

static int
type_visibility (tree type)
{
  int vis = VISIBILITY_DEFAULT;
  cp_walk_tree_without_duplicates (&type, min_vis_r, &vis);
  return vis;
}

/* Returns the visibility of an expression EXPR that appears in the signature
   of a function template, which is the minimum visibility of names that appear
   in its mangling.  */

static int
expr_visibility (tree expr)
{
  int vis = VISIBILITY_DEFAULT;
  cp_walk_tree_without_duplicates (&expr, min_vis_expr_r, &vis);
  return vis;
}

/* Limit the visibility of DECL to VISIBILITY, if not explicitly
   specified (or if VISIBILITY is static).  If TMPL is true, this
   constraint is for a template argument, and takes precedence
   over explicitly-specified visibility on the template.  */

static void
constrain_visibility (tree decl, int visibility, bool tmpl)
{
  if (visibility == VISIBILITY_ANON)
    {
      /* extern "C" declarations aren't affected by the anonymous
	 namespace.  */
      if (!DECL_EXTERN_C_P (decl))
	{
	  TREE_PUBLIC (decl) = 0;
	  DECL_WEAK (decl) = 0;
	  DECL_COMMON (decl) = 0;
	  DECL_COMDAT (decl) = false;
	  if (VAR_OR_FUNCTION_DECL_P (decl))
	    {
	      struct symtab_node *snode = symtab_node::get (decl);

	      if (snode)
	        snode->set_comdat_group (NULL);
	    }
	  DECL_INTERFACE_KNOWN (decl) = 1;
	  if (DECL_LANG_SPECIFIC (decl))
	    DECL_NOT_REALLY_EXTERN (decl) = 1;
	}
    }
  else if (visibility > DECL_VISIBILITY (decl)
	   && (tmpl || !DECL_VISIBILITY_SPECIFIED (decl)))
    {
      DECL_VISIBILITY (decl) = (enum symbol_visibility) visibility;
      /* This visibility was not specified.  */
      DECL_VISIBILITY_SPECIFIED (decl) = false;
    }
}

/* Constrain the visibility of DECL based on the visibility of its template
   arguments.  */

static void
constrain_visibility_for_template (tree decl, tree targs)
{
  /* If this is a template instantiation, check the innermost
     template args for visibility constraints.  The outer template
     args are covered by the class check.  */
  tree args = INNERMOST_TEMPLATE_ARGS (targs);
  int i;
  for (i = TREE_VEC_LENGTH (args); i > 0; --i)
    {
      int vis = 0;

      tree arg = TREE_VEC_ELT (args, i-1);
      if (TYPE_P (arg))
	vis = type_visibility (arg);
      else
	vis = expr_visibility (arg);
      if (vis)
	constrain_visibility (decl, vis, true);
    }
}

/* Like c_determine_visibility, but with additional C++-specific
   behavior.

   Function-scope entities can rely on the function's visibility because
   it is set in start_preparsed_function.

   Class-scope entities cannot rely on the class's visibility until the end
   of the enclosing class definition.

   Note that because namespaces have multiple independent definitions,
   namespace visibility is handled elsewhere using the #pragma visibility
   machinery rather than by decorating the namespace declaration.

   The goal is for constraints from the type to give a diagnostic, and
   other constraints to be applied silently.  */

void
determine_visibility (tree decl)
{
  /* Remember that all decls get VISIBILITY_DEFAULT when built.  */

  /* Only relevant for names with external linkage.  */
  if (!TREE_PUBLIC (decl))
    return;

  /* Cloned constructors and destructors get the same visibility as
     the underlying function.  That should be set up in
     maybe_clone_body.  */
  gcc_assert (!DECL_CLONED_FUNCTION_P (decl));

  bool orig_visibility_specified = DECL_VISIBILITY_SPECIFIED (decl);
  enum symbol_visibility orig_visibility = DECL_VISIBILITY (decl);

  /* The decl may be a template instantiation, which could influence
     visibilty.  */
  tree template_decl = NULL_TREE;
  if (TREE_CODE (decl) == TYPE_DECL)
    {
      if (CLASS_TYPE_P (TREE_TYPE (decl)))
	{
	  if (CLASSTYPE_USE_TEMPLATE (TREE_TYPE (decl)))
	    template_decl = decl;
	}
      else if (TYPE_TEMPLATE_INFO (TREE_TYPE (decl)))
	template_decl = decl;
    }
  else if (DECL_LANG_SPECIFIC (decl) && DECL_USE_TEMPLATE (decl))
    template_decl = decl;

  /* If DECL is a member of a class, visibility specifiers on the
     class can influence the visibility of the DECL.  */
  tree class_type = NULL_TREE;
  if (DECL_CLASS_SCOPE_P (decl))
    class_type = DECL_CONTEXT (decl);
  else
    {
      /* Not a class member.  */

      /* Virtual tables have DECL_CONTEXT set to their associated class,
	 so they are automatically handled above.  */
      gcc_assert (!VAR_P (decl)
		  || !DECL_VTABLE_OR_VTT_P (decl));

      if (DECL_FUNCTION_SCOPE_P (decl) && ! DECL_VISIBILITY_SPECIFIED (decl))
	{
	  /* Local statics and classes get the visibility of their
	     containing function by default, except that
	     -fvisibility-inlines-hidden doesn't affect them.  */
	  tree fn = DECL_CONTEXT (decl);
	  if (DECL_VISIBILITY_SPECIFIED (fn))
	    {
	      DECL_VISIBILITY (decl) = DECL_VISIBILITY (fn);
	      DECL_VISIBILITY_SPECIFIED (decl) = 
		DECL_VISIBILITY_SPECIFIED (fn);
	    }
	  else
	    {
	      if (DECL_CLASS_SCOPE_P (fn))
		determine_visibility_from_class (decl, DECL_CONTEXT (fn));
	      else if (determine_hidden_inline (fn))
		{
		  DECL_VISIBILITY (decl) = default_visibility;
		  DECL_VISIBILITY_SPECIFIED (decl) =
		    visibility_options.inpragma;
		}
	      else
		{
	          DECL_VISIBILITY (decl) = DECL_VISIBILITY (fn);
	          DECL_VISIBILITY_SPECIFIED (decl) =
		    DECL_VISIBILITY_SPECIFIED (fn);
		}
	    }

	  /* Local classes in templates have CLASSTYPE_USE_TEMPLATE set,
	     but have no TEMPLATE_INFO, so don't try to check it.  */
	  template_decl = NULL_TREE;
	}
      else if (VAR_P (decl) && DECL_TINFO_P (decl)
	       && flag_visibility_ms_compat)
	{
	  /* Under -fvisibility-ms-compat, types are visible by default,
	     even though their contents aren't.  */
	  tree underlying_type = TREE_TYPE (DECL_NAME (decl));
	  int underlying_vis = type_visibility (underlying_type);
	  if (underlying_vis == VISIBILITY_ANON
	      || (CLASS_TYPE_P (underlying_type)
		  && CLASSTYPE_VISIBILITY_SPECIFIED (underlying_type)))
	    constrain_visibility (decl, underlying_vis, false);
	  else
	    DECL_VISIBILITY (decl) = VISIBILITY_DEFAULT;
	}
      else if (VAR_P (decl) && DECL_TINFO_P (decl))
	{
	  /* tinfo visibility is based on the type it's for.  */
	  constrain_visibility
	    (decl, type_visibility (TREE_TYPE (DECL_NAME (decl))), false);

	  /* Give the target a chance to override the visibility associated
	     with DECL.  */
	  if (TREE_PUBLIC (decl)
	      && !DECL_REALLY_EXTERN (decl)
	      && CLASS_TYPE_P (TREE_TYPE (DECL_NAME (decl)))
	      && !CLASSTYPE_VISIBILITY_SPECIFIED (TREE_TYPE (DECL_NAME (decl))))
	    targetm.cxx.determine_class_data_visibility (decl);
	}
      else if (template_decl)
	/* Template instantiations and specializations get visibility based
	   on their template unless they override it with an attribute.  */;
      else if (! DECL_VISIBILITY_SPECIFIED (decl))
	{
          if (determine_hidden_inline (decl))
	    DECL_VISIBILITY (decl) = VISIBILITY_HIDDEN;
	  else
            {
	      /* Set default visibility to whatever the user supplied with
	         #pragma GCC visibility or a namespace visibility attribute.  */
	      DECL_VISIBILITY (decl) = default_visibility;
	      DECL_VISIBILITY_SPECIFIED (decl) = visibility_options.inpragma;
            }
	}
    }

  if (template_decl)
    {
      /* If the specialization doesn't specify visibility, use the
	 visibility from the template.  */
      tree tinfo = get_template_info (template_decl);
      tree args = TI_ARGS (tinfo);
      tree attribs = (TREE_CODE (decl) == TYPE_DECL
		      ? TYPE_ATTRIBUTES (TREE_TYPE (decl))
		      : DECL_ATTRIBUTES (decl));
      
      if (args != error_mark_node)
	{
	  tree pattern = DECL_TEMPLATE_RESULT (TI_TEMPLATE (tinfo));

	  if (!DECL_VISIBILITY_SPECIFIED (decl))
	    {
	      if (!DECL_VISIBILITY_SPECIFIED (pattern)
		  && determine_hidden_inline (decl))
		DECL_VISIBILITY (decl) = VISIBILITY_HIDDEN;
	      else
		{
	          DECL_VISIBILITY (decl) = DECL_VISIBILITY (pattern);
	          DECL_VISIBILITY_SPECIFIED (decl)
		    = DECL_VISIBILITY_SPECIFIED (pattern);
		}
	    }

	  if (args
	      /* Template argument visibility outweighs #pragma or namespace
		 visibility, but not an explicit attribute.  */
	      && !lookup_attribute ("visibility", attribs))
	    {
	      int depth = TMPL_ARGS_DEPTH (args);
	      if (DECL_VISIBILITY_SPECIFIED (decl))
		{
		  /* A class template member with explicit visibility
		     overrides the class visibility, so we need to apply
		     all the levels of template args directly.  */
		  int i;
		  for (i = 1; i <= depth; ++i)
		    {
		      tree lev = TMPL_ARGS_LEVEL (args, i);
		      constrain_visibility_for_template (decl, lev);
		    }
		}
	      else if (PRIMARY_TEMPLATE_P (TI_TEMPLATE (tinfo)))
		/* Limit visibility based on its template arguments.  */
		constrain_visibility_for_template (decl, args);
	    }
	}
    }

  if (class_type)
    determine_visibility_from_class (decl, class_type);

  if (decl_anon_ns_mem_p (decl))
    /* Names in an anonymous namespace get internal linkage.  */
    constrain_visibility (decl, VISIBILITY_ANON, false);
  else if (TREE_CODE (decl) != TYPE_DECL)
    {
      /* Propagate anonymity from type to decl.  */
      int tvis = type_visibility (TREE_TYPE (decl));
      if (tvis == VISIBILITY_ANON
	  || ! DECL_VISIBILITY_SPECIFIED (decl))
	constrain_visibility (decl, tvis, false);
    }
  else if (no_linkage_check (TREE_TYPE (decl), /*relaxed_p=*/true))
    /* DR 757: A type without linkage shall not be used as the type of a
       variable or function with linkage, unless
       o the variable or function has extern "C" linkage (7.5 [dcl.link]), or
       o the variable or function is not used (3.2 [basic.def.odr]) or is
       defined in the same translation unit.

       Since non-extern "C" decls need to be defined in the same
       translation unit, we can make the type internal.  */
    constrain_visibility (decl, VISIBILITY_ANON, false);

  /* If visibility changed and DECL already has DECL_RTL, ensure
     symbol flags are updated.  */
  if ((DECL_VISIBILITY (decl) != orig_visibility
       || DECL_VISIBILITY_SPECIFIED (decl) != orig_visibility_specified)
      && ((VAR_P (decl) && TREE_STATIC (decl))
	  || TREE_CODE (decl) == FUNCTION_DECL)
      && DECL_RTL_SET_P (decl))
    make_decl_rtl (decl);
}

/* By default, static data members and function members receive
   the visibility of their containing class.  */

static void
determine_visibility_from_class (tree decl, tree class_type)
{
  if (DECL_VISIBILITY_SPECIFIED (decl))
    return;

  if (determine_hidden_inline (decl))
    DECL_VISIBILITY (decl) = VISIBILITY_HIDDEN;
  else
    {
      /* Default to the class visibility.  */
      DECL_VISIBILITY (decl) = CLASSTYPE_VISIBILITY (class_type);
      DECL_VISIBILITY_SPECIFIED (decl)
	= CLASSTYPE_VISIBILITY_SPECIFIED (class_type);
    }

  /* Give the target a chance to override the visibility associated
     with DECL.  */
  if (VAR_P (decl)
      && TREE_PUBLIC (decl)
<<<<<<< HEAD
      && (DECL_TINFO_P (decl)
	  || DECL_VTABLE_OR_VTT_P (decl))
=======
      && (DECL_TINFO_P (decl) || DECL_VTABLE_OR_VTT_P (decl))
>>>>>>> 4ef5bbd8
      && !DECL_REALLY_EXTERN (decl)
      && !CLASSTYPE_VISIBILITY_SPECIFIED (class_type))
    targetm.cxx.determine_class_data_visibility (decl);
}

/* Returns true iff DECL is an inline that should get hidden visibility
   because of -fvisibility-inlines-hidden.  */

static bool
determine_hidden_inline (tree decl)
{
  return (visibility_options.inlines_hidden
	  /* Don't do this for inline templates; specializations might not be
	     inline, and we don't want them to inherit the hidden
	     visibility.  We'll set it here for all inline instantiations.  */
	  && !processing_template_decl
	  && TREE_CODE (decl) == FUNCTION_DECL
	  && DECL_DECLARED_INLINE_P (decl)
	  && (! DECL_LANG_SPECIFIC (decl)
	      || ! DECL_EXPLICIT_INSTANTIATION (decl)));
}

/* Constrain the visibility of a class TYPE based on the visibility of its
   field types.  Warn if any fields require lesser visibility.  */

void
constrain_class_visibility (tree type)
{
  tree binfo;
  tree t;
  int i;

  int vis = type_visibility (type);

  if (vis == VISIBILITY_ANON
      || DECL_IN_SYSTEM_HEADER (TYPE_MAIN_DECL (type)))
    return;

  /* Don't warn about visibility if the class has explicit visibility.  */
  if (CLASSTYPE_VISIBILITY_SPECIFIED (type))
    vis = VISIBILITY_INTERNAL;

  for (t = TYPE_FIELDS (type); t; t = DECL_CHAIN (t))
    if (TREE_CODE (t) == FIELD_DECL && TREE_TYPE (t) != error_mark_node
	&& !DECL_ARTIFICIAL (t))
      {
	tree ftype = strip_pointer_or_array_types (TREE_TYPE (t));
	int subvis = type_visibility (ftype);

	if (subvis == VISIBILITY_ANON)
	  {
	    if (!in_main_input_context())
	      {
		tree nlt = no_linkage_check (ftype, /*relaxed_p=*/false);
		if (nlt)
		  {
		    if (same_type_p (TREE_TYPE (t), nlt))
		      warning (OPT_Wsubobject_linkage, "\
%qT has a field %qD whose type has no linkage",
			       type, t);
		    else
		      warning (OPT_Wsubobject_linkage, "\
%qT has a field %qD whose type depends on the type %qT which has no linkage",
			       type, t, nlt);
		  }
		else
		  warning (OPT_Wsubobject_linkage, "\
%qT has a field %qD whose type uses the anonymous namespace",
			   type, t);
	      }
	  }
	else if (MAYBE_CLASS_TYPE_P (ftype)
		 && vis < VISIBILITY_HIDDEN
		 && subvis >= VISIBILITY_HIDDEN)
	  warning (OPT_Wattributes, "\
%qT declared with greater visibility than the type of its field %qD",
		   type, t);
      }

  binfo = TYPE_BINFO (type);
  for (i = 0; BINFO_BASE_ITERATE (binfo, i, t); ++i)
    {
      int subvis = type_visibility (TREE_TYPE (t));

      if (subvis == VISIBILITY_ANON)
        {
	  if (!in_main_input_context())
	    {
	      tree nlt = no_linkage_check (TREE_TYPE (t), /*relaxed_p=*/false);
	      if (nlt)
		{
		  if (same_type_p (TREE_TYPE (t), nlt))
		    warning (OPT_Wsubobject_linkage, "\
%qT has a base %qT whose type has no linkage",
			     type, TREE_TYPE (t));
		  else
		    warning (OPT_Wsubobject_linkage, "\
%qT has a base %qT whose type depends on the type %qT which has no linkage",
			     type, TREE_TYPE (t), nlt);
		}
	      else
		warning (OPT_Wsubobject_linkage, "\
%qT has a base %qT whose type uses the anonymous namespace",
			 type, TREE_TYPE (t));
	    }
	}
      else if (vis < VISIBILITY_HIDDEN
	       && subvis >= VISIBILITY_HIDDEN)
	warning (OPT_Wattributes, "\
%qT declared with greater visibility than its base %qT",
		 type, TREE_TYPE (t));
    }
}

/* Functions for adjusting the visibility of a tagged type and its nested
   types and declarations when it gets a name for linkage purposes from a
   typedef.  */

static void bt_reset_linkage_1 (binding_entry, void *);
static void bt_reset_linkage_2 (binding_entry, void *);

/* First reset the visibility of all the types.  */

static void
reset_type_linkage_1 (tree type)
{
  set_linkage_according_to_type (type, TYPE_MAIN_DECL (type));
  if (CLASS_TYPE_P (type))
    binding_table_foreach (CLASSTYPE_NESTED_UTDS (type),
			   bt_reset_linkage_1, NULL);
}
static void
bt_reset_linkage_1 (binding_entry b, void */*data*/)
{
  reset_type_linkage_1 (b->type);
}

/* Then reset the visibility of any static data members or member
   functions that use those types.  */

static void
reset_decl_linkage (tree decl)
{
  if (TREE_PUBLIC (decl))
    return;
  if (DECL_CLONED_FUNCTION_P (decl))
    return;
  TREE_PUBLIC (decl) = true;
  DECL_INTERFACE_KNOWN (decl) = false;
  determine_visibility (decl);
  tentative_decl_linkage (decl);
}

static void
reset_type_linkage_2 (tree type)
{
  if (CLASS_TYPE_P (type))
    {
      if (tree vt = CLASSTYPE_VTABLES (type))
	{
	  tree name = mangle_vtbl_for_type (type);
	  DECL_NAME (vt) = name;
	  SET_DECL_ASSEMBLER_NAME (vt, name);
	  reset_decl_linkage (vt);
	}
      if (tree ti = CLASSTYPE_TYPEINFO_VAR (type))
	{
	  tree name = mangle_typeinfo_for_type (type);
	  DECL_NAME (ti) = name;
	  SET_DECL_ASSEMBLER_NAME (ti, name);
	  TREE_TYPE (name) = type;
	  reset_decl_linkage (ti);
	}
      for (tree m = TYPE_FIELDS (type); m; m = DECL_CHAIN (m))
	{
	  tree mem = STRIP_TEMPLATE (m);
	  if (TREE_CODE (mem) == VAR_DECL || TREE_CODE (mem) == FUNCTION_DECL)
	    reset_decl_linkage (mem);
	}
      binding_table_foreach (CLASSTYPE_NESTED_UTDS (type),
			     bt_reset_linkage_2, NULL);
    }
}

static void
bt_reset_linkage_2 (binding_entry b, void */*data*/)
{
  reset_type_linkage_2 (b->type);
}
void
reset_type_linkage (tree type)
{
  reset_type_linkage_1 (type);
  reset_type_linkage_2 (type);
}

/* Set up our initial idea of what the linkage of DECL should be.  */

void
tentative_decl_linkage (tree decl)
{
  if (DECL_INTERFACE_KNOWN (decl))
    /* We've already made a decision as to how this function will
       be handled.  */;
  else if (vague_linkage_p (decl))
    {
      if (TREE_CODE (decl) == FUNCTION_DECL
	  && decl_defined_p (decl))
	{
	  DECL_EXTERNAL (decl) = 1;
	  DECL_NOT_REALLY_EXTERN (decl) = 1;
	  note_vague_linkage_fn (decl);
	  /* A non-template inline function with external linkage will
	     always be COMDAT.  As we must eventually determine the
	     linkage of all functions, and as that causes writes to
	     the data mapped in from the PCH file, it's advantageous
	     to mark the functions at this point.  */
	  if (DECL_DECLARED_INLINE_P (decl)
	      && (!DECL_IMPLICIT_INSTANTIATION (decl)
		  || DECL_DEFAULTED_FN (decl)))
	    {
	      /* This function must have external linkage, as
		 otherwise DECL_INTERFACE_KNOWN would have been
		 set.  */
	      gcc_assert (TREE_PUBLIC (decl));
	      comdat_linkage (decl);
	      DECL_INTERFACE_KNOWN (decl) = 1;
	    }
	}
      else if (VAR_P (decl))
	maybe_commonize_var (decl);
    }
}

/* DECL is a FUNCTION_DECL or VAR_DECL.  If the object file linkage
   for DECL has not already been determined, do so now by setting
   DECL_EXTERNAL, DECL_COMDAT and other related flags.  Until this
   function is called entities with vague linkage whose definitions
   are available must have TREE_PUBLIC set.

   If this function decides to place DECL in COMDAT, it will set
   appropriate flags -- but will not clear DECL_EXTERNAL.  It is up to
   the caller to decide whether or not to clear DECL_EXTERNAL.  Some
   callers defer that decision until it is clear that DECL is actually
   required.  */

void
import_export_decl (tree decl)
{
  bool comdat_p;
  bool import_p;
  tree class_type = NULL_TREE;

  if (DECL_INTERFACE_KNOWN (decl))
    return;

  /* We cannot determine what linkage to give to an entity with vague
     linkage until the end of the file.  For example, a virtual table
     for a class will be defined if and only if the key method is
     defined in this translation unit.  */
  gcc_assert (at_eof);
  /* Object file linkage for explicit instantiations is handled in
     mark_decl_instantiated.  For static variables in functions with
     vague linkage, maybe_commonize_var is used.

     Therefore, the only declarations that should be provided to this
     function are those with external linkage that are:

     * implicit instantiations of function templates

     * inline function

     * implicit instantiations of static data members of class
       templates

     * virtual tables

     * typeinfo objects

     Furthermore, all entities that reach this point must have a
     definition available in this translation unit.

     The following assertions check these conditions.  */
  gcc_assert (VAR_OR_FUNCTION_DECL_P (decl));
  /* Any code that creates entities with TREE_PUBLIC cleared should
     also set DECL_INTERFACE_KNOWN.  */
  gcc_assert (TREE_PUBLIC (decl));
  if (TREE_CODE (decl) == FUNCTION_DECL)
    gcc_assert (DECL_IMPLICIT_INSTANTIATION (decl)
		|| DECL_FRIEND_PSEUDO_TEMPLATE_INSTANTIATION (decl)
		|| DECL_DECLARED_INLINE_P (decl));
  else
    gcc_assert (DECL_IMPLICIT_INSTANTIATION (decl)
		|| DECL_VTABLE_OR_VTT_P (decl)
		|| DECL_TINFO_P (decl));
  /* Check that a definition of DECL is available in this translation
     unit.  */
  gcc_assert (!DECL_REALLY_EXTERN (decl));

  /* Assume that DECL will not have COMDAT linkage.  */
  comdat_p = false;
  /* Assume that DECL will not be imported into this translation
     unit.  */
  import_p = false;

  if (VAR_P (decl) && DECL_VTABLE_OR_VTT_P (decl))
    {
      class_type = DECL_CONTEXT (decl);
      import_export_class (class_type);
      if (CLASSTYPE_INTERFACE_KNOWN (class_type)
	  && CLASSTYPE_INTERFACE_ONLY (class_type))
	import_p = true;
      else if ((!flag_weak || TARGET_WEAK_NOT_IN_ARCHIVE_TOC)
	       && !CLASSTYPE_USE_TEMPLATE (class_type)
	       && CLASSTYPE_KEY_METHOD (class_type)
	       && !DECL_DECLARED_INLINE_P (CLASSTYPE_KEY_METHOD (class_type)))
	/* The ABI requires that all virtual tables be emitted with
	   COMDAT linkage.  However, on systems where COMDAT symbols
	   don't show up in the table of contents for a static
	   archive, or on systems without weak symbols (where we
	   approximate COMDAT linkage by using internal linkage), the
	   linker will report errors about undefined symbols because
	   it will not see the virtual table definition.  Therefore,
	   in the case that we know that the virtual table will be
	   emitted in only one translation unit, we make the virtual
	   table an ordinary definition with external linkage.  */
	DECL_EXTERNAL (decl) = 0;
      else if (CLASSTYPE_INTERFACE_KNOWN (class_type))
	{
	  /* CLASS_TYPE is being exported from this translation unit,
	     so DECL should be defined here.  */
	  if (!flag_weak && CLASSTYPE_EXPLICIT_INSTANTIATION (class_type))
	    /* If a class is declared in a header with the "extern
	       template" extension, then it will not be instantiated,
	       even in translation units that would normally require
	       it.  Often such classes are explicitly instantiated in
	       one translation unit.  Therefore, the explicit
	       instantiation must be made visible to other translation
	       units.  */
	    DECL_EXTERNAL (decl) = 0;
	  else
	    {
	      /* The generic C++ ABI says that class data is always
		 COMDAT, even if there is a key function.  Some
		 variants (e.g., the ARM EABI) says that class data
		 only has COMDAT linkage if the class data might be
		 emitted in more than one translation unit.  When the
		 key method can be inline and is inline, we still have
		 to arrange for comdat even though
		 class_data_always_comdat is false.  */
	      if (!CLASSTYPE_KEY_METHOD (class_type)
		  || DECL_DECLARED_INLINE_P (CLASSTYPE_KEY_METHOD (class_type))
		  || targetm.cxx.class_data_always_comdat ())
		{
		  /* The ABI requires COMDAT linkage.  Normally, we
		     only emit COMDAT things when they are needed;
		     make sure that we realize that this entity is
		     indeed needed.  */
		  comdat_p = true;
		  mark_needed (decl);
		}
	    }
	}
      else if (!flag_implicit_templates
	       && CLASSTYPE_IMPLICIT_INSTANTIATION (class_type))
	import_p = true;
      else
	comdat_p = true;
    }
  else if (VAR_P (decl) && DECL_TINFO_P (decl))
    {
      tree type = TREE_TYPE (DECL_NAME (decl));
      if (CLASS_TYPE_P (type))
	{
	  class_type = type;
	  import_export_class (type);
	  if (CLASSTYPE_INTERFACE_KNOWN (type)
	      && TYPE_POLYMORPHIC_P (type)
	      && CLASSTYPE_INTERFACE_ONLY (type)
	      /* If -fno-rtti was specified, then we cannot be sure
		 that RTTI information will be emitted with the
		 virtual table of the class, so we must emit it
		 wherever it is used.  */
	      && flag_rtti)
	    import_p = true;
	  else
	    {
	      if (CLASSTYPE_INTERFACE_KNOWN (type)
		  && !CLASSTYPE_INTERFACE_ONLY (type))
		{
		  comdat_p = (targetm.cxx.class_data_always_comdat ()
			      || (CLASSTYPE_KEY_METHOD (type)
				  && DECL_DECLARED_INLINE_P (CLASSTYPE_KEY_METHOD (type))));
		  mark_needed (decl);
		  if (!flag_weak)
		    {
		      comdat_p = false;
		      DECL_EXTERNAL (decl) = 0;
		    }
		}
	      else
		comdat_p = true;
	    }
	}
      else
	comdat_p = true;
    }
  else if (DECL_TEMPLOID_INSTANTIATION (decl))
    {
      /* DECL is an implicit instantiation of a function or static
	 data member.  */
      if (flag_implicit_templates
	  || (flag_implicit_inline_templates
	      && TREE_CODE (decl) == FUNCTION_DECL
	      && DECL_DECLARED_INLINE_P (decl)))
	comdat_p = true;
      else
	/* If we are not implicitly generating templates, then mark
	   this entity as undefined in this translation unit.  */
	import_p = true;
    }
  else if (DECL_FUNCTION_MEMBER_P (decl))
    {
      if (!DECL_DECLARED_INLINE_P (decl))
	{
	  tree ctype = DECL_CONTEXT (decl);
	  import_export_class (ctype);
	  if (CLASSTYPE_INTERFACE_KNOWN (ctype))
	    {
	      DECL_NOT_REALLY_EXTERN (decl)
		= ! (CLASSTYPE_INTERFACE_ONLY (ctype)
		     || (DECL_DECLARED_INLINE_P (decl)
			 && ! flag_implement_inlines
			 && !DECL_VINDEX (decl)));

	      if (!DECL_NOT_REALLY_EXTERN (decl))
		DECL_EXTERNAL (decl) = 1;

	      /* Always make artificials weak.  */
	      if (DECL_ARTIFICIAL (decl) && flag_weak)
		comdat_p = true;
	      else
		maybe_make_one_only (decl);
	    }
	}
      else
	comdat_p = true;
    }
  else
    comdat_p = true;

  if (import_p)
    {
      /* If we are importing DECL into this translation unit, mark is
	 an undefined here.  */
      DECL_EXTERNAL (decl) = 1;
      DECL_NOT_REALLY_EXTERN (decl) = 0;
    }
  else if (comdat_p)
    {
      /* If we decided to put DECL in COMDAT, mark it accordingly at
	 this point.  */
      comdat_linkage (decl);
    }

  DECL_INTERFACE_KNOWN (decl) = 1;
}

/* Return an expression that performs the destruction of DECL, which
   must be a VAR_DECL whose type has a non-trivial destructor, or is
   an array whose (innermost) elements have a non-trivial destructor.  */

tree
build_cleanup (tree decl)
{
  tree clean = cxx_maybe_build_cleanup (decl, tf_warning_or_error);
  gcc_assert (clean != NULL_TREE);
  return clean;
}

/* Returns the initialization guard variable for the variable DECL,
   which has static storage duration.  */

tree
get_guard (tree decl)
{
  tree sname = mangle_guard_variable (decl);
  tree guard = get_global_binding (sname);
  if (! guard)
    {
      tree guard_type;

      /* We use a type that is big enough to contain a mutex as well
	 as an integer counter.  */
      guard_type = targetm.cxx.guard_type ();
      guard = build_decl (DECL_SOURCE_LOCATION (decl),
			  VAR_DECL, sname, guard_type);

      /* The guard should have the same linkage as what it guards.  */
      TREE_PUBLIC (guard) = TREE_PUBLIC (decl);
      TREE_STATIC (guard) = TREE_STATIC (decl);
      DECL_COMMON (guard) = DECL_COMMON (decl);
      DECL_COMDAT (guard) = DECL_COMDAT (decl);
      CP_DECL_THREAD_LOCAL_P (guard) = CP_DECL_THREAD_LOCAL_P (decl);
      set_decl_tls_model (guard, DECL_TLS_MODEL (decl));
      if (DECL_ONE_ONLY (decl))
	make_decl_one_only (guard, cxx_comdat_group (guard));
      if (TREE_PUBLIC (decl))
	DECL_WEAK (guard) = DECL_WEAK (decl);
      DECL_VISIBILITY (guard) = DECL_VISIBILITY (decl);
      DECL_VISIBILITY_SPECIFIED (guard) = DECL_VISIBILITY_SPECIFIED (decl);

      DECL_ARTIFICIAL (guard) = 1;
      DECL_IGNORED_P (guard) = 1;
      TREE_USED (guard) = 1;
      pushdecl_top_level_and_finish (guard, NULL_TREE);
    }
  return guard;
}

/* Return an atomic load of src with the appropriate memory model.  */

static tree
build_atomic_load_byte (tree src, HOST_WIDE_INT model)
{
  tree ptr_type = build_pointer_type (char_type_node);
  tree mem_model = build_int_cst (integer_type_node, model);
  tree t, addr, val;
  unsigned int size;
  int fncode;

  size = tree_to_uhwi (TYPE_SIZE_UNIT (char_type_node));

  fncode = BUILT_IN_ATOMIC_LOAD_N + exact_log2 (size) + 1;
  t = builtin_decl_implicit ((enum built_in_function) fncode);

  addr = build1 (ADDR_EXPR, ptr_type, src);
  val = build_call_expr (t, 2, addr, mem_model);
  return val;
}

/* Return those bits of the GUARD variable that should be set when the
   guarded entity is actually initialized.  */

static tree
get_guard_bits (tree guard)
{
  if (!targetm.cxx.guard_mask_bit ())
    {
      /* We only set the first byte of the guard, in order to leave room
	 for a mutex in the high-order bits.  */
      guard = build1 (ADDR_EXPR,
		      build_pointer_type (TREE_TYPE (guard)),
		      guard);
      guard = build1 (NOP_EXPR,
		      build_pointer_type (char_type_node),
		      guard);
      guard = build1 (INDIRECT_REF, char_type_node, guard);
    }

  return guard;
}

/* Return an expression which determines whether or not the GUARD
   variable has already been initialized.  */

tree
get_guard_cond (tree guard, bool thread_safe)
{
  tree guard_value;

  if (!thread_safe)
    guard = get_guard_bits (guard);
  else
    guard = build_atomic_load_byte (guard, MEMMODEL_ACQUIRE);

  /* Mask off all but the low bit.  */
  if (targetm.cxx.guard_mask_bit ())
    {
      guard_value = integer_one_node;
      if (!same_type_p (TREE_TYPE (guard_value), TREE_TYPE (guard)))
	guard_value = fold_convert (TREE_TYPE (guard), guard_value);
      guard = cp_build_binary_op (input_location,
				  BIT_AND_EXPR, guard, guard_value,
				  tf_warning_or_error);
    }

  guard_value = integer_zero_node;
  if (!same_type_p (TREE_TYPE (guard_value), TREE_TYPE (guard)))
    guard_value = fold_convert (TREE_TYPE (guard), guard_value);
  return cp_build_binary_op (input_location,
			     EQ_EXPR, guard, guard_value,
			     tf_warning_or_error);
}

/* Return an expression which sets the GUARD variable, indicating that
   the variable being guarded has been initialized.  */

tree
set_guard (tree guard)
{
  tree guard_init;

  /* Set the GUARD to one.  */
  guard = get_guard_bits (guard);
  guard_init = integer_one_node;
  if (!same_type_p (TREE_TYPE (guard_init), TREE_TYPE (guard)))
    guard_init = fold_convert (TREE_TYPE (guard), guard_init);
  return cp_build_modify_expr (input_location, guard, NOP_EXPR, guard_init,
			       tf_warning_or_error);
}

/* Returns true iff we can tell that VAR does not have a dynamic
   initializer.  */

static bool
var_defined_without_dynamic_init (tree var)
{
  /* If it's defined in another TU, we can't tell.  */
  if (DECL_EXTERNAL (var))
    return false;
  /* If it has a non-trivial destructor, registering the destructor
     counts as dynamic initialization.  */
  if (TYPE_HAS_NONTRIVIAL_DESTRUCTOR (TREE_TYPE (var)))
    return false;
  /* If it's in this TU, its initializer has been processed, unless
     it's a case of self-initialization, then DECL_INITIALIZED_P is
     false while the initializer is handled by finish_id_expression.  */
  if (!DECL_INITIALIZED_P (var))
    return false;
  /* If it has no initializer or a constant one, it's not dynamic.  */
  return (!DECL_NONTRIVIALLY_INITIALIZED_P (var)
	  || DECL_INITIALIZED_BY_CONSTANT_EXPRESSION_P (var));
}

/* Returns true iff VAR is a variable that needs uses to be
   wrapped for possible dynamic initialization.  */

static bool
var_needs_tls_wrapper (tree var)
{
  return (!error_operand_p (var)
	  && CP_DECL_THREAD_LOCAL_P (var)
	  && !DECL_GNU_TLS_P (var)
	  && !DECL_FUNCTION_SCOPE_P (var)
	  && !var_defined_without_dynamic_init (var));
}

/* Get the FUNCTION_DECL for the shared TLS init function for this
   translation unit.  */

static tree
get_local_tls_init_fn (location_t loc)
{
  tree sname = get_identifier ("__tls_init");
  tree fn = get_global_binding (sname);
  if (!fn)
    {
      fn = build_lang_decl_loc (loc, FUNCTION_DECL, sname,
				build_function_type (void_type_node,
						     void_list_node));
      SET_DECL_LANGUAGE (fn, lang_c);
      TREE_PUBLIC (fn) = false;
      DECL_ARTIFICIAL (fn) = true;
      mark_used (fn);
      set_global_binding (fn);
    }
  return fn;
}

/* Get a FUNCTION_DECL for the init function for the thread_local
   variable VAR.  The init function will be an alias to the function
   that initializes all the non-local TLS variables in the translation
   unit.  The init function is only used by the wrapper function.  */

static tree
get_tls_init_fn (tree var)
{
  /* Only C++11 TLS vars need this init fn.  */
  if (!var_needs_tls_wrapper (var))
    return NULL_TREE;

  /* If -fno-extern-tls-init, assume that we don't need to call
     a tls init function for a variable defined in another TU.  */
  if (!flag_extern_tls_init && DECL_EXTERNAL (var))
    return NULL_TREE;

  /* If the variable is internal, or if we can't generate aliases,
     call the local init function directly.  */
  if (!TREE_PUBLIC (var) || !TARGET_SUPPORTS_ALIASES)
    return get_local_tls_init_fn (DECL_SOURCE_LOCATION (var));

  tree sname = mangle_tls_init_fn (var);
  tree fn = get_global_binding (sname);
  if (!fn)
    {
      fn = build_lang_decl (FUNCTION_DECL, sname,
			    build_function_type (void_type_node,
						 void_list_node));
      SET_DECL_LANGUAGE (fn, lang_c);
      TREE_PUBLIC (fn) = TREE_PUBLIC (var);
      DECL_ARTIFICIAL (fn) = true;
      DECL_COMDAT (fn) = DECL_COMDAT (var);
      DECL_EXTERNAL (fn) = DECL_EXTERNAL (var);
      if (DECL_ONE_ONLY (var))
	make_decl_one_only (fn, cxx_comdat_group (fn));
      if (TREE_PUBLIC (var))
	{
	  tree obtype = strip_array_types (non_reference (TREE_TYPE (var)));
	  /* If the variable is defined somewhere else and might have static
	     initialization, make the init function a weak reference.  */
	  if ((!TYPE_NEEDS_CONSTRUCTING (obtype)
	       || TYPE_HAS_CONSTEXPR_CTOR (obtype)
	       || TYPE_HAS_TRIVIAL_DFLT (obtype))
	      && TYPE_HAS_TRIVIAL_DESTRUCTOR (obtype)
	      && DECL_EXTERNAL (var))
	    declare_weak (fn);
	  else
	    DECL_WEAK (fn) = DECL_WEAK (var);
	}
      DECL_VISIBILITY (fn) = DECL_VISIBILITY (var);
      DECL_VISIBILITY_SPECIFIED (fn) = DECL_VISIBILITY_SPECIFIED (var);
      DECL_DLLIMPORT_P (fn) = DECL_DLLIMPORT_P (var);
      DECL_IGNORED_P (fn) = 1;
      mark_used (fn);

      DECL_BEFRIENDING_CLASSES (fn) = var;

      set_global_binding (fn);
    }
  return fn;
}

/* Get a FUNCTION_DECL for the init wrapper function for the thread_local
   variable VAR.  The wrapper function calls the init function (if any) for
   VAR and then returns a reference to VAR.  The wrapper function is used
   in place of VAR everywhere VAR is mentioned.  */

static tree
get_tls_wrapper_fn (tree var)
{
  /* Only C++11 TLS vars need this wrapper fn.  */
  if (!var_needs_tls_wrapper (var))
    return NULL_TREE;

  tree sname = mangle_tls_wrapper_fn (var);
  tree fn = get_global_binding (sname);
  if (!fn)
    {
      /* A named rvalue reference is an lvalue, so the wrapper should
	 always return an lvalue reference.  */
      tree type = non_reference (TREE_TYPE (var));
      type = build_reference_type (type);
      tree fntype = build_function_type (type, void_list_node);

      fn = build_lang_decl_loc (DECL_SOURCE_LOCATION (var),
				FUNCTION_DECL, sname, fntype);
      SET_DECL_LANGUAGE (fn, lang_c);
      TREE_PUBLIC (fn) = TREE_PUBLIC (var);
      DECL_ARTIFICIAL (fn) = true;
      DECL_IGNORED_P (fn) = 1;
      /* The wrapper is inline and emitted everywhere var is used.  */
      DECL_DECLARED_INLINE_P (fn) = true;
      if (TREE_PUBLIC (var))
	{
	  comdat_linkage (fn);
#ifdef HAVE_GAS_HIDDEN
	  /* Make the wrapper bind locally; there's no reason to share
	     the wrapper between multiple shared objects.  */
	  DECL_VISIBILITY (fn) = VISIBILITY_INTERNAL;
	  DECL_VISIBILITY_SPECIFIED (fn) = true;
#endif
	}
      if (!TREE_PUBLIC (fn))
	DECL_INTERFACE_KNOWN (fn) = true;
      mark_used (fn);
      note_vague_linkage_fn (fn);

#if 0
      /* We want CSE to commonize calls to the wrapper, but marking it as
	 pure is unsafe since it has side-effects.  I guess we need a new
	 ECF flag even weaker than ECF_PURE.  FIXME!  */
      DECL_PURE_P (fn) = true;
#endif

      DECL_BEFRIENDING_CLASSES (fn) = var;

      set_global_binding (fn);
    }
  return fn;
}

/* If EXPR is a thread_local variable that should be wrapped by init
   wrapper function, return a call to that function, otherwise return
   NULL.  */

tree
maybe_get_tls_wrapper_call (tree expr)
{
  if (VAR_P (expr)
      && !processing_template_decl
      && !cp_unevaluated_operand
      && CP_DECL_THREAD_LOCAL_P (expr))
    if (tree wrap = get_tls_wrapper_fn (expr))
      return build_cxx_call (wrap, 0, NULL, tf_warning_or_error);
  return NULL;
}

/* At EOF, generate the definition for the TLS wrapper function FN:

   T& var_wrapper() {
     if (init_fn) init_fn();
     return var;
   }  */

static void
generate_tls_wrapper (tree fn)
{
  tree var = DECL_BEFRIENDING_CLASSES (fn);

  start_preparsed_function (fn, NULL_TREE, SF_DEFAULT | SF_PRE_PARSED);
  tree body = begin_function_body ();
  /* Only call the init fn if there might be one.  */
  if (tree init_fn = get_tls_init_fn (var))
    {
      tree if_stmt = NULL_TREE;
      /* If init_fn is a weakref, make sure it exists before calling.  */
      if (lookup_attribute ("weak", DECL_ATTRIBUTES (init_fn)))
	{
	  if_stmt = begin_if_stmt ();
	  tree addr = cp_build_addr_expr (init_fn, tf_warning_or_error);
	  tree cond = cp_build_binary_op (DECL_SOURCE_LOCATION (var),
					  NE_EXPR, addr, nullptr_node,
					  tf_warning_or_error);
	  finish_if_stmt_cond (cond, if_stmt);
	}
      finish_expr_stmt (build_cxx_call
			(init_fn, 0, NULL, tf_warning_or_error));
      if (if_stmt)
	{
	  finish_then_clause (if_stmt);
	  finish_if_stmt (if_stmt);
	}
    }
  else
    /* If there's no initialization, the wrapper is a constant function.  */
    TREE_READONLY (fn) = true;
  finish_return_stmt (convert_from_reference (var));
  finish_function_body (body);
  expand_or_defer_fn (finish_function (/*inline_p=*/false));
}

/* Start the process of running a particular set of global constructors
   or destructors.  Subroutine of do_[cd]tors.  Also called from
   vtv_start_verification_constructor_init_function.  */

static tree
start_objects (int method_type, int initp)
{
  tree body;
  tree fndecl;
  char type[14];

  /* Make ctor or dtor function.  METHOD_TYPE may be 'I' or 'D'.  */

  if (initp != DEFAULT_INIT_PRIORITY)
    {
      char joiner;

#ifdef JOINER
      joiner = JOINER;
#else
      joiner = '_';
#endif

      sprintf (type, "sub_%c%c%.5u", method_type, joiner, initp);
    }
  else
    sprintf (type, "sub_%c", method_type);

  fndecl = build_lang_decl (FUNCTION_DECL,
			    get_file_function_name (type),
			    build_function_type_list (void_type_node,
						      NULL_TREE));
  start_preparsed_function (fndecl, /*attrs=*/NULL_TREE, SF_PRE_PARSED);

  TREE_PUBLIC (current_function_decl) = 0;

  /* Mark as artificial because it's not explicitly in the user's
     source code.  */
  DECL_ARTIFICIAL (current_function_decl) = 1;

  /* Mark this declaration as used to avoid spurious warnings.  */
  TREE_USED (current_function_decl) = 1;

  /* Mark this function as a global constructor or destructor.  */
  if (method_type == 'I')
    DECL_GLOBAL_CTOR_P (current_function_decl) = 1;
  else
    DECL_GLOBAL_DTOR_P (current_function_decl) = 1;

  body = begin_compound_stmt (BCS_FN_BODY);

  return body;
}

/* Finish the process of running a particular set of global constructors
   or destructors.  Subroutine of do_[cd]tors.  */

static void
finish_objects (int method_type, int initp, tree body)
{
  tree fn;

  /* Finish up.  */
  finish_compound_stmt (body);
  fn = finish_function (/*inline_p=*/false);

  if (method_type == 'I')
    {
      DECL_STATIC_CONSTRUCTOR (fn) = 1;
      decl_init_priority_insert (fn, initp);
    }
  else
    {
      DECL_STATIC_DESTRUCTOR (fn) = 1;
      decl_fini_priority_insert (fn, initp);
    }

  expand_or_defer_fn (fn);
}

/* The names of the parameters to the function created to handle
   initializations and destructions for objects with static storage
   duration.  */
#define INITIALIZE_P_IDENTIFIER "__initialize_p"
#define PRIORITY_IDENTIFIER "__priority"

/* The name of the function we create to handle initializations and
   destructions for objects with static storage duration.  */
#define SSDF_IDENTIFIER "__static_initialization_and_destruction"

/* The declaration for the __INITIALIZE_P argument.  */
static GTY(()) tree initialize_p_decl;

/* The declaration for the __PRIORITY argument.  */
static GTY(()) tree priority_decl;

/* The declaration for the static storage duration function.  */
static GTY(()) tree ssdf_decl;

/* All the static storage duration functions created in this
   translation unit.  */
static GTY(()) vec<tree, va_gc> *ssdf_decls;

/* A map from priority levels to information about that priority
   level.  There may be many such levels, so efficient lookup is
   important.  */
static splay_tree priority_info_map;

/* Begins the generation of the function that will handle all
   initialization and destruction of objects with static storage
   duration.  The function generated takes two parameters of type
   `int': __INITIALIZE_P and __PRIORITY.  If __INITIALIZE_P is
   nonzero, it performs initializations.  Otherwise, it performs
   destructions.  It only performs those initializations or
   destructions with the indicated __PRIORITY.  The generated function
   returns no value.

   It is assumed that this function will only be called once per
   translation unit.  */

static tree
start_static_storage_duration_function (unsigned count)
{
  tree type;
  tree body;
  char id[sizeof (SSDF_IDENTIFIER) + 1 /* '\0' */ + 32];

  /* Create the identifier for this function.  It will be of the form
     SSDF_IDENTIFIER_<number>.  */
  sprintf (id, "%s_%u", SSDF_IDENTIFIER, count);

  type = build_function_type_list (void_type_node,
				   integer_type_node, integer_type_node,
				   NULL_TREE);

  /* Create the FUNCTION_DECL itself.  */
  ssdf_decl = build_lang_decl (FUNCTION_DECL,
			       get_identifier (id),
			       type);
  TREE_PUBLIC (ssdf_decl) = 0;
  DECL_ARTIFICIAL (ssdf_decl) = 1;

  /* Put this function in the list of functions to be called from the
     static constructors and destructors.  */
  if (!ssdf_decls)
    {
      vec_alloc (ssdf_decls, 32);

      /* Take this opportunity to initialize the map from priority
	 numbers to information about that priority level.  */
      priority_info_map = splay_tree_new (splay_tree_compare_ints,
					  /*delete_key_fn=*/0,
					  /*delete_value_fn=*/
					  splay_tree_delete_pointers);

      /* We always need to generate functions for the
	 DEFAULT_INIT_PRIORITY so enter it now.  That way when we walk
	 priorities later, we'll be sure to find the
	 DEFAULT_INIT_PRIORITY.  */
      get_priority_info (DEFAULT_INIT_PRIORITY);
    }

  vec_safe_push (ssdf_decls, ssdf_decl);

  /* Create the argument list.  */
  initialize_p_decl = cp_build_parm_decl
    (ssdf_decl, get_identifier (INITIALIZE_P_IDENTIFIER), integer_type_node);
  TREE_USED (initialize_p_decl) = 1;
  priority_decl = cp_build_parm_decl
    (ssdf_decl, get_identifier (PRIORITY_IDENTIFIER), integer_type_node);
  TREE_USED (priority_decl) = 1;

  DECL_CHAIN (initialize_p_decl) = priority_decl;
  DECL_ARGUMENTS (ssdf_decl) = initialize_p_decl;

  /* Put the function in the global scope.  */
  pushdecl (ssdf_decl);

  /* Start the function itself.  This is equivalent to declaring the
     function as:

       static void __ssdf (int __initialize_p, init __priority_p);

     It is static because we only need to call this function from the
     various constructor and destructor functions for this module.  */
  start_preparsed_function (ssdf_decl,
			    /*attrs=*/NULL_TREE,
			    SF_PRE_PARSED);

  /* Set up the scope of the outermost block in the function.  */
  body = begin_compound_stmt (BCS_FN_BODY);

  return body;
}

/* Finish the generation of the function which performs initialization
   and destruction of objects with static storage duration.  After
   this point, no more such objects can be created.  */

static void
finish_static_storage_duration_function (tree body)
{
  /* Close out the function.  */
  finish_compound_stmt (body);
  expand_or_defer_fn (finish_function (/*inline_p=*/false));
}

/* Return the information about the indicated PRIORITY level.  If no
   code to handle this level has yet been generated, generate the
   appropriate prologue.  */

static priority_info
get_priority_info (int priority)
{
  priority_info pi;
  splay_tree_node n;

  n = splay_tree_lookup (priority_info_map,
			 (splay_tree_key) priority);
  if (!n)
    {
      /* Create a new priority information structure, and insert it
	 into the map.  */
      pi = XNEW (struct priority_info_s);
      pi->initializations_p = 0;
      pi->destructions_p = 0;
      splay_tree_insert (priority_info_map,
			 (splay_tree_key) priority,
			 (splay_tree_value) pi);
    }
  else
    pi = (priority_info) n->value;

  return pi;
}

/* The effective initialization priority of a DECL.  */

#define DECL_EFFECTIVE_INIT_PRIORITY(decl)				      \
	((!DECL_HAS_INIT_PRIORITY_P (decl) || DECL_INIT_PRIORITY (decl) == 0) \
	 ? DEFAULT_INIT_PRIORITY : DECL_INIT_PRIORITY (decl))

/* Whether a DECL needs a guard to protect it against multiple
   initialization.  */

#define NEEDS_GUARD_P(decl) (TREE_PUBLIC (decl) && (DECL_COMMON (decl)      \
						    || DECL_ONE_ONLY (decl) \
						    || DECL_WEAK (decl)))

/* Called from one_static_initialization_or_destruction(),
   via walk_tree.
   Walks the initializer list of a global variable and looks for
   temporary variables (DECL_NAME() == NULL and DECL_ARTIFICIAL != 0)
   and that have their DECL_CONTEXT() == NULL.
   For each such temporary variable, set their DECL_CONTEXT() to
   the current function. This is necessary because otherwise
   some optimizers (enabled by -O2 -fprofile-arcs) might crash
   when trying to refer to a temporary variable that does not have
   it's DECL_CONTECT() properly set.  */
static tree 
fix_temporary_vars_context_r (tree *node,
			      int  * /*unused*/,
			      void * /*unused1*/)
{
  gcc_assert (current_function_decl);

  if (TREE_CODE (*node) == BIND_EXPR)
    {
      tree var;

      for (var = BIND_EXPR_VARS (*node); var; var = DECL_CHAIN (var))
	if (VAR_P (var)
	  && !DECL_NAME (var)
	  && DECL_ARTIFICIAL (var)
	  && !DECL_CONTEXT (var))
	  DECL_CONTEXT (var) = current_function_decl;
    }

  return NULL_TREE;
}

/* Set up to handle the initialization or destruction of DECL.  If
   INITP is nonzero, we are initializing the variable.  Otherwise, we
   are destroying it.  */

static void
one_static_initialization_or_destruction (tree decl, tree init, bool initp)
{
  tree guard_if_stmt = NULL_TREE;
  tree guard;

  /* If we are supposed to destruct and there's a trivial destructor,
     nothing has to be done.  */
  if (!initp
      && TYPE_HAS_TRIVIAL_DESTRUCTOR (TREE_TYPE (decl)))
    return;

  /* Trick the compiler into thinking we are at the file and line
     where DECL was declared so that error-messages make sense, and so
     that the debugger will show somewhat sensible file and line
     information.  */
  input_location = DECL_SOURCE_LOCATION (decl);

  /* Make sure temporary variables in the initialiser all have
     their DECL_CONTEXT() set to a value different from NULL_TREE.
     This can happen when global variables initializers are built.
     In that case, the DECL_CONTEXT() of the global variables _AND_ of all 
     the temporary variables that might have been generated in the
     accompanying initializers is NULL_TREE, meaning the variables have been
     declared in the global namespace.
     What we want to do here is to fix that and make sure the DECL_CONTEXT()
     of the temporaries are set to the current function decl.  */
  cp_walk_tree_without_duplicates (&init,
				   fix_temporary_vars_context_r,
				   NULL);

  /* Because of:

       [class.access.spec]

       Access control for implicit calls to the constructors,
       the conversion functions, or the destructor called to
       create and destroy a static data member is performed as
       if these calls appeared in the scope of the member's
       class.

     we pretend we are in a static member function of the class of
     which the DECL is a member.  */
  if (member_p (decl))
    {
      DECL_CONTEXT (current_function_decl) = DECL_CONTEXT (decl);
      DECL_STATIC_FUNCTION_P (current_function_decl) = 1;
    }

  /* Assume we don't need a guard.  */
  guard = NULL_TREE;
  /* We need a guard if this is an object with external linkage that
     might be initialized in more than one place.  (For example, a
     static data member of a template, when the data member requires
     construction.)  */
  if (NEEDS_GUARD_P (decl))
    {
      tree guard_cond;

      guard = get_guard (decl);

      /* When using __cxa_atexit, we just check the GUARD as we would
	 for a local static.  */
      if (flag_use_cxa_atexit)
	{
	  /* When using __cxa_atexit, we never try to destroy
	     anything from a static destructor.  */
	  gcc_assert (initp);
	  guard_cond = get_guard_cond (guard, false);
	}
      /* If we don't have __cxa_atexit, then we will be running
	 destructors from .fini sections, or their equivalents.  So,
	 we need to know how many times we've tried to initialize this
	 object.  We do initializations only if the GUARD is zero,
	 i.e., if we are the first to initialize the variable.  We do
	 destructions only if the GUARD is one, i.e., if we are the
	 last to destroy the variable.  */
      else if (initp)
	guard_cond
	  = cp_build_binary_op (input_location,
				EQ_EXPR,
				cp_build_unary_op (PREINCREMENT_EXPR,
						   guard,
						   /*noconvert=*/true,
						   tf_warning_or_error),
				integer_one_node,
				tf_warning_or_error);
      else
	guard_cond
	  = cp_build_binary_op (input_location,
				EQ_EXPR,
				cp_build_unary_op (PREDECREMENT_EXPR,
						   guard,
						   /*noconvert=*/true,
						   tf_warning_or_error),
				integer_zero_node,
				tf_warning_or_error);

      guard_if_stmt = begin_if_stmt ();
      finish_if_stmt_cond (guard_cond, guard_if_stmt);
    }


  /* If we're using __cxa_atexit, we have not already set the GUARD,
     so we must do so now.  */
  if (guard && initp && flag_use_cxa_atexit)
    finish_expr_stmt (set_guard (guard));

  /* Perform the initialization or destruction.  */
  if (initp)
    {
      if (init)
	{
	  finish_expr_stmt (init);
	  if (sanitize_flags_p (SANITIZE_ADDRESS, decl))
	    {
	      varpool_node *vnode = varpool_node::get (decl);
	      if (vnode)
		vnode->dynamically_initialized = 1;
	    }
	}

      /* If we're using __cxa_atexit, register a function that calls the
	 destructor for the object.  */
      if (flag_use_cxa_atexit)
	finish_expr_stmt (register_dtor_fn (decl));
    }
  else
    finish_expr_stmt (build_cleanup (decl));

  /* Finish the guard if-stmt, if necessary.  */
  if (guard)
    {
      finish_then_clause (guard_if_stmt);
      finish_if_stmt (guard_if_stmt);
    }

  /* Now that we're done with DECL we don't need to pretend to be a
     member of its class any longer.  */
  DECL_CONTEXT (current_function_decl) = NULL_TREE;
  DECL_STATIC_FUNCTION_P (current_function_decl) = 0;
}

/* Generate code to do the initialization or destruction of the decls in VARS,
   a TREE_LIST of VAR_DECL with static storage duration.
   Whether initialization or destruction is performed is specified by INITP.  */

static void
do_static_initialization_or_destruction (tree vars, bool initp)
{
  tree node, init_if_stmt, cond;

  /* Build the outer if-stmt to check for initialization or destruction.  */
  init_if_stmt = begin_if_stmt ();
  cond = initp ? integer_one_node : integer_zero_node;
  cond = cp_build_binary_op (input_location,
			     EQ_EXPR,
			     initialize_p_decl,
			     cond,
			     tf_warning_or_error);
  finish_if_stmt_cond (cond, init_if_stmt);

  /* To make sure dynamic construction doesn't access globals from other
     compilation units where they might not be yet constructed, for
     -fsanitize=address insert __asan_before_dynamic_init call that
     prevents access to either all global variables that need construction
     in other compilation units, or at least those that haven't been
     initialized yet.  Variables that need dynamic construction in
     the current compilation unit are kept accessible.  */
  if (initp && (flag_sanitize & SANITIZE_ADDRESS))
    finish_expr_stmt (asan_dynamic_init_call (/*after_p=*/false));

  node = vars;
  do {
    tree decl = TREE_VALUE (node);
    tree priority_if_stmt;
    int priority;
    priority_info pi;

    /* If we don't need a destructor, there's nothing to do.  Avoid
       creating a possibly empty if-stmt.  */
    if (!initp && TYPE_HAS_TRIVIAL_DESTRUCTOR (TREE_TYPE (decl)))
      {
	node = TREE_CHAIN (node);
	continue;
      }

    /* Remember that we had an initialization or finalization at this
       priority.  */
    priority = DECL_EFFECTIVE_INIT_PRIORITY (decl);
    pi = get_priority_info (priority);
    if (initp)
      pi->initializations_p = 1;
    else
      pi->destructions_p = 1;

    /* Conditionalize this initialization on being in the right priority
       and being initializing/finalizing appropriately.  */
    priority_if_stmt = begin_if_stmt ();
    cond = cp_build_binary_op (input_location,
			       EQ_EXPR,
			       priority_decl,
			       build_int_cst (NULL_TREE, priority),
			       tf_warning_or_error);
    finish_if_stmt_cond (cond, priority_if_stmt);

    /* Process initializers with same priority.  */
    for (; node
	   && DECL_EFFECTIVE_INIT_PRIORITY (TREE_VALUE (node)) == priority;
	 node = TREE_CHAIN (node))
      /* Do one initialization or destruction.  */
      one_static_initialization_or_destruction (TREE_VALUE (node),
						TREE_PURPOSE (node), initp);

    /* Finish up the priority if-stmt body.  */
    finish_then_clause (priority_if_stmt);
    finish_if_stmt (priority_if_stmt);

  } while (node);

  /* Revert what __asan_before_dynamic_init did by calling
     __asan_after_dynamic_init.  */
  if (initp && (flag_sanitize & SANITIZE_ADDRESS))
    finish_expr_stmt (asan_dynamic_init_call (/*after_p=*/true));

  /* Finish up the init/destruct if-stmt body.  */
  finish_then_clause (init_if_stmt);
  finish_if_stmt (init_if_stmt);
}

/* VARS is a list of variables with static storage duration which may
   need initialization and/or finalization.  Remove those variables
   that don't really need to be initialized or finalized, and return
   the resulting list.  The order in which the variables appear in
   VARS is in reverse order of the order in which they should actually
   be initialized.  The list we return is in the unreversed order;
   i.e., the first variable should be initialized first.  */

static tree
prune_vars_needing_no_initialization (tree *vars)
{
  tree *var = vars;
  tree result = NULL_TREE;

  while (*var)
    {
      tree t = *var;
      tree decl = TREE_VALUE (t);
      tree init = TREE_PURPOSE (t);

      /* Deal gracefully with error.  */
      if (error_operand_p (decl))
	{
	  var = &TREE_CHAIN (t);
	  continue;
	}

      /* The only things that can be initialized are variables.  */
      gcc_assert (VAR_P (decl));

      /* If this object is not defined, we don't need to do anything
	 here.  */
      if (DECL_EXTERNAL (decl))
	{
	  var = &TREE_CHAIN (t);
	  continue;
	}

      /* Also, if the initializer already contains errors, we can bail
	 out now.  */
      if (init && TREE_CODE (init) == TREE_LIST
	  && value_member (error_mark_node, init))
	{
	  var = &TREE_CHAIN (t);
	  continue;
	}

      /* This variable is going to need initialization and/or
	 finalization, so we add it to the list.  */
      *var = TREE_CHAIN (t);
      TREE_CHAIN (t) = result;
      result = t;
    }

  return result;
}

/* Make sure we have told the back end about all the variables in
   VARS.  */

static void
write_out_vars (tree vars)
{
  tree v;

  for (v = vars; v; v = TREE_CHAIN (v))
    {
      tree var = TREE_VALUE (v);
      if (!var_finalized_p (var))
	{
	  import_export_decl (var);
	  rest_of_decl_compilation (var, 1, 1);
	}
    }
}

/* Generate a static constructor (if CONSTRUCTOR_P) or destructor
   (otherwise) that will initialize all global objects with static
   storage duration having the indicated PRIORITY.  */

static void
generate_ctor_or_dtor_function (bool constructor_p, int priority,
				location_t *locus)
{
  char function_key;
  tree fndecl;
  tree body;
  size_t i;

  input_location = *locus;
  /* ??? */
  /* Was: locus->line++; */

  /* We use `I' to indicate initialization and `D' to indicate
     destruction.  */
  function_key = constructor_p ? 'I' : 'D';

  /* We emit the function lazily, to avoid generating empty
     global constructors and destructors.  */
  body = NULL_TREE;

  /* For Objective-C++, we may need to initialize metadata found in this module.
     This must be done _before_ any other static initializations.  */
  if (c_dialect_objc () && (priority == DEFAULT_INIT_PRIORITY)
      && constructor_p && objc_static_init_needed_p ())
    {
      body = start_objects (function_key, priority);
      objc_generate_static_init_call (NULL_TREE);
    }

  /* Call the static storage duration function with appropriate
     arguments.  */
  FOR_EACH_VEC_SAFE_ELT (ssdf_decls, i, fndecl)
    {
      /* Calls to pure or const functions will expand to nothing.  */
      if (! (flags_from_decl_or_type (fndecl) & (ECF_CONST | ECF_PURE)))
	{
	  tree call;

	  if (! body)
	    body = start_objects (function_key, priority);

	  call = cp_build_function_call_nary (fndecl, tf_warning_or_error,
					      build_int_cst (NULL_TREE,
							     constructor_p),
					      build_int_cst (NULL_TREE,
							     priority),
					      NULL_TREE);
	  finish_expr_stmt (call);
	}
    }

  /* Close out the function.  */
  if (body)
    finish_objects (function_key, priority, body);
}

/* Generate constructor and destructor functions for the priority
   indicated by N.  */

static int
generate_ctor_and_dtor_functions_for_priority (splay_tree_node n, void * data)
{
  location_t *locus = (location_t *) data;
  int priority = (int) n->key;
  priority_info pi = (priority_info) n->value;

  /* Generate the functions themselves, but only if they are really
     needed.  */
  if (pi->initializations_p)
    generate_ctor_or_dtor_function (/*constructor_p=*/true, priority, locus);
  if (pi->destructions_p)
    generate_ctor_or_dtor_function (/*constructor_p=*/false, priority, locus);

  /* Keep iterating.  */
  return 0;
}

/* Return C++ property of T, based on given operation OP.  */

static int
cpp_check (tree t, cpp_operation op)
{
  switch (op)
    {
      case HAS_DEPENDENT_TEMPLATE_ARGS:
	{
	  tree ti = CLASSTYPE_TEMPLATE_INFO (t);
	  if (!ti)
	    return 0;
	  ++processing_template_decl;
	  const bool dep = any_dependent_template_arguments_p (TI_ARGS (ti));
	  --processing_template_decl;
	  return dep;
	}
      case IS_ABSTRACT:
	return DECL_PURE_VIRTUAL_P (t);
      case IS_ASSIGNMENT_OPERATOR:
	return DECL_ASSIGNMENT_OPERATOR_P (t);
      case IS_CONSTRUCTOR:
	return DECL_CONSTRUCTOR_P (t);
      case IS_DESTRUCTOR:
	return DECL_DESTRUCTOR_P (t);
      case IS_COPY_CONSTRUCTOR:
	return DECL_COPY_CONSTRUCTOR_P (t);
      case IS_MOVE_CONSTRUCTOR:
	return DECL_MOVE_CONSTRUCTOR_P (t);
      case IS_TEMPLATE:
	return TREE_CODE (t) == TEMPLATE_DECL;
      case IS_TRIVIAL:
	return trivial_type_p (t);
      default:
        return 0;
    }
}

/* Collect source file references recursively, starting from NAMESPC.  */

static void 
collect_source_refs (tree namespc) 
{
  /* Iterate over names in this name space.  */
  for (tree t = NAMESPACE_LEVEL (namespc)->names; t; t = TREE_CHAIN (t))
    if (DECL_IS_BUILTIN (t))
      ;
    else if (TREE_CODE (t) == NAMESPACE_DECL && !DECL_NAMESPACE_ALIAS (t))
      collect_source_refs (t);
    else
      collect_source_ref (DECL_SOURCE_FILE (t));
}

/* Collect decls relevant to SOURCE_FILE from all namespaces recursively,
   starting from NAMESPC.  */

static void
collect_ada_namespace (tree namespc, const char *source_file)
{
  tree decl = NAMESPACE_LEVEL (namespc)->names;

  /* Collect decls from this namespace.  This will skip
     NAMESPACE_DECLs (both aliases and regular, it cannot tell).  */
  collect_ada_nodes (decl, source_file);

  /* Now scan for namespace children, and dump them.  */
  for (; decl; decl = TREE_CHAIN (decl))
    if (TREE_CODE (decl) == NAMESPACE_DECL && !DECL_NAMESPACE_ALIAS (decl))
      collect_ada_namespace (decl, source_file);
}

/* Returns true iff there is a definition available for variable or
   function DECL.  */

bool
decl_defined_p (tree decl)
{
  if (TREE_CODE (decl) == FUNCTION_DECL)
    return (DECL_INITIAL (decl) != NULL_TREE
	    /* A pending instantiation of a friend temploid is defined.  */
	    || (DECL_FRIEND_PSEUDO_TEMPLATE_INSTANTIATION (decl)
		&& DECL_INITIAL (DECL_TEMPLATE_RESULT
				 (DECL_TI_TEMPLATE (decl)))));
  else
    {
      gcc_assert (VAR_P (decl));
      return !DECL_EXTERNAL (decl);
    }
}

/* Nonzero for a VAR_DECL whose value can be used in a constant expression.

      [expr.const]

      An integral constant-expression can only involve ... const
      variables of integral or enumeration types initialized with
      constant expressions ...

      C++0x also allows constexpr variables and temporaries initialized
      with constant expressions.  We handle the former here, but the latter
      are just folded away in cxx_eval_constant_expression.

   The standard does not require that the expression be non-volatile.
   G++ implements the proposed correction in DR 457.  */

bool
decl_constant_var_p (tree decl)
{
  if (!decl_maybe_constant_var_p (decl))
    return false;

  /* We don't know if a template static data member is initialized with
     a constant expression until we instantiate its initializer.  Even
     in the case of a constexpr variable, we can't treat it as a
     constant until its initializer is complete in case it's used in
     its own initializer.  */
  maybe_instantiate_decl (decl);
  return DECL_INITIALIZED_BY_CONSTANT_EXPRESSION_P (decl);
}

/* Returns true if DECL could be a symbolic constant variable, depending on
   its initializer.  */

bool
decl_maybe_constant_var_p (tree decl)
{
  tree type = TREE_TYPE (decl);
  if (!VAR_P (decl))
    return false;
  if (DECL_DECLARED_CONSTEXPR_P (decl) && !TREE_THIS_VOLATILE (decl))
    return true;
  if (DECL_HAS_VALUE_EXPR_P (decl))
    /* A proxy isn't constant.  */
    return false;
  if (TYPE_REF_P (type))
    /* References can be constant.  */;
  else if (CP_TYPE_CONST_NON_VOLATILE_P (type)
	   && INTEGRAL_OR_ENUMERATION_TYPE_P (type))
    /* And const integers.  */;
  else
    return false;

  if (DECL_INITIAL (decl)
      && !DECL_INITIALIZED_BY_CONSTANT_EXPRESSION_P (decl))
    /* We know the initializer, and it isn't constant.  */
    return false;
  else
    return true;
}

/* Complain that DECL uses a type with no linkage.  In C++98 mode this is
   called from grokfndecl and grokvardecl; in all modes it is called from
   cp_write_global_declarations.  */

void
no_linkage_error (tree decl)
{
  if (cxx_dialect >= cxx11 && decl_defined_p (decl))
    /* In C++11 it's ok if the decl is defined.  */
    return;

  if (MAYBE_DECL_MODULE_OWNER (decl) >= MODULE_IMPORT_BASE)
    /* An imported decl is ok.  */
    return;

  tree t = no_linkage_check (TREE_TYPE (decl), /*relaxed_p=*/false);
  if (t == NULL_TREE)
    /* The type that got us on no_linkage_decls must have gotten a name for
       linkage purposes.  */;
  else if (CLASS_TYPE_P (t) && TYPE_BEING_DEFINED (t))
    /* The type might end up having a typedef name for linkage purposes.  */
    vec_safe_push (no_linkage_decls, decl);
  else if (TYPE_UNNAMED_P (t))
    {
      bool d = false;
      auto_diagnostic_group grp;
      if (cxx_dialect >= cxx11)
	d = permerror (DECL_SOURCE_LOCATION (decl), "%q#D, declared using "
		       "unnamed type, is used but never defined", decl);
      else if (DECL_EXTERN_C_P (decl))
	/* Allow this; it's pretty common in C.  */;
      else if (VAR_P (decl))
	/* DRs 132, 319 and 389 seem to indicate types with
	   no linkage can only be used to declare extern "C"
	   entities.  Since it's not always an error in the
	   ISO C++ 90 Standard, we only issue a warning.  */
	d = warning_at (DECL_SOURCE_LOCATION (decl), 0, "unnamed type "
			"with no linkage used to declare variable %q#D with "
			"linkage", decl);
      else
	d = permerror (DECL_SOURCE_LOCATION (decl), "unnamed type with no "
		       "linkage used to declare function %q#D with linkage",
		       decl);
      if (d && is_typedef_decl (TYPE_NAME (t)))
	inform (DECL_SOURCE_LOCATION (TYPE_NAME (t)), "%q#D does not refer "
		"to the unqualified type, so it is not used for linkage",
		TYPE_NAME (t));
    }
  else if (cxx_dialect >= cxx11)
    {
      if (VAR_P (decl) || !DECL_PURE_VIRTUAL_P (decl))
	permerror (DECL_SOURCE_LOCATION (decl),
		   "%q#D, declared using local type "
		   "%qT, is used but never defined", decl, t);
    }
  else if (VAR_P (decl))
    warning_at (DECL_SOURCE_LOCATION (decl), 0, "type %qT with no linkage "
		"used to declare variable %q#D with linkage", t, decl);
  else
    permerror (DECL_SOURCE_LOCATION (decl), "type %qT with no linkage used "
	       "to declare function %q#D with linkage", t, decl);
}

/* Collect declarations from all namespaces relevant to SOURCE_FILE.  */

static void
collect_all_refs (const char *source_file)
{
  collect_ada_namespace (global_namespace, source_file);
}

/* Clear DECL_EXTERNAL for NODE.  */

static bool
clear_decl_external (struct cgraph_node *node, void * /*data*/)
{
  DECL_EXTERNAL (node->decl) = 0;
  return false;
}

/* Build up the function to run dynamic initializers for thread_local
   variables in this translation unit and alias the init functions for the
   individual variables to it.  */

static void
handle_tls_init (void)
{
  tree vars = prune_vars_needing_no_initialization (&tls_aggregates);
  if (vars == NULL_TREE)
    return;

  location_t loc = DECL_SOURCE_LOCATION (TREE_VALUE (vars));

  write_out_vars (vars);

  tree guard = build_decl (loc, VAR_DECL, get_identifier ("__tls_guard"),
			   boolean_type_node);
  TREE_PUBLIC (guard) = false;
  TREE_STATIC (guard) = true;
  DECL_ARTIFICIAL (guard) = true;
  DECL_IGNORED_P (guard) = true;
  TREE_USED (guard) = true;
  CP_DECL_THREAD_LOCAL_P (guard) = true;
  set_decl_tls_model (guard, decl_default_tls_model (guard));
  pushdecl_top_level_and_finish (guard, NULL_TREE);

  tree fn = get_local_tls_init_fn (loc);
  start_preparsed_function (fn, NULL_TREE, SF_PRE_PARSED);
  tree body = begin_function_body ();
  tree if_stmt = begin_if_stmt ();
  tree cond = cp_build_unary_op (TRUTH_NOT_EXPR, guard, false,
				 tf_warning_or_error);
  finish_if_stmt_cond (cond, if_stmt);
  finish_expr_stmt (cp_build_modify_expr (loc, guard, NOP_EXPR,
					  boolean_true_node,
					  tf_warning_or_error));
  for (; vars; vars = TREE_CHAIN (vars))
    {
      tree var = TREE_VALUE (vars);
      tree init = TREE_PURPOSE (vars);
      one_static_initialization_or_destruction (var, init, true);

      /* Output init aliases even with -fno-extern-tls-init.  */
      if (TARGET_SUPPORTS_ALIASES && TREE_PUBLIC (var))
	{
          tree single_init_fn = get_tls_init_fn (var);
	  if (single_init_fn == NULL_TREE)
	    continue;
	  cgraph_node *alias
	    = cgraph_node::get_create (fn)->create_same_body_alias
		(single_init_fn, fn);
	  gcc_assert (alias != NULL);
	}
    }

  finish_then_clause (if_stmt);
  finish_if_stmt (if_stmt);
  finish_function_body (body);
  expand_or_defer_fn (finish_function (/*inline_p=*/false));
}

/* We're at the end of compilation, so generate any mangling aliases that
   we've been saving up, if DECL is going to be output and ID2 isn't
   already taken by another declaration.  */

static void
generate_mangling_alias (tree decl, tree id2)
{
  struct cgraph_node *n = NULL;

  if (TREE_CODE (decl) == FUNCTION_DECL)
    {
      n = cgraph_node::get (decl);
      if (!n)
	/* Don't create an alias to an unreferenced function.  */
	return;
    }

  tree *slot
    = mangled_decls->find_slot_with_hash (id2, IDENTIFIER_HASH_VALUE (id2),
					  INSERT);

  /* If there's a declaration already using this mangled name,
     don't create a compatibility alias that conflicts.  */
  if (*slot)
    return;

  tree alias = make_alias_for (decl, id2);
  *slot = alias;

  DECL_IGNORED_P (alias) = 1;
  TREE_PUBLIC (alias) = TREE_PUBLIC (decl);
  DECL_VISIBILITY (alias) = DECL_VISIBILITY (decl);
  if (vague_linkage_p (decl))
    DECL_WEAK (alias) = 1;

  if (n)
    n->create_same_body_alias (alias, decl);
  else
    varpool_node::create_extra_name_alias (alias, decl);
}

/* Note that we might want to emit an alias with the symbol ID2 for DECL at
   the end of translation, for compatibility across bugs in the mangling
   implementation.  */

void
note_mangling_alias (tree decl, tree id2)
{
  if (TARGET_SUPPORTS_ALIASES)
    {
      if (!defer_mangling_aliases)
	generate_mangling_alias (decl, id2);
      else
	{
	  vec_safe_push (mangling_aliases, decl);
	  vec_safe_push (mangling_aliases, id2);
	}
    }
}

/* Emit all mangling aliases that were deferred up to this point.  */

void
generate_mangling_aliases ()
{
  while (!vec_safe_is_empty (mangling_aliases))
    {
      tree id2 = mangling_aliases->pop();
      tree decl = mangling_aliases->pop();
      generate_mangling_alias (decl, id2);
    }
  defer_mangling_aliases = false;
}

/* Record a mangling of DECL, whose DECL_ASSEMBLER_NAME has just been
   set.  NEED_WARNING is true if we must warn about collisions.  We do
   this to spot changes in mangling that may require compatibility
   aliases.  */

void
record_mangling (tree decl, bool need_warning)
{
  if (!mangled_decls)
    mangled_decls = hash_table<mangled_decl_hash>::create_ggc (499);

  gcc_checking_assert (DECL_ASSEMBLER_NAME_SET_P (decl));
  tree id = DECL_ASSEMBLER_NAME_RAW (decl);
  tree *slot
    = mangled_decls->find_slot_with_hash (id, IDENTIFIER_HASH_VALUE (id),
					  INSERT);

  /* If this is already an alias, remove the alias, because the real
     decl takes precedence.  */
  if (*slot && DECL_ARTIFICIAL (*slot) && DECL_IGNORED_P (*slot))
    if (symtab_node *n = symtab_node::get (*slot))
      if (n->cpp_implicit_alias)
	{
	  n->remove ();
	  *slot = NULL_TREE;
	}

  if (!*slot)
    *slot = decl;
  else if (need_warning)
    {
      error_at (DECL_SOURCE_LOCATION (decl),
		"mangling of %q#D as %qE conflicts with a previous mangle",
		decl, id);
      inform (DECL_SOURCE_LOCATION (*slot),
	      "previous mangling %q#D", *slot);
      inform (DECL_SOURCE_LOCATION (decl),
	      "a later %<-fabi-version=%> (or =0)"
	      " avoids this error with a change in mangling");
      *slot = decl;
    }
}

/* The mangled name of DECL is being forcibly changed to NAME.  Remove
   any existing knowledge of DECL's mangled name meaning DECL.  */

void
overwrite_mangling (tree decl, tree name)
{
  if (tree id = DECL_ASSEMBLER_NAME_RAW (decl))
    if ((TREE_CODE (decl) == VAR_DECL
	 || TREE_CODE (decl) == FUNCTION_DECL)
	&& mangled_decls)
      if (tree *slot
	  = mangled_decls->find_slot_with_hash (id, IDENTIFIER_HASH_VALUE (id),
						NO_INSERT))
	if (*slot == decl)
	  {
	    mangled_decls->clear_slot (slot);

	    /* If this is an alias, remove it from the symbol table.  */
	    if (DECL_ARTIFICIAL (decl) && DECL_IGNORED_P (decl))
	      if (symtab_node *n = symtab_node::get (decl))
		if (n->cpp_implicit_alias)
		  n->remove ();
	  }

  DECL_ASSEMBLER_NAME_RAW (decl) = name;
}

/* The entire file is now complete.  If requested, dump everything
   to a file.  */

static void
dump_tu (void)
{
  dump_flags_t flags;
  if (FILE *stream = dump_begin (raw_dump_id, &flags))
    {
      dump_node (global_namespace, flags & ~TDF_SLIM, stream);
      dump_end (raw_dump_id, stream);
    }
}

static location_t locus_at_end_of_parsing;

/* Check the deallocation functions for CODE to see if we want to warn that
   only one was defined.  */

static void
maybe_warn_sized_delete (enum tree_code code)
{
  tree sized = NULL_TREE;
  tree unsized = NULL_TREE;

  for (ovl_iterator iter (get_global_binding (ovl_op_identifier (false, code)));
       iter; ++iter)
    {
      tree fn = *iter;
      /* We're only interested in usual deallocation functions.  */
      if (!usual_deallocation_fn_p (fn))
	continue;
      if (FUNCTION_ARG_CHAIN (fn) == void_list_node)
	unsized = fn;
      else
	sized = fn;
    }
  if (DECL_INITIAL (unsized) && !DECL_INITIAL (sized))
    warning_at (DECL_SOURCE_LOCATION (unsized), OPT_Wsized_deallocation,
		"the program should also define %qD", sized);
  else if (!DECL_INITIAL (unsized) && DECL_INITIAL (sized))
    warning_at (DECL_SOURCE_LOCATION (sized), OPT_Wsized_deallocation,
		"the program should also define %qD", unsized);
}

/* Check the global deallocation functions to see if we want to warn about
   defining unsized without sized (or vice versa).  */

static void
maybe_warn_sized_delete ()
{
  if (!flag_sized_deallocation || !warn_sized_deallocation)
    return;
  maybe_warn_sized_delete (DELETE_EXPR);
  maybe_warn_sized_delete (VEC_DELETE_EXPR);
}

/* Earlier we left PTRMEM_CST in variable initializers alone so that we could
   look them up when evaluating non-type template parameters.  Now we need to
   lower them to something the back end can understand.  */

static void
lower_var_init ()
{
  varpool_node *node;
  FOR_EACH_VARIABLE (node)
    {
      tree d = node->decl;
      if (tree init = DECL_INITIAL (d))
	DECL_INITIAL (d) = cplus_expand_constant (init);
    }
}

/* This routine is called at the end of compilation.
   Its job is to create all the code needed to initialize and
   destroy the global aggregates.  We do the destruction
   first, since that way we only need to reverse the decls once.  */

void
c_parse_final_cleanups (void)
{
  tree vars;
  bool reconsider;
  size_t i;
  unsigned ssdf_count = 0;
  int retries = 0;
  tree decl;

  locus_at_end_of_parsing = input_location;
  at_eof = 1;

  /* Bad parse errors.  Just forget about it.  */
  if (! global_bindings_p () || current_class_type
      || !vec_safe_is_empty (decl_namespace_list))
    return;

  /* This is the point to write out a PCH if we're doing that.
     In that case we do not want to do anything else.  */
  if (pch_file)
    {
      /* Mangle all symbols at PCH creation time.  */
      symtab_node *node;
      FOR_EACH_SYMBOL (node)
	if (! is_a <varpool_node *> (node)
	    || ! DECL_HARD_REGISTER (node->decl))
	  DECL_ASSEMBLER_NAME (node->decl);
      c_common_write_pch ();
      dump_tu ();
      /* Ensure even the callers don't try to finalize the CU.  */
      flag_syntax_only = 1;
      return;
    }

  timevar_stop (TV_PHASE_PARSING);
  timevar_start (TV_PHASE_DEFERRED);

  symtab->process_same_body_aliases ();

  /* Handle -fdump-ada-spec[-slim] */
  if (flag_dump_ada_spec || flag_dump_ada_spec_slim)
    {
      if (flag_dump_ada_spec_slim)
	collect_source_ref (main_input_filename);
      else
	collect_source_refs (global_namespace);

      dump_ada_specs (collect_all_refs, cpp_check);
    }

  /* FIXME - huh?  was  input_line -= 1;*/

  /* We now have to write out all the stuff we put off writing out.
     These include:

       o Template specializations that we have not yet instantiated,
	 but which are needed.
       o Initialization and destruction for non-local objects with
	 static storage duration.  (Local objects with static storage
	 duration are initialized when their scope is first entered,
	 and are cleaned up via atexit.)
       o Virtual function tables.

     All of these may cause others to be needed.  For example,
     instantiating one function may cause another to be needed, and
     generating the initializer for an object may cause templates to be
     instantiated, etc., etc.  */

  emit_support_tinfos ();

  do
    {
      tree t;
      tree decl;

      reconsider = false;

      /* If there are templates that we've put off instantiating, do
	 them now.  */
      instantiate_pending_templates (retries);
      ggc_collect ();

      if (header_module_p ())
	goto skip;

      /* Write out virtual tables as required.  Writing out the
	 virtual table for a template class may cause the
	 instantiation of members of that class.  If we write out
	 vtables then we remove the class from our list so we don't
	 have to look at it again.  */
      for (i = keyed_classes->length ();
	   keyed_classes->iterate (--i, &t);)
	if (maybe_emit_vtables (t))
	  {
	    reconsider = true;
	    keyed_classes->unordered_remove (i);
	  }
      /* The input_location may have been changed during marking of
	 vtable entries.  */
      input_location = locus_at_end_of_parsing;

      /* Write out needed type info variables.  We have to be careful
	 looping through unemitted decls, because emit_tinfo_decl may
	 cause other variables to be needed. New elements will be
	 appended, and we remove from the vector those that actually
	 get emitted.  */
      for (i = unemitted_tinfo_decls->length ();
	   unemitted_tinfo_decls->iterate (--i, &t);)
	if (emit_tinfo_decl (t))
	  {
	    reconsider = true;
	    unemitted_tinfo_decls->unordered_remove (i);
	  }

      /* The list of objects with static storage duration is built up
	 in reverse order.  We clear STATIC_AGGREGATES so that any new
	 aggregates added during the initialization of these will be
	 initialized in the correct order when we next come around the
	 loop.  */
      vars = prune_vars_needing_no_initialization (&static_aggregates);

      if (vars)
	{
	  /* We need to start a new initialization function each time
	     through the loop.  That's because we need to know which
	     vtables have been referenced, and TREE_SYMBOL_REFERENCED
	     isn't computed until a function is finished, and written
	     out.  That's a deficiency in the back end.  When this is
	     fixed, these initialization functions could all become
	     inline, with resulting performance improvements.  */
	  tree ssdf_body;

	  /* Make sure the back end knows about all the variables.  */
	  write_out_vars (vars);

	  /* Set the line and file, so that it is obviously not from
	     the source file.  */
	  input_location = locus_at_end_of_parsing;
	  ssdf_body = start_static_storage_duration_function (ssdf_count);

	  /* First generate code to do all the initializations.  */
	  if (vars)
	    do_static_initialization_or_destruction (vars, /*initp=*/true);

	  /* Then, generate code to do all the destructions.  Do these
	     in reverse order so that the most recently constructed
	     variable is the first destroyed.  If we're using
	     __cxa_atexit, then we don't need to do this; functions
	     were registered at initialization time to destroy the
	     local statics.  */
	  if (!flag_use_cxa_atexit && vars)
	    {
	      vars = nreverse (vars);
	      do_static_initialization_or_destruction (vars, /*initp=*/false);
	    }
	  else
	    vars = NULL_TREE;

	  /* Finish up the static storage duration function for this
	     round.  */
	  input_location = locus_at_end_of_parsing;
	  finish_static_storage_duration_function (ssdf_body);

	  /* All those initializations and finalizations might cause
	     us to need more inline functions, more template
	     instantiations, etc.  */
	  reconsider = true;
	  ssdf_count++;
	  /* ??? was:  locus_at_end_of_parsing.line++; */
	}

      /* Now do the same for thread_local variables.  */
      handle_tls_init ();

      /* Go through the set of inline functions whose bodies have not
	 been emitted yet.  If out-of-line copies of these functions
	 are required, emit them.  */
      FOR_EACH_VEC_SAFE_ELT (deferred_fns, i, decl)
	{
	  /* Does it need synthesizing?  */
	  if (DECL_DEFAULTED_FN (decl) && ! DECL_INITIAL (decl)
	      && (! DECL_REALLY_EXTERN (decl) || possibly_inlined_p (decl)))
	    {
	      /* Even though we're already at the top-level, we push
		 there again.  That way, when we pop back a few lines
		 hence, all of our state is restored.  Otherwise,
		 finish_function doesn't clean things up, and we end
		 up with CURRENT_FUNCTION_DECL set.  */
	      push_to_top_level ();
	      /* The decl's location will mark where it was first
		 needed.  Save that so synthesize method can indicate
		 where it was needed from, in case of error  */
	      input_location = DECL_SOURCE_LOCATION (decl);
	      synthesize_method (decl);
	      pop_from_top_level ();
	      reconsider = true;
	    }

	  if (!DECL_INITIAL (decl) && decl_tls_wrapper_p (decl))
	    generate_tls_wrapper (decl);

	  if (!DECL_SAVED_TREE (decl))
	    continue;

	  cgraph_node *node = cgraph_node::get_create (decl);

	  /* We lie to the back end, pretending that some functions
	     are not defined when they really are.  This keeps these
	     functions from being put out unnecessarily.  But, we must
	     stop lying when the functions are referenced, or if they
	     are not comdat since they need to be put out now.  If
	     DECL_INTERFACE_KNOWN, then we have already set
	     DECL_EXTERNAL appropriately, so there's no need to check
	     again, and we do not want to clear DECL_EXTERNAL if a
	     previous call to import_export_decl set it.

	     This is done in a separate for cycle, because if some
	     deferred function is contained in another deferred
	     function later in deferred_fns varray,
	     rest_of_compilation would skip this function and we
	     really cannot expand the same function twice.  */
	  import_export_decl (decl);
	  if (DECL_NOT_REALLY_EXTERN (decl)
	      && DECL_INITIAL (decl)
	      && decl_needed_p (decl))
	    {
	      if (node->cpp_implicit_alias)
		node = node->get_alias_target ();

	      node->call_for_symbol_thunks_and_aliases (clear_decl_external,
						      NULL, true);
	      /* If we mark !DECL_EXTERNAL one of the symbols in some comdat
		 group, we need to mark all symbols in the same comdat group
		 that way.  */
	      if (node->same_comdat_group)
		for (cgraph_node *next
		       = dyn_cast<cgraph_node *> (node->same_comdat_group);
		     next != node;
		     next = dyn_cast<cgraph_node *> (next->same_comdat_group))
		  next->call_for_symbol_thunks_and_aliases (clear_decl_external,
							  NULL, true);
	    }

	  /* If we're going to need to write this function out, and
	     there's already a body for it, create RTL for it now.
	     (There might be no body if this is a method we haven't
	     gotten around to synthesizing yet.)  */
	  if (!DECL_EXTERNAL (decl)
	      && decl_needed_p (decl)
	      && !TREE_ASM_WRITTEN (decl)
	      && !node->definition)
	    {
	      /* We will output the function; no longer consider it in this
		 loop.  */
	      DECL_DEFER_OUTPUT (decl) = 0;
	      /* Generate RTL for this function now that we know we
		 need it.  */
	      expand_or_defer_fn (decl);
	      reconsider = true;
	    }
	}

      if (wrapup_namespace_globals ())
	reconsider = true;

      /* Static data members are just like namespace-scope globals.  */
      FOR_EACH_VEC_SAFE_ELT (pending_statics, i, decl)
	{
	  if (var_finalized_p (decl) || DECL_REALLY_EXTERN (decl)
	      /* Don't write it out if we haven't seen a definition.  */
	      || DECL_IN_AGGR_P (decl))
	    continue;
	  import_export_decl (decl);
	  /* If this static data member is needed, provide it to the
	     back end.  */
	  if (DECL_NOT_REALLY_EXTERN (decl) && decl_needed_p (decl))
	    DECL_EXTERNAL (decl) = 0;
	}
      if (vec_safe_length (pending_statics) != 0
	  && wrapup_global_declarations (pending_statics->address (),
					 pending_statics->length ()))
	reconsider = true;
    skip:;
      retries++;
    }
  while (reconsider);

  finish_module_processing (parse_in);

  lower_var_init ();

  generate_mangling_aliases ();

  /* All used inline functions must have a definition at this point.  */
  FOR_EACH_VEC_SAFE_ELT (deferred_fns, i, decl)
    {
      if (/* Check online inline functions that were actually used.  */
	  DECL_ODR_USED (decl) && DECL_DECLARED_INLINE_P (decl)
	  /* If the definition actually was available here, then the
	     fact that the function was not defined merely represents
	     that for some reason (use of a template repository,
	     #pragma interface, etc.) we decided not to emit the
	     definition here.  */
	  && !DECL_INITIAL (decl)
	  /* Don't complain if the template was defined.  */
	  && !(DECL_TEMPLATE_INSTANTIATION (decl)
	       && DECL_INITIAL (DECL_TEMPLATE_RESULT
				(template_for_substitution (decl))))
	  && warning_at (DECL_SOURCE_LOCATION (decl), 0,
			 "inline function %qD used but never defined", decl))
	/* Avoid a duplicate warning from check_global_declaration.  */
	TREE_NO_WARNING (decl) = 1;
    }

  /* So must decls that use a type with no linkage.  */
  FOR_EACH_VEC_SAFE_ELT (no_linkage_decls, i, decl)
    no_linkage_error (decl);

  maybe_warn_sized_delete ();

  /* Then, do the Objective-C stuff.  This is where all the
     Objective-C module stuff gets generated (symtab,
     class/protocol/selector lists etc).  This must be done after C++
     templates, destructors etc. so that selectors used in C++
     templates are properly allocated.  */
  if (c_dialect_objc ())
    objc_write_global_declarations ();

  /* We give C linkage to static constructors and destructors.  */
  push_lang_context (lang_name_c);

  /* Generate initialization and destruction functions for all
     priorities for which they are required.  */
  if (priority_info_map)
    splay_tree_foreach (priority_info_map,
			generate_ctor_and_dtor_functions_for_priority,
			/*data=*/&locus_at_end_of_parsing);
  else if (c_dialect_objc () && objc_static_init_needed_p ())
    /* If this is obj-c++ and we need a static init, call
       generate_ctor_or_dtor_function.  */
    generate_ctor_or_dtor_function (/*constructor_p=*/true,
				    DEFAULT_INIT_PRIORITY,
				    &locus_at_end_of_parsing);

  /* We're done with the splay-tree now.  */
  if (priority_info_map)
    splay_tree_delete (priority_info_map);

  /* Generate any missing aliases.  */
  maybe_apply_pending_pragma_weaks ();

  /* We're done with static constructors, so we can go back to "C++"
     linkage now.  */
  pop_lang_context ();

  if (flag_vtable_verify)
    {
      vtv_recover_class_info ();
      vtv_compute_class_hierarchy_transitive_closure ();
      vtv_build_vtable_verify_fndecl ();
    }

  perform_deferred_noexcept_checks ();

  fini_constexpr ();

  /* The entire file is now complete.  If requested, dump everything
     to a file.  */
  dump_tu ();

  if (flag_detailed_statistics)
    {
      dump_tree_statistics ();
      dump_time_statistics ();
    }

  timevar_stop (TV_PHASE_DEFERRED);
  timevar_start (TV_PHASE_PARSING);

  /* Indicate that we're done with front end processing.  */
  at_eof = 2;
}

/* Perform any post compilation-proper cleanups for the C++ front-end.
   This should really go away.  No front-end should need to do
   anything past the compilation process.  */

void
cxx_post_compilation_parsing_cleanups (void)
{
  timevar_start (TV_PHASE_LATE_PARSING_CLEANUPS);

  if (flag_vtable_verify)
    {
      /* Generate the special constructor initialization function that
         calls __VLTRegisterPairs, and give it a very high
         initialization priority.  This must be done after
         finalize_compilation_unit so that we have accurate
         information about which vtable will actually be emitted.  */
      vtv_generate_init_routine ();
    }

  input_location = locus_at_end_of_parsing;

  if (flag_checking)
    validate_conversion_obstack ();

  timevar_stop (TV_PHASE_LATE_PARSING_CLEANUPS);
}

/* FN is an OFFSET_REF, DOTSTAR_EXPR or MEMBER_REF indicating the
   function to call in parse-tree form; it has not yet been
   semantically analyzed.  ARGS are the arguments to the function.
   They have already been semantically analyzed.  This may change
   ARGS.  */

tree
build_offset_ref_call_from_tree (tree fn, vec<tree, va_gc> **args,
				 tsubst_flags_t complain)
{
  tree orig_fn;
  vec<tree, va_gc> *orig_args = NULL;
  tree expr;
  tree object;

  orig_fn = fn;
  object = TREE_OPERAND (fn, 0);

  if (processing_template_decl)
    {
      gcc_assert (TREE_CODE (fn) == DOTSTAR_EXPR
		  || TREE_CODE (fn) == MEMBER_REF);
      if (type_dependent_expression_p (fn)
	  || any_type_dependent_arguments_p (*args))
	return build_min_nt_call_vec (fn, *args);

      orig_args = make_tree_vector_copy (*args);

      /* Transform the arguments and add the implicit "this"
	 parameter.  That must be done before the FN is transformed
	 because we depend on the form of FN.  */
      make_args_non_dependent (*args);
      object = build_non_dependent_expr (object);
      if (TREE_CODE (TREE_TYPE (fn)) == METHOD_TYPE)
	{
	  if (TREE_CODE (fn) == DOTSTAR_EXPR)
	    object = cp_build_addr_expr (object, complain);
	  vec_safe_insert (*args, 0, object);
	}
      /* Now that the arguments are done, transform FN.  */
      fn = build_non_dependent_expr (fn);
    }

  /* A qualified name corresponding to a bound pointer-to-member is
     represented as an OFFSET_REF:

	struct B { void g(); };
	void (B::*p)();
	void B::g() { (this->*p)(); }  */
  if (TREE_CODE (fn) == OFFSET_REF)
    {
      tree object_addr = cp_build_addr_expr (object, complain);
      fn = TREE_OPERAND (fn, 1);
      fn = get_member_function_from_ptrfunc (&object_addr, fn,
					     complain);
      vec_safe_insert (*args, 0, object_addr);
    }

  if (CLASS_TYPE_P (TREE_TYPE (fn)))
    expr = build_op_call (fn, args, complain);
  else
    expr = cp_build_function_call_vec (fn, args, complain);
  if (processing_template_decl && expr != error_mark_node)
    expr = build_min_non_dep_call_vec (expr, orig_fn, orig_args);

  if (orig_args != NULL)
    release_tree_vector (orig_args);

  return expr;
}


void
check_default_args (tree x)
{
  tree arg = TYPE_ARG_TYPES (TREE_TYPE (x));
  bool saw_def = false;
  bool noted_first_def = false;
  int idx_of_first_default_arg = 0;
  location_t loc_of_first_default_arg = UNKNOWN_LOCATION;
  int i = 0 - (TREE_CODE (TREE_TYPE (x)) == METHOD_TYPE);
  tree fndecl = STRIP_TEMPLATE (x);
  auto_diagnostic_group d;
  for (; arg && arg != void_list_node; arg = TREE_CHAIN (arg), ++i)
    {
      if (TREE_PURPOSE (arg))
	{
	  if (!saw_def)
	    {
	      saw_def = true;
	      idx_of_first_default_arg = i;
	      location_t loc = get_fndecl_argument_location (fndecl, i);
	      if (loc != DECL_SOURCE_LOCATION (x))
		loc_of_first_default_arg = loc;
	    }
	}
      else if (saw_def && !PACK_EXPANSION_P (TREE_VALUE (arg)))
	{
	  error_at (get_fndecl_argument_location (fndecl, i),
		    "default argument missing for parameter %P of %q#D", i, x);
	  if (loc_of_first_default_arg != UNKNOWN_LOCATION
	      && !noted_first_def)
	    {
	      inform (loc_of_first_default_arg,
		      "...following parameter %P which has a default argument",
		      idx_of_first_default_arg);
	      noted_first_def = true;
	    }
	  TREE_PURPOSE (arg) = error_mark_node;
	}
    }
}

/* Return true if function DECL can be inlined.  This is used to force
   instantiation of methods that might be interesting for inlining.  */
bool
possibly_inlined_p (tree decl)
{
  gcc_assert (TREE_CODE (decl) == FUNCTION_DECL);
  if (DECL_UNINLINABLE (decl))
    return false;
  if (!optimize)
    return DECL_DECLARED_INLINE_P (decl);
  /* When optimizing, we might inline everything when flatten
     attribute or heuristics inlining for size or autoinlining
     is used.  */
  return true;
}

/* Normally, we can wait until instantiation-time to synthesize DECL.
   However, if DECL is a static data member initialized with a constant
   or a constexpr function, we need it right now because a reference to
   such a data member or a call to such function is not value-dependent.
   For a function that uses auto in the return type, we need to instantiate
   it to find out its type.  For OpenMP user defined reductions, we need
   them instantiated for reduction clauses which inline them by hand
   directly.  */

static void
maybe_instantiate_decl (tree decl)
{
  if (DECL_LANG_SPECIFIC (decl)
      && DECL_TEMPLATE_INFO (decl)
      && (decl_maybe_constant_var_p (decl)
	  || (TREE_CODE (decl) == FUNCTION_DECL
	      && DECL_OMP_DECLARE_REDUCTION_P (decl))
	  || undeduced_auto_decl (decl))
      && !DECL_DECLARED_CONCEPT_P (decl)
      && !uses_template_parms (DECL_TI_ARGS (decl)))
    {
      /* Instantiating a function will result in garbage collection.  We
	 must treat this situation as if we were within the body of a
	 function so as to avoid collecting live data only referenced from
	 the stack (such as overload resolution candidates).  */
      ++function_depth;
      instantiate_decl (decl, /*defer_ok=*/false,
			/*expl_inst_class_mem_p=*/false);
      --function_depth;
    }
}

/* Maybe warn if DECL is deprecated, subject to COMPLAIN.  Returns whether or
   not a warning was emitted.  */

bool
cp_warn_deprecated_use (tree decl, tsubst_flags_t complain)
{
  if (!(complain & tf_warning) || !decl
      || deprecated_state == DEPRECATED_SUPPRESS)
    return false;

  if (!TREE_DEPRECATED (decl))
    {
      /* Perhaps this is a deprecated typedef.  */
      if (TYPE_P (decl) && TYPE_NAME (decl))
	decl = TYPE_NAME (decl);

      if (!TREE_DEPRECATED (decl))
	return false;
    }

  /* Don't warn within members of a deprecated type.  */
  if (TYPE_P (decl)
      && currently_open_class (decl))
    return false;

  bool warned = false;
  if (cxx_dialect >= cxx11
      && DECL_P (decl)
      && DECL_ARTIFICIAL (decl)
      && DECL_NONSTATIC_MEMBER_FUNCTION_P (decl)
      && copy_fn_p (decl))
    {
      if (warn_deprecated_copy
	  /* Don't warn about system library classes (c++/86342).  */
	  && (!DECL_IN_SYSTEM_HEADER (decl)
	      || global_dc->dc_warn_system_headers))
	{
	  auto_diagnostic_group d;
	  tree ctx = DECL_CONTEXT (decl);
	  tree other = classtype_has_depr_implicit_copy (ctx);
	  int opt = (DECL_DESTRUCTOR_P (other)
		     ? OPT_Wdeprecated_copy_dtor
		     : OPT_Wdeprecated_copy);
	  warned = warning (opt, "implicitly-declared %qD is deprecated",
			    decl);
	  if (warned)
	    inform (DECL_SOURCE_LOCATION (other),
		    "because %qT has user-provided %qD",
		    ctx, other);
	}
    }
  else
    warned = warn_deprecated_use (decl, NULL_TREE);

  return warned;
}

/* Like above, but takes into account outer scopes.  */

void
cp_warn_deprecated_use_scopes (tree scope)
{
  while (scope
	 && scope != error_mark_node
	 && scope != global_namespace)
    {
      if (cp_warn_deprecated_use (scope))
	return;
      if (TYPE_P (scope))
	scope = CP_TYPE_CONTEXT (scope);
      else
	scope = CP_DECL_CONTEXT (scope);
    }
}

/* True if DECL or its enclosing scope have unbound template parameters.  */

bool
decl_dependent_p (tree decl)
{
  if (DECL_FUNCTION_SCOPE_P (decl)
      || TREE_CODE (decl) == CONST_DECL
      || TREE_CODE (decl) == USING_DECL
      || TREE_CODE (decl) == FIELD_DECL)
    decl = CP_DECL_CONTEXT (decl);
  if (tree tinfo = get_template_info (decl))
    if (any_dependent_template_arguments_p (TI_ARGS (tinfo)))
      return true;
  if (LAMBDA_FUNCTION_P (decl)
      && dependent_type_p (DECL_CONTEXT (decl)))
    return true;
  return false;
}

/* Mark DECL (either a _DECL or a BASELINK) as "used" in the program.
   If DECL is a specialization or implicitly declared class member,
   generate the actual definition.  Return false if something goes
   wrong, true otherwise.  */

bool
mark_used (tree decl, tsubst_flags_t complain)
{
  /* If we're just testing conversions or resolving overloads, we
     don't want any permanent effects like forcing functions to be
     output or instantiating templates.  */
  if ((complain & tf_conv))
    return true;

  /* If DECL is a BASELINK for a single function, then treat it just
     like the DECL for the function.  Otherwise, if the BASELINK is
     for an overloaded function, we don't know which function was
     actually used until after overload resolution.  */
  if (BASELINK_P (decl))
    {
      decl = BASELINK_FUNCTIONS (decl);
      if (really_overloaded_fn (decl))
	return true;
      decl = OVL_FIRST (decl);
    }

  if (!DECL_P (decl))
    return true;

  /* Set TREE_USED for the benefit of -Wunused.  */
  TREE_USED (decl) = true;

  /* And for structured bindings also the underlying decl.  */
  if (DECL_DECOMPOSITION_P (decl) && DECL_DECOMP_BASE (decl))
    TREE_USED (DECL_DECOMP_BASE (decl)) = true;

  if (TREE_CODE (decl) == TEMPLATE_DECL)
    return true;

  if (DECL_CLONED_FUNCTION_P (decl))
    TREE_USED (DECL_CLONED_FUNCTION (decl)) = 1;

  /* Mark enumeration types as used.  */
  if (TREE_CODE (decl) == CONST_DECL)
    used_types_insert (DECL_CONTEXT (decl));

  if (TREE_CODE (decl) == FUNCTION_DECL
      && !maybe_instantiate_noexcept (decl, complain))
    return false;

  if (TREE_CODE (decl) == FUNCTION_DECL
      && DECL_DELETED_FN (decl))
    {
      if (DECL_ARTIFICIAL (decl)
	  && DECL_CONV_FN_P (decl)
	  && LAMBDA_TYPE_P (DECL_CONTEXT (decl)))
	/* We mark a lambda conversion op as deleted if we can't
	   generate it properly; see maybe_add_lambda_conv_op.  */
	sorry ("converting lambda that uses %<...%> to function pointer");
      else if (complain & tf_error)
	{
	  error ("use of deleted function %qD", decl);
	  if (!maybe_explain_implicit_delete (decl))
	    inform (DECL_SOURCE_LOCATION (decl), "declared here");
	}
      return false;
    }

  cp_warn_deprecated_use (decl, complain);

  /* We can only check DECL_ODR_USED on variables or functions with
     DECL_LANG_SPECIFIC set, and these are also the only decls that we
     might need special handling for.  */
  if (!VAR_OR_FUNCTION_DECL_P (decl)
      || DECL_LANG_SPECIFIC (decl) == NULL
      || DECL_THUNK_P (decl))
    {
      if (!decl_dependent_p (decl)
	  && !require_deduced_type (decl, complain))
	return false;
      return true;
    }

  /* We only want to do this processing once.  We don't need to keep trying
     to instantiate inline templates, because unit-at-a-time will make sure
     we get them compiled before functions that want to inline them.  */
  if (DECL_ODR_USED (decl))
    return true;

  /* Normally, we can wait until instantiation-time to synthesize DECL.
     However, if DECL is a static data member initialized with a constant
     or a constexpr function, we need it right now because a reference to
     such a data member or a call to such function is not value-dependent.
     For a function that uses auto in the return type, we need to instantiate
     it to find out its type.  For OpenMP user defined reductions, we need
     them instantiated for reduction clauses which inline them by hand
     directly.  */
  maybe_instantiate_decl (decl);

  if (processing_template_decl || in_template_function ())
    return true;

  /* Check this too in case we're within instantiate_non_dependent_expr.  */
  if (DECL_TEMPLATE_INFO (decl)
      && uses_template_parms (DECL_TI_ARGS (decl)))
    return true;

  if (!require_deduced_type (decl, complain))
    return false;

  if (builtin_pack_fn_p (decl))
    {
      error ("use of built-in parameter pack %qD outside of a template",
	     DECL_NAME (decl));
      return false;
    }

  /* If we don't need a value, then we don't need to synthesize DECL.  */
  if (cp_unevaluated_operand || in_discarded_stmt)
    return true;

  DECL_ODR_USED (decl) = 1;
  if (DECL_CLONED_FUNCTION_P (decl))
    DECL_ODR_USED (DECL_CLONED_FUNCTION (decl)) = 1;

  /* DR 757: A type without linkage shall not be used as the type of a
     variable or function with linkage, unless
   o the variable or function has extern "C" linkage (7.5 [dcl.link]), or
   o the variable or function is not used (3.2 [basic.def.odr]) or is
   defined in the same translation unit.  */
  if (cxx_dialect > cxx98
      && decl_linkage (decl) != lk_none
      && !DECL_EXTERN_C_P (decl)
      && !DECL_ARTIFICIAL (decl)
      && !decl_defined_p (decl)
      && no_linkage_check (TREE_TYPE (decl), /*relaxed_p=*/false))
    {
      if (is_local_extern (decl))
	/* There's no way to define a local extern, and adding it to
	   the vector interferes with GC, so give an error now.  */
	no_linkage_error (decl);
      else
	vec_safe_push (no_linkage_decls, decl);
    }

  if (TREE_CODE (decl) == FUNCTION_DECL && DECL_DECLARED_INLINE_P (decl)
      && !DECL_INITIAL (decl) && !DECL_ARTIFICIAL (decl))
    /* Remember it, so we can check it was defined.  */
    note_vague_linkage_fn (decl);

  /* Is it a synthesized method that needs to be synthesized?  */
  if (TREE_CODE (decl) == FUNCTION_DECL
      && DECL_NONSTATIC_MEMBER_FUNCTION_P (decl)
      && DECL_DEFAULTED_FN (decl)
      /* A function defaulted outside the class is synthesized either by
	 cp_finish_decl or instantiate_decl.  */
      && !DECL_DEFAULTED_OUTSIDE_CLASS_P (decl)
      && ! DECL_INITIAL (decl))
    {
      /* Defer virtual destructors so that thunks get the right
	 linkage.  */
      if (DECL_VIRTUAL_P (decl) && !at_eof)
	{
	  note_vague_linkage_fn (decl);
	  return true;
	}

      /* Remember the current location for a function we will end up
	 synthesizing.  Then we can inform the user where it was
	 required in the case of error.  */
      DECL_SOURCE_LOCATION (decl) = input_location;

      /* Synthesizing an implicitly defined member function will result in
	 garbage collection.  We must treat this situation as if we were
	 within the body of a function so as to avoid collecting live data
	 on the stack (such as overload resolution candidates).

         We could just let c_parse_final_cleanups handle synthesizing
         this function by adding it to deferred_fns, but doing
         it at the use site produces better error messages.  */
      ++function_depth;
      synthesize_method (decl);
      --function_depth;
      /* If this is a synthesized method we don't need to
	 do the instantiation test below.  */
    }
  else if (VAR_OR_FUNCTION_DECL_P (decl)
	   && DECL_TEMPLATE_INFO (decl)
           && !DECL_DECLARED_CONCEPT_P (decl)
	   && (!DECL_EXPLICIT_INSTANTIATION (decl)
	       || always_instantiate_p (decl)))
    /* If this is a function or variable that is an instance of some
       template, we now know that we will need to actually do the
       instantiation. We check that DECL is not an explicit
       instantiation because that is not checked in instantiate_decl.

       We put off instantiating functions in order to improve compile
       times.  Maintaining a stack of active functions is expensive,
       and the inliner knows to instantiate any functions it might
       need.  Therefore, we always try to defer instantiation.  */
    {
      ++function_depth;
      instantiate_decl (decl, /*defer_ok=*/true,
			/*expl_inst_class_mem_p=*/false);
      --function_depth;
    }

  return true;
}

bool
mark_used (tree decl)
{
  return mark_used (decl, tf_warning_or_error);
}

tree
vtv_start_verification_constructor_init_function (void)
{
  return start_objects ('I', MAX_RESERVED_INIT_PRIORITY - 1);
}

tree
vtv_finish_verification_constructor_init_function (tree function_body)
{
  tree fn;

  finish_compound_stmt (function_body);
  fn = finish_function (/*inline_p=*/false);
  DECL_STATIC_CONSTRUCTOR (fn) = 1;
  decl_init_priority_insert (fn, MAX_RESERVED_INIT_PRIORITY - 1);

  return fn;
}

#include "gt-cp-decl2.h"<|MERGE_RESOLUTION|>--- conflicted
+++ resolved
@@ -2718,12 +2718,7 @@
      with DECL.  */
   if (VAR_P (decl)
       && TREE_PUBLIC (decl)
-<<<<<<< HEAD
-      && (DECL_TINFO_P (decl)
-	  || DECL_VTABLE_OR_VTT_P (decl))
-=======
       && (DECL_TINFO_P (decl) || DECL_VTABLE_OR_VTT_P (decl))
->>>>>>> 4ef5bbd8
       && !DECL_REALLY_EXTERN (decl)
       && !CLASSTYPE_VISIBILITY_SPECIFIED (class_type))
     targetm.cxx.determine_class_data_visibility (decl);
