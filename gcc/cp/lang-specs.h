/* Definitions for specs for C++.
   Copyright (C) 1995-2021 Free Software Foundation, Inc.

This file is part of GCC.

GCC is free software; you can redistribute it and/or modify
it under the terms of the GNU General Public License as published by
the Free Software Foundation; either version 3, or (at your option)
any later version.

GCC is distributed in the hope that it will be useful,
but WITHOUT ANY WARRANTY; without even the implied warranty of
MERCHANTABILITY or FITNESS FOR A PARTICULAR PURPOSE.  See the
GNU General Public License for more details.

You should have received a copy of the GNU General Public License
along with GCC; see the file COPYING3.  If not see
<http://www.gnu.org/licenses/>.  */

/* This is the contribution to the `default_compilers' array in gcc.c for
   g++.  */

#ifndef CPLUSPLUS_CPP_SPEC
#define CPLUSPLUS_CPP_SPEC 0
#endif

  {".cc",  "@c++", 0, 0, 0},
  {".cp",  "@c++", 0, 0, 0},
  {".cxx", "@c++", 0, 0, 0},
  {".cpp", "@c++", 0, 0, 0},
  {".c++", "@c++", 0, 0, 0},
  {".C",   "@c++", 0, 0, 0},
  {".CPP", "@c++", 0, 0, 0},
  {".H",   "@c++-header", 0, 0, 0},
  {".hpp", "@c++-header", 0, 0, 0},
  {".hp",  "@c++-header", 0, 0, 0},
  {".hxx", "@c++-header", 0, 0, 0},
  {".h++", "@c++-header", 0, 0, 0},
  {".HPP", "@c++-header", 0, 0, 0},
  {".tcc", "@c++-header", 0, 0, 0},
  {".hh",  "@c++-header", 0, 0, 0},
  {"@c++-header",
      "%{E|M|MM:cc1plus -E %{fmodules-ts:-fdirectives-only -fmodule-header}"
      "  %(cpp_options) %2 %(cpp_debug_options)}"
      "%{!E:%{!M:%{!MM:"
      "  %{save-temps*|no-integrated-cpp:cc1plus -E"
      "    %{fmodules-ts:-fdirectives-only -fmodule-header}"
      "	   %(cpp_options) %2 -o %{save-temps*:%b.ii} %{!save-temps*:%g.ii} \n}"
      "  cc1plus %{save-temps*|no-integrated-cpp:-fpreprocessed"
      "            %{fmodules-ts:-fdirectives-only}"
      " 	   %{save-temps*:%b.ii} %{!save-temps*:%g.ii}}"
      "  %{!save-temps*:%{!no-integrated-cpp:%(cpp_unique_options)}}"
      "  %{fmodules-ts:-fmodule-header %{fpreprocessed:-fdirectives-only}}"
      "  %(cc1_options) %2"
<<<<<<< HEAD
      "  %{!S:-o %g.s%V}"
      "  %{!fsyntax-only:%{!fmodule-*:%{!fmodules-*:%{!fdump-ada-spec*:"
      "	     %{!o*:--output-pch=%i.gch}%W{o*:--output-pch=%*}}}}}}}}",
=======
      "  %{!fsyntax-only:"
      "    %{!S:-o %g.s%V}"
      "    %{!fmodule-*:%{!fmodules-*:%{!fdump-ada-spec*:"
      "	         %{!o*:--output-pch=%i.gch}%W{o*:--output-pch=%*}}}}}"
      "}}}",
>>>>>>> d579e2e7
     CPLUSPLUS_CPP_SPEC, 0, 0},
  {"@c++-system-header",
      "%{E|M|MM:cc1plus -E"
      "  %{fmodules-ts:-fdirectives-only -fmodule-header=system}"
      "  %(cpp_options) %2 %(cpp_debug_options)}"
      "%{!E:%{!M:%{!MM:"
      "  %{save-temps*|no-integrated-cpp:cc1plus -E"
      "    %{fmodules-ts:-fdirectives-only -fmodule-header=system}"
      "	   %(cpp_options) %2 -o %{save-temps*:%b.ii} %{!save-temps*:%g.ii} \n}"
      "  cc1plus %{save-temps*|no-integrated-cpp:-fpreprocessed"
      "            %{fmodules-ts:-fdirectives-only}"
      " 	   %{save-temps*:%b.ii} %{!save-temps*:%g.ii}}"
      "  %{!save-temps*:%{!no-integrated-cpp:%(cpp_unique_options)}}"
<<<<<<< HEAD
      "  %{fmodules-ts:-fmodule-header=system %{fpreprocessed:-fdirectives-only}}"
      "  %(cc1_options) %2"
      "  %{!S:-o %g.s%V}"
      "  %{!fsyntax-only:%{!fmodule-*:%{!fmodules-*:%{!fdump-ada-spec*:"
      "	     %{!o*:--output-pch=%i.gch}%W{o*:--output-pch=%*}}}}}}}}",
=======
      "  %{fmodules-ts:-fmodule-header=system"
      "    %{fpreprocessed:-fdirectives-only}}"
      "  %(cc1_options) %2"
      "  %{!fsyntax-only:"
      "    %{!S:-o %g.s%V}"
      "    %{!fmodule-*:%{!fmodules-*:%{!fdump-ada-spec*:"
      "	         %{!o*:--output-pch=%i.gch}%W{o*:--output-pch=%*}}}}}"
      "}}}",
>>>>>>> d579e2e7
     CPLUSPLUS_CPP_SPEC, 0, 0},
  {"@c++-user-header",
      "%{E|M|MM:cc1plus -E"
      "  %{fmodules-ts:-fdirectives-only -fmodule-header=user}"
      "  %(cpp_options) %2 %(cpp_debug_options)}"
      "%{!E:%{!M:%{!MM:"
      "  %{save-temps*|no-integrated-cpp:cc1plus -E"
      "    %{fmodules-ts:-fdirectives-only -fmodule-header=user}"
      "	   %(cpp_options) %2 -o %{save-temps*:%b.ii} %{!save-temps*:%g.ii} \n}"
      "  cc1plus %{save-temps*|no-integrated-cpp:-fpreprocessed"
      "            %{fmodules-ts:-fdirectives-only}"
      " 	   %{save-temps*:%b.ii} %{!save-temps*:%g.ii}}"
      "  %{!save-temps*:%{!no-integrated-cpp:%(cpp_unique_options)}}"
      "  %{fmodules-ts:-fmodule-header=user %{fpreprocessed:-fdirectives-only}}"
      "  %(cc1_options) %2"
<<<<<<< HEAD
      "  %{!S:-o %g.s%V}"
      "  %{!fsyntax-only:%{!fmodule-*:%{!fmodules-*:%{!fdump-ada-spec*:"
      "	     %{!o*:--output-pch=%i.gch}%W{o*:--output-pch=%*}}}}}}}}",
=======
      "  %{!fsyntax-only:"
      "    %{!S:-o %g.s%V}"
      "    %{!fmodule-*:%{!fmodules-*:%{!fdump-ada-spec*:"
      "	         %{!o*:--output-pch=%i.gch}%W{o*:--output-pch=%*}}}}}"
      "}}}",
>>>>>>> d579e2e7
     CPLUSPLUS_CPP_SPEC, 0, 0},
  {"@c++",
      "%{E|M|MM:cc1plus -E %(cpp_options) %2 %(cpp_debug_options)}"
      "%{!E:%{!M:%{!MM:"
      "  %{save-temps*|no-integrated-cpp:cc1plus -E"
      "	   %(cpp_options) %2 -o %{save-temps*:%b.ii} %{!save-temps*:%g.ii} \n}"
      "  cc1plus %{save-temps*|no-integrated-cpp:-fpreprocessed"
      " 	   %{save-temps*:%b.ii} %{!save-temps*:%g.ii}}"
      "  %{!save-temps*:%{!no-integrated-cpp:%(cpp_unique_options)}}"
      "  %(cc1_options) %2"
<<<<<<< HEAD
      "  %{fmodule-only:%{!S:-o %g.s%V}}"
      "  %{!fsyntax-only:%{!fmodule-only:%(invoke_as)}}}}}",
=======
      "  %{!fsyntax-only:"
      "    %{fmodule-only:%{!S:-o %g.s%V}}"
      "    %{!fmodule-only:%(invoke_as)}}"
      "}}}",
>>>>>>> d579e2e7
      CPLUSPLUS_CPP_SPEC, 0, 0},
  {".ii", "@c++-cpp-output", 0, 0, 0},
  {"@c++-cpp-output",
      "%{!E:%{!M:%{!MM:"
      "  cc1plus -fpreprocessed %i %(cc1_options) %2"
<<<<<<< HEAD
      "  %{fmodule-only:%{!S:-o %g.s%V}}"
      "  %{!fsyntax-only:%{!fmodule-only:%{!fmodule-header*:"
      "     %(invoke_as)}}}}}}", 0, 0, 0},
=======
      "  %{!fsyntax-only:"
      "    %{fmodule-only:%{!S:-o %g.s%V}}"
      "    %{!fmodule-only:%{!fmodule-header*:%(invoke_as)}}}"
      "}}}", 0, 0, 0},
>>>>>>> d579e2e7
<|MERGE_RESOLUTION|>--- conflicted
+++ resolved
@@ -52,17 +52,11 @@
       "  %{!save-temps*:%{!no-integrated-cpp:%(cpp_unique_options)}}"
       "  %{fmodules-ts:-fmodule-header %{fpreprocessed:-fdirectives-only}}"
       "  %(cc1_options) %2"
-<<<<<<< HEAD
-      "  %{!S:-o %g.s%V}"
-      "  %{!fsyntax-only:%{!fmodule-*:%{!fmodules-*:%{!fdump-ada-spec*:"
-      "	     %{!o*:--output-pch=%i.gch}%W{o*:--output-pch=%*}}}}}}}}",
-=======
       "  %{!fsyntax-only:"
       "    %{!S:-o %g.s%V}"
       "    %{!fmodule-*:%{!fmodules-*:%{!fdump-ada-spec*:"
       "	         %{!o*:--output-pch=%i.gch}%W{o*:--output-pch=%*}}}}}"
       "}}}",
->>>>>>> d579e2e7
      CPLUSPLUS_CPP_SPEC, 0, 0},
   {"@c++-system-header",
       "%{E|M|MM:cc1plus -E"
@@ -76,13 +70,6 @@
       "            %{fmodules-ts:-fdirectives-only}"
       " 	   %{save-temps*:%b.ii} %{!save-temps*:%g.ii}}"
       "  %{!save-temps*:%{!no-integrated-cpp:%(cpp_unique_options)}}"
-<<<<<<< HEAD
-      "  %{fmodules-ts:-fmodule-header=system %{fpreprocessed:-fdirectives-only}}"
-      "  %(cc1_options) %2"
-      "  %{!S:-o %g.s%V}"
-      "  %{!fsyntax-only:%{!fmodule-*:%{!fmodules-*:%{!fdump-ada-spec*:"
-      "	     %{!o*:--output-pch=%i.gch}%W{o*:--output-pch=%*}}}}}}}}",
-=======
       "  %{fmodules-ts:-fmodule-header=system"
       "    %{fpreprocessed:-fdirectives-only}}"
       "  %(cc1_options) %2"
@@ -91,7 +78,6 @@
       "    %{!fmodule-*:%{!fmodules-*:%{!fdump-ada-spec*:"
       "	         %{!o*:--output-pch=%i.gch}%W{o*:--output-pch=%*}}}}}"
       "}}}",
->>>>>>> d579e2e7
      CPLUSPLUS_CPP_SPEC, 0, 0},
   {"@c++-user-header",
       "%{E|M|MM:cc1plus -E"
@@ -107,17 +93,11 @@
       "  %{!save-temps*:%{!no-integrated-cpp:%(cpp_unique_options)}}"
       "  %{fmodules-ts:-fmodule-header=user %{fpreprocessed:-fdirectives-only}}"
       "  %(cc1_options) %2"
-<<<<<<< HEAD
-      "  %{!S:-o %g.s%V}"
-      "  %{!fsyntax-only:%{!fmodule-*:%{!fmodules-*:%{!fdump-ada-spec*:"
-      "	     %{!o*:--output-pch=%i.gch}%W{o*:--output-pch=%*}}}}}}}}",
-=======
       "  %{!fsyntax-only:"
       "    %{!S:-o %g.s%V}"
       "    %{!fmodule-*:%{!fmodules-*:%{!fdump-ada-spec*:"
       "	         %{!o*:--output-pch=%i.gch}%W{o*:--output-pch=%*}}}}}"
       "}}}",
->>>>>>> d579e2e7
      CPLUSPLUS_CPP_SPEC, 0, 0},
   {"@c++",
       "%{E|M|MM:cc1plus -E %(cpp_options) %2 %(cpp_debug_options)}"
@@ -128,27 +108,16 @@
       " 	   %{save-temps*:%b.ii} %{!save-temps*:%g.ii}}"
       "  %{!save-temps*:%{!no-integrated-cpp:%(cpp_unique_options)}}"
       "  %(cc1_options) %2"
-<<<<<<< HEAD
-      "  %{fmodule-only:%{!S:-o %g.s%V}}"
-      "  %{!fsyntax-only:%{!fmodule-only:%(invoke_as)}}}}}",
-=======
       "  %{!fsyntax-only:"
       "    %{fmodule-only:%{!S:-o %g.s%V}}"
       "    %{!fmodule-only:%(invoke_as)}}"
       "}}}",
->>>>>>> d579e2e7
       CPLUSPLUS_CPP_SPEC, 0, 0},
   {".ii", "@c++-cpp-output", 0, 0, 0},
   {"@c++-cpp-output",
       "%{!E:%{!M:%{!MM:"
       "  cc1plus -fpreprocessed %i %(cc1_options) %2"
-<<<<<<< HEAD
-      "  %{fmodule-only:%{!S:-o %g.s%V}}"
-      "  %{!fsyntax-only:%{!fmodule-only:%{!fmodule-header*:"
-      "     %(invoke_as)}}}}}}", 0, 0, 0},
-=======
       "  %{!fsyntax-only:"
       "    %{fmodule-only:%{!S:-o %g.s%V}}"
       "    %{!fmodule-only:%{!fmodule-header*:%(invoke_as)}}}"
-      "}}}", 0, 0, 0},
->>>>>>> d579e2e7
+      "}}}", 0, 0, 0},