--- conflicted
+++ resolved
@@ -312,15 +312,6 @@
 #endif
 
 
-<<<<<<< HEAD
-/* Define if accept4 provided. */
-#ifndef USED_FOR_TARGET
-#undef HAVE_ACCEPT4
-#endif
-
-
-=======
->>>>>>> d579e2e7
 /* Define if AF_INET6 supported. */
 #ifndef USED_FOR_TARGET
 #undef HAVE_AF_INET6
@@ -1218,18 +1209,6 @@
 #endif
 
 
-/* Define if epoll_create, epoll_ctl, epoll_pwait provided. */
-#ifndef USED_FOR_TARGET
-#undef HAVE_EPOLL
-#endif
-
-
-/* Define to 1 if you have the `execv' function. */
-#ifndef USED_FOR_TARGET
-#undef HAVE_EXECV
-#endif
-
-
 /* Define to 1 if you have the <ext/hash_map> header file. */
 #ifndef USED_FOR_TARGET
 #undef HAVE_EXT_HASH_MAP
@@ -1519,12 +1498,6 @@
 #endif
 
 
-/* Define if inet_ntop provided. */
-#ifndef USED_FOR_TARGET
-#undef HAVE_INET_NTOP
-#endif
-
-
 /* Define 0/1 if .init_array/.fini_array sections are available and working.
    */
 #ifndef USED_FOR_TARGET
@@ -1795,12 +1768,6 @@
 #endif
 
 
-/* Define to 1 if you have the `memrchr' function. */
-#ifndef USED_FOR_TARGET
-#undef HAVE_MEMRCHR
-#endif
-
-
 /* Define to 1 if you have the `mmap' function. */
 #ifndef USED_FOR_TARGET
 #undef HAVE_MMAP
@@ -1850,15 +1817,6 @@
 #endif
 
 
-<<<<<<< HEAD
-/* Define if pselect provided. */
-#ifndef USED_FOR_TARGET
-#undef HAVE_PSELECT
-#endif
-
-
-=======
->>>>>>> d579e2e7
 /* Define to 1 if you have the `putchar_unlocked' function. */
 #ifndef USED_FOR_TARGET
 #undef HAVE_PUTCHAR_UNLOCKED
@@ -1868,12 +1826,6 @@
 /* Define to 1 if you have the `putc_unlocked' function. */
 #ifndef USED_FOR_TARGET
 #undef HAVE_PUTC_UNLOCKED
-#endif
-
-
-/* Define if select provided. */
-#ifndef USED_FOR_TARGET
-#undef HAVE_SELECT
 #endif
 
 
