/* Part of CPP library.
   Copyright (C) 1997-2020 Free Software Foundation, Inc.

This program is free software; you can redistribute it and/or modify it
under the terms of the GNU General Public License as published by the
Free Software Foundation; either version 3, or (at your option) any
later version.

This program is distributed in the hope that it will be useful,
but WITHOUT ANY WARRANTY; without even the implied warranty of
MERCHANTABILITY or FITNESS FOR A PARTICULAR PURPOSE.  See the
GNU General Public License for more details.

You should have received a copy of the GNU General Public License
along with this program; see the file COPYING3.  If not see
<http://www.gnu.org/licenses/>.  */

/* This header defines all the internal data structures and functions
   that need to be visible across files.  It should not be used outside
   cpplib.  */

#ifndef LIBCPP_INTERNAL_H
#define LIBCPP_INTERNAL_H

#include "symtab.h"
#include "cpplib.h"

#if HAVE_ICONV
#include <iconv.h>
#else
#define HAVE_ICONV 0
typedef int iconv_t;  /* dummy */
#endif

#ifdef __cplusplus
extern "C" {
#endif

struct directive;		/* Deliberately incomplete.  */
struct pending_option;
struct op;
struct _cpp_strbuf;

typedef bool (*convert_f) (iconv_t, const unsigned char *, size_t,
			   struct _cpp_strbuf *);
struct cset_converter
{
  convert_f func;
  iconv_t cd;
  int width;
};

#define BITS_PER_CPPCHAR_T (CHAR_BIT * sizeof (cppchar_t))

/* Test if a sign is valid within a preprocessing number.  */
#define VALID_SIGN(c, prevc) \
  (((c) == '+' || (c) == '-') && \
   ((prevc) == 'e' || (prevc) == 'E' \
    || (((prevc) == 'p' || (prevc) == 'P') \
        && CPP_OPTION (pfile, extended_numbers))))

#define DIGIT_SEP(c) ((c) == '\'' && CPP_OPTION (pfile, digit_separators))

#define CPP_OPTION(PFILE, OPTION) ((PFILE)->opts.OPTION)
#define CPP_BUFFER(PFILE) ((PFILE)->buffer)
#define CPP_BUF_COLUMN(BUF, CUR) ((CUR) - (BUF)->line_base)
#define CPP_BUF_COL(BUF) CPP_BUF_COLUMN(BUF, (BUF)->cur)

#define CPP_INCREMENT_LINE(PFILE, COLS_HINT) do { \
    const class line_maps *line_table = PFILE->line_table; \
    const struct line_map_ordinary *map = \
      LINEMAPS_LAST_ORDINARY_MAP (line_table); \
    linenum_type line = SOURCE_LINE (map, line_table->highest_line); \
    linemap_line_start (PFILE->line_table, line + 1, COLS_HINT); \
  } while (0)

/* Host alignment handling.  */
struct dummy
{
  char c;
  union
  {
    double d;
    int *p;
  } u;
};

#define DEFAULT_ALIGNMENT offsetof (struct dummy, u)
#define CPP_ALIGN2(size, align) (((size) + ((align) - 1)) & ~((align) - 1))
#define CPP_ALIGN(size) CPP_ALIGN2 (size, DEFAULT_ALIGNMENT)

#define _cpp_mark_macro_used(NODE) 					\
  (cpp_user_macro_p (NODE) ? (NODE)->value.macro->used = 1 : 0)

/* A generic memory buffer, and operations on it.  */
typedef struct _cpp_buff _cpp_buff;
struct _cpp_buff
{
  struct _cpp_buff *next;
  unsigned char *base, *cur, *limit;
};

extern _cpp_buff *_cpp_get_buff (cpp_reader *, size_t);
extern void _cpp_release_buff (cpp_reader *, _cpp_buff *);
extern void _cpp_extend_buff (cpp_reader *, _cpp_buff **, size_t);
extern _cpp_buff *_cpp_append_extend_buff (cpp_reader *, _cpp_buff *, size_t);
extern void _cpp_free_buff (_cpp_buff *);
extern unsigned char *_cpp_aligned_alloc (cpp_reader *, size_t);
extern unsigned char *_cpp_unaligned_alloc (cpp_reader *, size_t);

#define BUFF_ROOM(BUFF) (size_t) ((BUFF)->limit - (BUFF)->cur)
#define BUFF_FRONT(BUFF) ((BUFF)->cur)
#define BUFF_LIMIT(BUFF) ((BUFF)->limit)

/* #include types.  */
enum include_type
  {
   /* Directive-based including mechanisms.  */
   IT_INCLUDE,  /* #include */
   IT_INCLUDE_NEXT,  /* #include_next */
   IT_IMPORT,   /* #import  */

   /* Non-directive including mechanisms.  */
   IT_CMDLINE,  /* -include */
   IT_DEFAULT,  /* forced header  */
   IT_MAIN_REAL,  /* main, start line 1  */
   IT_MAIN_ZERO,  /* main, start line zero  */

   IT_DIRECTIVE_HWM = IT_IMPORT + 1,  /* Directives below this.  */
   IT_HEADER_HWM = IT_DEFAULT + 1     /* Header files below this.  */
  };

union utoken
{
  const cpp_token *token;
  const cpp_token **ptoken;
};

/* A "run" of tokens; part of a chain of runs.  */
typedef struct tokenrun tokenrun;
struct tokenrun
{
  tokenrun *next, *prev;
  cpp_token *base, *limit;
};

/* Accessor macros for struct cpp_context.  */
#define FIRST(c) ((c)->u.iso.first)
#define LAST(c) ((c)->u.iso.last)
#define CUR(c) ((c)->u.trad.cur)
#define RLIMIT(c) ((c)->u.trad.rlimit)

/* This describes some additional data that is added to the macro
   token context of type cpp_context, when -ftrack-macro-expansion is
   on.  */
typedef struct
{
  /* The node of the macro we are referring to.  */
  cpp_hashnode *macro_node;
  /* This buffer contains an array of virtual locations.  The virtual
     location at index 0 is the virtual location of the token at index
     0 in the current instance of cpp_context; similarly for all the
     other virtual locations.  */
  location_t *virt_locs;
  /* This is a pointer to the current virtual location.  This is used
     to iterate over the virtual locations while we iterate over the
     tokens they belong to.  */
  location_t *cur_virt_loc;
} macro_context;

/* The kind of tokens carried by a cpp_context.  */
enum context_tokens_kind {
  /* This is the value of cpp_context::tokens_kind if u.iso.first
     contains an instance of cpp_token **.  */
  TOKENS_KIND_INDIRECT,
  /* This is the value of cpp_context::tokens_kind if u.iso.first
     contains an instance of cpp_token *.  */
  TOKENS_KIND_DIRECT,
  /* This is the value of cpp_context::tokens_kind when the token
     context contains tokens resulting from macro expansion.  In that
     case struct cpp_context::macro points to an instance of struct
     macro_context.  This is used only when the
     -ftrack-macro-expansion flag is on.  */
  TOKENS_KIND_EXTENDED
};

typedef struct cpp_context cpp_context;
struct cpp_context
{
  /* Doubly-linked list.  */
  cpp_context *next, *prev;

  union
  {
    /* For ISO macro expansion.  Contexts other than the base context
       are contiguous tokens.  e.g. macro expansions, expanded
       argument tokens.  */
    struct
    {
      union utoken first;
      union utoken last;
    } iso;

    /* For traditional macro expansion.  */
    struct
    {
      const unsigned char *cur;
      const unsigned char *rlimit;
    } trad;
  } u;

  /* If non-NULL, a buffer used for storage related to this context.
     When the context is popped, the buffer is released.  */
  _cpp_buff *buff;

  /* If tokens_kind is TOKEN_KIND_EXTENDED, then (as we thus are in a
     macro context) this is a pointer to an instance of macro_context.
     Otherwise if tokens_kind is *not* TOKEN_KIND_EXTENDED, then, if
     we are in a macro context, this is a pointer to an instance of
     cpp_hashnode, representing the name of the macro this context is
     for.  If we are not in a macro context, then this is just NULL.
     Note that when tokens_kind is TOKEN_KIND_EXTENDED, the memory
     used by the instance of macro_context pointed to by this member
     is de-allocated upon de-allocation of the instance of struct
     cpp_context.  */
  union
  {
    macro_context *mc;
    cpp_hashnode *macro;
  } c;

  /* This determines the type of tokens held by this context.  */
  enum context_tokens_kind tokens_kind;
};

struct lexer_state
{
  /* 1 if we're handling a directive.  2 if it's an include-like
     directive.  */
  unsigned char in_directive;

  /* Nonzero if in a directive that will handle padding tokens itself.
     #include needs this to avoid problems with computed include and
     spacing between tokens.  */
  unsigned char directive_wants_padding;

  /* True if we are skipping a failed conditional group.  */
  unsigned char skipping;

  /* Nonzero if in a directive that takes angle-bracketed headers.  */
  unsigned char angled_headers;

  /* Nonzero if in a #if or #elif directive.  */
  unsigned char in_expression;

  /* Nonzero to save comments.  Turned off if discard_comments, and in
     all directives apart from #define.  */
  unsigned char save_comments;

  /* Nonzero if lexing __VA_ARGS__ and __VA_OPT__ are valid.  */
  unsigned char va_args_ok;

  /* Nonzero if lexing poisoned identifiers is valid.  */
  unsigned char poisoned_ok;

  /* Nonzero to prevent macro expansion.  */
  unsigned char prevent_expansion;

  /* Nonzero when parsing arguments to a function-like macro.  */
  unsigned char parsing_args;

  /* Nonzero if prevent_expansion is true only because output is
     being discarded.  */
  unsigned char discarding_output;

  /* Nonzero to skip evaluating part of an expression.  */
  unsigned int skip_eval;

  /* Nonzero when tokenizing a deferred pragma.  */
  unsigned char in_deferred_pragma;

  /* Count to token that is a header-name.  */
  unsigned char directive_file_token;

  /* Nonzero if the deferred pragma being handled allows macro expansion.  */
  unsigned char pragma_allow_expansion;
};

/* Special nodes - identifiers with predefined significance.  */
struct spec_nodes
{
  cpp_hashnode *n_defined;		/* defined operator */
  cpp_hashnode *n_true;			/* C++ keyword true */
  cpp_hashnode *n_false;		/* C++ keyword false */
  cpp_hashnode *n__VA_ARGS__;		/* C99 vararg macros */
  cpp_hashnode *n__VA_OPT__;		/* C++ vararg macros */
<<<<<<< HEAD
  cpp_hashnode *n__has_include;		/* __has_include operator */
  cpp_hashnode *n__has_include_next;	/* __has_include_next operator */

  /* C++2a modules, only set when module_directives is in effect.  */
  cpp_hashnode *n_export;
  cpp_hashnode *n_module;
  cpp_hashnode *n_import;
  cpp_hashnode *n__module; /* Remapped identifiers.  */
  cpp_hashnode *n__import;
  cpp_hashnode *n__export;
=======
>>>>>>> b9270938
};

typedef struct _cpp_line_note _cpp_line_note;
struct _cpp_line_note
{
  /* Location in the clean line the note refers to.  */
  const unsigned char *pos;

  /* Type of note.  The 9 'from' trigraph characters represent those
     trigraphs, '\\' an escaped newline, ' ' an escaped newline with
     intervening space, 0 represents a note that has already been handled,
     and anything else is invalid.  */
  unsigned int type;
};

/* Represents the contents of a file cpplib has read in.  */
struct cpp_buffer
{
  const unsigned char *cur;        /* Current location.  */
  const unsigned char *line_base;  /* Start of current physical line.  */
  const unsigned char *next_line;  /* Start of to-be-cleaned logical line.  */

  const unsigned char *buf;        /* Entire character buffer.  */
  const unsigned char *rlimit;     /* Writable byte at end of file.  */
  const unsigned char *to_free;	   /* Pointer that should be freed when
				      popping the buffer.  */

  _cpp_line_note *notes;           /* Array of notes.  */
  unsigned int cur_note;           /* Next note to process.  */
  unsigned int notes_used;         /* Number of notes.  */
  unsigned int notes_cap;          /* Size of allocated array.  */

  struct cpp_buffer *prev;

  /* Pointer into the file table; non-NULL if this is a file buffer.
     Used for include_next and to record control macros.  */
  struct _cpp_file *file;

  /* Saved value of __TIMESTAMP__ macro - date and time of last modification
     of the assotiated file.  */
  const unsigned char *timestamp;

  /* Value of if_stack at start of this file.
     Used to prohibit unmatched #endif (etc) in an include file.  */
  struct if_stack *if_stack;

  /* True if we need to get the next clean line.  */
  bool need_line : 1;

  /* True if we have already warned about C++ comments in this file.
     The warning happens only for C89 extended mode with -pedantic on,
     or for -Wtraditional, and only once per file (otherwise it would
     be far too noisy).  */
  bool warned_cplusplus_comments : 1;

  /* True if we don't process trigraphs and escaped newlines.  True
     for preprocessed input, command line directives, and _Pragma
     buffers.  */
  bool from_stage3 : 1;

  /* At EOF, a buffer is automatically popped.  If RETURN_AT_EOF is
     true, a CPP_EOF token is then returned.  Otherwise, the next
     token from the enclosing buffer is returned.  */
  bool return_at_eof : 1;

  /* Is from main file.  */
  bool main_file : 1;

  /* One for a system header, two for a C system header file that therefore
     needs to be extern "C" protected in C++, and zero otherwise.  */
  unsigned char sysp;

  /* The directory of the this buffer's file.  Its NAME member is not
     allocated, so we don't need to worry about freeing it.  */
  struct cpp_dir dir;

  /* Descriptor for converting from the input character set to the
     source character set.  */
  struct cset_converter input_cset_desc;
};

/* The list of saved macros by push_macro pragma.  */
struct def_pragma_macro {
  /* Chain element to previous saved macro.  */
  struct def_pragma_macro *next;
  /* Name of the macro.  */
  char *name;
  /* The stored macro content.  */
  unsigned char *definition;

  /* Definition line number.  */
  location_t line;
  /* If macro defined in system header.  */
  unsigned int syshdr   : 1;
  /* Nonzero if it has been expanded or had its existence tested.  */
  unsigned int used     : 1;

  /* Mark if we save an undefined macro.  */
  unsigned int is_undef : 1;
  /* Nonzero if it was a builtin macro.  */
  unsigned int is_builtin : 1;
};

/* A cpp_reader encapsulates the "state" of a pre-processor run.
   Applying cpp_get_token repeatedly yields a stream of pre-processor
   tokens.  Usually, there is only one cpp_reader object active.  */
struct cpp_reader
{
  /* Top of buffer stack.  */
  cpp_buffer *buffer;

  /* Overlaid buffer (can be different after processing #include).  */
  cpp_buffer *overlaid_buffer;

  /* Lexer state.  */
  struct lexer_state state;

  /* Source line tracking.  */
  class line_maps *line_table;

  /* The line of the '#' of the current directive.  */
  location_t directive_line;

  /* Memory buffers.  */
  _cpp_buff *a_buff;		/* Aligned permanent storage.  */
  _cpp_buff *u_buff;		/* Unaligned permanent storage.  */
  _cpp_buff *free_buffs;	/* Free buffer chain.  */

  /* Context stack.  */
  struct cpp_context base_context;
  struct cpp_context *context;

  /* If in_directive, the directive if known.  */
  const struct directive *directive;

  /* Token generated while handling a directive, if any. */
  cpp_token directive_result;

  /* When expanding a macro at top-level, this is the location of the
     macro invocation.  */
  location_t invocation_location;

  /* This is the node representing the macro being expanded at
     top-level.  The value of this data member is valid iff
     cpp_in_macro_expansion_p() returns TRUE.  */
  cpp_hashnode *top_most_macro_node;

  /* Nonzero if we are about to expand a macro.  Note that if we are
     really expanding a macro, the function macro_of_context returns
     the macro being expanded and this flag is set to false.  Client
     code should use the function cpp_in_macro_expansion_p to know if we
     are either about to expand a macro, or are actually expanding
     one.  */
  bool about_to_expand_macro_p;

  /* Search paths for include files.  */
  struct cpp_dir *quote_include;	/* "" */
  struct cpp_dir *bracket_include;	/* <> */
  struct cpp_dir no_search_path;	/* No path.  */

  /* Chain of all hashed _cpp_file instances.  */
  struct _cpp_file *all_files;

  struct _cpp_file *main_file;

  /* File and directory hash table.  */
  struct htab *file_hash;
  struct htab *dir_hash;
  struct file_hash_entry_pool *file_hash_entries;

  /* Negative path lookup hash table.  */
  struct htab *nonexistent_file_hash;
  struct obstack nonexistent_file_ob;

  /* Nonzero means don't look for #include "foo" the source-file
     directory.  */
  bool quote_ignores_source_dir;

  /* Nonzero if any file has contained #pragma once or #import has
     been used.  */
  bool seen_once_only;

  /* Multiple include optimization.  */
  const cpp_hashnode *mi_cmacro;
  const cpp_hashnode *mi_ind_cmacro;
  bool mi_valid;

  /* Lexing.  */
  cpp_token *cur_token;
  tokenrun base_run, *cur_run;
  unsigned int lookaheads;

  /* Nonzero prevents the lexer from re-using the token runs.  */
  unsigned int keep_tokens;

  /* Buffer to hold macro definition string.  */
  unsigned char *macro_buffer;
  unsigned int macro_buffer_len;

  /* Descriptor for converting from the source character set to the
     execution character set.  */
  struct cset_converter narrow_cset_desc;

  /* Descriptor for converting from the source character set to the
     UTF-8 execution character set.  */
  struct cset_converter utf8_cset_desc;

  /* Descriptor for converting from the source character set to the
     UTF-16 execution character set.  */
  struct cset_converter char16_cset_desc;

  /* Descriptor for converting from the source character set to the
     UTF-32 execution character set.  */
  struct cset_converter char32_cset_desc;

  /* Descriptor for converting from the source character set to the
     wide execution character set.  */
  struct cset_converter wide_cset_desc;

  /* Date and time text.  Calculated together if either is requested.  */
  const unsigned char *date;
  const unsigned char *time;

  /* Externally set timestamp to replace current date and time useful for
     reproducibility.  It should be initialized to -2 (not yet set) and
     set to -1 to disable it or to a non-negative value to enable it.  */
  time_t source_date_epoch;

  /* EOF token, and a token forcing paste avoidance.  */
  cpp_token avoid_paste;
  cpp_token eof;

  /* Opaque handle to the dependencies of mkdeps.c.  */
  class mkdeps *deps;

  /* Obstack holding all macro hash nodes.  This never shrinks.
     See identifiers.c */
  struct obstack hash_ob;

  /* Obstack holding buffer and conditional structures.  This is a
     real stack.  See directives.c.  */
  struct obstack buffer_ob;

  /* Pragma table - dynamic, because a library user can add to the
     list of recognized pragmas.  */
  struct pragma_entry *pragmas;

  /* Call backs to cpplib client.  */
  struct cpp_callbacks cb;

  /* Identifier hash table.  */
  struct ht *hash_table;

  /* Expression parser stack.  */
  struct op *op_stack, *op_limit;

  /* User visible options.  */
  struct cpp_options opts;

  /* Special nodes - identifiers with predefined significance to the
     preprocessor.  */
  struct spec_nodes spec_nodes;

  /* Whether cpplib owns the hashtable.  */
  bool our_hashtable;

  /* Traditional preprocessing output buffer (a logical line).  */
  struct
  {
    unsigned char *base;
    unsigned char *limit;
    unsigned char *cur;
    location_t first_line;
  } out;

  /* Used for buffer overlays by traditional.c.  */
  const unsigned char *saved_cur, *saved_rlimit, *saved_line_base;

  /* A saved list of the defined macros, for dependency checking
     of precompiled headers.  */
  struct cpp_savedstate *savedstate;

  /* Next value of __COUNTER__ macro. */
  unsigned int counter;

  /* Table of comments, when state.save_comments is true.  */
  cpp_comment_table comments;

  /* List of saved macros by push_macro.  */
  struct def_pragma_macro *pushed_macros;

  /* If non-zero, the lexer will use this location for the next token
     instead of getting a location from the linemap.  */
  location_t forced_token_location;
};

/* Character classes.  Based on the more primitive macros in safe-ctype.h.
   If the definition of `numchar' looks odd to you, please look up the
   definition of a pp-number in the C standard [section 6.4.8 of C99].

   In the unlikely event that characters other than \r and \n enter
   the set is_vspace, the macro handle_newline() in lex.c must be
   updated.  */
#define _dollar_ok(x)	((x) == '$' && CPP_OPTION (pfile, dollars_in_ident))

#define is_idchar(x)	(ISIDNUM(x) || _dollar_ok(x))
#define is_numchar(x)	ISIDNUM(x)
#define is_idstart(x)	(ISIDST(x) || _dollar_ok(x))
#define is_numstart(x)	ISDIGIT(x)
#define is_hspace(x)	ISBLANK(x)
#define is_vspace(x)	IS_VSPACE(x)
#define is_nvspace(x)	IS_NVSPACE(x)
#define is_space(x)	IS_SPACE_OR_NUL(x)

#define SEEN_EOL() (pfile->cur_token[-1].type == CPP_EOF)

/* This table is constant if it can be initialized at compile time,
   which is the case if cpp was compiled with GCC >=2.7, or another
   compiler that supports C99.  */
#if HAVE_DESIGNATED_INITIALIZERS
extern const unsigned char _cpp_trigraph_map[UCHAR_MAX + 1];
#else
extern unsigned char _cpp_trigraph_map[UCHAR_MAX + 1];
#endif

#if !defined (HAVE_UCHAR) && !defined (IN_GCC)
typedef unsigned char uchar;
#endif

#define UC (const uchar *)  /* Intended use: UC"string" */

/* Macros.  */

static inline int cpp_in_system_header (cpp_reader *);
static inline int
cpp_in_system_header (cpp_reader *pfile)
{
  return pfile->buffer ? pfile->buffer->sysp : 0;
}
#define CPP_PEDANTIC(PF) CPP_OPTION (PF, cpp_pedantic)
#define CPP_WTRADITIONAL(PF) CPP_OPTION (PF, cpp_warn_traditional)

static inline int cpp_in_primary_file (cpp_reader *);
static inline int
cpp_in_primary_file (cpp_reader *pfile)
{
  return pfile->buffer->main_file;
}

/* True if NODE is a macro for the purposes of ifdef, defined etc.  */
inline bool _cpp_defined_macro_p (cpp_hashnode *node)
{
  /* Do not treat conditional macros as being defined.  This is due to
     the powerpc port using conditional macros for 'vector', 'bool',
     and 'pixel' to act as conditional keywords.  This messes up tests
     like #ifndef bool.  */
  return cpp_macro_p (node) && !(node->flags & NODE_CONDITIONAL);
}

/* In macro.c */
extern bool _cpp_notify_macro_use (cpp_reader *pfile, cpp_hashnode *node,
				   location_t);
inline bool _cpp_maybe_notify_macro_use (cpp_reader *pfile, cpp_hashnode *node,
					 location_t loc)
{
  if (!(node->flags & NODE_USED))
    return _cpp_notify_macro_use (pfile, node, loc);
  return true;
}
extern cpp_macro *_cpp_new_macro (cpp_reader *, cpp_macro_kind, void *);
extern void _cpp_free_definition (cpp_hashnode *);
extern bool _cpp_create_definition (cpp_reader *, cpp_hashnode *);
extern void _cpp_pop_context (cpp_reader *);
extern void _cpp_push_text_context (cpp_reader *, cpp_hashnode *,
				    const unsigned char *, size_t);
extern bool _cpp_save_parameter (cpp_reader *, unsigned, cpp_hashnode *,
				 cpp_hashnode *);
extern void _cpp_unsave_parameters (cpp_reader *, unsigned);
extern bool _cpp_arguments_ok (cpp_reader *, cpp_macro *, const cpp_hashnode *,
			       unsigned int);
extern const unsigned char *_cpp_builtin_macro_text (cpp_reader *,
						     cpp_hashnode *,
						     location_t = 0);
extern int _cpp_warn_if_unused_macro (cpp_reader *, cpp_hashnode *, void *);
extern void _cpp_push_token_context (cpp_reader *, cpp_hashnode *,
				     const cpp_token *, unsigned int);
extern void _cpp_backup_tokens_direct (cpp_reader *, unsigned int);

/* In identifiers.c */
extern void _cpp_init_hashtable (cpp_reader *, cpp_hash_table *);
extern void _cpp_destroy_hashtable (cpp_reader *);

/* In files.c */
typedef struct _cpp_file _cpp_file;
extern _cpp_file *_cpp_find_file (cpp_reader *, const char *, cpp_dir *,
				  int angle, bool fake, bool preinclude,
				  bool has_include, location_t);
extern const char *_cpp_found_name (_cpp_file *);
extern void _cpp_mark_file_once_only (cpp_reader *, struct _cpp_file *);
extern void _cpp_fake_include (cpp_reader *, const char *);
extern bool _cpp_stack_file (cpp_reader *, _cpp_file*, include_type, location_t);
extern bool _cpp_stack_include (cpp_reader *, const char *, int,
				enum include_type, location_t);
extern int _cpp_compare_file_date (cpp_reader *, const char *, int);
extern void _cpp_report_missing_guards (cpp_reader *);
extern void _cpp_init_files (cpp_reader *);
extern void _cpp_cleanup_files (cpp_reader *);
extern void _cpp_pop_file_buffer (cpp_reader *, struct _cpp_file *,
				  const unsigned char *);
extern bool _cpp_save_file_entries (cpp_reader *pfile, FILE *f);
extern bool _cpp_read_file_entries (cpp_reader *, FILE *);
extern const char *_cpp_get_file_name (_cpp_file *);
extern struct stat *_cpp_get_file_stat (_cpp_file *);
extern bool _cpp_has_header (cpp_reader *, const char *, int,
			     enum include_type);

/* In expr.c */
extern bool _cpp_parse_expr (cpp_reader *, bool);
extern struct op *_cpp_expand_op_stack (cpp_reader *);

/* In lex.c */
extern void _cpp_process_line_notes (cpp_reader *, int);
extern void _cpp_clean_line (cpp_reader *);
extern bool _cpp_get_fresh_line (cpp_reader *);
extern bool _cpp_skip_block_comment (cpp_reader *);
extern cpp_token *_cpp_temp_token (cpp_reader *);
extern const cpp_token *_cpp_lex_token (cpp_reader *);
extern cpp_token *_cpp_lex_direct (cpp_reader *);
extern unsigned char *_cpp_spell_ident_ucns (unsigned char *, cpp_hashnode *);
extern int _cpp_equiv_tokens (const cpp_token *, const cpp_token *);
extern void _cpp_init_tokenrun (tokenrun *, unsigned int);
extern cpp_hashnode *_cpp_lex_identifier (cpp_reader *, const char *);
extern int _cpp_remaining_tokens_num_in_context (cpp_context *);
extern void _cpp_init_lexer (void);
static inline void *_cpp_reserve_room (cpp_reader *pfile, size_t have,
				       size_t extra)
{
  if (BUFF_ROOM (pfile->a_buff) < (have + extra))
    _cpp_extend_buff (pfile, &pfile->a_buff, extra);
  return BUFF_FRONT (pfile->a_buff);
}
extern void *_cpp_commit_buff (cpp_reader *pfile, size_t size);

/* In init.c.  */
extern void _cpp_maybe_push_include_file (cpp_reader *);
extern const char *cpp_named_operator2name (enum cpp_ttype type);
extern void _cpp_restore_special_builtin (cpp_reader *pfile,
					  struct def_pragma_macro *);

/* In directives.c */
extern int _cpp_test_assertion (cpp_reader *, unsigned int *);
extern int _cpp_handle_directive (cpp_reader *, bool);
extern void _cpp_define_builtin (cpp_reader *, const char *);
extern char ** _cpp_save_pragma_names (cpp_reader *);
extern void _cpp_restore_pragma_names (cpp_reader *, char **);
extern int _cpp_do__Pragma (cpp_reader *, location_t);
extern bool _cpp_setup_module_directive (cpp_reader *, cpp_token *first,
					 cpp_token *keyword_token,
					 int importedness);
extern void _cpp_init_directives (cpp_reader *);
extern void _cpp_init_internal_pragmas (cpp_reader *);
extern void _cpp_do_file_change (cpp_reader *, enum lc_reason, const char *,
				 linenum_type, unsigned int);
extern void _cpp_pop_buffer (cpp_reader *);
extern char *_cpp_bracket_include (cpp_reader *);

/* In directives.c */
struct _cpp_dir_only_callbacks
{
  /* Called to print a block of lines. */
  void (*print_lines) (int, const void *, size_t);
  bool (*maybe_print_line) (location_t);
};

extern void _cpp_preprocess_dir_only (cpp_reader *,
				      const struct _cpp_dir_only_callbacks *);

/* In traditional.c.  */
extern bool _cpp_scan_out_logical_line (cpp_reader *, cpp_macro *, bool);
extern bool _cpp_read_logical_line_trad (cpp_reader *);
extern void _cpp_overlay_buffer (cpp_reader *pfile, const unsigned char *,
				 size_t);
extern void _cpp_remove_overlay (cpp_reader *);
extern cpp_macro *_cpp_create_trad_definition (cpp_reader *);
extern bool _cpp_expansions_different_trad (const cpp_macro *,
					    const cpp_macro *);
extern unsigned char *_cpp_copy_replacement_text (const cpp_macro *,
						  unsigned char *);
extern size_t _cpp_replacement_text_len (const cpp_macro *);

/* In charset.c.  */

/* The normalization state at this point in the sequence.
   It starts initialized to all zeros, and at the end
   'level' is the normalization level of the sequence.  */

struct normalize_state 
{
  /* The previous starter character.  */
  cppchar_t previous;
  /* The combining class of the previous character (whether or not a
     starter).  */
  unsigned char prev_class;
  /* The lowest normalization level so far.  */
  enum cpp_normalize_level level;
};
#define INITIAL_NORMALIZE_STATE { 0, 0, normalized_KC }
#define NORMALIZE_STATE_RESULT(st) ((st)->level)

/* We saw a character C that matches ISIDNUM(), update a
   normalize_state appropriately.  */
#define NORMALIZE_STATE_UPDATE_IDNUM(st, c)	\
  ((st)->previous = (c), (st)->prev_class = 0)

extern bool _cpp_valid_ucn (cpp_reader *, const unsigned char **,
			    const unsigned char *, int,
			    struct normalize_state *state,
			    cppchar_t *,
			    source_range *char_range,
			    cpp_string_location_reader *loc_reader);

extern bool _cpp_valid_utf8 (cpp_reader *pfile,
			     const uchar **pstr,
			     const uchar *limit,
			     int identifier_pos,
			     struct normalize_state *nst,
			     cppchar_t *cp);

extern void _cpp_destroy_iconv (cpp_reader *);
extern unsigned char *_cpp_convert_input (cpp_reader *, const char *,
					  unsigned char *, size_t, size_t,
					  const unsigned char **, off_t *);
extern const char *_cpp_default_encoding (void);
extern cpp_hashnode * _cpp_interpret_identifier (cpp_reader *pfile,
						 const unsigned char *id,
						 size_t len);

/* Utility routines and macros.  */
#define DSC(str) (const unsigned char *)str, sizeof str - 1

/* These are inline functions instead of macros so we can get type
   checking.  */
static inline int ustrcmp (const unsigned char *, const unsigned char *);
static inline int ustrncmp (const unsigned char *, const unsigned char *,
			    size_t);
static inline size_t ustrlen (const unsigned char *);
static inline const unsigned char *uxstrdup (const unsigned char *);
static inline const unsigned char *ustrchr (const unsigned char *, int);
static inline int ufputs (const unsigned char *, FILE *);

/* Use a const char for the second parameter since it is usually a literal.  */
static inline int ustrcspn (const unsigned char *, const char *);

static inline int
ustrcmp (const unsigned char *s1, const unsigned char *s2)
{
  return strcmp ((const char *)s1, (const char *)s2);
}

static inline int
ustrncmp (const unsigned char *s1, const unsigned char *s2, size_t n)
{
  return strncmp ((const char *)s1, (const char *)s2, n);
}

static inline int
ustrcspn (const unsigned char *s1, const char *s2)
{
  return strcspn ((const char *)s1, s2);
}

static inline size_t
ustrlen (const unsigned char *s1)
{
  return strlen ((const char *)s1);
}

static inline const unsigned char *
uxstrdup (const unsigned char *s1)
{
  return (const unsigned char *) xstrdup ((const char *)s1);
}

static inline const unsigned char *
ustrchr (const unsigned char *s1, int c)
{
  return (const unsigned char *) strchr ((const char *)s1, c);
}

static inline int
ufputs (const unsigned char *s, FILE *f)
{
  return fputs ((const char *)s, f);
}

/* In line-map.c.  */

/* Create and return a virtual location for a token that is part of a
   macro expansion-list at a macro expansion point.  See the comment
   inside struct line_map_macro to see what an expansion-list exactly
   is.

   A call to this function must come after a call to
   linemap_enter_macro.

   MAP is the map into which the source location is created.  TOKEN_NO
   is the index of the token in the macro replacement-list, starting
   at number 0.

   ORIG_LOC is the location of the token outside of this macro
   expansion.  If the token comes originally from the macro
   definition, it is the locus in the macro definition; otherwise it
   is a location in the context of the caller of this macro expansion
   (which is a virtual location or a source location if the caller is
   itself a macro expansion or not).

   MACRO_DEFINITION_LOC is the location in the macro definition,
   either of the token itself or of a macro parameter that it
   replaces.  */
location_t linemap_add_macro_token (const line_map_macro *,
				    unsigned int,
				    location_t,
				    location_t);

/* Return the source line number corresponding to source location
   LOCATION.  SET is the line map set LOCATION comes from.  If
   LOCATION is the location of token that is part of the
   expansion-list of a macro expansion return the line number of the
   macro expansion point.  */
int linemap_get_expansion_line (class line_maps *,
				location_t);

/* Return the path of the file corresponding to source code location
   LOCATION.

   If LOCATION is the location of a token that is part of the
   replacement-list of a macro expansion return the file path of the
   macro expansion point.

   SET is the line map set LOCATION comes from.  */
const char* linemap_get_expansion_filename (class line_maps *,
					    location_t);

#ifdef __cplusplus
}
#endif

#endif /* ! LIBCPP_INTERNAL_H */<|MERGE_RESOLUTION|>--- conflicted
+++ resolved
@@ -294,9 +294,6 @@
   cpp_hashnode *n_false;		/* C++ keyword false */
   cpp_hashnode *n__VA_ARGS__;		/* C99 vararg macros */
   cpp_hashnode *n__VA_OPT__;		/* C++ vararg macros */
-<<<<<<< HEAD
-  cpp_hashnode *n__has_include;		/* __has_include operator */
-  cpp_hashnode *n__has_include_next;	/* __has_include_next operator */
 
   /* C++2a modules, only set when module_directives is in effect.  */
   cpp_hashnode *n_export;
@@ -305,8 +302,6 @@
   cpp_hashnode *n__module; /* Remapped identifiers.  */
   cpp_hashnode *n__import;
   cpp_hashnode *n__export;
-=======
->>>>>>> b9270938
 };
 
 typedef struct _cpp_line_note _cpp_line_note;
