--- conflicted
+++ resolved
@@ -688,14 +688,9 @@
 /* In files.c */
 typedef struct _cpp_file _cpp_file;
 extern _cpp_file *_cpp_find_file (cpp_reader *, const char *, cpp_dir *,
-<<<<<<< HEAD
-				  bool, int, bool, location_t);
-extern const char *_cpp_found_name (_cpp_file *);
-=======
 				  int angle, bool fake, bool preinclude,
 				  bool has_include, location_t);
-extern bool _cpp_find_failed (_cpp_file *);
->>>>>>> ad1a3914
+extern const char *_cpp_found_name (_cpp_file *);
 extern void _cpp_mark_file_once_only (cpp_reader *, struct _cpp_file *);
 extern void _cpp_fake_include (cpp_reader *, const char *);
 extern bool _cpp_stack_file (cpp_reader *, _cpp_file*, include_type, location_t);
