--- conflicted
+++ resolved
@@ -1073,7 +1073,6 @@
   if (set == NULL)
     return NULL;
 
-<<<<<<< HEAD
   unsigned ix = linemap_lookup_macro_index (set, line);
   const struct line_map_macro *result = LINEMAPS_MACRO_MAP_AT (set, ix);
   linemap_assert (MAP_START_LOCATION (result) <= line);
@@ -1084,8 +1083,6 @@
 unsigned
 linemap_lookup_macro_index (const line_maps *set, location_t line)
 {
-=======
->>>>>>> a926eeed
   unsigned mn = LINEMAPS_MACRO_CACHE (set);
   unsigned mx = LINEMAPS_MACRO_USED (set);
   const struct line_map_macro *cached = LINEMAPS_MACRO_MAP_AT (set, mn);
@@ -1109,14 +1106,7 @@
     }
 
   LINEMAPS_MACRO_CACHE (set) = mx;
-<<<<<<< HEAD
   return mx;
-=======
-  const struct line_map_macro *result = LINEMAPS_MACRO_MAP_AT (set, mx);
-  linemap_assert (MAP_START_LOCATION (result) <= line);
-
-  return result;
->>>>>>> a926eeed
 }
 
 /* Return TRUE if MAP encodes locations coming from a macro
