--- conflicted
+++ resolved
@@ -710,27 +710,12 @@
   return ORDINARY_MAP_FILE_NAME (map);
 }
 
-<<<<<<< HEAD
 location_t
 cpp_main_loc (const cpp_reader *pfile)
 {
   return pfile->main_loc;
 }
 
-/* For preprocessed files, if the very first characters are
-   '#[SPACE]0[SPACE]', then handle a line directive so we know the
-   original file name.  This will generate file_change callbacks,
-   which the front ends must handle appropriately given their state of
-   initialization.  We peek directly into the character buffer, so
-   that we're not confused by otherwise-skipped white space &
-   comments.  We can be very picky, because this should have been
-   machine-generated text (by us, no less).  This way we do not
-   interfere with the module directive state machine.  */
-
-static bool
-read_original_filename (cpp_reader *pfile)
-{
-=======
 /* For preprocessed files, if the very first characters are
    '#<SPACE>[01]<SPACE>', then handle a line directive so we know the
    original file name.  This will generate file_change callbacks,
@@ -744,7 +729,6 @@
 static bool
 read_original_filename (cpp_reader *pfile)
 {
->>>>>>> d1c566d7
   auto *buf = pfile->buffer->next_line;
 
   if (pfile->buffer->rlimit - buf > 4
