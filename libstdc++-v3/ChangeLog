2021-01-05  Samuel Thibault  <samuel.thibault@ens-lyon.org>

	* configure: Re-generate.

2021-01-05  Ed Smith-Rowland  <3dw4rd@verizon.net>

	* include/precompiled/stdc++.h: Add <source_location> to C++20 section.

2021-01-01  Jakub Jelinek  <jakub@redhat.com>

	* ChangeLog-2020: Rotate ChangeLog.  New file.

<<<<<<< HEAD
2020-12-08  Jonathan Wakely  <jwakely@redhat.com>

	* doc/xml/manual/appendix_contributing.xml: Use consistent
	indentation.
	* doc/html/manual/source_code_style.html: Regenerate.

2020-12-05  Iain Sandoe  <iain@sandoe.co.uk>

	PR target/97865
	* configure: Regenerate.

2020-12-04  Jakub Jelinek  <jakub@redhat.com>

	PR c++/80780
	* testsuite/18_support/source_location/1.cc (main): Adjust for
	__builtin_source_location using __PRETTY_FUNCTION__-like names instead
	__FUNCTION__-like.
	* testsuite/18_support/source_location/consteval.cc (main): Likewise.

2020-12-03  Martin Sebor  <msebor@redhat.com>

	* testsuite/ext/vstring/modifiers/clear/56166.cc: Suppress a false
	positive warning.

2020-12-03  Jonathan Wakely  <jwakely@redhat.com>

	* testsuite/26_numerics/bit/bit.cast/bit_cast.cc: Remove stray
	word from copy&paste.
	* testsuite/26_numerics/bit/bit.cast/version.cc: Likewise.

2020-12-03  Jonathan Wakely  <jwakely@redhat.com>

	* doc/xml/manual/status_cxx2020.xml: Update C++20 status.
	* doc/html/*: Regenerate.

2020-12-03  JeanHeyd Meneide  <phdofthehouse@gmail.com>

	* doc/doxygen/user.cfg.in (INPUT): Add <source_location>.
	* include/Makefile.am: Add <source_location>.
	* include/Makefile.in: Regenerate.
	* include/std/version (__cpp_lib_source_location): Define.
	* include/std/source_location: New file.
	* testsuite/18_support/source_location/1.cc: New test.
	* testsuite/18_support/source_location/consteval.cc: New test.
	* testsuite/18_support/source_location/srcloc.h: New test.
	* testsuite/18_support/source_location/version.cc: New test.

2020-12-03  Jonathan Wakely  <jwakely@redhat.com>

	PR libstdc++/93121
	* include/std/bit (__cpp_lib_bit_cast, bit_cast): Define.
	* include/std/version (__cpp_lib_bit_cast): Define.
	* testsuite/26_numerics/bit/bit.cast/bit_cast.cc: New test.
	* testsuite/26_numerics/bit/bit.cast/version.cc: New test.

2020-12-03  Jonathan Wakely  <jwakely@redhat.com>

	* config/abi/post/powerpc-linux-gnu/baseline_symbols.txt:
	Update.
	* config/abi/post/powerpc64-linux-gnu/32/baseline_symbols.txt:
	Update.

2020-12-03  Jonathan Wakely  <jwakely@redhat.com>

	* include/std/array (array::operator[](size_t) const, array::front() const)
	(array::back() const) [__cplusplus == 201103]: Disable
	assertions.
	* testsuite/23_containers/array/element_access/constexpr_element_access.cc:
	Check for correct values.
	* testsuite/23_containers/array/tuple_interface/get_neg.cc:
	Adjust dg-error line numbers.
	* testsuite/23_containers/array/debug/constexpr_c++11.cc: New test.

2020-12-02  Jonathan Wakely  <jwakely@redhat.com>

	PR libstdc++/65480
	PR libstdc++/68735
	* python/libstdcxx/v6/printers.py (function_pointer_to_name):
	New helper function to get the name of a function from its
	address.
	(StdExpAnyPrinter.__init__): Use it.

2020-12-02  Jonathan Wakely  <jwakely@redhat.com>

	* testsuite/lib/dg-options.exp (add_options_for_libatomic):
	Replace powerpc-ibm-aix* and powerpc*-*-darwin* with check for
	powerpc && ilp32.

2020-12-02  Jonathan Wakely  <jwakely@redhat.com>

	* testsuite/27_io/basic_istream/ignore/char/94749.cc: Add
	dg-timeout-factor for ilp32 targets.
	* testsuite/27_io/basic_istream/ignore/wchar_t/94749.cc:
	Likewise.

2020-12-02  Jonathan Wakely  <jwakely@redhat.com>

	* include/ext/rope (rope::_S_concat_char_iter)
	(rope::_S_destr_concat_char_iter): Add allocator parameter.
	(rope::push_back, rope::append, rope::insert, operator+):
	Pass allocator.
	* include/ext/ropeimpl.h (rope::_S_concat_char_iter)
	(rope::_S_destr_concat_char_iter): Add allocator parameter
	and use it.
	(_Rope_char_ref_proxy::operator=(_CharT)): Pass allocator.

2020-12-02  Jonathan Wakely  <jwakely@redhat.com>

	* include/ext/rope: Fix indentation of access specifiers.

2020-12-02  Jonathan Wakely  <jwakely@redhat.com>

	* include/bits/atomic_timed_wait.h: Use #if instead of #ifdef.
	* include/bits/semaphore_base.h: Likewise.
	* include/std/version: Remove trailing whitespace.

2020-12-02  Jonathan Wakely  <jwakely@redhat.com>

	* python/libstdcxx/v6/printers.py (StdExpPathPrinter): Store the
	name of the type and pass it to the iterator.
	(StdPathPrinter): Likewise.
	* testsuite/libstdc++-prettyprinters/filesystem-ts.cc: New test.

2020-12-01  Thomas Rodgers  <trodgers@redhat.com>

	* include/bits/atomic_base.h: Replace usage of
	_GLIBCXX_HAVE_ATOMIC_WAIT with __cpp_lib_atomic_wait.
	* include/bits/atomic_timed_wait.h: Likewise.
	* include/bits/atomic_wait.h: Define __cpp_lib_atomic_wait
	feature test macro.
	* include/bits/semaphore_base.h: Replace usage of
	_GLIBCXX_HAVE_ATOMIC_WAIT with __cpp_lib_atomic_wait.
	* include/std/atomic: Likewise.
	* include/std/latch: Likewise.
	* include/std/semaphore: Likewise.
	* include/std/version: Define __cpp_lib_atomic wait
	feature test macro and replace usage of
	_GLIBCXX_HAVE_ATOMIC_WAIT.
	* testsuite/29_atomics/atomic/wait_notify/1.cc: New test.
	* testsuite/29_atomics/atomic/wait_notify/2.cc: Likewise.

2020-12-01  Michael Weghorn  <m.weghorn@posteo.de>

	* python/libstdcxx/v6/printers.py (StdBitIteratorPrinter)
	(StdBitReferencePrinter): Add pretty-printers for
	_Bit_reference, _Bit_iterator and _Bit_const_iterator.
	* testsuite/libstdc++-prettyprinters/simple.cc: Test
	std::_Bit_reference, std::_Bit_iterator and
	std::_Bit_const_iterator.
	* testsuite/libstdc++-prettyprinters/simple11.cc: Likewise.

2020-12-01  Jonathan Wakely  <jwakely@redhat.com>

	* include/bits/c++config (_GLIBCXX_HAS_BUILTIN): Define macro to
	work around different implementations of __has_builtin.
	(_GLIBCXX_HAVE_BUILTIN_HAS_UNIQ_OBJ_REP)
	(_GLIBCXX_HAVE_BUILTIN_IS_AGGREGATE)
	(_GLIBCXX_HAVE_BUILTIN_IS_CONSTANT_EVALUATED)
	(_GLIBCXX_HAVE_BUILTIN_IS_SAME, _GLIBCXX_HAVE_BUILTIN_LAUNDER):
	Define using _GLIBCXX_HAS_BUILTIN.

2020-12-01  Jonathan Wakely  <jwakely@redhat.com>

	* testsuite/27_io/basic_istream/get/char/lwg3464.cc: Add
	dg-timeout-factor directive.
	* testsuite/27_io/basic_istream/get/wchar_t/lwg3464.cc:
	Likewise.

2020-12-01  Jonathan Wakely  <jwakely@redhat.com>

	PR libstdc++/98003
	* testsuite/27_io/basic_syncbuf/sync_ops/1.cc: Add options for
	libatomic.

2020-11-30  Jonathan Wakely  <jwakely@redhat.com>

	* doc/doxygen/user.cfg.in (INPUT): Add <latch> and <semaphore>.

2020-11-30  Jonathan Wakely  <jwakely@redhat.com>

	* testsuite/lib/libstdc++.exp (libstdc++_init): Reduce
	default tool_timeout to 360.

2020-11-30  Jonathan Wakely  <jwakely@redhat.com>

	* testsuite/20_util/specialized_algorithms/pstl/*: Add
	dg-timeout-factor.
	* testsuite/25_algorithms/pstl/*: Likewise.
	* testsuite/26_numerics/pstl/*: Likewise.
	* testsuite/28_regex/*: Likewise.

2020-11-29  John David Anglin  <danglin@gcc.gnu.org>

	* configure: Regenerate.

2020-11-27  Jonathan Wakely  <jwakely@redhat.com>

	* testsuite/lib/libstdc++.exp (v3_try_preprocess): Define
	new proc to preprocess a chunk of code.
	(v3_check_preprocessor_condition): Define new proc to test
	a preprocessor condition depending on GCC or libstdc++ macros.
	(check_v3_target_debug_mode, check_v3_target_normal_mode):
	Use v3_try_preprocess.
	(check_v3_target_normal_namespace)
	(check_v3_target_parallel_mode, check_v3_target_cstdint)
	(check_v3_target_cmath, check_v3_target_atomic_builtins)
	(check_v3_target_gthreads, check_v3_target_gthreads_timed)
	(check_v3_target_sleep, check_v3_target_sched_yield)
	(check_v3_target_string_conversions, check_v3_target_swprintf)
	(check_v3_target_binary_io, check_v3_target_nprocs): Use
	v3_check_preprocessor_condition.
	(check_effective_target_cxx11): Likewise.
	(check_effective_target_random_device): Likewise.
	(check_effective_target_tbb-backend): Likewise.
	(check_effective_target_futex): Likewise.
	(check_v3_target_little_endian) Call check_effective_target_le.
	(check_effective_target_atomic-builtins): New proc to define
	new effective-target keyword.
	(check_effective_target_gthreads-timed): Likewise.

2020-11-27  Jonathan Wakely  <jwakely@redhat.com>

	* testsuite/27_io/filesystem/operations/absolute.cc: Avoid
	-Wrange-loop-construct warning.
	* testsuite/27_io/filesystem/path/append/source.cc: Likewise.
	* testsuite/27_io/filesystem/path/assign/copy.cc: Likewise.
	* testsuite/27_io/filesystem/path/compare/path.cc: Likewise.
	* testsuite/27_io/filesystem/path/construct/copy.cc: Likewise.
	* testsuite/27_io/filesystem/path/decompose/extension.cc:
	Likewise.
	* testsuite/27_io/filesystem/path/decompose/filename.cc:
	Likewise.
	* testsuite/27_io/filesystem/path/decompose/parent_path.cc:
	Likewise.
	* testsuite/27_io/filesystem/path/decompose/relative_path.cc:
	Likewise.
	* testsuite/27_io/filesystem/path/decompose/root_directory.cc:
	Likewise.
	* testsuite/27_io/filesystem/path/decompose/root_path.cc:
	Likewise.
	* testsuite/27_io/filesystem/path/itr/traversal.cc: Likewise.
	* testsuite/27_io/filesystem/path/modifiers/remove_filename.cc:
	Likewise.
	* testsuite/27_io/filesystem/path/modifiers/replace_extension.cc:
	Likewise.
	* testsuite/27_io/filesystem/path/modifiers/replace_filename.cc:
	Likewise.
	* testsuite/27_io/filesystem/path/nonmember/append.cc: Likewise.
	* testsuite/27_io/filesystem/path/nonmember/cmp.cc: Likewise.
	* testsuite/27_io/filesystem/path/nonmember/cmp_c++20.cc:
	Likewise.
	* testsuite/27_io/filesystem/path/nonmember/hash_value.cc:
	Likewise.
	* testsuite/27_io/filesystem/path/query/has_extension.cc:
	Likewise.
	* testsuite/27_io/filesystem/path/query/has_filename.cc:
	Likewise.
	* testsuite/27_io/filesystem/path/query/has_parent_path.cc:
	Likewise.
	* testsuite/27_io/filesystem/path/query/has_relative_path.cc:
	Likewise.
	* testsuite/27_io/filesystem/path/query/has_root_directory.cc:
	Likewise.
	* testsuite/27_io/filesystem/path/query/has_root_name.cc:
	Likewise.
	* testsuite/27_io/filesystem/path/query/has_root_path.cc:
	Likewise.
	* testsuite/27_io/filesystem/path/query/has_stem.cc: Likewise.
	* testsuite/27_io/filesystem/path/query/is_relative.cc: Likewise.
	* testsuite/experimental/filesystem/operations/absolute.cc:
	Likewise.
	* testsuite/experimental/filesystem/path/assign/copy.cc: Likewise.
	* testsuite/experimental/filesystem/path/compare/path.cc:
	Likewise.
	* testsuite/experimental/filesystem/path/construct/copy.cc:
	Likewise.
	* testsuite/experimental/filesystem/path/decompose/extension.cc:
	Likewise.
	* testsuite/experimental/filesystem/path/decompose/filename.cc:
	Likewise.
	* testsuite/experimental/filesystem/path/decompose/parent_path.cc:
	Likewise.
	* testsuite/experimental/filesystem/path/decompose/relative_path.cc:
	Likewise.
	* testsuite/experimental/filesystem/path/decompose/root_directory.cc:
	Likewise.
	* testsuite/experimental/filesystem/path/decompose/root_path.cc:
	Likewise.
	* testsuite/experimental/filesystem/path/itr/traversal.cc:
	Likewise.
	* testsuite/experimental/filesystem/path/modifiers/remove_filename.cc:
	Likewise.
	* testsuite/experimental/filesystem/path/modifiers/replace_extension.cc:
	Likewise.
	* testsuite/experimental/filesystem/path/modifiers/replace_filename.cc:
	Likewise.
	* testsuite/experimental/filesystem/path/nonmember/hash_value.cc:
	Likewise.
	* testsuite/experimental/filesystem/path/query/has_extension.cc:
	Likewise.
	* testsuite/experimental/filesystem/path/query/has_filename.cc:
	Likewise.
	* testsuite/experimental/filesystem/path/query/has_parent_path.cc:
	Likewise.
	* testsuite/experimental/filesystem/path/query/has_relative_path.cc:
	Likewise.
	* testsuite/experimental/filesystem/path/query/has_root_directory.cc:
	Likewise.
	* testsuite/experimental/filesystem/path/query/has_root_name.cc:
	Likewise.
	* testsuite/experimental/filesystem/path/query/has_root_path.cc:
	Likewise.
	* testsuite/experimental/filesystem/path/query/has_stem.cc:
	Likewise.
	* testsuite/experimental/filesystem/path/query/is_relative.cc:
	Likewise.

2020-11-27  Jonathan Wakely  <jwakely@redhat.com>

	* src/c++98/locale.cc (locale::facet::_S_get_c_locale()):
	Revert change to use __is_single_threaded.
	* src/c++98/locale_init.cc (locale::_S_initialize()):
	Likewise.

2020-11-26  Jonathan Wakely  <jwakely@redhat.com>

	* include/bits/atomic_wait.h (_GLIBCXX_HAVE_ATOMIC_WAIT):
	Define.
	* include/bits/atomic_base.h: Check _GLIBCXX_HAVE_ATOMIC_WAIT.
	* include/bits/atomic_timed_wait.h: Likewise.
	* include/bits/semaphore_base.h: Likewise.
	* include/std/atomic: Likewise.
	* include/std/latch: Likewise.
	* include/std/semaphore: Likewise.

2020-11-26  Jonathan Wakely  <jwakely@redhat.com>

	* include/std/latch: Depend on _GLIBCXX_HAS_GTHREADS and
	_GLIBCXX_HAVE_LINUX_FUTEX.
	* include/std/version (__cpp_lib_latch): Define conditionally.

2020-11-26  Jonathan Wakely  <jwakely@redhat.com>

	* testsuite/lib/libstdc++.exp (check_effective_target_gthreads):
	Call check_v3_target_gthreads not check_v3_target_gthreads_timed.

2020-11-26  Jonathan Wakely  <jwakely@redhat.com>

	* testsuite/28_regex/algorithms/regex_match/basic/string_range_01_03.cc:
	Add dg-timeout-factor directive.
	* testsuite/28_regex/algorithms/regex_match/cstring_bracket_01.cc:
	Likewise.
	* testsuite/28_regex/algorithms/regex_match/ecma/char/backref.cc:
	Likewise.
	* testsuite/28_regex/algorithms/regex_match/ecma/wchar_t/63199.cc:
	Likewise.
	* testsuite/28_regex/algorithms/regex_match/ecma/wchar_t/anymatcher.cc:
	Likewise.
	* testsuite/28_regex/algorithms/regex_match/ecma/wchar_t/cjk_match.cc:
	Likewise.
	* testsuite/28_regex/algorithms/regex_match/ecma/wchar_t/hex.cc:
	Likewise.
	* testsuite/28_regex/algorithms/regex_match/extended/wstring_locale.cc:
	Likewise.
	* testsuite/28_regex/algorithms/regex_search/61720.cc: Likewise.
	* testsuite/28_regex/algorithms/regex_search/ecma/assertion.cc:
	Likewise.
	* testsuite/28_regex/algorithms/regex_search/ecma/string_01.cc:
	Likewise.
	* testsuite/28_regex/basic_regex/ctors/deduction.cc: Likewise.

2020-11-26  Jonathan Wakely  <jwakely@redhat.com>

	* testsuite/lib/libstdc++.exp (libstdc++_init): Only set
	tool_timeout if it hasn't been set by the user already.

2020-11-26  Jonathan Wakely  <jwakely@redhat.com>

	PR libstdc++/97936
	* testsuite/29_atomics/atomic/wait_notify/bool.cc: Fix missed
	notifications by making the new thread wait until the parent
	thread is waiting on the condition variable.
	* testsuite/29_atomics/atomic/wait_notify/pointers.cc: Likewise.
	* testsuite/29_atomics/atomic_flag/wait_notify/1.cc: Likewise.
	* testsuite/29_atomics/atomic_ref/wait_notify.cc: Likewise.

2020-11-26  Jonathan Wakely  <jwakely@redhat.com>

	* testsuite/18_support/96817.cc: Use new effective-target
	keywords to select supported targets more effectively.
	* testsuite/30_threads/call_once/66146.cc: Likewise.
	* testsuite/lib/libstdc++.exp (check_effective_target_futex):
	Define new proc.
	(check_effective_target_gthreads): Define new proc to replace
	dg-require-gthreads.

2020-11-26  Rainer Orth  <ro@CeBiTec.Uni-Bielefeld.DE>

	* acinclude.m4 (GLIBCXX_ENABLE_LIBSTDCXX_TIME): Remove libposix4
	references.
	<solaris*>: Don't use -lrt any longer.
	* configure: Regenerate.
	* doc/xml/manual/configure.xml (--enable-libstdcxx-time=OPTION):
	Remove libposix4 reference.

2020-11-26  Jonathan Wakely  <jwakely@redhat.com>

	PR libstdc++/98001
	* testsuite/ext/stdio_filebuf/char/79820.cc: Do not pass invalid
	FILE* to constructor.

2020-11-26  Jonathan Wakely  <jwakely@redhat.com>

	* include/precompiled/stdc++.h: Add new headers.
	* include/std/stop_token: Include <semaphore> unconditionally.

2020-11-25  Jonathan Wakely  <jwakely@redhat.com>

	* include/bits/atomic_timed_wait.h (__cond_wait_until): Do not
	perform redundant conversions to the same clock.

2020-11-25  Jonathan Wakely  <jwakely@redhat.com>

	* include/bits/atomic_timed_wait.h (__cond_wait_until_impl):
	Do not define when _GLIBCXX_HAVE_LINUX_FUTEX is defined. Use
	__condvar and mutex instead of __gthread_cond_t and
	unique_lock<mutex>.
	(__cond_wait_until): Likewise. Fix test for return value of
	__cond_wait_until_impl.
	(__timed_waiters::_M_do_wait_until): Use __condvar instead
	of __gthread_cond_t.
	* include/bits/atomic_wait.h: Remove <bits/unique_lock.h>
	include. Only include <bits/std_mutex.h> if not using futexes.
	(__platform_wait_max_value): Remove unused variable.
	(__waiters::lock_t): Use lock_guard instead of unique_lock.
	(__waiters::_M_cv): Use __condvar instead of __gthread_cond_t.
	(__waiters::_M_do_wait(__platform_wait_t)): Likewise.
	(__waiters::_M_notify()): Likewise. Use notify_one() if not
	asked to notify all.
	* include/bits/std_mutex.h (__condvar): New type.
	* include/std/condition_variable (condition_variable::_M_cond)
	(condition_variable::wait_until): Use __condvar instead of
	__gthread_cond_t.
	* src/c++11/condition_variable.cc (condition_variable): Define
	default constructor and destructor as defaulted.
	(condition_variable::wait, condition_variable::notify_one)
	(condition_variable::notify_all): Forward to corresponding
	member function of __condvar.

2020-11-25  Jonathan Wakely  <jwakely@redhat.com>

	PR libstdc++/97936
	* testsuite/29_atomics/atomic/wait_notify/bool.cc: Re-eneable
	test.
	* testsuite/29_atomics/atomic/wait_notify/generic.cc: Likewise.
	* testsuite/29_atomics/atomic/wait_notify/pointers.cc: Likewise.
	* testsuite/29_atomics/atomic_flag/wait_notify/1.cc: Likewise.
	* testsuite/29_atomics/atomic_float/wait_notify.cc: Likewise.
	* testsuite/29_atomics/atomic_integral/wait_notify.cc: Likewise.
	* testsuite/util/atomic/wait_notify_util.h: Fix missed
	notifications by making the new thread wait until the parent
	thread is waiting on the condition variable.

2020-11-25  Jonathan Wakely  <jwakely@redhat.com>

	PR libstdc++/97935
	* include/bits/iterator_concepts.h (__detail::__iter_without_category):
	New helper concept.
	(__iterator_traits::__cat): Use __detail::__iter_without_category.
	* testsuite/24_iterators/associated_types/iterator.traits.cc: New test.

2020-11-25  Jonathan Wakely  <jwakely@redhat.com>

	* testsuite/17_intro/names.cc: Do not test 'v' on AIX.

2020-11-25  Jonathan Wakely  <jwakely@redhat.com>

	PR libstdc++/97936
	* include/bits/atomic_wait.h (__platform_wait): Check errno,
	not just the value of EAGAIN.
	(__waiters::__waiters()): Fix name of data member.

2020-11-25  Jonathan Wakely  <jwakely@redhat.com>

	PR libstdc++/97936
	* include/bits/atomic_wait.h (__platform_wait): Return if futex
	sets EAGAIN.
	* testsuite/30_threads/latch/3.cc: Re-enable test.
	* testsuite/30_threads/semaphore/try_acquire_until.cc: Likewise.

2020-11-24  Jonathan Wakely  <jwakely@redhat.com>

	PR libstdc++/97936
	PR libstdc++/97944
	* testsuite/29_atomics/atomic_integral/wait_notify.cc: Disable.
	Do not require pthreads, but add -pthread when appropriate.
	* testsuite/30_threads/jthread/95989.cc: Likewise.
	* testsuite/30_threads/latch/3.cc: Likewise.
	* testsuite/30_threads/semaphore/try_acquire_until.cc: Likewise.

2020-11-24  Jonathan Wakely  <jwakely@redhat.com>

	* testsuite/30_threads/jthread/95989.cc: Run all three test
	functions, not just the first one twice.

2020-11-24  Jonathan Wakely  <jwakely@redhat.com>

	PR libstdc++/67791
	* src/c++11/thread.cc (thread::_M_start_thread(_State_ptr, void (*)())):
	Check that gthreads is available before calling __gthread_create.

2020-11-24  Jonathan Wakely  <jwakely@redhat.com>

	* src/c++98/locale.cc (locale::facet::_S_get_c_locale())
	(locale::id::_M_id() const): Use __is_single_threaded.
	* src/c++98/locale_init.cc (locale::_S_initialize()):
	Likewise.

2020-11-23  Jonathan Wakely  <jwakely@redhat.com>

	* include/bits/semaphore_base.h
	(__platform_semaphore::_M_try_acquire_until): Fix type of
	variable.

2020-11-23  Stephan Bergmann  <sbergman@redhat.com>

	* include/bits/atomic_wait.h (__thread_relax, __thread_yield):
	Add 'inline'.

2020-11-23  Jonathan Wakely  <jwakely@redhat.com>

	* acinclude.m4 (GLIBCXX_CHECK_GTHREADS): Check for
	* config.h.in: Regenerate.
	* configure: Regenerate.
	* include/bits/semaphore_base.h (_GLIBCXX_HAVE_POSIX_SEMAPHORE):
	Check autoconf macro instead of defining it here.

2020-11-23  Jonathan Wakely  <jwakely@redhat.com>

	* include/bits/atomic_wait.h: Do not define anything unless
	gthreads or futexes are available.
	* include/bits/atomic_timed_wait.h: Likewise.
	* include/bits/semaphore_base.h: Likewise.
	* include/std/semaphore: Likewise.
	* include/bits/atomic_base.h (atomic_flag::wait)
	(atomic_flag::notify_one, atomic_flag::notify_all)
	(__atomic_base<I>::wait, __atomic_base<I>::notify_one)
	(__atomic_base<I>::notify_all, __atomic_base<P*>::wait)
	(__atomic_base<P*>::notify_one, __atomic_base<P*>::notify_all)
	(__atomic_impl::wait, __atomic_impl::notify_one)
	(__atomic_impl::notify_all, __atomic_float::wait)
	(__atomic_float::notify_one, __atomic_float::notify_all)
	(__atomic_ref::wait, __atomic_ref::notify_one)
	(__atomic_ref::notify_all): Only define if gthreads or futexes
	are available.
	* include/std/atomic (atomic::wait, atomic::notify_one)
	(atomic::notify_all): Likewise.
	* include/std/version (__cpp_lib_semaphore): Define
	conditionally.

2020-11-23  Jonathan Wakely  <jwakely@redhat.com>

	PR libstdc++/97948
	* testsuite/29_atomics/atomic_float/wait_notify.cc: Add options
	for libatomic.
	* testsuite/29_atomics/atomic_integral/wait_notify.cc: Likewise.
	* testsuite/29_atomics/atomic_ref/wait_notify.cc: Likewise.

2020-11-21  Jonathan Wakely  <jwakely@redhat.com>

	* include/bits/atomic_base.h (atomic_flag::wait): Use correct
	type for __atomic_wait call.
	* include/bits/atomic_timed_wait.h (__atomic_wait_until): Check
	_GLIBCXX_HAVE_LINUX_FUTEX.
	* include/bits/atomic_wait.h (__atomic_notify): Likewise.
	* include/bits/semaphore_base.h (_GLIBCXX_HAVE_POSIX_SEMAPHORE):
	Only define if SEM_VALUE_MAX or _POSIX_SEM_VALUE_MAX is defined.
	* testsuite/29_atomics/atomic/wait_notify/bool.cc: Disable on
	non-linux targes.
	* testsuite/29_atomics/atomic/wait_notify/generic.cc: Likewise.
	* testsuite/29_atomics/atomic/wait_notify/pointers.cc: Likewise.
	* testsuite/29_atomics/atomic_flag/wait_notify/1.cc: Likewise.
	* testsuite/29_atomics/atomic_float/wait_notify.cc: Likewise.

2020-11-20  Thomas Rodgers  <trodgers@redhat.com>

	* include/Makefile.am (bits_headers): Add new header.
	* include/Makefile.in: Regenerate.
	* include/bits/atomic_base.h (__atomic_flag::wait): Define.
	(__atomic_flag::notify_one): Likewise.
	(__atomic_flag::notify_all): Likewise.
	(__atomic_base<_Itp>::wait): Likewise.
	(__atomic_base<_Itp>::notify_one): Likewise.
	(__atomic_base<_Itp>::notify_all): Likewise.
	(__atomic_base<_Ptp*>::wait): Likewise.
	(__atomic_base<_Ptp*>::notify_one): Likewise.
	(__atomic_base<_Ptp*>::notify_all): Likewise.
	(__atomic_impl::wait): Likewise.
	(__atomic_impl::notify_one): Likewise.
	(__atomic_impl::notify_all): Likewise.
	(__atomic_float<_Fp>::wait): Likewise.
	(__atomic_float<_Fp>::notify_one): Likewise.
	(__atomic_float<_Fp>::notify_all): Likewise.
	(__atomic_ref<_Tp>::wait): Likewise.
	(__atomic_ref<_Tp>::notify_one): Likewise.
	(__atomic_ref<_Tp>::notify_all): Likewise.
	(atomic_wait<_Tp>): Likewise.
	(atomic_wait_explicit<_Tp>): Likewise.
	(atomic_notify_one<_Tp>): Likewise.
	(atomic_notify_all<_Tp>): Likewise.
	* include/bits/atomic_wait.h: New file.
	* include/bits/atomic_timed_wait.h: New file.
	* include/bits/semaphore_base.h: New file.
	* include/std/atomic (atomic<bool>::wait): Define.
	(atomic<bool>::wait_one): Likewise.
	(atomic<bool>::wait_all): Likewise.
	(atomic<_Tp>::wait): Likewise.
	(atomic<_Tp>::wait_one): Likewise.
	(atomic<_Tp>::wait_all): Likewise.
	(atomic<_Tp*>::wait): Likewise.
	(atomic<_Tp*>::wait_one): Likewise.
	(atomic<_Tp*>::wait_all): Likewise.
	* include/std/latch: New file.
	* include/std/semaphore: New file.
	* include/std/version: Add __cpp_lib_semaphore and
	__cpp_lib_latch defines.
	* testsuite/29_atomics/atomic/wait_notify/bool.cc: New test.
	* testsuite/29_atomics/atomic/wait_notify/pointers.cc: Likewise.
	* testsuite/29_atomics/atomic/wait_notify/generic.cc: Liekwise.
	* testsuite/29_atomics/atomic_flag/wait_notify/1.cc: Likewise.
	* testsuite/29_atomics/atomic_float/wait_notify.cc: Likewise.
	* testsuite/29_atomics/atomic_integral/wait_notify.cc: Likewise.
	* testsuite/29_atomics/atomic_ref/wait_notify.cc: Likewise.
	* testsuite/30_threads/semaphore/1.cc: New test.
	* testsuite/30_threads/semaphore/2.cc: Likewise.
	* testsuite/30_threads/semaphore/least_max_value_neg.cc: Likewise.
	* testsuite/30_threads/semaphore/try_acquire.cc: Likewise.
	* testsuite/30_threads/semaphore/try_acquire_for.cc: Likewise.
	* testsuite/30_threads/semaphore/try_acquire_posix.cc: Likewise.
	* testsuite/30_threads/semaphore/try_acquire_until.cc: Likewise.
	* testsuite/30_threads/latch/1.cc: New test.
	* testsuite/30_threads/latch/2.cc: New test.
	* testsuite/30_threads/latch/3.cc: New test.
	* testsuite/util/atomic/wait_notify_util.h: New File.

2020-11-20  François Dumont  <fdumont@gcc.gnu.org>

	PR libstdc++/83938
	* include/bits/stl_tempbuf.h (get_temporary_buffer): Change __len
	computation in the loop to avoid truncation.
	* include/bits/stl_algo.h:
	(__inplace_merge): Take temporary buffer length from smallest range.
	(__stable_sort): Limit temporary buffer length.
	* testsuite/25_algorithms/inplace_merge/1.cc (test4): New.
	* testsuite/performance/25_algorithms/stable_sort.cc: Test stable_sort
	under different heap memory conditions.
	* testsuite/performance/25_algorithms/inplace_merge.cc: New test.

2020-11-20  François Dumont  <fdumont@gcc.gnu.org>

	* include/bits/move.h (_GLIBCXX_FWDREF): New.
	* include/bits/stl_tree.h: Adapt to use latter.
	(_Rb_tree<>::_M_clone_node): Add _MoveValue template parameter.
	(_Rb_tree<>::_M_mbegin): New.
	(_Rb_tree<>::_M_begin): Use latter.
	(_Rb_tree<>::_M_copy): Add _MoveValues template parameter.
	* testsuite/23_containers/map/allocator/move_cons.cc: New test.
	* testsuite/23_containers/multimap/allocator/move_cons.cc: New test.
	* testsuite/23_containers/multiset/allocator/move_cons.cc: New test.
	* testsuite/23_containers/set/allocator/move_cons.cc: New test.

2020-11-20  Jonathan Wakely  <jwakely@redhat.com>

	PR libstdc++/92546
	* include/std/regex (pmr::smatch, pmr::wsmatch): Declare using
	underlying __normal_iterator type, not nested typedef
	basic_string::const_iterator.

2020-11-19  Jonathan Wakely  <jwakely@redhat.com>

	PR libstdc++/95989
	* config/os/gnu-linux/os_defines.h (_GLIBCXX_NATIVE_THREAD_ID):
	Define new macro to get reliable thread ID.
	* include/bits/std_thread.h: (this_thread::get_id): Use new
	macro if it's defined.
	* testsuite/30_threads/jthread/95989.cc: New test.
	* testsuite/30_threads/this_thread/95989.cc: New test.

2020-11-19  Jonathan Wakely  <jwakely@redhat.com>

	* testsuite/30_threads/async/async.cc: Include <thread>.
	* testsuite/30_threads/future/members/93456.cc: Likewise.

2020-11-19  Jonathan Wakely  <jwakely@redhat.com>

	PR libstdc++/92546
	* include/Makefile.am: Add new <bits/std_thread.h> header.
	* include/Makefile.in: Regenerate.
	* include/std/future: Include new header instead of <thread>.
	* include/std/stop_token: Include new header instead of
	<bits/gthr.h>.
	(stop_token::_S_yield()): Use this_thread::yield().
	(_Stop_state_t::_M_requester): Change type to std::thread::id.
	(_Stop_state_t::_M_request_stop()): Use this_thread::get_id().
	(_Stop_state_t::_M_remove_callback(_Stop_cb*)): Likewise.
	Use __is_single_threaded() to decide whether to synchronize.
	* include/std/thread (thread, operator==, this_thread::get_id)
	(this_thread::yield): Move to new header.
	(operator<=>, operator!=, operator<, operator<=, operator>)
	(operator>=, hash<thread::id>, operator<<): Define even when
	gthreads not available.
	* src/c++11/thread.cc: Include <memory>.
	* include/bits/std_thread.h: New file.
	(thread, operator==, this_thread::get_id, this_thread::yield):
	Define even when gthreads not available.
	[!_GLIBCXX_HAS_GTHREADS] (thread::join, thread::detach)
	(thread::hardware_concurrency): Define inline.

2020-11-19  Jonathan Wakely  <jwakely@redhat.com>

	PR libstdc++/93421
	PR libstdc++/93456
	* src/c++11/futex.cc (syscall_time_t): New typedef for
	the type of the syscall_timespec::tv_sec member.
	(relative_timespec, _M_futex_wait_until)
	(_M_futex_wait_until_steady): Use syscall_time_t in overflow
	checks, not time_t.

2020-11-18  Patrick Palka  <ppalka@redhat.com>

	* include/std/ranges (join_view::_Iterator::_M_satisfy): Uglify
	local variable inner.
	(join_view::_Iterator::operator->): Use _Inner_iter instead of
	_Outer_iter in the function signature as per LWG 3500.
	* testsuite/std/ranges/adaptors/join.cc (test08): Test it.

2020-11-17  Jonathan Wakely  <jwakely@redhat.com>

	PR libstdc++/93421
	* acinclude.m4 (GLIBCXX_ENABLE_LIBSTDCXX_TIME): Fail if struct
	timespec isn't compatible with SYS_clock_gettime.
	* configure: Regenerate.
	* src/c++11/chrono.cc: Revert changes for time64 compatibility.
	Add static_assert instead.
	* src/c++11/futex.cc (_M_futex_wait_until_steady): Assume
	SYS_clock_gettime can use struct timespec.

2020-11-17  Jonathan Wakely  <jwakely@redhat.com>

	PR libstdc++/97869
	* include/precompiled/stdc++.h: Include <coroutine>.
	* include/std/version (__cpp_lib_span): Check __cpp_lib_concepts
	before defining.

2020-11-17  Patrick Palka  <ppalka@redhat.com>

	PR libstdc++/97828
	* include/bits/ranges_algo.h (__search_n_fn::operator()): Check
	random_access_iterator before using the backtracking
	implementation.  When the backwards scan fails prematurely,
	reset __remainder appropriately.
	* testsuite/25_algorithms/search_n/97828.cc: New test.

2020-11-16  Jonathan Wakely  <jwakely@redhat.com>

	* src/Makefile.am (libstdc++-symbols.ver-sun): Remove -lrt from
	arguments passed to make_sunver.pl script.
	* src/Makefile.in: Regenerate.

2020-11-15  Jason Merrill  <jason@redhat.com>

	* testsuite/20_util/result_of/sfinae_friendly_1.cc: Adjust.

2020-11-13  Jonathan Wakely  <jwakely@redhat.com>

	PR libstdc++/93421
	* src/c++11/chrono.cc [_GLIBCXX_USE_CLOCK_GETTIME_SYSCALL]
	(syscall_timespec): Define a type suitable for SYS_clock_gettime
	calls.
	(system_clock::now(), steady_clock::now()): Use syscall_timespec
	instead of timespec.
	* src/c++11/futex.cc (syscall_timespec): Define a type suitable
	for SYS_futex and SYS_clock_gettime calls.
	(relative_timespec): Use syscall_timespec instead of timespec.
	(__atomic_futex_unsigned_base::_M_futex_wait_until): Likewise.
	(__atomic_futex_unsigned_base::_M_futex_wait_until_steady):
	Likewise.

2020-11-13  Jonathan Wakely  <jwakely@redhat.com>

	PR libstdc++/93456
	* src/c++11/futex.cc (relative_timespec): Remove redundant check
	negative values.
	* testsuite/30_threads/future/members/wait_until_overflow.cc: Moved to...
	* testsuite/30_threads/future/members/93456.cc: ...here.

2020-11-13  Jonathan Wakely  <jwakely@redhat.com>

	* src/c++11/futex.cc (relative_timespec): Add [[unlikely]]
	attributes.
	(__atomic_futex_unsigned_base::_M_futex_wait_until)
	(__atomic_futex_unsigned_base::_M_futex_wait_until_steady):
	Check for overflow.
	* testsuite/30_threads/future/members/wait_until_overflow.cc:
	New test.

2020-11-13  Jonathan Wakely  <jwakely@redhat.com>

	* src/c++11/futex.cc (relative_timespec): New function to
	create relative time from two absolute times.
	(__atomic_futex_unsigned_base::_M_futex_wait_until)
	(__atomic_futex_unsigned_base::_M_futex_wait_until_steady):
	Use relative_timespec.

2020-11-13  Jonathan Wakely  <jwakely@redhat.com>

	* testsuite/30_threads/future/members/poll.cc: Require gthreads
	and add -pthread for targets that require it. Relax required
	ratio of wait_for calls before/after the future is ready.

2020-11-12  Jonathan Wakely  <jwakely@redhat.com>

	* include/std/future (future::wait_for): Do not wait for
	durations less than or equal to zero.
	* src/c++11/futex.cc (_M_futex_wait_until)
	(_M_futex_wait_until_steady): Do not wait for timeouts before
	the epoch.
	* testsuite/30_threads/future/members/poll.cc: New test.

2020-11-12  Jonathan Wakely  <jwakely@redhat.com>

	* include/ext/numeric_traits.h (__numeric_traits): Change
	primary template to always derive from __numeric_traits_integer.
	(__numeric_traits<float>, __numeric_traits<double>)
	(__numeric_traits<long double>): Add explicit specializations.

2020-11-12  Jonathan Wakely  <jwakely@redhat.com>

	PR libstdc++/97798
	* include/ext/numeric_traits.h (__glibcxx_signed)
	(__glibcxx_digits, __glibcxx_min, __glibcxx_max): Remove
	macros.
	(__is_integer_nonstrict::__width): Define new constant.
	(__numeric_traits_integer): Define constants in terms of each
	other and __is_integer_nonstrict::__width, rather than the
	removed macros.
	(_GLIBCXX_INT_N_TRAITS): Macro to define explicit
	specializations for non-standard integer types.

2020-11-11  Jonathan Yong  <10walls@gmail.com>

	* acinclude.m4 (GLIBCXX_CHECK_LINKER_FEATURES): Exclude
	cygwin and mingw from relro linker test.
	* configure: Regenerate.

2020-11-11  Paul Scharnofske  <asynts@gmail.com>

	* include/std/thread (jthread::operator=(jthread&&)): Transfer
	any existing state to a temporary that will request a stop and
	then join.
	* testsuite/30_threads/jthread/jthread.cc: Test move assignment.

2020-11-11  Jonathan Wakely  <jwakely@redhat.com>

	* include/std/stop_token (_Stop_state_t::_M_requester): Define
	new struct with members to store and check the thread ID.
	(_Stop_state_t::_M_request_stop()): Use _M_requester._M_set().
	(_Stop_state_t::_M_remove_callback(_Stop_cb*)): Use
	_M_requester._M_is_current_thread().

2020-11-11  Jonathan Wakely  <jwakely@redhat.com>

	* include/std/ostream (__syncbuf_base): New class template.
	(emit_on_flush, noemit_on_flush, flush_emit): New manipulators.
	* include/std/syncstream (basic_syncbuf): Derive from
	__syncbuf_base instead of basic_streambuf.
	(basic_syncbuf::operator=): Remove self-assignment check.
	(basic_syncbuf::swap): Remove self-swap check.
	(basic_syncbuf::emit): Do not skip pubsync() call if sequence
	is empty.
	(basic_syncbuf::sync): Remove no-op pubsync on stringbuf.
	(basic_syncbuf::overflow): Define override.
	* testsuite/27_io/basic_syncstream/basic_ops/1.cc: Test
	basic_osyncstream::put(char_type).
	* testsuite/27_io/basic_ostream/emit/1.cc: New test.

2020-11-10  Jonathan Wakely  <jwakely@redhat.com>

	* config/locale/generic/c_locale.cc (__set_C_locale()): New function
	to set the "C" locale and return the name of the previous locale.
	(__convert_to_v<float>, __convert_to_v<double>)
	(__convert_to_v<long double>): Use __set_C_locale and set failbit on
	error.

2020-11-10  Jonathan Wakely  <jwakely@redhat.com>

	* include/std/sstream (basic_stringbug, basic_istringstream)
	(basic_ostringstream, basic_stringstream): Reorder C++20
	constructors to be declared next to other constructors.

2020-11-10  Jonathan Wakely  <jwakely@redhat.com>

	* config/abi/pre/gnu.ver (GLIBCXX_3.4.21): Tighten patterns.
	(GLIBCXX_3.4.29): Export new symbols.
	* include/bits/alloc_traits.h (__allocator_like): New concept.
	* include/std/sstream (basic_stringbuf::swap): Add exception
	specification.
	(basic_stringbuf::str() const): Add ref-qualifier. Use new
	_M_high_mark function.
	(basic_stringbuf::str(const SAlloc&) const): Define new function.
	(basic_stringbuf::str() &&): Likewise.
	(basic_stringbuf::str(const basic_string<C,T,SAlloc>&)):
	Likewise.
	(basic_stringbuf::str(basic_string<C,T,Alloc>&&)): Likewise.
	(basic_stringbuf::view() const): Use _M_high_mark.
	(basic_istringstream::str, basic_ostringstream::str)
	(basic_stringstream::str): Define new overloads.
	* src/c++20/sstream-inst.cc (basic_stringbuf::str)
	(basic_istringstream::str, basic_ostringstream::str)
	(basic_stringstream::str): Explicit instantiation definitions
	for new overloads.
	* testsuite/27_io/basic_istringstream/view/char/1.cc: Add more
	checks.
	* testsuite/27_io/basic_istringstream/view/wchar_t/1.cc:
	Likewise.
	* testsuite/27_io/basic_ostringstream/view/char/1.cc:
	Likewise.
	* testsuite/27_io/basic_ostringstream/view/wchar_t/1.cc:
	Likewise.
	* testsuite/27_io/basic_stringstream/view/char/1.cc:
	Likewise.
	* testsuite/27_io/basic_stringstream/view/wchar_t/1.cc:
	Likewise.
	* testsuite/27_io/basic_istringstream/str/char/2.cc: New test.
	* testsuite/27_io/basic_istringstream/str/wchar_t/2.cc: New test.
	* testsuite/27_io/basic_ostringstream/str/char/3.cc: New test.
	* testsuite/27_io/basic_ostringstream/str/wchar_t/3.cc: New test.
	* testsuite/27_io/basic_stringbuf/str/char/4.cc: New test.
	* testsuite/27_io/basic_stringbuf/str/wchar_t/4.cc: New test.
	* testsuite/27_io/basic_stringstream/str/char/5.cc: New test.
	* testsuite/27_io/basic_stringstream/str/wchar_t/5.cc.cc: New test.

2020-11-10  Jonathan Wakely  <jwakely@redhat.com>

	PR libstdc++/97415
	* include/std/sstream (basic_stringbuf::_M_update_egptr)
	(basic_stringbuf::__xfer_bufptrs::__xfer_bufptrs): Check for
	null before comparing pointers.

2020-11-09  François Dumont  <fdumont@gcc.gnu.org>

	* include/debug/array: Remove.
	* include/Makefile.am: Remove <debug/array>.
	* include/Makefile.in: Regenerate.
	* include/experimental/functional: Adapt.
	* include/std/array: Move to _GLIBCXX_INLINE_VERSION namespace.
	* include/std/functional: Adapt.
	* include/std/span: Adapt.
	* testsuite/23_containers/array/debug/back1_neg.cc:
	Remove dg-require-debug-mode. Add -D_GLIBCXX_ASSERTIONS option.
	* testsuite/23_containers/array/debug/back2_neg.cc: Likewise.
	* testsuite/23_containers/array/debug/front1_neg.cc: Likewise.
	* testsuite/23_containers/array/debug/front2_neg.cc: Likewise.
	* testsuite/23_containers/array/debug/square_brackets_operator1_neg.cc:
	Likewise.
	* testsuite/23_containers/array/debug/square_brackets_operator2_neg.cc:
	Likewise.
	* testsuite/23_containers/array/element_access/60497.cc
	* testsuite/23_containers/array/tuple_interface/get_debug_neg.cc:
	Remove.
	* testsuite/23_containers/array/tuple_interface/get_neg.cc
	* testsuite/23_containers/array/tuple_interface/tuple_element_debug_neg.cc
	* testsuite/23_containers/array/tuple_interface/tuple_element_neg.cc

2020-11-09  François Dumont  <fdumont@gcc.gnu.org>

	* include/debug/assertions.h (__glibcxx_requires_non_empty_range):
	Remove __builtin_expect.
	(__glibcxx_requires_subscript): Likewise.
	(__glibcxx_requires_nonempty): Likewise.
	* include/debug/formatter.h (__check_singular): Add C++11 constexpr
	qualification.
	* include/debug/helper_functions.h (__check_singular): Likewise. Skip
	check if constant evaluated.
	(__valid_range): Do not skip check if constant evaluated.
	* include/debug/macros.h (_GLIBCXX_DEBUG_VERIFY_COND_AT): Add
	__builtin_expect.
	(_GLIBCXX_DEBUG_VERIFY_AT_F): Use __glibcxx_assert_1.
	* testsuite/21_strings/basic_string_view/element_access/char/back_constexpr_neg.cc:
	New test.
	* testsuite/21_strings/basic_string_view/element_access/char/constexpr.cc: New test.
	* testsuite/21_strings/basic_string_view/element_access/char/constexpr_neg.cc: New test.
	* testsuite/21_strings/basic_string_view/element_access/char/front_back_constexpr.cc:
	New test.
	* testsuite/21_strings/basic_string_view/element_access/char/front_constexpr_neg.cc:
	New test.
	* testsuite/21_strings/basic_string_view/element_access/wchar_t/back_constexpr_neg.cc:
	New test.
	* testsuite/21_strings/basic_string_view/element_access/wchar_t/constexpr.cc: New test.
	* testsuite/21_strings/basic_string_view/element_access/wchar_t/constexpr_neg.cc: New test.
	* testsuite/21_strings/basic_string_view/element_access/wchar_t/front_constexpr_neg.cc:
	New test.
	* testsuite/25_algorithms/lower_bound/debug/constexpr_partitioned_neg.cc: New test.
	* testsuite/25_algorithms/lower_bound/debug/constexpr_partitioned_pred_neg.cc: New test.
	* testsuite/25_algorithms/lower_bound/debug/constexpr_valid_range_neg.cc: New test.
	* testsuite/25_algorithms/lower_bound/debug/partitioned_neg.cc: New test.
	* testsuite/25_algorithms/lower_bound/debug/partitioned_pred_neg.cc: New test.
	* testsuite/25_algorithms/upper_bound/debug/constexpr_partitioned_neg.cc: New test.
	* testsuite/25_algorithms/upper_bound/debug/constexpr_partitioned_pred_neg.cc: New test.
	* testsuite/25_algorithms/upper_bound/debug/constexpr_valid_range_neg.cc: New test.
	* testsuite/25_algorithms/upper_bound/debug/partitioned_neg.cc: New test.
	* testsuite/25_algorithms/upper_bound/debug/partitioned_pred_neg.cc: New test.

2020-11-09  Jonathan Wakely  <jwakely@redhat.com>

	* include/bits/uniform_int_dist.h (__detail::_Power_of_2):
	Document that true result for zero is intentional.

2020-11-09  Jonathan Wakely  <jwakely@redhat.com>

	* include/std/bit (__popcount): Remove redundant check for zero.

2020-11-09  Jonathan Wakely  <jwakely@redhat.com>

	PR libstdc++/97729
	* libsupc++/exception_ptr.h (exception_ptr::exception_ptr())
	(exception_ptr::exception_ptr(const exception_ptr&))
	(exception_ptr::~exception_ptr()): Remove 'always_inline'
	attributes. Use 'inline' unconditionally.

2020-11-09  Jonathan Wakely  <jwakely@redhat.com>

	PR libstdc++/97758
	* include/bits/std_function.h [!__cpp_rtti]: Include <typeinfo>.

2020-11-07  Liu Hao  <lh_mouse@126.com>

	* libsupc++/cxxabi.h: (__cxa_atexit): mark with _GLIBCXX_CDTOR_CALLABI
	(__cxa_thread_atexit): ditto
	* libsupc++/atexit_thread.cc: (__cxa_atexit): mark with
	_GLIBCXX_CDTOR_CALLABI
	(__cxa_thread_atexit): ditto
	(elt): ditto

2020-11-06  Jonathan Wakely  <jwakely@redhat.com>

	* config/abi/pre/gnu.ver (GLIBCXX_3.4.21): Tighten up patterns
	for basic_stringbuf that refer to __xfer_bufptrs.

2020-11-05  Marek Polacek  <polacek@redhat.com>

	PR c++/25814
	* testsuite/20_util/reference_wrapper/lwg2993.cc: Add a dg-warning.
	* testsuite/25_algorithms/generate_n/87982_neg.cc: Likewise.

2020-11-05  Jonathan Wakely  <jwakely@redhat.com>

	PR libstdc++/96269
	* include/std/optional (operator==, operator!=, operator<)
	(operator>, operator<=, operator>=): Fix types used in
	SFINAE constraints.
	* testsuite/20_util/optional/relops/96269.cc: New test.

2020-11-05  Jonathan Wakely  <jwakely@redhat.com>

	PR libstdc++/97731
	* src/filesystem/dir.cc (recursive_directory_iterator): Call the
	right overload of _Dir::advance.
	* testsuite/experimental/filesystem/iterators/97731.cc: New test.

2020-11-05  Jonathan Wakely  <jwakely@redhat.com>

	PR libstdc++/97729
	* include/std/future (__basic_future::_M_get_result): Use
	nullptr for null pointer constant.
	* libsupc++/eh_ptr.cc (operator==, operator!=): Remove
	definitions.
	* libsupc++/exception_ptr.h (_GLIBCXX_EH_PTR_USED): Define
	macro to conditionally add __attribute__((__used__)).
	(operator==, operator!=, exception_ptr::exception_ptr())
	(exception_ptr::exception_ptr(const exception_ptr&))
	(exception_ptr::~exception_ptr())
	(exception_ptr::operator=(const exception_ptr&))
	(exception_ptr::swap(exception_ptr&)): Always define as
	inline. Add macro to be conditionally "used".

2020-11-05  Jonathan Wakely  <jwakely@redhat.com>

	PR libstdc++/97729
	* config/abi/pre/gnu.ver (GLIBCXX_3.4.29): Add exports.
	* src/c++20/sstream-inst.cc (basic_stringbuf): Instantiate
	private constructor taking __xfer_bufptrs.

2020-11-05  Jonathan Wakely  <jwakely@redhat.com>

	* include/std/sstream (basic_stringbuf(const allocator_type&):
	Add explicit.
	(basic_stringbuf(const basic_string<C,T,SA>&, openmode, const A&)):
	Call _M_stringbuf_init. Construct _M_string from pointer and length
	to avoid constraint checks for string view.
	(basic_stringbuf::view()): Make __sv_type alias local to the
	function.
	(basic_istringstream(const basic_string<C,T,SA>&, openmode, const A&)):
	Pass string to _M_streambuf instead of constructing a temporary
	with the wrong allocator.
	(basic_ostringstream(const basic_string<C,T,SA>&, openmode, const A&)):
	Likewise.
	(basic_stringstream(const basic_string<C,T,SA>&, openmode, const A&)):
	Likewise.
	* src/c++20/sstream-inst.cc: Use string_view and wstring_view
	typedefs in explicit instantiations.
	* testsuite/27_io/basic_istringstream/cons/char/1.cc: Add more
	tests for constructors.
	* testsuite/27_io/basic_ostringstream/cons/char/1.cc: Likewise.
	* testsuite/27_io/basic_stringbuf/cons/char/1.cc: Likewise.
	* testsuite/27_io/basic_stringbuf/cons/char/2.cc: Likewise.
	* testsuite/27_io/basic_stringbuf/cons/wchar_t/1.cc: Likewise.
	* testsuite/27_io/basic_stringbuf/cons/wchar_t/2.cc: Likewise.
	* testsuite/27_io/basic_stringstream/cons/char/1.cc: Likewise.

2020-11-05  Jonathan Wakely  <jwakely@redhat.com>

	* include/std/sstream: Adjust whitespace.

2020-11-04  Jonathan Wakely  <jwakely@redhat.com>

	PR libstdc++/97719
	* include/std/sstream (basic_stringstream(string_type&&, openmode)):
	Fix default argument.
	* testsuite/27_io/basic_stringstream/cons/char/97719.cc: New test.

2020-11-04  Jonathan Wakely  <jwakely@redhat.com>

	* testsuite/18_support/96817.cc: Fail fast if the library is
	configured to not use futexes.

2020-11-04  Jonathan Wakely  <jwakely@redhat.com>

	PR libstdc++/94971
	* include/bits/stl_algo.h (search(FIter, FIter, const Searcher):
	Adjust #if condition.
	* include/parallel/algo.h (search(FIter, FIter, const Searcher&):
	Define new overload for C++17.

2020-11-04  Jonathan Wakely  <jwakely@redhat.com>

	PR libstdc++/92285
	* doc/xml/manual/evolution.xml: Document change to base class.
	* doc/html/manual/api.html: Regenerate.

2020-11-04  Jonathan Wakely  <jwakely@redhat.com>

	* include/bits/uniform_int_dist.h (uniform_int_distribution::_S_nd):
	Use qualified-id to refer to static member functions.

2020-11-03  Jonathan Wakely  <jwakely@redhat.com>

	* include/std/syncstream: Include <bits/std_mutex.h>
	unconditionally.

2020-11-03  François Dumont  <fdumont@gcc.gnu.org>

	* config/abi/pre/gnu-versioned-namespace.ver:
	Add __istream_extract and _Safe_local_iterator_base::_M_attach_single
	symbols.

2020-11-03  Jonathan Wakely  <jwakely@redhat.com>

	* src/c++11/mutex.cc [_GLIBCXX_HAVE_TLS] (__once_proxy): Define
	separately for TLS targets.
	[!_GLIBCXX_HAVE_TLS] (__get_once_functor_lock_ptr): Replace with ...
	(set_lock_ptr): ... this. Set new value and return previous
	value.
	[!_GLIBCXX_HAVE_TLS] (__set_once_functor_lock_ptr): Adjust to
	use set_lock_ptr.
	[!_GLIBCXX_HAVE_TLS] (__once_proxy): Likewise.

2020-11-03  Jonathan Wakely  <jwakely@redhat.com>

	PR libstdc++/55394
	PR libstdc++/66146
	PR libstdc++/84323
	* config/abi/pre/gnu.ver (GLIBCXX_3.4.29): Add new symbols.
	* include/std/mutex [!_GLIBCXX_HAS_GTHREADS] (once_flag): Define
	even when gthreads is not supported.
	(once_flag::_M_once) [_GLIBCXX_HAVE_LINUX_FUTEX]: Change type
	from __gthread_once_t to int.
	(once_flag::_M_passive(), once_flag::_M_activate())
	(once_flag::_M_finish(bool), once_flag::_Active_execution):
	Define new members for futex and non-threaded implementation.
	[_GLIBCXX_HAS_GTHREADS] (once_flag::_Prepare_execution): New
	RAII helper type.
	(call_once): Use new members of once_flag.
	* src/c++11/mutex.cc (std::once_flag::_M_activate): Define.
	(std::once_flag::_M_finish): Define.
	* testsuite/30_threads/call_once/39909.cc: Do not require
	gthreads.
	* testsuite/30_threads/call_once/49668.cc: Likewise.
	* testsuite/30_threads/call_once/60497.cc: Likewise.
	* testsuite/30_threads/call_once/call_once1.cc: Likewise.
	* testsuite/30_threads/call_once/dr2442.cc: Likewise.
	* testsuite/30_threads/call_once/once_flag.cc: Add test for
	constexpr constructor.
	* testsuite/30_threads/call_once/66146.cc: New test.
	* testsuite/30_threads/call_once/constexpr.cc: Removed.
	* testsuite/30_threads/once_flag/cons/constexpr.cc: Removed.

2020-11-03  Jonathan Yong  <10walls@gmail.com>

	* src/Makefile.am (libstdc___la_LINK): Add lt_host_flags.
	* src/Makefile.in: Regenerate.

2020-11-02  Thomas Rodgers  <trodgers@redhat.com>

	* doc/doxygen/user.cfg.in (INPUT): Add new header.
	* include/Makefile.am (std_headers): Add new header.
	* include/Makefile.in: Regenerate.
	* include/precompiled/stdc++.h: Include new header.
	* include/std/syncstream: New header.
	* include/std/version: Add __cpp_lib_syncbuf.
	* testsuite/27_io/basic_syncbuf/1.cc: New test.
	* testsuite/27_io/basic_syncbuf/2.cc: Likewise.
	* testsuite/27_io/basic_syncbuf/basic_ops/1.cc:
	Likewise.
	* testsuite/27_io/basic_syncbuf/requirements/types.cc:
	Likewise.
	* testsuite/27_io/basic_syncbuf/sync_ops/1.cc:
	Likewise.
	* testsuite/27_io/basic_syncstream/1.cc: Likewise.
	* testsuite/27_io/basic_syncstream/2.cc: Likewise.
	* testsuite/27_io/basic_syncstream/basic_ops/1.cc:
	Likewise.
	* testsuite/27_io/basic_syncstream/requirements/types.cc:
	Likewise.

2020-11-01  Jonathan Wakely  <jwakely@redhat.com>

	* include/std/type_traits (is_integral<wchar_t>)
	(make_unsigned<wchar_t>, make_signed<wchar_t>): Define based
	on #ifdef __WCHAR_TYPE__ instead of _GLIBCXX_USE_WCHAR_T.
	* include/bits/cpp_type_traits.h (__is_integer<wchar_t>)
	(__is_char<wchar_t>): Likewise.

2020-10-31  François Dumont  <fdumont@gcc.gnu.org>

	* src/c++17/floating_from_chars.cc (_GLIBCXX_USE_CX11_ABI): Add define.
	(buffering_string): New.
	[!_GLIBCXX_USE_CXX11_ABI](reserve_string): New.
	(from_chars): Adapt.
	* src/c++20/sstream-inst.cc: Limit instantiations to
	_GLIBCXX_USE_CXX11_ABI.

2020-10-31  Jonathan Wakely  <jwakely@redhat.com>

	* include/bits/random.h (independent_bit_engine): Fix typo
	in comment.
	(shuffle_order_engine): Fix incorrect description in comment.
	* include/bits/random.tcc (__representable_as_double
	(__p1_representable_as_double): New helper functions.
	(shuffle_order_engine::operator()): Use double for calculation
	if (max() - min() + 1) is representable as double.
	* testsuite/26_numerics/random/pr60037-neg.cc: Adjust dg-error
	line number.

2020-10-31  Jonathan Wakely  <jwakely@redhat.com>

	PR libstdc++/96958
	* include/bits/hashtable_policy.h (_Prime_rehash_policy)
	(_Power2_rehash_policy): Use ceil and floor instead of ceill and
	floorl.
	* src/c++11/hashtable_c++0x.cc (_Prime_rehash_policy): Likewise.
	Use double instead of long double.

2020-10-31  Patrick Palka  <ppalka@redhat.com>

	PR libstdc++/97600
	* include/std/ranges (basic_istream_view::begin): Initialize
	_Iterator from 'this' instead of '*this'.
	(basic_istream_view::_Iterator::_Iterator): Adjust constructor
	accordingly.
	(filter_view::_Iterator::_Iterator): Take a filter_view*
	argument instead of a filter_view& argument.
	(filter_view::_Sentinel::_Sentinel): Likewise.
	(filter_view::begin): Initialize _Iterator from 'this' instead
	of '*this'.
	(filter_view::end): Likewise.
	(transform_view::_Iterator::_Iterator): Take a _Parent* instead
	of a _Parent&.
	(filter_view::_Iterator::operator+): Adjust accordingly.
	(filter_view::_Iterator::operator-): Likewise.
	(filter_view::begin): Initialize _Iterator from 'this' instead
	of '*this'.
	(filter_view::end): Likewise.
	(join_view::_Iterator): Take a _Parent* instead of a _Parent&.
	(join_view::_Sentinel): Likewise.
	(join_view::begin): Initialize _Iterator from 'this' instead of
	'*this'.
	(join_view::end): Initialize _Sentinel from 'this' instead of
	'*this'.
	(split_view::_OuterIter): Take a _Parent& instead of a _Parent*.
	(split_view::begin): Initialize _OuterIter from 'this' instead
	of '*this'.
	(split_view::end): Likewise.
	* testsuite/std/ranges/97600.cc: New test.

2020-10-30  Jonathan Wakely  <jwakely@redhat.com>

	* include/std/ranges (enable_borrowed_view<take_view<T>>)
	(enable_borrowed_view<drop_view<T>>)
	(enable_borrowed_view<drop_while_view<T>>)
	(enable_borrowed_view<reverse_view<T>>)
	(enable_borrowed_view<common_view<T>>)
	(enable_borrowed_view<elements_view<T>>): Add partial
	specializations as per P2017R1.
	* testsuite/std/ranges/adaptors/conditionally_borrowed.cc:
	New test.

2020-10-30  Jonathan Wakely  <jwakely@redhat.com>

	PR libstdc++/96958
	* include/bits/hashtable_policy.h (_Prime_rehash_policy)
	(_Power2_rehash_policy): Use double instead of long double.

2020-10-30  Jonathan Wakely  <jwakely@redhat.com>

	* testsuite/23_containers/vector/bool/modifiers/insert/31370.cc:
	Avoid -Wcatch-value warnings.

2020-10-30  Patrick Palka  <ppalka@redhat.com>

	* include/std/ranges (__detail::__box): For the partial
	specialization used by types that are already semiregular,
	make the default constructor value-initialize the underlying
	object instead of default-initializing it.  Make its in place
	constructor explicit.
	* testsuite/std/ranges/adaptors/detail/semiregular_box.cc:
	Augment test.

2020-10-30  David Edelsohn  <dje.gcc@gmail.com>

	* testsuite/20_util/unique_ptr/creation/for_overwrite.cc: XFAIL on AIX.

2020-10-29  Jonathan Wakely  <jwakely@redhat.com>

	* config/abi/pre/gnu.ver (GLIBCXX_3.4.21): Tighten patterns
	for old <sstream> symbols some more.

2020-10-29  Jonathan Wakely  <jwakely@redhat.com>

	* include/bits/ranges_util.h (subrange::subrange(R&&)): Use
	direct-initialization instead of list-initialization, so a
	potential narrowing conversion from ranges::size(r) to the
	stored size isn't ill-formed.

2020-10-29  Jonathan Wakely  <jwakely@redhat.com>

	* include/bits/parse_numbers.h (_Select_int_base): Avoid
	narrowing conversion in constant expression.
	* include/experimental/buffer (buffer_copy): Avoid narrowing
	conversion.
	* include/experimental/internet (hash<>::operator()): Do not
	use deprecated 'argument_type' member.
	* include/std/variant (variant::emplace): Use cast instead
	of implicit conversion from size_t to narrower unsigned type.

2020-10-29  Jonathan Wakely  <jwakely@redhat.com>

	* include/tr1/shared_ptr.h (__shared_count, __shared_ptr)
	(shared_ptr): Add diagnostic pragmas around uses of auto_ptr.
	* testsuite/tr1/2_general_utilities/shared_ptr/cons/43820_neg.cc:
	Adust dg-error line numbers.

2020-10-29  Jonathan Wakely  <jwakely@redhat.com>

	* testsuite/18_support/96817.cc: Avoid -Wunused warnings.
	* testsuite/20_util/any/assign/2.cc: Likewise.
	* testsuite/20_util/any/cons/2.cc: Likewise.
	* testsuite/20_util/align/1.cc: Avoid -Wsign-compare warning.
	* testsuite/20_util/function/65760.cc: Avoid -Wunused warning.
	* testsuite/20_util/function/1.cc: Avoid -Wcatch-value warning.
	* testsuite/20_util/function/cons/move_target.cc: Avoid -Wunused
	warning.
	* testsuite/20_util/headers/memory/synopsis.cc: Add exception
	specification.
	* testsuite/20_util/monotonic_buffer_resource/allocate.cc: Avoid
	-Wsign-compare warning.
	* testsuite/20_util/tuple/cons/deduction.cc: Avoid -Wunused
	warning.
	* testsuite/20_util/specialized_algorithms/uninitialized_copy/808590-cxx11.cc:
	Avoid -Wdeprecated-copy warning.
	* testsuite/21_strings/basic_string/56166.cc: Avoid
	-Wcatch-value warning.
	* testsuite/21_strings/basic_string/numeric_conversions/char/stod.cc:
	Avoid -Wcatch-value warnings.
	* testsuite/21_strings/basic_string/numeric_conversions/char/stof.cc:
	Likewise.
	* testsuite/21_strings/basic_string/numeric_conversions/char/stoi.cc:
	Likewise.
	* testsuite/21_strings/basic_string/numeric_conversions/char/stol.cc:
	Likewise.
	* testsuite/21_strings/basic_string/numeric_conversions/char/stold.cc:
	Likewise.
	* testsuite/21_strings/basic_string/numeric_conversions/char/stoll.cc:
	Likewise.
	* testsuite/21_strings/basic_string/numeric_conversions/char/stoul.cc:
	Likewise.
	* testsuite/21_strings/basic_string/numeric_conversions/char/stoull.cc:
	Likewise.
	* testsuite/21_strings/basic_string/numeric_conversions/wchar_t/stod.cc:
	Likewise.
	* testsuite/21_strings/basic_string/numeric_conversions/wchar_t/stof.cc:
	Likewise.
	* testsuite/21_strings/basic_string/numeric_conversions/wchar_t/stoi.cc:
	Likewise.
	* testsuite/21_strings/basic_string/numeric_conversions/wchar_t/stol.cc:
	Likewise.
	* testsuite/21_strings/basic_string/numeric_conversions/wchar_t/stold.cc:
	Likewise.
	* testsuite/21_strings/basic_string/numeric_conversions/wchar_t/stoll.cc:
	Likewise.
	* testsuite/21_strings/basic_string/numeric_conversions/wchar_t/stoul.cc:
	Likewise.
	* testsuite/21_strings/basic_string/numeric_conversions/wchar_t/stoull.cc:
	Likewise.
	* testsuite/21_strings/basic_string_view/operations/compare/char/nonnull.cc:
	Prune additional diagnostics.
	* testsuite/21_strings/basic_string_view/operations/find/char/nonnull.cc:
	Likewise.
	* testsuite/21_strings/basic_string_view/operations/rfind/char/nonnull.cc:
	Likewise.
	* testsuite/21_strings/headers/string/synopsis.cc: Add exception
	specifications.
	* testsuite/22_locale/locale/cons/12352.cc: Define sized
	delete operators to avoid warnings.
	* testsuite/23_containers/deque/modifiers/swap/1.cc: Add
	exception specification.
	* testsuite/23_containers/forward_list/cons/11.cc: Avoid
	-Wdeprecated-copy warning.
	* testsuite/23_containers/headers/bitset/synopsis.cc: Add
	exception specification.
	* testsuite/23_containers/headers/deque/synopsis.cc: Likewise.
	* testsuite/23_containers/headers/forward_list/synopsis.cc:
	Likewise.
	* testsuite/23_containers/headers/list/synopsis.cc: Likewise.
	* testsuite/23_containers/headers/map/synopsis.cc: Likewise.
	* testsuite/23_containers/headers/queue/synopsis.cc: Likewise.
	* testsuite/23_containers/headers/set/synopsis.cc: Likewise.
	* testsuite/23_containers/headers/vector/synopsis.cc: Likewise.
	* testsuite/23_containers/list/modifiers/swap/1.cc: Likewise.
	* testsuite/23_containers/map/modifiers/swap/1.cc: Likewise.
	* testsuite/23_containers/multimap/modifiers/swap/1.cc:
	Likewise.
	* testsuite/23_containers/multiset/modifiers/swap/1.cc:
	Likewise.
	* testsuite/23_containers/set/modifiers/swap/1.cc: Likewise.
	* testsuite/23_containers/unordered_set/56267-2.cc: Avoid
	-Wdeprecated-copy warning.
	* testsuite/23_containers/vector/bool/23632.cc: Avoid
	-Wempty-body warning.
	* testsuite/23_containers/vector/modifiers/swap/1.cc: Add
	exception specification.
	* testsuite/25_algorithms/heap/moveable2.cc: Fix misplaced
	parentheses around arguments.
	* testsuite/25_algorithms/sample/1.cc: Use return value.
	* testsuite/25_algorithms/search/searcher.cc: Avoid -Wunused
	warnings.
	* testsuite/27_io/basic_ostream/exceptions/char/9561.cc:
	Likewise.
	* testsuite/27_io/basic_ostream/exceptions/wchar_t/9561.cc:
	Likewise.
	* testsuite/27_io/filesystem/operations/remove_all.cc: Avoid
	-Wsign-compare warning.
	* testsuite/experimental/any/assign/2.cc: Avoid -Wunused warnings.
	* testsuite/experimental/any/cons/2.cc: Likewise.
	* testsuite/experimental/filesystem/operations/remove_all.cc:
	Avoid -Wign-compare warning.
	* testsuite/experimental/memory/observer_ptr/cons/cons.cc:
	Likewise.
	* testsuite/experimental/memory_resource/null_memory_resource.cc:
	Likewise.
	* testsuite/experimental/source_location/1.cc: Avoid -Waddress
	warning.
	* testsuite/ext/pod_char_traits.cc: Avoid -Wunused warning.
	* testsuite/ext/vstring/modifiers/clear/56166.cc: Avoid
	-Wcatch-value.
	* testsuite/std/concepts/concepts.lang/concept.swappable/swap.cc:
	Avoid -Wunused warning.
	* testsuite/std/concepts/concepts.lang/concept.swappable/swappable.cc:
	Likewise.
	* testsuite/tr1/2_general_utilities/shared_ptr/cons/43820_neg.cc:
	Prune additional warnings.
	* testsuite/tr1/3_function_objects/function/1.cc: Avoid
	-Wcatch-value warning.
	* testsuite/util/replacement_memory_operators.h: Define sized
	delete to avoid warnings.
	* testsuite/util/testsuite_api.h (_NonDefaultConstructible): Add
	user-declared assignment operator to stop -Wdeprecated-copy
	warnings.
	* testsuite/util/testsuite_containers.h: Avoid -Wunused warning.
	* testsuite/util/testsuite_iterators.h: Avoid -Wsign-compare
	warnings.
	* testsuite/util/testsuite_new_operators.h: Define sized deleted.

2020-10-29  Jonathan Wakely  <jwakely@redhat.com>

	* testsuite/25_algorithms/all_of/constexpr.cc: Check result of
	the algorithm.
	* testsuite/25_algorithms/any_of/constexpr.cc: Likewise.
	* testsuite/25_algorithms/binary_search/constexpr.cc: Likewise.
	* testsuite/25_algorithms/copy_backward/constexpr.cc: Likewise.
	* testsuite/25_algorithms/count/constexpr.cc: Likewise.
	* testsuite/25_algorithms/equal/constexpr.cc: Likewise.
	* testsuite/25_algorithms/equal_range/constexpr.cc: Likewise.
	* testsuite/25_algorithms/fill/constexpr.cc: Likewise.
	* testsuite/25_algorithms/find_end/constexpr.cc: Likewise.
	* testsuite/25_algorithms/find_if/constexpr.cc: Likewise.
	* testsuite/25_algorithms/is_partitioned/constexpr.cc: Likewise.
	* testsuite/25_algorithms/is_permutation/constexpr.cc: Likewise.
	* testsuite/25_algorithms/is_sorted_until/constexpr.cc:
	Likewise.
	* testsuite/25_algorithms/lexicographical_compare/constexpr.cc:
	Likewise.
	* testsuite/25_algorithms/lower_bound/constexpr.cc: Likewise.
	* testsuite/25_algorithms/merge/constexpr.cc: Likewise.
	* testsuite/25_algorithms/mismatch/constexpr.cc: Likewise.
	* testsuite/25_algorithms/none_of/constexpr.cc: Likewise.
	* testsuite/25_algorithms/partition_copy/constexpr.cc: Likewise.
	* testsuite/25_algorithms/remove_copy/constexpr.cc: Likewise.
	* testsuite/25_algorithms/remove_copy_if/constexpr.cc: Likewise.
	* testsuite/25_algorithms/remove_if/constexpr.cc: Likewise.
	* testsuite/25_algorithms/replace_if/constexpr.cc: Likewise.
	* testsuite/25_algorithms/reverse/constexpr.cc: Likewise.
	* testsuite/25_algorithms/reverse_copy/constexpr.cc: Likewise.
	* testsuite/25_algorithms/rotate_copy/constexpr.cc: Likewise.
	* testsuite/25_algorithms/search/constexpr.cc: Likewise.
	* testsuite/25_algorithms/set_difference/constexpr.cc: Likewise.
	* testsuite/25_algorithms/set_intersection/constexpr.cc:
	Likewise.
	* testsuite/25_algorithms/set_symmetric_difference/constexpr.cc:
	Likewise.
	* testsuite/25_algorithms/set_union/constexpr.cc: Likewise.
	* testsuite/25_algorithms/unique_copy/constexpr.cc: Likewise.
	* testsuite/25_algorithms/upper_bound/constexpr.cc: Likewise.

2020-10-29  Jonathan Wakely  <jwakely@redhat.com>

	* include/bits/uniform_int_dist.h (_Power_of_two): Add
	constexpr.
	(uniform_int_distribution::_S_nd): Add static_assert to ensure
	the wider type is twice as wide as the result type.
	(uniform_int_distribution::__generate_impl): Add static_assert
	and declare variables as constexpr where appropriate.
	(uniform_int_distribution:operator()): Likewise. Only consider
	the uniform random bit generator's range of possible results
	when deciding whether _S_nd can be used, not the __uctype type.

2020-10-29  Jonathan Wakely  <jwakely@redhat.com>

	* include/ext/rope (_Refcount_Base::_M_ref_count): Remove
	volatile qualifier.
	(_Refcount_Base::_M_decr()): Likewise.

2020-10-29  Jonathan Wakely  <jwakely@redhat.com>

	* include/bits/std_function.h (_Function_handler<void, void>):
	Define explicit specialization used for invalid target types.
	(_Base_manager::_M_manager) [!__cpp_rtti]: Return null.
	(function::target_type()): Check for null pointer.
	(function::target()): Define unconditionall. Fix bug with
	const_cast of function pointer type.
	(function::target() const): Define unconditionally, but
	only use RTTI if enabled.
	* testsuite/20_util/function/target_no_rtti.cc: New test.

2020-10-29  Patrick Palka  <ppalka@redhat.com>

	* testsuite/25_algorithms/lexicographical_compare/constrained.cc:
	(test03): Fix initializing the vector vy with the array y of size 4.

2020-10-29  Jonathan Wakely  <jwakely@redhat.com>

	* include/bits/hashtable_policy.h (_Local_iterator_base): Cast
	value to avoid -Wsign-compare warnings.
	* include/bits/regex.h (sub_match::_M_str): Avoid narrowing
	conversion.
	* include/bits/regex_compiler.tcc (_Compiler::_M_quantifier):
	Initialize variable to avoid -Wmaybe-uninitialized warning.
	* include/bits/shared_ptr_base.h (_Sp_counted_deleter::_Impl):
	Reorder mem-initializer-list to avoid -Wreorder warning.
	* include/bits/stl_tree.h (_Rb_tree_impl): Explicitly
	initialize base class in copy constructor.
	* include/debug/safe_iterator.h (_Safe_iterator): Likewise.
	* include/ext/debug_allocator.h: Reorder mem-initializer-list
	to avoid -Wreorder warning.
	* include/ext/throw_allocator.h (throw_allocator_limit)
	(throw_allocator_random): Add user-declared assignment operators
	to avoid -Wdeprecated-copy warnings.

2020-10-29  Jonathan Wakely  <jwakely@redhat.com>

	* include/bits/uniform_int_dist.h (uniform_int_distribution):
	Rename _UniformRandomNumberGenerator template parameters to
	_UniformRandomBitGenerator, as per P0346R1.

2020-10-29  Jonathan Wakely  <jwakely@redhat.com>

	* include/std/sstream (basic_stringbuf(__string_type&&, openmode)):
	Call _M_init_syncbuf to set up get/put areas. Also qualify
	std::move.

2020-10-28  Jonathan Wakely  <jwakely@redhat.com>

	* config/abi/pre/gnu.ver (GLIBCXX_3.4.29): Remove duplicate
	patterns.
	(CXXABI_1.3.13): Restore missing piece.

2020-10-28  Thomas Rodgers  <trodgers@redhat.com>

	* acinclude.m4 (glibcxx_SUBDIRS): Add src/c++20.
	* config/abi/pre/gnu.ver (GLIBCXX_3.4.29): New symbols.
	* configure: Regenerate.
	* include/std/sstream:
	(basic_stringbuf::basic_stringbuf(allocator const&)): New constructor.
	(basic_stringbuf::basic_stringbuf(openmode, allocator const&)): Likewise.
	(basic_stringbuf::basic_stringbuf(basic_string&&, openmode)): Likewise.
	(basic_stringbuf::basic_stringbuf(basic_stringbuf&&, allocator const&)):
	Likewise.
	(basic_stringbuf::get_allocator()): New method.
	(basic_stringbuf::view()): Likewise.
	(basic_istringstream::basic_istringstream(basic_string&&, openmode)):
	New constructor.
	(basic_istringstream::basic_istringstream(openmode, allocator const&)):
	Likewise
	(basic_istringstream::view()): New method.
	(basic_ostringstream::basic_ostringstream(basic_string&&, openmode)):
	New constructor.
	(basic_ostringstream::basic_ostringstream(openmode, allocator const&)):
	Likewise
	(basic_ostringstream::view()): New method.
	(basic_stringstream::basic_stringstream(basic_string&&, openmode)):
	New constructor.
	(basic_stringstream::basic_stringstream(openmode, allocator const&)):
	Likewise
	(basic_stringstream::view()): New method.
	* src/Makefile.in: Add c++20 directory.
	* src/Makefile.am: Regenerate.
	* src/c++20/Makefile.am: Add makefile for new sub-directory.
	* src/c++20/Makefile.in: Generate.
	* src/c++20/sstream-inst.cc: New file defining explicit
	instantiations for basic_stringbuf, basic_istringstream,
	basic_ostringstream, and basic_stringstream member functions
	added in C++20.
	* testsuite/27_io/basic_stringbuf/cons/char/2.cc: New test.
	* testsuite/27_io/basic_stringbuf/cons/wchar_t/2.cc: Likewise.
	* testsuite/27_io/basic_stringbuf/view/char/1.cc: Likewise.
	* testsuite/27_io/basic_stringbuf/view/wchar_t/1.cc: Likewise.
	* testsuite/27_io/basic_istringstream/cons/char/1.cc: Likewise.
	* testsuite/27_io/basic_istringstream/cons/wchar_t/1.cc: Likewise.
	* testsuite/27_io/basic_istringstream/view/char/1.cc: Likewise.
	* testsuite/27_io/basic_istringstream/view/wchar_t/1.cc: Likewise.
	* testsuite/27_io/basic_ostringstream/cons/char/1.cc: Likewise.
	* testsuite/27_io/basic_ostringstream/cons/wchar_t/1.cc: Likewise.
	* testsuite/27_io/basic_ostringstream/view/char/1.cc: Likewise.
	* testsuite/27_io/basic_ostringstream/view/wchar_t/1.cc: Likewise.
	* testsuite/27_io/basic_stringstream/cons/char/1.cc: Likewise.
	* testsuite/27_io/basic_stringstream/cons/wchar_t/1.cc: Likewise.
	* testsuite/27_io/basic_stringstream/view/char/1.cc: Likewise.
	* testsuite/27_io/basic_stringstream/view/wchar_t/1.cc: Likewise.

2020-10-28  Patrick Palka  <ppalka@redhat.com>

	PR libstdc++/97613
	* include/std/chrono (year_month_weekday::operator sys_days):
	Cast the result of index() to int so that the initializer for
	days{} is sign-extended when it's converted to the underlying
	type.
	* testsuite/std/time/year_month_weekday/3.cc: New test.

2020-10-28  Jonathan Wakely  <jwakely@redhat.com>

	* libsupc++/new_opnt.cc (new): Add comment about forced unwind
	exceptions.

2020-10-28  Jonathan Wakely  <jwakely@redhat.com>

	PR libstdc++/94268
	* config/os/mingw32-w64/os_defines.h (_GLIBCXX_BUFSIZ):
	Define.
	* config/os/mingw32/os_defines.h (_GLIBCXX_BUFSIZ):
	Define.
	* include/bits/fstream.tcc: Use _GLIBCXX_BUFSIZ instead
	of BUFSIZ.
	* include/ext/stdio_filebuf.h: Likewise.
	* include/std/fstream (_GLIBCXX_BUFSIZ): Define.

2020-10-28  Jonathan Wakely  <jwakely@redhat.com>

	PR libstdc++/95592
	* include/bits/valarray_after.h (_DEFINE_EXPR_UNARY_OPERATOR)
	(_DEFINE_EXPR_BINARY_OPERATOR, _DEFINE_EXPR_BINARY_FUNCTION):
	Use elaborated-type-specifier and qualified-id to avoid
	ambiguities with QNX system headers.
	* testsuite/26_numerics/valarray/95592.cc: New test.

2020-10-28  Jonathan Wakely  <jwakely@redhat.com>

	PR libstdc++/95609
	* include/std/span (span): Reorder data members to match common
	implementations of struct iovec.
	* testsuite/23_containers/span/layout_compat.cc: New test.

2020-10-27  Jonathan Wakely  <jwakely@redhat.com>

	* include/std/functional (std::_Placeholder): Define for C++98
	as well as later standards.
	* include/tr1/functional (std::placeholders::_1 etc): Declare
	for C++98.
	(tr1::_Placeholder): Replace with using-declaration for
	std::_Placeholder.
	(tr1::placeholders::_1 etc.): Replace with using-directive for
	std::placeholders.

2020-10-27  Jonathan Wakely  <jwakely@redhat.com>

	* include/tr1/ell_integral.tcc (__ellint_rf, __ellint_rd)
	(__ellint_rc, __ellint_rj): Remove unused variables.
	* include/tr1/modified_bessel_func.tcc (__airy): Likewise.

2020-10-27  Jonathan Wakely  <jwakely@redhat.com>

	* include/bits/locale_conv.h (__str_codecvt_out_all):
	Add cast to compare operands of the same signedness.
	* include/bits/locale_facets_nonio.tcc
	(time_get::_M_extract_wday_or_month): Likewise.
	* include/bits/sstream.tcc (basic_stringbuf::overflow):
	Likewise.
	* include/tr1/legendre_function.tcc (__sph_legendre): Use
	unsigned for loop variable.

2020-10-27  Jonathan Wakely  <jwakely@redhat.com>

	* include/std/charconv (from_chars): Add noexcept to match
	definitions in src/c++17/floating_from_chars.cc

2020-10-27  Jonathan Wakely  <jwakely@redhat.com>

	* src/c++17/fs_dir.cc (fs::directory_iterator::operator*):
	Add noexcept. Do not throw on precondition violation.

2020-10-27  Jonathan Wakely  <jwakely@redhat.com>

	* include/bits/fs_path.h (path::_List::begin, path::_List::end):
	Add noexcept to match definitions in src/c++17/fs_path.cc.

2020-10-27  Jonathan Wakely  <jwakely@redhat.com>

	* testsuite/experimental/memory_resource/new_delete_resource.cc:
	Add missing <cstdint> header.
	* testsuite/experimental/memory_resource/resource_adaptor.cc:
	Likewise.

2020-10-26  Jonathan Wakely  <jwakely@redhat.com>

	* include/experimental/executor (strand::_State): Fix thinko.

2020-10-26  Ville Voutilainen  <ville.voutilainen@gmail.com>

	* include/std/type_traits (__is_nt_constructible_impl): Remove.
	(__is_nothrow_constructible_impl): Adjust.
	(is_nothrow_default_constructible): Likewise.
	(__is_nt_assignable_impl): Remove.
	(__is_nothrow_assignable_impl): Adjust.

2020-10-26  Jonathan Wakely  <jwakely@redhat.com>

	PR libstdc++/97570
	* libsupc++/new_opa.cc: Declare size_t in global namespace.
	Remove unused header.

2020-10-26  Stephan Bergmann  <sbergman@redhat.com>

	* include/bits/shared_ptr_base.h
	(_Sp_counted_base::_M_add_ref_lock_nothrow(): Add noexcept to
	definitions to match declaration.
	(__shared_count(const __weak_count&, nothrow_t)): Add noexcept
	to declaration to match definition.

2020-10-23  Patrick Palka  <ppalka@redhat.com>

	* include/std/ranges (single_view::single_view): Mark the
	in place constructor explicit as per LWG 3428.
	(take_view): Remove the constraint on the deduction guide's
	template parameter as per LWG 3447.

2020-10-23  Jonathan Wakely  <jwakely@redhat.com>

	* include/experimental/memory_resource: Include <tuple>.
	(polymorphic_allocator::construct): Qualify forward_as_tuple.
	* include/std/memory_resource: Likewise.

2020-10-22  Jonathan Wakely  <jwakely@redhat.com>

	* testsuite/30_threads/condition_variable/members/68519.cc:
	Define recent_epoch_float_clock::duration to meet the Cpp17Clock
	requirements.

2020-10-22  Jonathan Wakely  <jwakely@redhat.com>

	* include/std/shared_mutex: Only include <condition_variable>
	when pthread_rwlock_t and POSIX timers are not available.
	(__cpp_lib_shared_mutex, __cpp_lib_shared_timed_mutex): Change
	value to be type 'long'.
	* include/std/version (__cpp_lib_shared_mutex)
	(__cpp_lib_shared_timed_mutex): Likewise.

2020-10-22  Jonathan Wakely  <jwakely@redhat.com>

	* include/Makefile.am: Add new header.
	* include/Makefile.in: Regenerate.
	* include/bits/shared_ptr.h: Include <iosfwd>.
	* include/bits/shared_ptr_base.h: Include required headers here
	directly, instead of in <memory>.
	* include/bits/uses_allocator_args.h: New file. Move utility
	functions for uses-allocator construction from <memory> to here.
	Only define the utility functions when concepts are available.
	(__cpp_lib_make_obj_using_allocator): Define non-standard
	feature test macro.
	* include/std/condition_variable: Remove unused headers.
	* include/std/future: Likewise.
	* include/std/memory: Remove headers that are not needed
	directly, and are now inclkuded where they're needed. Include
	new <bits/uses_allocator_args.h> header.
	* include/std/memory_resource: Include only the necessary
	headers. Use new feature test macro to detect support for the
	utility functions.
	* include/std/scoped_allocator: Likewise.
	* include/std/version (__cpp_lib_make_obj_using_allocator):
	Define.

2020-10-22  Olivier Hainque  <hainque@adacore.com>

	* crossconfig.m4: Turn vxworks matcher into vxworks*.
	* configure.host: Likewise.
	* configure: Regenerate.

2020-10-21  Jonathan Wakely  <jwakely@redhat.com>

	* include/bits/shared_ptr.h (shared_ptr(const weak_ptr&, nothrow_t)):
	Add noexcept.
	* include/bits/shared_ptr_base.h (_Sp_counted_base::_M_add_ref_lock):
	Remove specializations and just call _M_add_ref_lock_nothrow.
	(__shared_count, __shared_ptr): Use nullptr for null pointer
	constants.
	(__shared_count(const __weak_count&)): Use _M_add_ref_lock_nothrow
	instead of _M_add_ref_lock.
	(__shared_count(const __weak_count&, nothrow_t)): Add noexcept.
	(__shared_ptr::operator bool()): Add noexcept.
	(__shared_ptr(const __weak_ptr&, nothrow_t)): Add noexcept.

2020-10-21  Jonathan Wakely  <jwakely@redhat.com>

	PR libstdc++/97512
	* include/bits/ranges_util.h (tuple_size<subrange>)
	(tuple_element<I, cv subrange>): Move here from ...
	* include/std/ranges: ... here.
	* testsuite/std/ranges/subrange/97512.cc: New test.

2020-10-21  Thomas Rodgers  <trodgers@redhat.com>

	* include/pstl/algorithm_impl.h: Update file.
	* include/pstl/execution_impl.h: Likewise.
	* include/pstl/glue_algorithm_impl.h: Likewise.
	* include/pstl/glue_memory_impl.h: Likewise.
	* include/pstl/glue_numeric_impl.h: Likewise.
	* include/pstl/memory_impl.h: Likewise.
	* include/pstl/numeric_impl.h: Likewise.
	* include/pstl/parallel_backend.h: Likewise.
	* include/pstl/parallel_backend_serial.h: Likewise.
	* include/pstl/parallel_backend_tbb.h: Likewise.
	* include/pstl/parallel_backend_utils.h: Likewise.
	* include/pstl/pstl_config.h: Likewise.
	* include/pstl/unseq_backend_simd.h: Likewise.

2020-10-20  François Dumont  <fdumont@gcc.gnu.org>

	* include/bits/hashtable_policy.h
	(_Hash_node_value_base<>): Remove _Hash_node_base inheritance.
	(_Hash_node_code_cache<bool _Cache_hash_code>): New.
	(_Hash_node_value<typename _Value, bool _Cache_hash_code>): New.
	(_Hash_node<>): Inherits _Hash_node_base<> and _Hash_node_value<>.
	(_Map_base<>::__node_type): Remove.
	(_Map_base<>::iterator): Remove.
	(_Insert_base<>::__hash_cached): New.
	(_Insert_base<>::__constant_iterators): New.
	(_Insert_base<>::__hashtable_alloc): New.
	(_Insert_base<>::__node_type): Remove.
	(_Insert_base<>::__node_ptr): New.
	(_Hash_code_base<>): Remove specializations.
	(_Hash_code_base<>::__node_type): Remove.
	(_Hash_code_base<>::_M_bucket_index(const __node_type*, size_t)):
	Replace by...
	(_Hash_code_base<>::_M_bucket_index(const _Hash_node_value<>&, size_t)):
	...this.
	(_Hash_code_base<>::_M_store_code(__node_type*, __hash_code)):
	Replace by...
	(_Hash_code_base<>::_M_store_code(_Hash_node_code_cache<>&, __hash_code)):
	...this.
	(_Hash_code_base<>::_M_copy_code(__node_type*, const __node_type*)):
	Replace by...
	(_Hash_code_base<>::_M_copy_code(_Hash_node_code_cache<>&,
	const _Hash_node_code_base<>&)): ...this.
	(_Hashtable_base<>::__constant_iterators): Remove.
	(_Hashtable_base<>::__unique_keys): Remove.
	(_Hashtable_base<>::__node_type): Remove.
	(_Hashtable_base<>::iterator): Remove.
	(_Hashtable_base<>::const_iterator): Remove.
	(_Hashtable_base<>::local_iterator): Remove.
	(_Hashtable_base<>::const_local_iterator): Remove.
	(_Hashtable_base<>::__ireturn_type): Remove.
	(_Hashtable_base<>::_Equal_hash_code<>::_S_equals): Replace by...
	(_Hashtable_base<>::_S_equals(__hash_code, const _Hash_node_code_hash<>&)):
	...this.
	(_Hashtable_base<>::_Equal_hash_code<>::_S_node_equals): Replace by...
	(_Hashtable_base<>::_S_node_equals(__hash_code,
	const _Hash_node_code_hash<>&)): ...this.
	(_Hashtable_base<>::_Equal_hash_code<>): Remove.
	(_Hashtable_base<>::_M_equals): Adapt.
	(_Hashtable_baxe<>::_M_node_equals): Adapt.
	(_Equality<>::_M_equal): Adapt.
	(_Hashtable_alloc<>::__node_ptr): New.
	(_Hashtable_alloc<>::__bucket_type): Rename into...
	(_Hashtable_alloc<>::__node_base_ptr): ...this.
	(_Hashtable_alloc<>::__bucket_alloc_type): Rename into...
	(_Hashtable_alloc<>::__buckets_alloc_type): ...this.
	(_Hashtable_alloc<>::__bucket_alloc_traits): Rename into...
	(_Hashtable_alloc<>::__buckets_alloc_traits): ...this.
	(_Hashtable_alloc<>::__buckets_ptr): New.
	(_Hashtable_alloc<>::_M_allocate_node): Adapt.
	(_Hashtable_alloc<>::_M_deallocate_node): Adapt.
	(_Hashtable_alloc<>::_M_deallocate_node_ptr): Adapt.
	(_Hashtable_alloc<>::_M_deallocate_nodes): Adapt.
	(_Hashtable_alloc<>::_M_allocate_buckets): Adapt.
	(_Hashtable_alloc<>::_M_deallocate_buckets): Adapt.
	* include/bits/hashtable.h (_Hashtable<>): Adapt.

2020-10-20  Aldy Hernandez  <aldyh@redhat.com>

	* testsuite/21_strings/basic_string/capacity/1.cc: Pass
	-Wno-stringop-overflow to test.

2020-10-20  Jonathan Wakely  <jwakely@redhat.com>

	PR libstdc++/95917
	* include/std/coroutine (__noop_coro_frame): Replace with
	noop_coroutine_handle::__frame.
	(__dummy_resume_destroy): Define inline in __frame.
	(__noop_coro_fr): Replace with noop_coroutine_handle::_S_fr
	and define as inline.
	* testsuite/18_support/coroutines/95917.cc: New test.

2020-10-20  Jonathan Wakely  <jwakely@redhat.com>

	* include/std/coroutine (coroutine_handle<_Promise>): Remove
	base class. Add constructors, conversions, accessors etc. as
	proposed for LWG 3460.
	(coroutine_handle<noop_coroutine_promise>): Likewise.
	* testsuite/18_support/coroutines/lwg3460.cc: New test.

2020-10-19  Jonathan Wakely  <jwakely@redhat.com>

	* include/bits/unique_ptr.h (make_unique_for_overwrite): Define
	for C++20.
	* testsuite/20_util/unique_ptr/creation/array_neg.cc: Remove
	unused header. Adjust standard reference.
	* testsuite/20_util/unique_ptr/creation/for_overwrite.cc: New test.
	* testsuite/20_util/unique_ptr/creation/for_overwrite__neg.cc: New test.

2020-10-19  Jonathan Wakely  <jwakely@redhat.com>

	* include/std/tuple (_Head_base<Idx, Head, true>): Use reserved
	form of __no_unique_address__ attribute because
	no_unique_address is not reserved prior to C++20.

2020-10-19  Jonathan Wakely  <jwakely@redhat.com>

	* include/bits/node_handle.h (_Node_handle_common): Replace
	std::optional with custom type.
	* testsuite/20_util/variant/exception_safety.cc: Add missing
	header include.

2020-10-19  Jonathan Wakely  <jwakely@redhat.com>

	* include/precompiled/expc++.h: Removed.

2020-10-17  Ville Voutilainen  <ville.voutilainen@gmail.com>

	PR libstdc++/97449
	* include/std/variant
	(__gen_vtable_impl<>::_S_apply_single_alt):
	Diagnose visitor return type mismatches here..
	(__gen_vtable_impl</*base case*/>::_S_apply):
	..not here.

2020-10-15  Jonathan Wakely  <jwakely@redhat.com>

	* include/std/concepts: Fix typos in copyright notice.
	* include/std/ranges: Likewise.

2020-10-14  Jonathan Wakely  <jwakely@redhat.com>

	PR libstdc++/97415
	* include/std/sstream (basic_stringbuf::str()): Check for
	null egptr() before comparing to non-null pptr().

2020-10-14  Jonathan Wakely  <jwakely@redhat.com>

	* testsuite/21_strings/basic_string/modifiers/assign/char/move_assign_optim.cc:
	Do not generate debug info.
	* testsuite/21_strings/basic_string/modifiers/assign/wchar_t/move_assign_optim.cc:
	Likewise.

2020-10-14  Jonathan Wakely  <jwakely@redhat.com>

	* include/bits/basic_string.h (basic_string(const Alloc&))
	(basic_string(const basic_string&)
	(basic_string(const CharT*, size_type, const Alloc&))
	(basic_string(const CharT*, const Alloc&))
	(basic_string(size_type, CharT, const Alloc&))
	(basic_string(initializer_list<CharT>, const Alloc&))
	(basic_string(InputIterator, InputIterator, const Alloc&)):
	Define inline in class body.
	* include/bits/basic_string.tcc (basic_string(const Alloc&))
	(basic_string(const basic_string&)
	(basic_string(const CharT*, size_type, const Alloc&))
	(basic_string(const CharT*, const Alloc&))
	(basic_string(size_type, CharT, const Alloc&))
	(basic_string(initializer_list<CharT>, const Alloc&))
	(basic_string(InputIterator, InputIterator, const Alloc&)):
	Move definitions into class body.

2020-10-14  Jonathan Wakely  <jwakely@redhat.com>

	* testsuite/lib/libstdc++.exp (check_effective_target_cxx11-abi):
	Add comments about which test flags get used by the check.

2020-10-14  Jonathan Wakely  <jwakely@redhat.com>

	* testsuite/21_strings/basic_string/allocator/char/copy.cc: Make
	comment more precise about what isn't supported by COW strings.
	* testsuite/21_strings/basic_string/allocator/char/copy_assign.cc:
	Likewise.
	* testsuite/21_strings/basic_string/allocator/char/move.cc:
	Likewise.
	* testsuite/21_strings/basic_string/allocator/char/move_assign.cc:
	Likewise.
	* testsuite/21_strings/basic_string/allocator/char/noexcept.cc:
	Likewise.
	* testsuite/21_strings/basic_string/allocator/char/operator_plus.cc:
	Likewise.
	* testsuite/21_strings/basic_string/allocator/char/swap.cc:
	Likewise.
	* testsuite/21_strings/basic_string/allocator/wchar_t/copy.cc:
	Likewise.
	* testsuite/21_strings/basic_string/allocator/wchar_t/copy_assign.cc:
	Likewise.
	* testsuite/21_strings/basic_string/allocator/wchar_t/move.cc:
	Likewise.
	* testsuite/21_strings/basic_string/allocator/wchar_t/move_assign.cc:
	Likewise.
	* testsuite/21_strings/basic_string/allocator/wchar_t/noexcept.cc:
	Likewise.
	* testsuite/21_strings/basic_string/allocator/wchar_t/operator_plus.cc:
	Likewise.
	* testsuite/21_strings/basic_string/allocator/wchar_t/swap.cc:
	Likewise.

2020-10-14  Jonathan Wakely  <jwakely@redhat.com>

	* testsuite/21_strings/basic_string/allocator/char/minimal.cc:
	Do not require cxx11-abi effective target.
	* testsuite/21_strings/basic_string/allocator/wchar_t/minimal.cc:
	Likewise.
	* testsuite/27_io/basic_fstream/cons/base.cc: Likewise.

2020-10-14  Jonathan Wakely  <jwakely@redhat.com>

	* include/bits/basic_string.h [!_GLIBCXX_USE_CXX11_ABI]
	(basic_string(const _CharT*, const _Alloc&)): Constrain to
	require an allocator-like type to fix CTAD ambiguity (LWG 3706).
	* testsuite/21_strings/basic_string/cons/char/deduction.cc:
	Remove dg-skip-if.
	* testsuite/21_strings/basic_string/cons/wchar_t/deduction.cc:
	Likewise.

2020-10-13  Nuno Lopes  <nuno.lopes@ist.utl.pt>

	* include/bits/stl_algo.h (any_of): Fix incorrect description
	in comment.

2020-10-13  Jonathan Wakely  <jwakely@redhat.com>

	* doc/xml/manual/evolution.xml: Document some API changes
	and deprecations.
	* doc/xml/manual/intro.xml: Document LWG 2499.
	* doc/xml/manual/status_cxx2020.xml: Update status.
	* doc/html/*: Regenerate.

2020-10-13  Jonathan Wakely  <jwakely@redhat.com>

	* doc/xml/book.txml: Remove trailing whitespace.
	* doc/xml/chapter.txml: Likewise.
	* doc/xml/class.txml: Likewise.
	* doc/xml/gnu/fdl-1.3.xml: Likewise.
	* doc/xml/gnu/gpl-3.0.xml: Likewise.
	* doc/xml/manual/abi.xml: Likewise.
	* doc/xml/manual/algorithms.xml: Likewise.
	* doc/xml/manual/allocator.xml: Likewise.
	* doc/xml/manual/appendix_contributing.xml: Likewise.
	* doc/xml/manual/appendix_free.xml: Likewise.
	* doc/xml/manual/appendix_porting.xml: Likewise.
	* doc/xml/manual/atomics.xml: Likewise.
	* doc/xml/manual/auto_ptr.xml: Likewise.
	* doc/xml/manual/backwards_compatibility.xml: Likewise.
	* doc/xml/manual/bitmap_allocator.xml: Likewise.
	* doc/xml/manual/build_hacking.xml: Likewise.
	* doc/xml/manual/codecvt.xml: Likewise.
	* doc/xml/manual/concurrency.xml: Likewise.
	* doc/xml/manual/concurrency_extensions.xml: Likewise.
	* doc/xml/manual/configure.xml: Likewise.
	* doc/xml/manual/containers.xml: Likewise.
	* doc/xml/manual/ctype.xml: Likewise.
	* doc/xml/manual/debug.xml: Likewise.
	* doc/xml/manual/debug_mode.xml: Likewise.
	* doc/xml/manual/diagnostics.xml: Likewise.
	* doc/xml/manual/documentation_hacking.xml: Likewise.
	* doc/xml/manual/evolution.xml: Likewise.
	* doc/xml/manual/internals.xml: Likewise.
	* doc/xml/manual/intro.xml: Likewise.
	* doc/xml/manual/io.xml: Likewise.
	* doc/xml/manual/iterators.xml: Likewise.
	* doc/xml/manual/locale.xml: Likewise.
	* doc/xml/manual/localization.xml: Likewise.
	* doc/xml/manual/messages.xml: Likewise.
	* doc/xml/manual/mt_allocator.xml: Likewise.
	* doc/xml/manual/numerics.xml: Likewise.
	* doc/xml/manual/parallel_mode.xml: Likewise.
	* doc/xml/manual/policy_data_structures.xml: Likewise.
	* doc/xml/manual/prerequisites.xml: Likewise.
	* doc/xml/manual/shared_ptr.xml: Likewise.
	* doc/xml/manual/spine.xml: Likewise.
	* doc/xml/manual/status_cxxtr1.xml: Likewise.
	* doc/xml/manual/status_cxxtr24733.xml: Likewise.
	* doc/xml/manual/strings.xml: Likewise.
	* doc/xml/manual/support.xml: Likewise.
	* doc/xml/manual/test.xml: Likewise.
	* doc/xml/manual/test_policy_data_structures.xml: Likewise.
	* doc/xml/manual/using.xml: Likewise.
	* doc/xml/manual/using_exceptions.xml: Likewise.
	* doc/xml/manual/utilities.xml: Likewise.
	* doc/html/*: Regenerate.

2020-10-12  Patrick Palka  <ppalka@redhat.com>

	* include/std/ranges (take_while_view::begin): Constrain the
	const overload further as per LWG 3450.
	(take_while_view::end): Likewise.
	* testsuite/std/ranges/adaptors/take_while.cc: Add test for LWG
	3450.

2020-10-12  Patrick Palka  <ppalka@redhat.com>

	PR libstdc++/95322
	* include/std/ranges (take_view::_CI): Define this alias
	template as per LWG 3449 and remove ...
	(take_view::_Sentinel::_CI): ... this type alias.
	(take_view::_Sentinel::operator==): Adjust use of _CI
	accordingly.  Define a second overload that accepts an iterator
	of the opposite constness as per LWG 3449.
	(take_while_view::_Sentinel::operator==): Likewise.
	* testsuite/std/ranges/adaptors/95322.cc: Add tests for LWG 3449.

2020-10-12  Jonathan Wakely  <jwakely@redhat.com>

	* doc/doxygen/user.cfg.in: Update to Doxygen 1.8.20 format.

2020-10-12  Jonathan Wakely  <jwakely@redhat.com>

	* doc/doxygen/user.cfg.in (PREDEFINED): Use __cplusplus=201703L
	so that C++17 features are documented.

2020-10-12  Jonathan Wakely  <jwakely@redhat.com>

	* include/bits/stl_algobase.h (copy, move, copy_backward)
	(move_backward): Fix documentation for returned iterator.

2020-10-12  Martin Sebor  <msebor@redhat.com>

	PR c++/97201
	* libsupc++/new (operator new): Add attribute alloc_size and malloc.

2020-10-11  Clement Chigot  <clement.chigot@atos.net>

	* config/os/aix/t-aix: Add complementary mode object file to
	libstdc++fs.a

2020-10-10  Jonathan Wakely  <jwakely@redhat.com>

	PR libstdc++/97362
	* doc/html/manual/source_code_style.html: Regenerate.
	* doc/xml/manual/appendix_contributing.xml: Add __deref to
	BADNAMES.
	* include/debug/functions.h (_Irreflexive_checker::__deref):
	Rename to __ref.
	* testsuite/17_intro/badnames.cc: Check __deref.

2020-10-10  Ville Voutilainen  <ville.voutilainen@gmail.com>

	* include/std/variant (__check_visitor_result):
	Use size_t for indexes.
	(__check_visitor_results): Likewise.

2020-10-09  Ville Voutilainen  <ville.voutilainen@gmail.com>

	PR libstdc++/95904
	* include/std/variant (__deduce_visit_result): Add a nested ::type.
	(__gen_vtable_impl</*base case*/>::_S_apply):
	Check the visitor return type.
	(__same_types): New.
	(__check_visitor_result): Likewise.
	(__check_visitor_results): Likewise.
	(visit(_Visitor&&, _Variants&&...)): Use __check_visitor_results
	in case we're visiting just one variant.
	* testsuite/20_util/variant/visit_neg.cc: Adjust.

2020-10-09  Jonathan Wakely  <jwakely@redhat.com>

	PR libstdc++/97311
	* include/bits/random.tcc (seed_seq::generate): Use uint32_t for
	calculations. Also split the first loop into three loops to
	avoid branching on k on every iteration, resolving PR 94823.
	* testsuite/26_numerics/random/seed_seq/97311.cc: New test.
	* testsuite/26_numerics/random/pr60037-neg.cc: Adjust dg-erro
	line number.

2020-10-09  Daniel Lemire  <lemire@gmail.com>

	* include/bits/uniform_int_dist.h (uniform_int_distribution::_S_nd):
	New member function implementing Lemire's "nearly divisionless"
	algorithm.
	(uniform_int_distribution::operator()): Use _S_nd when the range
	of the URBG is the full width of the result type.

2020-10-09  Jonathan Wakely  <jwakely@redhat.com>

	* testsuite/Makefile.am: Set and export variable separately.
	* testsuite/Makefile.in: Regenerate.

2020-10-09  Jonathan Wakely  <jwakely@redhat.com>

	* scripts/check_performance: Use gnu++11 instead of gnu++0x.
	* testsuite/Makefile.am (check-performance): Export CXXFLAGS to
	child process.
	* testsuite/Makefile.in: Regenerate.

2020-10-09  Jonathan Wakely  <jwakely@redhat.com>

	* testsuite/performance/26_numerics/random_dist.cc: New test.

2020-10-09  Jonathan Wakely  <jwakely@redhat.com>

	* testsuite/util/testsuite_performance.h (report_header): Remove
	unused variable.

2020-10-08  Patrick Palka  <ppalka@redhat.com>

	PR libstdc++/95788
	* include/bits/ranges_uninitialized.h:
	(__construct_at_fn::operator()): Rewrite in terms of
	std::construct_at.  Declare it conditionally noexcept.  Qualify
	calls to declval in its requires-clause.
	* testsuite/20_util/specialized_algorithms/construct_at/95788.cc:
	New test.

2020-10-08  Jonathan Wakely  <jwakely@redhat.com>

	PR libstdc++/82584
	* include/bits/random.tcc
	(discrete_distribution::param_type::_M_initialize)
	(piecewise_constant_distribution::param_type::_M_initialize)
	(piecewise_linear_distribution::param_type::_M_initialize):
	Add assertions for positive sums..
	* testsuite/26_numerics/random/pr60037-neg.cc: Adjust dg-error
	line.

2020-10-08  Jonathan Wakely  <jwakely@redhat.com>

	* include/bits/ios_base.h (ios_base::failure): Add constructors
	takeing error_code argument. Add code() member function.
	* testsuite/27_io/ios_base/failure/cxx11.cc: Allow test to
	run for the old ABI but do not check for derivation from
	std::system_error.
	* testsuite/27_io/ios_base/failure/error_code.cc: New test.

2020-10-08  Jonathan Wakely  <jwakely@redhat.com>

	* include/bits/random.h (__detail::_Mod): Revert last change.
	(__detail::__mod): Do not use _Mod for a==0 case.
	* testsuite/26_numerics/random/linear_congruential_engine/operators/call.cc:
	Check other cases with a==0. Also check runtime results.
	* testsuite/26_numerics/random/pr60037-neg.cc: Adjust dg-error
	line.

2020-10-07  Jonathan Wakely  <jwakely@redhat.com>

	* include/bits/random.h (__detail::_Mod): Avoid divide by zero.
	* testsuite/26_numerics/random/linear_congruential_engine/operators/call.cc:
	New test.

2020-10-07  Jonathan Wakely  <jwakely@redhat.com>

	* include/bits/random.h (seed_seq(initializer_list<T>)): Rename
	parameter to use reserved name.
	* include/bits/ranges_algo.h (shift_left, shift_right): Rename
	template parameters to use reserved name.
	* libsupc++/exception_ptr.h (exception_ptr): Likewise for
	parameters and local variables.
	* testsuite/17_intro/names.cc: Check "il". Do not check "d" and
	"y" in C++20 mode.

2020-10-06  Jonathan Wakely  <jwakely@redhat.com>

	PR libstdc++/90295
	* config/abi/pre/gnu.ver (CXXABI_1.3.13): New symbol version.
	(exception_ptr::_M_addref(), exception_ptr::_M_release()):
	Export symbols.
	* libsupc++/eh_ptr.cc (exception_ptr::exception_ptr()):
	Remove out-of-line definition.
	(exception_ptr::exception_ptr(const exception_ptr&)):
	Likewise.
	(exception_ptr::~exception_ptr()): Likewise.
	(exception_ptr::operator=(const exception_ptr&)):
	Likewise.
	(exception_ptr::swap(exception_ptr&)): Likewise.
	(exception_ptr::_M_addref()): Add branch prediction.
	* libsupc++/exception_ptr.h (exception_ptr::operator bool):
	Add noexcept.
	[!_GLIBCXX_EH_PTR_COMPAT] (operator==, operator!=): Define
	inline as hidden friends. Remove declarations at namespace
	scope.
	(exception_ptr::exception_ptr()): Define inline.
	(exception_ptr::exception_ptr(const exception_ptr&)):
	Likewise.
	(exception_ptr::~exception_ptr()): Likewise.
	(exception_ptr::operator=(const exception_ptr&)):
	Likewise.
	(exception_ptr::swap(exception_ptr&)): Likewise.
	* testsuite/util/testsuite_abi.cc: Add CXXABI_1.3.13.
	* testsuite/18_support/exception_ptr/90295.cc: New test.

2020-10-06  Jonathan Wakely  <jwakely@redhat.com>

	* include/std/ranges (join_view): Remove deduction guide.
	(views::join): Add explicit template argument list to prevent
	deducing the wrong type.
	* testsuite/std/ranges/adaptors/join.cc: Move test for LWG 3474
	here, from ...
	* testsuite/std/ranges/adaptors/join_lwg3474.cc: Removed.

2020-10-05  Jonathan Wakely  <jwakely@redhat.com>

	* include/bits/regex.h: Use __int_traits<int> instead of
	std::numeric_limits<int>.
	* include/bits/uniform_int_dist.h: Use __int_traits<T>::__max
	instead of std::numeric_limits<T>::max().
	* include/bits/hashtable_policy.h: Use size_t(-1) instead of
	std::numeric_limits<size_t>::max().
	* include/std/regex: Include <ext/numeric_traits.h>.
	* include/std/string_view: Use typedef for __int_traits<int>.
	* src/c++11/hashtable_c++0x.cc: Use size_t(-1) instead of
	std::numeric_limits<size_t>::max().
	* testsuite/std/ranges/iota/96042.cc: Include <limits>.
	* testsuite/std/ranges/iota/difference_type.cc: Likewise.
	* testsuite/std/ranges/subrange/96042.cc: Likewise.

2020-10-05  Jonathan Wakely  <jwakely@redhat.com>

	* include/std/numeric: Move all #include directives to the top
	of the header.
	* testsuite/26_numerics/gcd/gcd_neg.cc: Adjust dg-error line
	numbers.
	* testsuite/26_numerics/lcm/lcm_neg.cc: Likewise.

2020-10-05  Jonathan Wakely  <jwakely@redhat.com>

	* config/abi/pre/gnu.ver: Add new symbol.
	* include/bits/functexcept.h (__throw_bad_array_new_length):
	Declare new function.
	* include/ext/malloc_allocator.h (malloc_allocator::allocate):
	Throw bad_array_new_length for impossible sizes (LWG 3190).
	* include/ext/new_allocator.h (new_allocator::allocate):
	Likewise.
	* include/std/memory_resource (polymorphic_allocator::allocate)
	(polymorphic_allocator::allocate_object): Use new function,
	__throw_bad_array_new_length.
	* src/c++11/functexcept.cc (__throw_bad_array_new_length):
	Define.
	* testsuite/20_util/allocator/lwg3190.cc: New test.

2020-10-05  Mike Crowe  <mac@mcrowe.com>

	PR libstdc++/91486
	* include/bits/atomic_futex.h:
	(__atomic_futex_unsigned::_M_load_when_equal_until): Use target
	clock duration type when rounding.
	* testsuite/30_threads/async/async.cc (test_pr91486_wait_for):
	Rename from test_pr91486.
	(float_steady_clock): New class for test.
	(test_pr91486_wait_until): New test.

2020-10-05  Mike Crowe  <mac@mcrowe.com>

	* testsuite/20_util/duration_cast/rounding_c++11.cc: Copy
	rounding.cc and alter to support compilation for C++11 and to
	test std::chrono::__detail::ceil.

2020-10-02  Jonathan Wakely  <jwakely@redhat.com>

	* testsuite/29_atomics/atomic_float/value_init.cc: Use float
	instead of double so that __atomic_load_8 isn't needed.

2020-10-02  Jonathan Wakely  <jwakely@redhat.com>

	* testsuite/18_support/96817.cc: Use terminate handler that
	calls _Exit(0).

2020-10-02  Patrick Palka  <ppalka@redhat.com>

	* include/bits/stl_iterator.h (reverse_iterator::iter_move):
	Define for C++20 as per P0896.
	(reverse_iterator::iter_swap): Likewise.
	(move_iterator::operator*): Apply P0896 changes for C++20.
	(move_iterator::operator[]): Likewise.
	* testsuite/24_iterators/reverse_iterator/cust.cc: New test.

2020-10-01  Jonathan Wakely  <jwakely@redhat.com>

	* config/cpu/arm/cxxabi_tweaks.h (_GLIBCXX_GUARD_TEST_AND_ACQUIRE):
	Do not try to dereference return value of __atomic_load_n.

2020-09-30  Jonathan Wakely  <jwakely@redhat.com>

	* config/cpu/arm/cxxabi_tweaks.h (_GLIBCXX_GUARD_TEST_AND_ACQUIRE):
	(_GLIBCXX_GUARD_SET_AND_RELEASE): Define for EABI.

2020-09-30  Jonathan Wakely  <jwakely@redhat.com>

	* include/bits/c++config (_GLIBCXX_HAVE_BUILTIN_IS_SAME):
	Define for GCC 11 or when !__is_identifier(__is_same).
	(_GLIBCXX_BUILTIN_IS_SAME_AS): Remove.
	* include/std/type_traits (is_same, is_same_v): Replace uses
	of _GLIBCXX_BUILTIN_IS_SAME_AS.

2020-09-28  Patrick Palka  <ppalka@redhat.com>

	* include/std/ranges (filter_view): Declare the data member
	_M_base last instead of first, and adjust constructors' member
	initializer lists accordingly.
	(transform_view): Likewise.
	(take_view): Likewise.
	(take_while_view): Likewise.
	(drop_view): Likewise.
	(drop_while_view): Likewise.
	(join_view): Likewise.
	(split_view): Likewise (and tweak nearby formatting).
	(reverse_view): Likewise.
	* testsuite/std/ranges/adaptors/sizeof.cc: Update expected
	sizes.

2020-09-28  Patrick Palka  <ppalka@redhat.com>

	* testsuite/std/ranges/adaptors/sizeof.cc: New test.

2020-09-28  Patrick Palka  <ppalka@redhat.com>

	* include/bits/ranges_util.h (subrange::_M_end): Give it
	[[no_unique_address]].
	* testsuite/std/ranges/subrange/sizeof.cc: New test.

2020-09-28  Patrick Palka  <ppalka@redhat.com>

	* include/std/ranges (iota_view::_M_bound): Give it
	[[no_unique_address]].
	* testsuite/std/ranges/iota/iota_view.cc: Check that an
	unbounded iota_view has minimal size.

2020-09-27  Clement Chigot  <clement.chigot@atos.net>

	* config/os/aix/t-aix: Use $(AR) without -X32_64.

2020-09-26  Jonathan Wakely  <jwakely@redhat.com>

	PR libstdc++/96817
	* include/ext/atomicity.h (__gnu_cxx::__is_single_threaded()):
	New function wrapping __libc_single_threaded if available.
	(__exchange_and_add_dispatch, __atomic_add_dispatch): Use it.
	* libsupc++/guard.cc (__cxa_guard_acquire, __cxa_guard_abort)
	(__cxa_guard_release): Likewise.
	* testsuite/18_support/96817.cc: New test.

2020-09-25  Jonathan Wakely  <jwakely@redhat.com>

	* libsupc++/Makefile.am: Remove redundant -std=gnu++1z flags.
	* libsupc++/Makefile.in: Regenerate.

2020-09-24  Antony Polukhin  <antoshkka@gmail.com>

	PR libstdc++/71579
	* include/std/type_traits (invoke_result, is_invocable)
	(is_invocable_r, is_nothrow_invocable, is_nothrow_invocable_r):
	Add static_asserts to make sure that the arguments of the type
	traits are not misused with incomplete types.
	* testsuite/20_util/invoke_result/incomplete_args_neg.cc: New test.
	* testsuite/20_util/is_invocable/incomplete_args_neg.cc: New test.
	* testsuite/20_util/is_invocable/incomplete_neg.cc: New test.
	* testsuite/20_util/is_nothrow_invocable/incomplete_args_neg.cc:
	New test.
	* testsuite/20_util/is_nothrow_invocable/incomplete_neg.cc: Check
	for error on incomplete type usage in trait.

2020-09-24  Patrick Palka  <ppalka@redhat.com>

	* include/std/ranges (__detail::__boxable): Split out the
	associated constraints of __box into here.
	(__detail::__box): Use the __boxable concept.  Define a leaner
	partial specialization for semiregular types.
	(single_view::_M_value): Give it [[no_unique_address]].
	(filter_view::_M_pred): Likewise.
	(transform_view::_M_fun): Likewise.
	(take_while_view::_M_pred): Likewise.
	(drop_while_view::_M_pred):: Likewise.
	* testsuite/std/ranges/adaptors/detail/semiregular_box.cc: New
	test.

2020-09-24  Jonathan Wakely  <jwakely@redhat.com>

	* doc/xml/manual/configure.xml: Correct name of option.
	* doc/html/*: Regenerate.

2020-09-22  Jonathan Wakely  <jwakely@redhat.com>

	PR libstdc++/97167
	* src/c++17/fs_path.cc (path::_Parser::root_path()): Check
	for empty string before inspecting the first character.
	* testsuite/27_io/filesystem/path/append/source.cc: Append
	empty string_view to path.

2020-09-22  Glen Joseph Fernandes  <glenjofe@gmail.com>

	* include/bits/align.h (align): Fix overflow handling.
	* testsuite/20_util/align/3.cc: New test.

2020-09-22  Jonathan Wakely  <jwakely@redhat.com>

	* include/Makefile.am: Add new headers and adjust for renamed
	header.
	* include/Makefile.in: Regenerate.
	* include/bits/iterator_concepts.h: Adjust for renamed header.
	* include/bits/range_access.h (ranges::*): Move to new
	<bits/ranges_base.h> header.
	* include/bits/ranges_algobase.h: Include new <bits/ranges_base.h>
	header instead of <ranges>.
	* include/bits/ranges_algo.h: Include new <bits/ranges_util.h>
	header.
	* include/bits/range_cmp.h: Moved to...
	* include/bits/ranges_cmp.h: ...here.
	* include/bits/ranges_base.h: New header.
	* include/bits/ranges_util.h: New header.
	* include/experimental/string_view: Include new
	<bits/ranges_base.h> header.
	* include/std/functional: Adjust for renamed header.
	* include/std/ranges (ranges::view_base, ranges::enable_view)
	(ranges::dangling, ranges::borrowed_iterator_t): Move to new
	<bits/ranges_base.h> header.
	(ranges::view_interface, ranges::subrange)
	(ranges::borrowed_subrange_t): Move to new <bits/ranges_util.h>
	header.
	* include/std/span: Include new <bits/ranges_base.h> header.
	* include/std/string_view: Likewise.
	* testsuite/24_iterators/back_insert_iterator/pr93884.cc: Add
	missing <ranges> header.
	* testsuite/24_iterators/front_insert_iterator/pr93884.cc:
	Likewise.

2020-09-22  Jonathan Wakely  <jwakely@redhat.com>

	PR libstdc++/96803
	* include/std/tuple
	(_Tuple_impl(allocator_arg_t, Alloc, const _Tuple_impl<U...>&)):
	Use correct value category in __use_alloc call.
	* testsuite/20_util/tuple/cons/96803.cc: Check with constructors
	that require correct value category to be used.

2020-09-22  Patrick Palka  <ppalka@redhat.com>

	* include/std/span (span::front): Remove static_assert.
	(span::back): Likewise.
	(span::operator[]): Likewise.
	* testsuite/23_containers/span/back_neg.cc: Rewrite to verify
	that we check the preconditions of back() only when it's called.
	* testsuite/23_containers/span/front_neg.cc: Likewise for
	front().
	* testsuite/23_containers/span/index_op_neg.cc: Likewise for
	operator[].

2020-09-22  Patrick Palka  <ppalka@redhat.com>

	* include/bits/stl_algo.h (__sample): Exit early when the
	input range is empty.
	* testsuite/25_algorithms/sample/3.cc: New test.

2020-09-22  Patrick Palka  <ppalka@redhat.com>

	* include/bits/stl_algo.h (for_each_n): Mark constexpr for C++20.
	(search): Likewise for the overload that takes a searcher.
	* testsuite/25_algorithms/for_each/constexpr.cc: Test constexpr
	std::for_each_n.
	* testsuite/25_algorithms/search/constexpr.cc: Test constexpr
	std::search overload that takes a searcher.

2020-09-21  Jonathan Wakely  <jwakely@redhat.com>

	* include/bits/c++config (__replacement_assert): Add noreturn
	attribute.
	(__glibcxx_assert_impl): Use __builtin_expect to hint that the
	assertion is expected to pass.

2020-09-21  Jonathan Wakely  <jwakely@redhat.com>

	* include/std/ranges (drop_view::begin()): Adjust constraints
	to match the correct condition for O(1) ranges::next (LWG 3482).
	* testsuite/std/ranges/adaptors/drop.cc: Check that iterator is
	cached for non-sized_range.

2020-09-21  Jonathan Wakely  <jwakely@redhat.com>

	* include/std/ranges (transform_view, elements_view): Relax
	constraints on operator- for iterators, as per LWG 3483.
	* testsuite/std/ranges/adaptors/elements.cc: Check that we
	can take the difference of two iterators from a non-random
	access range.
	* testsuite/std/ranges/adaptors/transform.cc: Likewise.

2020-09-21  Jonathan Wakely  <jwakely@redhat.com>

	PR libstdc++/97132
	* include/bits/align.h (align) [!_GLIBCXX_USE_C99_STDINT_TR1]:
	Remove unused code.
	(assume_aligned): Do not use __builtin_assume_aligned during
	constant evaluation.
	* testsuite/20_util/assume_aligned/1.cc: Improve test.
	* testsuite/20_util/assume_aligned/97132.cc: New test.

2020-09-20  Jonathan Wakely  <jwakely@redhat.com>

	PR libstdc++/97101
	* include/std/functional (bind_front): Fix order of parameters
	in is_nothrow_constructible_v specialization.
	* testsuite/20_util/function_objects/bind_front/97101.cc: New test.

2020-09-11  Thomas Rodgers  <trodgers@redhat.com>

	* include/std/memory: Move #include <bits/align.h> inside C++11
	conditional includes.

2020-09-11  Thomas Rodgers  <trodgers@redhat.com>

	* include/Makefile.am (bits_headers): Add new header.
	* include/Makefile.in: Regenerate.
	* include/bits/align.h: New file.
	* include/std/memory (align): Move definition to bits/align.h.
	(assume_aligned): Likewise.

2020-09-11  Jonathan Wakely  <jwakely@redhat.com>

	* include/std/chrono [C++17] (chrono::__detail::ceil): Add
	using declaration to make chrono::ceil available for internal
	use with a consistent name.
	(chrono::__detail::__ceil_impl): New function template.
	(chrono::__detail::ceil): Use __ceil_impl to compare and
	increment the value. Remove SFINAE constraint.

2020-09-11  Jonathan Wakely  <jwakely@redhat.com>

	* include/bits/regex_error.h (__throw_regex_error): Fix
	parameter declaration and use reserved attribute names.

2020-09-11  Mike Crowe  <mac@mcrowe.com>

	* include/std/condition_variable (condition_variable::wait_until):
	Convert delta to steady_clock duration before adding to current
	steady_clock time to avoid rounding errors described in PR68519.
	(condition_variable::wait_for): Simplify calculation of absolute
	time by using chrono::__detail::ceil in both overloads.
	* testsuite/30_threads/condition_variable/members/68519.cc:
	(test_wait_for): Renamed from test01. Replace unassigned val
	variable with constant false. Reduce scope of mx and cv
	variables to just test_wait_for function.
	(test_wait_until): Add new test case.

2020-09-11  Mike Crowe  <mac@mcrowe.com>

	PR libstdc++/91486
	* include/bits/atomic_futex.h
	(__atomic_futex_unsigned::_M_load_when_equal_for)
	(__atomic_futex_unsigned::_M_load_when_equal_until): Use
	__detail::ceil to convert delta to the reference clock
	duration type to avoid resolution problems.
	* include/std/chrono (__detail::ceil): Move implementation
	of std::chrono::ceil into private namespace so that it's
	available to pre-C++17 code.
	* testsuite/30_threads/async/async.cc (test_pr91486):
	Test __atomic_futex_unsigned::_M_load_when_equal_for.

2020-09-11  Mike Crowe  <mac@mcrowe.com>

	* include/bits/atomic_futex.h
	(__atomic_futex_unsigned::_M_load_when_equal_until): Add
	loop on generic _Clock to check the timeout against _Clock
	again after _M_load_when_equal_until returns indicating a
	timeout.
	* testsuite/30_threads/async/async.cc: Invent slow_clock
	that runs at an eleventh of steady_clock's speed. Use it
	to test the user-supplied-clock variant of
	__atomic_futex_unsigned::_M_load_when_equal_until works
	generally with test03 and loops correctly when the timeout
	time hasn't been reached in test04.

2020-09-11  Mike Crowe  <mac@mcrowe.com>

	PR libstdc++/93542
	* include/bits/atomic_futex.h (__atomic_futex_unsigned): Change
	__clock_t typedef to use steady_clock so that unknown clocks are
	synced to it rather than system_clock. Change existing __clock_t
	overloads of _M_load_and_text_until_impl and
	_M_load_when_equal_until to use system_clock explicitly. Remove
	comment about DR 887 since these changes address that problem as
	best as we currently able.

2020-09-11  Mike Crowe  <mac@mcrowe.com>

	PR libstdc++/93542
	* config/abi/pre/gnu.ver: Update for addition of
	__atomic_futex_unsigned_base::_M_futex_wait_until_steady.
	* include/bits/atomic_futex.h (__atomic_futex_unsigned_base):
	Add comments to clarify that _M_futex_wait_until and
	_M_load_and_test_until use CLOCK_REALTIME.
	(__atomic_futex_unsigned_base::_M_futex_wait_until_steady)
	(__atomic_futex_unsigned_base::_M_load_and_text_until_steady):
	New member functions that use CLOCK_MONOTONIC.
	(__atomic_futex_unsigned_base::_M_load_and_test_until_impl)
	(__atomic_futex_unsigned_base::_M_load_when_equal_until): Add
	overloads that accept a steady_clock time_point and use the
	new member functions.
	* src/c++11/futex.cc: Include headers required for
	clock_gettime.
	(futex_clock_monotonic_flag): New constant to tell futex to
	use CLOCK_MONOTONIC to match existing futex_clock_realtime_flag.
	(futex_clock_monotonic_unavailable): New global to store the
	result of trying to use CLOCK_MONOTONIC.
	(__atomic_futex_unsigned_base::_M_futex_wait_until_steady): Add
	new variant of _M_futex_wait_until that uses CLOCK_MONOTONIC to
	support waiting using steady_clock.

2020-09-11  Mike Crowe  <mac@mcrowe.com>

	* src/c++11/futex.cc: Add new constants for required futex
	flags.  Add futex_clock_realtime_unavailable flag to store
	result of trying to use FUTEX_CLOCK_REALTIME.
	(__atomic_futex_unsigned_base::_M_futex_wait_until): Try to
	use FUTEX_WAIT_BITSET with FUTEX_CLOCK_REALTIME and only
	fall back to using gettimeofday and FUTEX_WAIT if that's not
	supported.

2020-09-11  Mike Crowe  <mac@mcrowe.com>

	* testsuite/30_threads/async/async.cc (test02): Test steady_clock
	with std::future::wait_until.
	(test03): Add new test templated on clock type waiting for future
	associated with async to resolve.
	(main): Call test03 to test both system_clock and steady_clock.

2020-09-11  Torbjörn SVENSSON  <torbjorn.svensson@st.com>
	    Christophe Lyon  <christophe.lyon@linaro.org>

	* libsupc++/eh_call.cc: Avoid warning with -fno-exceptions.

2020-09-11  Torbjörn SVENSSON  <torbjorn.svensson@st.com>
	    Christophe Lyon  <christophe.lyon@linaro.org>

	* libsupc++/eh_call.cc: Avoid warning with -fno-exceptions.

2020-09-11  Christophe Lyon  <christophe.lyon@linaro.org>

	* include/bits/regex_error.h: Avoid warning with -fno-exceptions.

2020-09-10  Jonathan Wakely  <jwakely@redhat.com>

	* include/bits/locale_conv.h (__do_str_codecvt, __str_codecvt_in_all):
	Add casts to compare types of the same signedness.

2020-09-10  Jonathan Wakely  <jwakely@redhat.com>

	* include/bits/ranges_algobase.h (__equal_fn): Remove unused
	typedef.

2020-09-10  Jonathan Wakely  <jwakely@redhat.com>

	* include/std/version (__cpp_lib_array_constexpr):
	(__cpp_lib_constexpr_char_traits): Only define C++17 value when
	compiling C++17.

2020-09-10  Jonathan Wakely  <jwakely@redhat.com>

	* include/experimental/bits/shared_ptr.h (shared_ptr(auto_ptr&&))
	(operator=(auto_ptr&&)): Add diagnostic pragmas to suppress
	warnings for uses of std::auto_ptr.
	* include/experimental/type_traits (is_literal_type_v):
	Likewise, for use of std::is_literal_type.
	* include/std/condition_variable (condition_variable_any::_Unlock):
	Likewise, for use of std::uncaught_exception.

2020-09-10  Jonathan Wakely  <jwakely@redhat.com>

	* include/bits/fs_path.h (path::_List::type()): Avoid narrowing
	conversion.
	* include/std/chrono (operator+(const year&, const years&)):
	Likewise.

2020-09-10  Jonathan Wakely  <jwakely@redhat.com>

	* include/bits/codecvt.h (codecvt_byname): Remove names of
	unused parameters.

2020-09-10  Jonathan Wakely  <jwakely@redhat.com>

	* include/bits/locale_facets_nonio.tcc: Adjust whitespace.

2020-09-10  Krystian Kuźniarek  <krystian.kuzniarek@gmail.com>

	* include/c_global/cmath (__lerp): Avoid -Wparentheses warnings.

2020-09-10  Krystian Kuźniarek  <krystian.kuzniarek@gmail.com>

	* include/bits/atomic_base.h: Fix -Wunused-variable
	warnings.
	* include/ext/new_allocator.h: Fix -Wunused-parameter
	warnings.

2020-09-10  Jonathan Wakely  <jwakely@redhat.com>

	* include/bits/stl_iterator.h (counted_iterator): Add assertions
	to check preconditions added by LWG 3472.

2020-09-10  Jonathan Wakely  <jwakely@redhat.com>

	PR libstdc++/94160
	* src/c++17/memory_resource.cc (munge_options): Round
	max_blocks_per_chunk to a multiple of four.
	(__pool_resource::_M_alloc_pools()): Simplify slightly.
	* testsuite/20_util/unsynchronized_pool_resource/allocate.cc:
	Check that valid pointers are returned when small values are
	used for max_blocks_per_chunk.

2020-09-10  Jonathan Wakely  <jwakely@redhat.com>

	PR libstdc++/96942
	* include/std/memory_resource (monotonic_buffer_resource::do_allocate):
	Use __builtin_expect when checking if a new buffer needs to be
	allocated from the upstream resource, and for checks for edge
	cases like zero sized buffers and allocations.
	* src/c++17/memory_resource.cc (aligned_size): New class template.
	(aligned_ceil): New helper function to round up to a given
	alignment.
	(monotonic_buffer_resource::chunk): Replace _M_size and _M_align
	with an aligned_size member. Remove _M_canary member. Change _M_next
	to pointer instead of unaligned buffer.
	(monotonic_buffer_resource::chunk::allocate): Round up to multiple
	of 64 instead of to power of two. Check for size overflow. Remove
	redundant check for minimum required alignment.
	(monotonic_buffer_resource::chunk::release): Adjust for changes
	to data members.
	(monotonic_buffer_resource::_M_new_buffer): Use aligned_ceil.
	(big_block): Replace _M_size and _M_align with aligned_size
	member.
	(big_block::big_block): Check for size overflow.
	(big_block::size, big_block::align): Adjust to use aligned_size.
	(big_block::alloc_size): Use aligned_ceil.
	(munge_options): Use aligned_ceil.
	(__pool_resource::allocate): Use big_block::align for alignment.
	* testsuite/20_util/monotonic_buffer_resource/allocate.cc: Check
	upstream resource gets expected values for impossible sizes.
	* testsuite/20_util/unsynchronized_pool_resource/allocate.cc:
	Likewise. Adjust checks for expected alignment in existing test.

2020-09-07  Jonathan Wakely  <jwakely@redhat.com>

	* include/std/chrono (duration::_S_gcd): Use invariant that
	neither value is zero initially.

2020-09-07  Jonathan Wakely  <jwakely@redhat.com>

	* include/std/ranges (__box): Simplify constraints as per LWG 3477.

2020-09-03  Jonathan Wakely  <jwakely@redhat.com>

	PR libstdc++/96592
	* include/std/tuple (_TupleConstraints<true, T...>): Use
	alternative is_constructible instead of std::is_constructible.
	* testsuite/20_util/tuple/cons/96592.cc: New test.

2020-09-03  Jonathan Wakely  <jwakely@redhat.com>

	* include/std/chrono (duration::_S_gcd): Use iterative algorithm
	for C++14 and later.
	* include/std/numeric (__detail::__gcd): Replace recursive
	Euclidean algorithm with iterative version of binary GCD algorithm.
	* testsuite/26_numerics/gcd/1.cc: Test additional inputs.
	* testsuite/26_numerics/gcd/gcd_neg.cc: Adjust dg-error lines.
	* testsuite/26_numerics/lcm/lcm_neg.cc: Likewise.
	* testsuite/experimental/numeric/gcd.cc: Test additional inputs.
	* testsuite/26_numerics/gcd/2.cc: New test.

2020-09-02  Jonathan Wakely  <jwakely@redhat.com>

	PR libstdc++/92978
	* testsuite/experimental/numeric/92978.cc: Use experimental::lcm
	not std::lcm.

2020-09-02  Jonathan Wakely  <jwakely@redhat.com>

	PR libstdc++/96851
	* include/bits/cpp_type_traits.h (__is_memcmp_ordered):
	New trait that says if memcmp can be used for ordering.
	(__is_memcmp_ordered_with): Likewise, for two types.
	* include/bits/deque.tcc (__lex_cmp_dit): Use new traits
	instead of __is_byte and __numeric_traits.
	(__lexicographical_compare_aux1): Likewise.
	* include/bits/ranges_algo.h (__lexicographical_compare_fn):
	Likewise.
	* include/bits/stl_algobase.h (__lexicographical_compare_aux1)
	(__is_byte_iter): Likewise.
	* include/std/array (operator<=>): Likewise. Only use memcmp
	when std::is_constant_evaluated() is false.
	* testsuite/23_containers/array/comparison_operators/96851.cc:
	New test.
	* testsuite/23_containers/array/tuple_interface/get_neg.cc:
	Adjust dg-error line numbers.

2020-09-02  Jonathan Wakely  <jwakely@redhat.com>

	* include/bits/stl_iterator.h: Include <bits/exception_defines.h>
	for definitions of __try, __catch and __throw_exception_again.
	(counted_iterator::operator++(int)): Use __throw_exception_again
	instead of throw.
	* libsupc++/new: Include <bits/exception.h> not <exception>.
	* libsupc++/new_opvnt.cc: Include <bits/exception_defines.h>.
	* testsuite/18_support/destroying_delete.cc: Include
	<type_traits> for std::is_same_v definition.
	* testsuite/20_util/variant/index_type.cc: Qualify size_t.

2020-09-01  Jonathan Wakely  <jwakely@redhat.com>

	PR libstdc++/71960
	* include/bits/c++config (__glibcxx_assert_impl): Remove
	do-while so that uses of the macro need to add it.
	(__glibcxx_assert): Rename macro for runtime assertions
	to __glibcxx_assert_2.
	(__glibcxx_assert_1): Define macro for constexpr assertions.
	(__glibcxx_assert): Define macro for constexpr and runtime
	assertions.
	* include/bits/range_access.h (ranges::advance): Remove
	redundant precondition checks during constant evaluation.
	* include/parallel/base.h (_GLIBCXX_PARALLEL_ASSERT): Always
	use do-while in macro expansion.
	* include/std/ranges (iota_view::iota_view(W, B)): Remove
	redundant braces.

2020-09-01  Jonathan Wakely  <jwakely@redhat.com>

	* include/std/chrono (duration::_S_gcd(intmax_t, intmax_t)):
	New helper function for finding GCD of two positive intmax_t
	values.
	(duration::__divide): New helper alias for dividing one period
	by another.
	(duration::__is_harmonic): Use __divide not ratio_divide.
	(duration(const duration<R2, P2>&)): Require the duration rep
	types to be convertible.
	* testsuite/20_util/duration/cons/dr2094.cc: New test.
	* testsuite/20_util/duration/requirements/reduced_period.cc:
	Fix definition of unused member functions in test type.
	* testsuite/20_util/duration/requirements/typedefs_neg2.cc:
	Adjust expected errors.

2020-08-29  Jonathan Wakely  <jwakely@redhat.com>

	* include/std/numeric (__detail::__absu(bool)): Make deleted
	function a function template, so it will be chosen for calls
	with an explicit template argument list.
	* testsuite/26_numerics/gcd/gcd_neg.cc: Add dg-prune-output.
	* testsuite/26_numerics/lcm/lcm_neg.cc: Likewise.

2020-08-28  Jonathan Wakely  <jwakely@redhat.com>

	* include/std/chrono (common_type): Fix partial specializations
	for a single duration type to use the common_type of the rep.
	(duration::operator+, duration::operator-): Fix return types
	to also use the common_type of the rep.
	* testsuite/20_util/duration/requirements/reduced_period.cc:
	Check duration using a rep that has common_type specialized.

2020-08-28  Jonathan Wakely  <jwakely@redhat.com>

	PR libstdc++/92978
	* include/std/numeric (__abs_integral): Replace with ...
	(__detail::__absu): New function template that returns an
	unsigned type, guaranteeing it can represent the most
	negative signed value.
	(__detail::__gcd, __detail::__lcm): Require arguments to
	be unsigned and therefore already non-negative.
	(gcd, lcm): Convert arguments to absolute value as unsigned
	type before calling __detail::__gcd or __detail::__lcm.
	* include/experimental/numeric (gcd, lcm): Likewise.
	* testsuite/26_numerics/gcd/gcd_neg.cc: Adjust expected
	errors.
	* testsuite/26_numerics/lcm/lcm_neg.cc: Likewise.
	* testsuite/26_numerics/gcd/92978.cc: New test.
	* testsuite/26_numerics/lcm/92978.cc: New test.
	* testsuite/experimental/numeric/92978.cc: New test.

2020-08-27  Jonathan Wakely  <jwakely@redhat.com>

	* include/std/chrono (__duration_common_type): Ensure the
	reduced ratio is used. Remove unused partial specialization
	using __failure_type.
	(common_type): Pass reduced ratios to __duration_common_type.
	Add partial specializations for simple cases involving a single
	duration or time_point type.
	(duration::period): Use reduced ratio.
	(duration::operator+(), duration::operator-()): Return duration
	type using the reduced ratio.
	* testsuite/20_util/duration/requirements/typedefs_neg2.cc:
	Adjust expected errors.
	* testsuite/20_util/duration/requirements/reduced_period.cc: New test.

2020-08-27  Patrick Palka  <ppalka@redhat.com>

	* include/std/chrono (year_month::operator+): Properly handle a
	month value of 0 by casting the month value to int before
	subtracting 1 from it so that the difference is sign-extended in
	the subsequent addition.
	* testsuite/std/time/year_month/1.cc: Test adding months to a
	year_month whose month component is below or above the
	normalized range of [1,12].

2020-08-27  Patrick Palka  <ppalka@redhat.com>

	* include/std/chrono
	(__detail::__months_years_conversion_disambiguator): Define.
	(year_month::operator+=): Templatize the 'months'-based overload
	so that the 'years'-based overload is selected in case of
	equally-ranked implicit conversion sequences to both 'months'
	and 'years' from the supplied argument.
	(year_month::operator-=): Likewise.
	(year_month::operator+): Likewise.
	(year_month::operator-): Likewise.
	(year_month_day::operator+=): Likewise.
	(year_month_day::operator-=): Likewise.
	(year_month_day::operator+): Likewise.
	(year_month_day::operator-): Likewise.
	(year_month_day_last::operator+=): Likewise.
	(year_month_day_last::operator-=): Likewise.
	(year_month_day_last::operator+): Likewise
	(year_month_day_last::operator-): Likewise.
	(year_month_day_weekday::operator+=): Likewise
	(year_month_day_weekday::operator-=): Likewise.
	(year_month_day_weekday::operator+): Likewise.
	(year_month_day_weekday::operator-): Likewise.
	(year_month_day_weekday_last::operator+=): Likewise
	(year_month_day_weekday_last::operator-=): Likewise.
	(year_month_day_weekday_last::operator+): Likewise.
	(year_month_day_weekday_last::operator-): Likewise.
	(testsuite/std/time/year_month/2.cc): New test.
	(testsuite/std/time/year_month_day/2.cc): New test.
	(testsuite/std/time/year_month_day_last/2.cc): New test.
	(testsuite/std/time/year_month_weekday/2.cc): New test.
	(testsuite/std/time/year_month_weekday_last/2.cc): New test.
	* testsuite/std/time/year_month/2.cc: New file.
	* testsuite/std/time/year_month_day/2.cc: New file.
	* testsuite/std/time/year_month_day_last/2.cc: New file.
	* testsuite/std/time/year_month_weekday/2.cc: New file.
	* testsuite/std/time/year_month_weekday_last/2.cc: New file.

2020-08-27  Patrick Palka  <ppalka@redhat.com>

	PR libstdc++/95322
	* include/std/ranges (transform_view::sentinel::__distance_from):
	Give this a deduced return type.
	(transform_view::sentinel::operator-): Adjust the return type so
	that it's based on the constness of the iterator rather than
	that of the sentinel.
	* testsuite/std/ranges/adaptors/95322.cc: Refer to LWG 3488.

2020-08-27  Patrick Palka  <ppalka@redhat.com>

	* include/std/ranges (elements_view::begin): Adjust constraints.
	(elements_view::end): Likewise.
	(elements_view::_Sentinel::operator==): Templatize to take both
	_Iterator<true> and _Iterator<false>.
	(elements_view::_Sentinel::operator-): Likewise.
	* testsuite/std/ranges/adaptors/elements.cc: Add testcase for
	the example from P1994R1.
	* testsuite/std/ranges/adaptors/lwg3406.cc: New test.

2020-08-27  Patrick Palka  <ppalka@redhat.com>

	* include/std/ranges (elements_view::end): Replace these two
	overloads with four new overloads.
	(elements_view::_Iterator::operator==): Remove.
	(elements_view::_Iterator::operator-): Likewise.
	(elements_view::_Sentinel): Define.

2020-08-26  Jonathan Wakely  <jwakely@redhat.com>

	* include/std/tuple (_Tuple_impl): Whitespaces changes for
	consistent indentation. Also use __enable_if_t alias template.

2020-08-26  Jonathan Wakely  <jwakely@redhat.com>

	PR libstdc++/96803
	* include/std/tuple
	(_Tuple_impl(allocator_arg_t, Alloc, const _Tuple_impl<U...>&)):
	Replace parameter pack with a type parameter and a pack and pass
	the first type to __use_alloc.
	* testsuite/20_util/tuple/cons/96803.cc: New test.

2020-08-26  Patrick Palka  <ppalka@redhat.com>

	* include/std/chrono (year_month_weekday::operator==): Compare
	weekday_indexed instead of weekday.
	* testsuite/std/time/year_month_weekday/1.cc: Augment testcase.

2020-08-26  Jonathan Wakely  <jwakely@redhat.com>

	* include/bits/hashtable_policy.h (_Hash_code_base): Change
	index of _Hashtable_ebo_helper base class.
	* testsuite/23_containers/unordered_map/dup_types.cc: New test.

2020-08-26  Jonathan Wakely  <jwakely@redhat.com>

	PR libstdc++/71960
	* include/experimental/string_view (basic_string_view):
	Enable debug assertions.
	* include/std/string_view (basic_string_view):
	Likewise.

2020-08-26  François Dumont  <fdumont@gcc.gnu.org>

	* include/bits/hashtable_policy.h (_Hashtable<>): Rename _H1 into _Hash
	_H2 into _RangeHash and _Hash into _Unused.
	(_Hastable_base<>): Likewise.
	(_Map_base<>): Likewise.
	(_Insert_base<>): Likewise.
	(_Insert<>): Likewise.
	(_Rehash_base<>): Likewise.
	(_Local_iterator_base<>): Likewise.
	(_Hash_code_base<>): Likewise.
	(_Hash_code_base<_Key, _Value, _ExtractKey, _H1, _H2, _Hash, false>):
	Remove.
	(_Hash_code_base<_Key, _Value, _ExtractKey, _H1, _H2, _Hash, true>):
	Remove.
	(_Hash_code_base<_Key, _Value, _ExtractKey, _Hash, _RangeHas, _Unused,
	bool>): Remove _Hashtable_ebo_helper<2, _RangeHash> base type..
	(_Hash_code_base<>::_M_bucket_index(const _Key&, __hash_code, size_t)):
	Replace by...
	(_Hash_code_base<>::_M_bucket_index(__hash_code, size_t)): ...this.
	(_Local_iterator<>): Remove _H1 and _H2 template parameters.
	(_Local_const_iterator<>): Likewise.
	(_Equality<>): Likewise.
	(_Map_base<>::operator[](const key_type&): Adapt.
	(_Map_base<>::operator[](key_type&&): Adapt.
	(_Identity::operator()): Add noexcept.
	(_Select1st::operator()): Likewise.
	(_Hash_code_base<>): Remove _Hashtable_ebo_helper<0, _ExtractKey> base
	type.
	(_Hash_code_base::_M_extract): Remove.
	* include/bits/hashtable.h (_Hashtable<>): Remove _H1 and _H2 template
	parameters. Remove _ExtractKey from constructors.
	(_Hashtable<>::_M_insert_unique_node(const key_type&, size_t,
	__hash_code, __node_type*, size_t)): Replace by...
	(_Hashtable<>::_M_insert_unique_node(size_t, __hash_code,
	 __node_type*, size_t)): ...this.
	(_Hashtable<>::_M_insert_muti_node(__node_type*, const key_type&,
	__hash_code, __node_type*)): Replace by...
	(_Hashtable<>::_M_insert_multi_node(__node_type*, __hash_code,
	__node_type*)): ...this.
	(_Hashtable<>::__key_extract): Remove.
	* include/bits/node_handle.h: Adapt.

2020-08-25  Jonathan Wakely  <jwakely@redhat.com>

	* testsuite/21_strings/debug/iterator_self_move_assign_neg.cc: Removed.
	* testsuite/21_strings/debug/self_move_assign_neg.cc: Removed.
	* testsuite/23_containers/deque/debug/iterator_self_move_assign_neg.cc: Removed.
	* testsuite/23_containers/deque/debug/self_move_assign_neg.cc: Removed.
	* testsuite/23_containers/forward_list/debug/iterator_self_move_assign_neg.cc: Removed.
	* testsuite/23_containers/forward_list/debug/self_move_assign_neg.cc: Removed.
	* testsuite/23_containers/list/debug/iterator_self_move_assign_neg.cc: Removed.
	* testsuite/23_containers/list/debug/self_move_assign_neg.cc: Removed.
	* testsuite/23_containers/map/debug/iterator_self_move_assign_neg.cc: Removed.
	* testsuite/23_containers/map/debug/self_move_assign_neg.cc: Removed.
	* testsuite/23_containers/multimap/debug/iterator_self_move_assign_neg.cc: Removed.
	* testsuite/23_containers/multimap/debug/self_move_assign_neg.cc: Removed.
	* testsuite/23_containers/multiset/debug/iterator_self_move_assign_neg.cc: Removed.
	* testsuite/23_containers/multiset/debug/self_move_assign_neg.cc: Removed.
	* testsuite/23_containers/set/debug/iterator_self_move_assign_neg.cc: Removed.
	* testsuite/23_containers/set/debug/self_move_assign_neg.cc: Removed.
	* testsuite/23_containers/unordered_map/debug/iterator_self_move_assign_neg.cc: Removed.
	* testsuite/23_containers/unordered_map/debug/self_move_assign_neg.cc: Removed.
	* testsuite/23_containers/unordered_multimap/debug/iterator_self_move_assign_neg.cc:
	Removed.
	* testsuite/23_containers/unordered_multimap/debug/self_move_assign_neg.cc: Removed.
	* testsuite/23_containers/unordered_multiset/debug/iterator_self_move_assign_neg.cc:
	Removed.
	* testsuite/23_containers/unordered_multiset/debug/self_move_assign_neg.cc: Removed.
	* testsuite/23_containers/unordered_set/debug/iterator_self_move_assign_neg.cc: Removed.
	* testsuite/23_containers/unordered_set/debug/self_move_assign_neg.cc: Removed.
	* testsuite/23_containers/vector/debug/iterator_self_move_assign_neg.cc: Removed.
	* testsuite/23_containers/vector/debug/self_move_assign_neg.cc: Removed.

2020-08-25  Patrick Palka  <ppalka@redhat.com>

	* include/std/chrono (year_month_weekday::ok): Fix assert.

2020-08-25  Jonathan Wakely  <jwakely@redhat.com>

	* include/std/future (future, shared_future. promise): Add
	is_destructible assertion (LWG 3466). Adjust string-literal for
	!is_array and !is_function assertions.
	* testsuite/30_threads/future/requirements/lwg3458.cc: Check
	types with no accessible destructor. Adjust expected errors.
	* testsuite/30_threads/promise/requirements/lwg3466.cc:
	Likewise.
	* testsuite/30_threads/shared_future/requirements/lwg3458.cc:
	Likewise.

2020-08-25  Patrick Palka  <ppalka@redhat.com>
	    Ed Smith-Rowland  <3dw4rd@verizon.net>
	    Jonathan Wakely  <jwakely@redhat.com>

	* include/std/chrono (time_point::operator++)
	(time_point::operator--): Define.
	(utc_clock, tai_clock, gps_clock): Forward declare.
	(utc_time, utc_seconds, tai_time, tai_seconds, gps_time)
	(gps_seconds): Define.
	(is_clock<utc_clock>, is_clock<tai_clock>, is_clock<gps_clock>)
	(is_clock_v<utc_clock>, is_clock_v<tai_clock>)
	(is_clock_v<gps_clock>): Define these specializations.
	(leap_second_info): Define.
	(day, month, year, weekday, weekday_indexed)
	(weekday_last, month_day, month_day_last, month_weekday)
	(month_weekday_last, year_month, year_month_day)
	(year_month_day_last, year_month_weekday, year_month_weekday_last):
	Declare and later define.
	(last_spec, last, __detail::__days_per_month)
	(__detail::__days_per_month, __detail::__last_day): Define.
	(January, February, March, April, May, June, July, August)
	(September, October, November, December, Sunday, Monday, Tuesday)
	(Wednesday, Thursday, Friday, Saturday): Define.
	(weekday::operator[]): Define out-of-line.
	(year_month_day::_S_from_days, year_month_day::M_days_since_epoch):
	Likewise.
	(year_month_day::year_month_day, year_month_day::ok): Likewise.
	(__detail::__pow10, hh_mm_ss): Define.
	(literals::chrono_literals::operator""d)
	(literals::chrono_literals::operator""y): Define.
	(is_am, is_pm, make12, make24): Define.
	* testsuite/20_util/time_point/4.cc: New test.
	* testsuite/std/time/day/1.cc: New test.
	* testsuite/std/time/hh_mm_ss/1.cc: New test.
	* testsuite/std/time/is_am/1.cc: New test.
	* testsuite/std/time/is_pm/1.cc: New test.
	* testsuite/std/time/make12/1.cc: New test.
	* testsuite/std/time/make24/1.cc: New test.
	* testsuite/std/time/month/1.cc: New test.
	* testsuite/std/time/month_day/1.cc: New test.
	* testsuite/std/time/month_day_last/1.cc: New test.
	* testsuite/std/time/month_weekday/1.cc: New test.
	* testsuite/std/time/month_weekday_last/1.cc: New test.
	* testsuite/std/time/weekday/1.cc: New test.
	* testsuite/std/time/weekday_indexed/1.cc: New test.
	* testsuite/std/time/weekday_last/1.cc: New test.
	* testsuite/std/time/year/1.cc: New test.
	* testsuite/std/time/year_month/1.cc: New test.
	* testsuite/std/time/year_month_day/1.cc: New test.
	* testsuite/std/time/year_month_day_last/1.cc: New test.
	* testsuite/std/time/year_month_weekday/1.cc: New test.
	* testsuite/std/time/year_month_weekday_last/1.cc: New test.

2020-08-24  Jonathan Wakely  <jwakely@redhat.com>

	* include/std/ranges (join_view): Add deduction guide (LWG 3474).
	* testsuite/std/ranges/adaptors/join_lwg3474.cc: New test.

2020-08-24  Jonathan Wakely  <jwakely@redhat.com>

	* include/bits/iterator_concepts.h (indirectly_readable): Add
	partial specializations to resolve ambiguities (LWG 3446).
	* testsuite/24_iterators/associated_types/readable.traits.cc:
	Check types with both value_type and element_type.

2020-08-24  Jonathan Wakely  <jwakely@redhat.com>

	* include/std/ranges (ranges::iota_view::size()): Perform all
	calculations in the right unsigned types.
	* testsuite/std/ranges/iota/size.cc: New test.

2020-08-24  Jonathan Wakely  <jwakely@redhat.com>

	PR libstdc++/96766
	* include/std/variant (_Variant_storage): Replace implicit
	conversions from size_t to __index_type with explicit casts.

2020-08-24  Jonathan Wakely  <jwakely@redhat.com>

	* testsuite/30_threads/packaged_task/cons/alloc.cc: Run for
	C++11 and skip for C++17 or later.

2020-08-24  Corentin Gay  <gay@adacore.com>

	* testsuite/20_util/shared_ptr/atomic/3.cc: Do not require POSIX
	threads and add -pthread only on targets supporting them.
	* testsuite/20_util/shared_ptr/thread/default_weaktoshared.cc:
	Likewise.
	* testsuite/20_util/shared_ptr/thread/mutex_weaktoshared.cc:
	Likewise.
	* testsuite/30_threads/async/42819.cc: Likewise.
	* testsuite/30_threads/async/49668.cc: Likewise.
	* testsuite/30_threads/async/54297.cc: Likewise.
	* testsuite/30_threads/async/any.cc: Likewise.
	* testsuite/30_threads/async/async.cc: Likewise.
	* testsuite/30_threads/async/except.cc: Likewise.
	* testsuite/30_threads/async/launch.cc: Likewise.
	* testsuite/30_threads/async/lwg2021.cc: Likewise.
	* testsuite/30_threads/async/sync.cc: Likewise. : Likewise.
	* testsuite/30_threads/call_once/39909.cc: Likewise.
	* testsuite/30_threads/call_once/49668.cc: Likewise.
	* testsuite/30_threads/call_once/60497.cc: Likewise.
	* testsuite/30_threads/call_once/call_once1.cc: Likewise.
	* testsuite/30_threads/call_once/dr2442.cc: Likewise.
	* testsuite/30_threads/condition_variable/54185.cc: Likewise.
	* testsuite/30_threads/condition_variable/cons/1.cc: Likewise.
	* testsuite/30_threads/condition_variable/members/1.cc: Likewise.
	* testsuite/30_threads/condition_variable/members/2.cc: Likewise.
	* testsuite/30_threads/condition_variable/members/3.cc: Likewise.
	* testsuite/30_threads/condition_variable/members/53841.cc: Likewise.
	* testsuite/30_threads/condition_variable/members/68519.cc: Likewise.
	* testsuite/30_threads/condition_variable/native_handle/typesizes.cc:
	Likewise.
	* testsuite/30_threads/condition_variable_any/50862.cc: Likewise.
	* testsuite/30_threads/condition_variable_any/53830.cc: Likewise.
	* testsuite/30_threads/condition_variable_any/cond.cc: Likewise.
	* testsuite/30_threads/condition_variable_any/cons/1.cc: Likewise.
	* testsuite/30_threads/condition_variable_any/members/1.cc: Likewise.
	* testsuite/30_threads/condition_variable_any/members/2.cc: Likewise.
	* testsuite/30_threads/future/cons/move.cc: Likewise.
	* testsuite/30_threads/future/members/45133.cc: Likewise.
	* testsuite/30_threads/future/members/get.cc: Likewise.
	* testsuite/30_threads/future/members/get2.cc: Likewise.
	* testsuite/30_threads/future/members/share.cc: Likewise.
	* testsuite/30_threads/future/members/valid.cc: Likewise.
	* testsuite/30_threads/future/members/wait.cc: Likewise.
	* testsuite/30_threads/future/members/wait_for.cc: Likewise.
	* testsuite/30_threads/future/members/wait_until.cc: Likewise.
	* testsuite/30_threads/lock/1.cc: Likewise.
	* testsuite/30_threads/lock/2.cc: Likewise.
	* testsuite/30_threads/lock/3.cc: Likewise.
	* testsuite/30_threads/lock/4.cc: Likewise.
	* testsuite/30_threads/mutex/cons/1.cc: Likewise.
	* testsuite/30_threads/mutex/dest/destructor_locked.cc: Likewise.
	* testsuite/30_threads/mutex/lock/1.cc: Likewise.
	* testsuite/30_threads/mutex/native_handle/1.cc: Likewise.
	* testsuite/30_threads/mutex/native_handle/typesizes.cc: Likewise.
	* testsuite/30_threads/mutex/try_lock/1.cc: Likewise.
	* testsuite/30_threads/mutex/try_lock/2.cc: Likewise.
	* testsuite/30_threads/mutex/unlock/1.cc: Likewise.
	* testsuite/30_threads/mutex/unlock/2.cc: Likewise.
	* testsuite/30_threads/packaged_task/49668.cc: Likewise.
	* testsuite/30_threads/packaged_task/60564.cc: Likewise.
	* testsuite/30_threads/packaged_task/cons/1.cc: Likewise.
	* testsuite/30_threads/packaged_task/cons/2.cc: Likewise.
	* testsuite/30_threads/packaged_task/cons/3.cc: Likewise.
	* testsuite/30_threads/packaged_task/cons/56492.cc: Likewise.
	* testsuite/30_threads/packaged_task/cons/alloc.cc: Likewise.
	* testsuite/30_threads/packaged_task/cons/move.cc: Likewise.
	* testsuite/30_threads/packaged_task/cons/move_assign.cc: Likewise.
	* testsuite/30_threads/packaged_task/members/at_thread_exit.cc:
	Likewise.
	* testsuite/30_threads/packaged_task/members/get_future.cc: Likewise.
	* testsuite/30_threads/packaged_task/members/get_future2.cc: Likewise.
	* testsuite/30_threads/packaged_task/members/invoke.cc: Likewise.
	* testsuite/30_threads/packaged_task/members/invoke2.cc: Likewise.
	* testsuite/30_threads/packaged_task/members/invoke3.cc: Likewise.
	* testsuite/30_threads/packaged_task/members/invoke4.cc: Likewise.
	* testsuite/30_threads/packaged_task/members/invoke5.cc: Likewise.
	* testsuite/30_threads/packaged_task/members/reset.cc: Likewise.
	* testsuite/30_threads/packaged_task/members/reset2.cc: Likewise.
	* testsuite/30_threads/packaged_task/members/swap.cc: Likewise.
	* testsuite/30_threads/packaged_task/members/valid.cc: Likewise.
	* testsuite/30_threads/promise/60966.cc: Likewise.
	* testsuite/30_threads/promise/cons/1.cc: Likewise.
	* testsuite/30_threads/promise/cons/alloc.cc: Likewise.
	* testsuite/30_threads/promise/cons/move.cc: Likewise.
	* testsuite/30_threads/promise/cons/move_assign.cc: Likewise.
	* testsuite/30_threads/promise/members/at_thread_exit.cc: Likewise.
	* testsuite/30_threads/promise/members/at_thread_exit2.cc: Likewise.
	* testsuite/30_threads/promise/members/get_future.cc: Likewise.
	* testsuite/30_threads/promise/members/get_future2.cc: Likewise.
	* testsuite/30_threads/promise/members/set_exception.cc: Likewise.
	* testsuite/30_threads/promise/members/set_exception2.cc: Likewise.
	* testsuite/30_threads/promise/members/set_value.cc: Likewise.
	* testsuite/30_threads/promise/members/set_value2.cc: Likewise.
	* testsuite/30_threads/promise/members/set_value3.cc: Likewise.
	* testsuite/30_threads/promise/members/swap.cc: Likewise.
	* testsuite/30_threads/recursive_mutex/cons/1.cc: Likewise.
	* testsuite/30_threads/recursive_mutex/dest/destructor_locked.cc:
	Likewise.
	* testsuite/30_threads/recursive_mutex/lock/1.cc: Likewise.
	* testsuite/30_threads/recursive_mutex/native_handle/1.cc: Likewise.
	* testsuite/30_threads/recursive_mutex/native_handle/typesizes.cc:
	Likewise.
	* testsuite/30_threads/recursive_mutex/try_lock/1.cc: Likewise.
	* testsuite/30_threads/recursive_mutex/try_lock/2.cc: Likewise.
	* testsuite/30_threads/recursive_mutex/unlock/1.cc: Likewise.
	* testsuite/30_threads/recursive_mutex/unlock/2.cc: Likewise.
	* testsuite/30_threads/recursive_timed_mutex/cons/1.cc: Likewise.
	* testsuite/30_threads/recursive_timed_mutex/dest/destructor_locked.cc:
	Likewise.
	* testsuite/30_threads/recursive_timed_mutex/lock/1.cc: Likewise.
	* testsuite/30_threads/recursive_timed_mutex/lock/2.cc: Likewise.
	* testsuite/30_threads/recursive_timed_mutex/native_handle/1.cc:
	Likewise.
	* testsuite/30_threads/recursive_timed_mutex/native_handle/typesizes.cc:
	Likewise.
	* testsuite/30_threads/recursive_timed_mutex/try_lock/1.cc: Likewise.
	* testsuite/30_threads/recursive_timed_mutex/try_lock/2.cc: Likewise.
	* testsuite/30_threads/recursive_timed_mutex/try_lock_for/1.cc:
	Likewise.
	* testsuite/30_threads/recursive_timed_mutex/try_lock_for/2.cc:
	Likewise.
	* testsuite/30_threads/recursive_timed_mutex/try_lock_for/3.cc:
	Likewise.
	* testsuite/30_threads/recursive_timed_mutex/try_lock_until/1.cc:
	Likewise.
	* testsuite/30_threads/recursive_timed_mutex/try_lock_until/2.cc:
	Likewise.
	* testsuite/30_threads/recursive_timed_mutex/unlock/1.cc: Likewise.
	* testsuite/30_threads/recursive_timed_mutex/unlock/2.cc: Likewise.
	* testsuite/30_threads/shared_future/cons/move.cc: Likewise.
	* testsuite/30_threads/shared_future/members/45133.cc: Likewise.
	* testsuite/30_threads/shared_future/members/get.cc: Likewise.
	* testsuite/30_threads/shared_future/members/get2.cc: Likewise.
	* testsuite/30_threads/shared_future/members/valid.cc: Likewise.
	* testsuite/30_threads/shared_future/members/wait.cc: Likewise.
	* testsuite/30_threads/shared_future/members/wait_for.cc: Likewise.
	* testsuite/30_threads/shared_future/members/wait_until.cc: Likewise.
	* testsuite/30_threads/shared_lock/cons/1.cc: Likewise.
	* testsuite/30_threads/shared_lock/cons/2.cc: Likewise.
	* testsuite/30_threads/shared_lock/cons/3.cc: Likewise.
	* testsuite/30_threads/shared_lock/cons/4.cc: Likewise.
	* testsuite/30_threads/shared_lock/cons/5.cc: Likewise.
	* testsuite/30_threads/shared_lock/cons/6.cc: Likewise.
	* testsuite/30_threads/shared_lock/locking/1.cc: Likewise.
	* testsuite/30_threads/shared_lock/locking/2.cc: Likewise.
	* testsuite/30_threads/shared_lock/locking/3.cc: Likewise.
	* testsuite/30_threads/shared_lock/locking/4.cc: Likewise.
	* testsuite/30_threads/shared_lock/modifiers/1.cc: Likewise.
	* testsuite/30_threads/shared_mutex/cons/1.cc: Likewise.
	* testsuite/30_threads/shared_mutex/try_lock/1.cc: Likewise.
	* testsuite/30_threads/shared_mutex/try_lock/2.cc: Likewise.
	* testsuite/30_threads/shared_mutex/unlock/1.cc: Likewise.
	* testsuite/30_threads/shared_timed_mutex/cons/1.cc: Likewise.
	* testsuite/30_threads/shared_timed_mutex/try_lock/1.cc: Likewise.
	* testsuite/30_threads/shared_timed_mutex/try_lock/2.cc: Likewise.
	* testsuite/30_threads/shared_timed_mutex/try_lock/3.cc: Likewise.
	* testsuite/30_threads/shared_timed_mutex/unlock/1.cc: Likewise.
	* testsuite/30_threads/this_thread/1.cc: Likewise.
	* testsuite/30_threads/this_thread/sleep_for-mt.cc: Likewise.
	* testsuite/30_threads/this_thread/sleep_until-mt.cc: Likewise.
	* testsuite/30_threads/thread/cons/1.cc: Likewise.
	* testsuite/30_threads/thread/cons/2.cc: Likewise.
	* testsuite/30_threads/thread/cons/3.cc: Likewise.
	* testsuite/30_threads/thread/cons/4.cc: Likewise.
	* testsuite/30_threads/thread/cons/49668.cc: Likewise.
	* testsuite/30_threads/thread/cons/5.cc: Likewise.
	* testsuite/30_threads/thread/cons/6.cc: Likewise.
	* testsuite/30_threads/thread/cons/7.cc: Likewise.
	* testsuite/30_threads/thread/cons/8.cc: Likewise.
	* testsuite/30_threads/thread/cons/9.cc: Likewise.
	* testsuite/30_threads/thread/cons/moveable.cc: Likewise.
	* testsuite/30_threads/thread/cons/terminate.cc: Likewise.
	* testsuite/30_threads/thread/members/1.cc: Likewise.
	* testsuite/30_threads/thread/members/2.cc: Likewise.
	* testsuite/30_threads/thread/members/3.cc: Likewise.
	* testsuite/30_threads/thread/members/4.cc: Likewise.
	* testsuite/30_threads/thread/members/5.cc: Likewise.
	* testsuite/30_threads/thread/members/hardware_concurrency.cc:
	Likewise.
	* testsuite/30_threads/thread/native_handle/typesizes.cc: Likewise.
	* testsuite/30_threads/thread/swap/1.cc: Likewise.
	* testsuite/30_threads/timed_mutex/cons/1.cc: Likewise.
	* testsuite/30_threads/timed_mutex/dest/destructor_locked.cc:
	Likewise.
	* testsuite/30_threads/timed_mutex/lock/1.cc: Likewise.
	* testsuite/30_threads/timed_mutex/native_handle/1.cc: Likewise.
	* testsuite/30_threads/timed_mutex/native_handle/typesizes.cc:
	Likewise.
	* testsuite/30_threads/timed_mutex/try_lock/1.cc: Likewise.
	* testsuite/30_threads/timed_mutex/try_lock/2.cc: Likewise.
	* testsuite/30_threads/timed_mutex/try_lock_for/1.cc: Likewise.
	* testsuite/30_threads/timed_mutex/try_lock_for/2.cc: Likewise.
	* testsuite/30_threads/timed_mutex/try_lock_for/3.cc: Likewise.
	* testsuite/30_threads/timed_mutex/try_lock_until/1.cc: Likewise.
	* testsuite/30_threads/timed_mutex/try_lock_until/2.cc: Likewise.
	* testsuite/30_threads/timed_mutex/try_lock_until/57641.cc: Likewise.
	* testsuite/30_threads/timed_mutex/unlock/1.cc: Likewise.
	* testsuite/30_threads/timed_mutex/unlock/2.cc: Likewise.
	* testsuite/30_threads/try_lock/1.cc: Likewise.
	* testsuite/30_threads/try_lock/2.cc: Likewise.
	* testsuite/30_threads/try_lock/3.cc: Likewise.
	* testsuite/30_threads/try_lock/4.cc: Likewise.
	* testsuite/30_threads/unique_lock/cons/1.cc: Likewise.
	* testsuite/30_threads/unique_lock/cons/2.cc: Likewise.
	* testsuite/30_threads/unique_lock/cons/3.cc: Likewise.
	* testsuite/30_threads/unique_lock/cons/4.cc: Likewise.
	* testsuite/30_threads/unique_lock/cons/5.cc: Likewise.
	* testsuite/30_threads/unique_lock/cons/6.cc: Likewise.
	* testsuite/30_threads/unique_lock/locking/1.cc: Likewise.
	* testsuite/30_threads/unique_lock/locking/2.cc: Likewise.
	* testsuite/30_threads/unique_lock/locking/3.cc: Likewise.
	* testsuite/30_threads/unique_lock/locking/4.cc: Likewise.
	* testsuite/30_threads/unique_lock/modifiers/1.cc: Likewise.

2020-08-21  Jonathan Wakely  <jwakely@redhat.com>

	PR libstdc++/96736
	* testsuite/17_intro/headers/c++1998/all_attributes.cc: Do not
	test "cold" on darwin.
	* testsuite/17_intro/headers/c++2011/all_attributes.cc:
	Likewise.
	* testsuite/17_intro/headers/c++2014/all_attributes.cc:
	Likewise.
	* testsuite/17_intro/headers/c++2017/all_attributes.cc:
	Likewise.
	* testsuite/17_intro/headers/c++2020/all_attributes.cc:
	Likewise.

2020-08-21  Jonathan Wakely  <jwakely@redhat.com>

	PR libstdc++/96718
	* testsuite/25_algorithms/pstl/feature_test-2.cc: Require
	tbb-backend effective target.
	* testsuite/25_algorithms/pstl/feature_test-3.cc: Likewise.
	* testsuite/25_algorithms/pstl/feature_test-5.cc: Likewise.
	* testsuite/25_algorithms/pstl/feature_test.cc: Likewise.

2020-08-20  Jonathan Wakely  <jwakely@redhat.com>

	* include/bits/iterator_concepts.h [__STRICT_ANSI__]
	(incrementable_traits<__int128>): Define specialization.
	(incrementable_traits<unsigned __int128>): Likewise.
	* testsuite/std/ranges/iota/96042.cc: Test iota_view with
	__int128.

2020-08-19  Jonathan Wakely  <jwakely@redhat.com>
	    Patrick Palka  <ppalka@redhat.com>

	PR libstdc++/96042
	* include/bits/range_access.h (__detail::__to_unsigned_like):
	Do not use make_unsigned_t<T> in the return type, as it can
	result in an error before the integral<T> constraint is checked.
	[__STRICT_ANSI__]: Add overloads for 128-bit integer types.
	(__detail::__make_unsigned_like_t): Define as the return type
	of __to_unsigned_like.
	* testsuite/std/ranges/subrange/96042.cc: New test.

2020-08-19  Jonathan Wakely  <jwakely@redhat.com>

	* include/bits/stl_tree.h (operator!=, operator>, operator<=)
	(operator>=): Remove deprecated functions.

2020-08-19  Jonathan Wakely  <jwakely@redhat.com>

	PR libstdc++/96042
	* include/ext/numeric_traits.h (__is_integer_nonstrict): New
	trait which is true for 128-bit integers even in strict modes.
	(__numeric_traits_integer, __numeric_traits): Use
	__is_integer_nonstrict instead of __is_integer.
	* include/std/limits [__STRICT_ANSI__ && __SIZEOF_INT128__]
	(numeric_limits<__int128>, (numeric_limits<unsigned __int128>):
	Define.
	* testsuite/std/ranges/iota/96042.cc: New test.

2020-08-19  Jonathan Wakely  <jwakely@redhat.com>

	* include/bits/c++config (_GLIBCXX_DEPRECATED_SUGGEST)
	(_GLIBCXX11_DEPRECATED, _GLIBCXX11_DEPRECATED_SUGGEST)
	(_GLIBCXX17_DEPRECATED_SUGGEST, _GLIBCXX20_DEPRECATED_SUGGEST):
	Add new macros to comment.

2020-08-19  Patrick Palka  <ppalka@redhat.com>

	* include/Makefile.am (bits_headers): Add new header
	<bits/max_size_type.h>.
	* include/Makefile.in: Regenerate.
	* include/bits/iterator_concepts.h
	(ranges::__detail::__max_diff_type): Remove definition, replace
	with forward declaration of class __max_diff_type.
	(__detail::__max_size_type): Remove definition, replace with
	forward declaration of class __max_size_type.
	(__detail::__is_unsigned_int128, __is_signed_int128)
	(__is_int128): New concepts.
	(__detail::__is_integer_like): Accept __int128 and unsigned
	__int128.
	(__detail::__is_signed_integer_like): Accept __int128.
	* include/bits/max_size_type.h: New header.
	* include/bits/range_access.h: Include <bits/max_size_type.h>.
	(__detail::__to_unsigned_like): Two new overloads.
	* testsuite/std/ranges/iota/difference_type.cc: New test.
	* testsuite/std/ranges/iota/max_size_type.cc: New test.

2020-08-19  Jonathan Wakely  <jwakely@redhat.com>

	* include/bits/c++config (_GLIBCXX_DEPRECATED): Define for all
	standard modes.
	(_GLIBCXX_DEPRECATED_SUGGEST): New macro for "use 'foo' instead"
	message in deprecated warnings.
	(_GLIBCXX11_DEPRECATED, _GLIBCXX11_DEPRECATED_SUGGEST): New
	macros for marking features deprecated in C++11.
	(_GLIBCXX17_DEPRECATED_SUGGEST, _GLIBCXX20_DEPRECATED_SUGGEST):
	New macros.
	* include/backward/auto_ptr.h (auto_ptr_ref, auto_ptr<void>):
	Use _GLIBCXX11_DEPRECATED instead of _GLIBCXX_DEPRECATED.
	(auto_ptr): Use _GLIBCXX11_DEPRECATED_SUGGEST.
	* include/backward/binders.h (binder1st, binder2nd): Likewise.
	* include/bits/ios_base.h (io_state, open_mode, seek_dir)
	(streampos, streamoff): Use _GLIBCXX_DEPRECATED_SUGGEST.
	* include/std/streambuf (stossc): Replace C++11 attribute
	with _GLIBCXX_DEPRECATED_SUGGEST.
	* include/std/type_traits (__is_nullptr_t): Use
	_GLIBCXX_DEPRECATED_SUGGEST instead of _GLIBCXX_DEPRECATED.
	* testsuite/27_io/types/1.cc: Check for deprecated warnings.
	Also check for io_state, open_mode and seek_dir typedefs.

2020-08-19  Antony Polukhin  <antoshkka@gmail.com>

	PR libstdc++/71579
	* include/std/type_traits (invoke_result, is_nothrow_invocable_r)
	Add static_asserts to make sure that the argument of the type
	trait is not misused with incomplete types.
	(is_swappable_with, is_nothrow_swappable_with): Add static_asserts
	to make sure that the first and second arguments of the type trait
	are not misused with incomplete types.
	* testsuite/20_util/invoke_result/incomplete_neg.cc: New test.
	* testsuite/20_util/is_nothrow_invocable/incomplete_neg.cc: New test.
	* testsuite/20_util/is_nothrow_swappable/incomplete_neg.cc: New test.
	* testsuite/20_util/is_nothrow_swappable_with/incomplete_neg.cc: New
	test.
	* testsuite/20_util/is_swappable_with/incomplete_neg.cc: New test.

2020-08-18  David Edelsohn  <dje.gcc@gmail.com>
	    Clement Chigot  <clement.chigot@atos.net>

	* config/os/aix/t-aix: Add complementary mode object files to
	libsupc++.a

2020-08-18  Jonathan Wakely  <jwakely@redhat.com>

	* testsuite/17_intro/headers/c++1998/all_attributes.cc: Check
	"cold" isn't used in the library. Also check <cxxabi.h>.
	* testsuite/17_intro/headers/c++2011/all_attributes.cc:
	Likewise.
	* testsuite/17_intro/headers/c++2014/all_attributes.cc:
	Likewise.
	* testsuite/17_intro/headers/c++2017/all_attributes.cc:
	Likewise.
	* testsuite/17_intro/headers/c++2020/all_attributes.cc:
	Likewise.

2020-08-18  Jonathan Wakely  <jwakely@redhat.com>

	PR libstdc++/69724
	* include/std/future (__future_base::_S_make_deferred_state)
	(__future_base::_S_make_async_state): Remove.
	(__future_base::_Deferred_state): Change constructor to accept a
	parameter pack of arguments and forward them to the call
	wrapper.
	(__future_base::_Async_state_impl): Likewise. Replace lambda
	expression with a named member function.
	(async): Construct state object directly from the arguments,
	instead of using thread::__make_invoker, _S_make_deferred_state
	and _S_make_async_state. Move shared state into the returned
	future.
	* include/std/thread (thread::_Call_wrapper): New alias
	template for use by constructor and std::async.
	(thread::thread(Callable&&, Args&&...)): Create state object
	directly instead of using _S_make_state.
	(thread::__make_invoker, thread::__decayed_tuple)
	(thread::_S_make_state): Remove.
	* testsuite/30_threads/async/69724.cc: New test.

2020-08-17  Jonathan Wakely  <jwakely@redhat.com>

	PR libstdc++/55713
	PR libstdc++/71096
	PR libstdc++/93147
	* include/std/tuple [__has_cpp_attribute(no_unique_address)]
	(_Head_base<Idx, Head, true>): New definition of the partial
	specialization, using [[no_unique_address]] instead of
	inheritance.
	* testsuite/libstdc++-prettyprinters/48362.cc: Adjust expected
	output.
	* testsuite/20_util/tuple/comparison_operators/93147.cc: New test.
	* testsuite/20_util/tuple/creation_functions/55713.cc: New test.
	* testsuite/20_util/tuple/element_access/71096.cc: New test.

2020-08-14  Lewis Hyatt  <lhyatt@gmail.com>

	* testsuite/lib/libstdc++.exp: Use the new option
	-fdiagnostics-plain-output.

2020-08-13  Jonathan Wakely  <jwakely@redhat.com>

	* acinclude.m4 (GLIBCXX_ENABLE_CHEADERS): Warn if the c_std
	option is used and fail unless --enable-cheaders-obsolete is
	also used.
	* configure: Regenerate.

2020-08-12  Jonathan Wakely  <jwakely@redhat.com>

	PR libstdc++/85828
	* include/bits/basic_string.h (operator=(basic_string&&)): Check
	for self-move before copying with char_traits::copy.
	* include/bits/hashtable.h (operator=(_Hashtable&&)): Check for
	self-move.
	* include/bits/stl_deque.h (_M_move_assign1(deque&&, false_type)):
	Check for equal allocators.
	* include/bits/stl_list.h (_M_move_assign(list&&, true_type)):
	Call clear() instead of _M_clear().
	* include/debug/formatter.h (__msg_self_move_assign): Change
	comment.
	* include/debug/macros.h (__glibcxx_check_self_move_assign):
	(_GLIBCXX_DEBUG_VERIFY): Remove.
	* include/debug/safe_container.h (operator=(_Safe_container&&)):
	Remove assertion check for safe move and make it well-defined.
	* include/debug/safe_iterator.h (operator=(_Safe_iterator&&)):
	Remove assertion check for self-move.
	* include/debug/safe_local_iterator.h
	(operator=(_Safe_local_iterator&&)): Likewise.
	* testsuite/21_strings/basic_string/cons/char/self_move.cc: New test.
	* testsuite/23_containers/deque/cons/self_move.cc: New test.
	* testsuite/23_containers/forward_list/cons/self_move.cc: New test.
	* testsuite/23_containers/list/cons/self_move.cc: New test.
	* testsuite/23_containers/set/cons/self_move.cc: New test.
	* testsuite/23_containers/unordered_set/cons/self_move.cc: New test.
	* testsuite/23_containers/vector/cons/self_move.cc: New test.

2020-08-11  François Dumont  <fdumont@gcc.gnu.org>

	PR libstdc++/91620
	* include/bits/forward_list.tcc (forward_list<>::remove): Collect nodes
	to destroy in an intermediate forward_list.
	(forward_list<>::remove_if, forward_list<>::unique): Likewise.
	* include/bits/list.tcc (list<>::remove, list<>::unique): Likewise.
	(list<>::remove_if): Likewise.
	* include/debug/forward_list (forward_list<>::_M_erase_after): Remove.
	(forward_list<>::erase_after): Adapt.
	(forward_list<>::remove, forward_list<>::remove_if): Collect nodes to
	destroy in an intermediate forward_list.
	(forward_list<>::unique): Likewise.
	* include/debug/list (list<>::remove, list<>::unique): Likewise.
	(list<>::remove_if): Likewise.
	* testsuite/23_containers/forward_list/operations/91620.cc: New test.
	* testsuite/23_containers/list/operations/91620.cc: New test.

2020-08-11  Jonathan Wakely  <jwakely@redhat.com>

	* testsuite/30_threads/thread/cons/84535.cc: Use a custom
	namespace.
	* testsuite/30_threads/thread/cons/lwg2097.cc: Likewise.

2020-08-11  Jonathan Wakely  <jwakely@redhat.com>

	PR libstdc++/89760
	* include/experimental/executor [!_GLIBCXX_HAS_GTHREADS]:
	(execution_context::mutex_type): Define dummy mutex type.
	(system_context): Use execution_context::mutex_type.
	(system_context) [!_GLIBCXX_HAS_GTHREADS]: Define dummy
	thread and condition variable types.
	[!_GLIBCXX_HAS_GTHREADS] (system_context::_M_run()): Do not
	define.
	(system_context::_M_post) [!_GLIBCXX_HAS_GTHREADS]: Throw
	an exception when threads aren't available.
	(strand::running_in_this_thread()): Defer to _M_state.
	(strand::_State::running_in_this_thread()): New function.
	(use_future_t): Do not depend on _GLIBCXX_USE_C99_STDINT_TR1.
	* include/experimental/io_context (io_context): Use the
	execution_context::mutex_type alias. Replace stack of thread
	IDs with counter.
	* testsuite/experimental/net/execution_context/use_service.cc:
	Enable test for non-pthread targets.

2020-08-11  Jonathan Wakely  <jwakely@redhat.com>

	* include/experimental/executor (system_context::a__tag): Make
	default constructor explicit.

2020-08-11  Jonathan Wakely  <jwakely@redhat.com>

	* include/experimental/executor (system_context::_M_run()):
	Fix predicate.
	* testsuite/experimental/net/system_context/1.cc: New test.

2020-08-11  Jonathan Wakely  <jwakely@redhat.com>

	* include/std/stop_token: Check _GLIBCXX_HAS_GTHREADS using
	#ifdef instead of #if.
	(stop_token::_S_yield()): Check _GLIBCXX_HAS_GTHREADS before
	using __gthread_yield.

2020-08-11  Jonathan Wakely  <jwakely@redhat.com>

	* include/std/thread [!_GLIBCXX_HAS_GTHREADS] (this_thread::yield)
	(this_thread::sleep_until): Define.
	[!_GLIBCXX_HAS_GTHREADS] (this_thread::sleep_for): Define. Replace
	use of __gthread_time_t typedef with timespec.
	* src/c++11/thread.cc [!_GLIBCXX_HAS_GTHREADS] (__sleep_for):
	Likewise.
	* testsuite/30_threads/this_thread/2.cc: Moved to...
	* testsuite/30_threads/this_thread/yield.cc: ...here.
	* testsuite/30_threads/this_thread/3.cc: Moved to...
	* testsuite/30_threads/this_thread/sleep_for-mt.cc: ...here.
	* testsuite/30_threads/this_thread/4.cc: Moved to...
	* testsuite/30_threads/this_thread/sleep_until-mt.cc: ...here.
	* testsuite/30_threads/this_thread/58038.cc: Add
	dg-require-sleep.
	* testsuite/30_threads/this_thread/60421.cc: Likewise.
	* testsuite/30_threads/this_thread/sleep_for.cc: New test.
	* testsuite/30_threads/this_thread/sleep_until.cc: New test.

2020-08-10  Jonathan Wakely  <jwakely@redhat.com>

	PR libstdc++/94681
	* src/c++17/fs_ops.cc (read_symlink): Use posix::lstat instead
	of calling ::lstat directly.
	* src/filesystem/ops.cc (read_symlink): Likewise.

2020-08-10  Jonathan Wakely  <jwakely@redhat.com>

	* python/libstdcxx/v6/printers.py (UniquePointerPrinter.__init__):
	Use gdb.Type.strip_typedefs().
	* testsuite/libstdc++-prettyprinters/compat.cc: Use a typedef in
	the emulated old type.

2020-08-10  Jonathan Wakely  <jwakely@redhat.com>

	PR libstdc++/94681
	* acinclude.m4 (GLIBCXX_CHECK_FILESYSTEM_DEPS): Do not depend on
	$enable_libstdcxx_filesystem_ts.
	* configure: Regenerate.

2020-08-10  Jonathan Wakely  <jwakely@redhat.com>

	PR libstdc++/93904
	* include/bits/stl_iterator.h (inserter): Do not deduce
	iterator type (LWG 561).
	* testsuite/24_iterators/insert_iterator/dr561.cc: New test.

2020-08-10  Jonathan Wakely  <jwakely@redhat.com>

	* include/bits/basic_string.tcc [_GLIBCXX_USE_CXX11_ABI=0]
	(basic_string::reserve()): Do nothing if exceptions are not
	enabled.

2020-08-10  Jonathan Wakely  <jwakely@redhat.com>

	PR libstdc++/95749
	* src/filesystem/ops-common.h [_GLIBCXX_FILESYSTEM_IS_WINDOWS]
	(stat_type): Change to __stat64.
	(stat): Use _wstat64.

2020-08-07  Jonathan Wakely  <jwakely@redhat.com>

	PR libstdc++/96303
	* include/debug/bitset (bitset::operator==): Call _M_base() on
	right operand.
	(bitset::operator!=): Likewise, but don't define it at all when
	default comparisons are supported by the compiler.
	* testsuite/23_containers/bitset/operations/96303.cc: New test.

2020-08-07  Jonathan Wakely  <jwakely@redhat.com>

	* testsuite/18_support/comparisons/algorithms/partial_order.cc:
	Replace VERIFY with static_assert where the compiler now
	allows it.
	* testsuite/18_support/comparisons/algorithms/weak_order.cc:
	Likewise.

2020-08-07  Jonathan Wakely  <jwakely@redhat.com>

	* config/abi/pre/gnu.ver: Fix wildcards for wstring symbols.

2020-08-06  Andrew Luo  <andrewluotechnologies@outlook.com>
	    Jonathan Wakely  <jwakely@redhat.com>

	* config/abi/pre/gnu.ver (GLIBCXX_3.4): Use less greedy
	patterns for basic_string members.
	(GLIBCXX_3.4.29): Export new basic_string::reserve symbols.
	* doc/xml/manual/status_cxx2020.xml: Update P0966 status.
	* include/bits/basic_string.h (shrink_to_fit()): Call reserve().
	(reserve(size_type)): Remove default argument.
	(reserve()): Declare new overload.
	[!_GLIBCXX_USE_CXX11_ABI] (shrink_to_fit, reserve): Likewise.
	* include/bits/basic_string.tcc (reserve(size_type)): Remove
	support for shrinking capacity.
	(reserve()): Perform shrink-to-fit operation.
	[!_GLIBCXX_USE_CXX11_ABI] (reserve): Likewise.
	* testsuite/21_strings/basic_string/capacity/1.cc: Adjust to
	reflect new behavior.
	* testsuite/21_strings/basic_string/capacity/char/1.cc:
	Likewise.
	* testsuite/21_strings/basic_string/capacity/char/18654.cc:
	Likewise.
	* testsuite/21_strings/basic_string/capacity/char/2.cc:
	Likewise.
	* testsuite/21_strings/basic_string/capacity/wchar_t/1.cc:
	Likewise.
	* testsuite/21_strings/basic_string/capacity/wchar_t/18654.cc:
	Likewise.
	* testsuite/21_strings/basic_string/capacity/wchar_t/2.cc:
	Likewise.

2020-08-06  Jonathan Wakely  <jwakely@redhat.com>

	* include/bits/basic_string.tcc
	(operator>>(basic_istream&, basic_string&)): Do not set eofbit
	if extraction stopped after in.width() characters.
	* src/c++98/istream-string.cc (operator>>(istream&, string&)):
	Likewise.
	* include/bits/istream.tcc (__istream_extract): Do not set
	eofbit if extraction stopped after n-1 characters.
	* src/c++98/istream.cc (__istream_extract): Likewise.
	* testsuite/21_strings/basic_string/inserters_extractors/char/13.cc: New test.
	* testsuite/21_strings/basic_string/inserters_extractors/wchar_t/13.cc: New test.
	* testsuite/27_io/basic_istream/extractors_character/char/5.cc: New test.
	* testsuite/27_io/basic_istream/extractors_character/wchar_t/5.cc: New test.

2020-08-06  Jonathan Wakely  <jwakely@redhat.com>

	PR libstdc++/96484
	* src/c++17/fs_ops.cc (fs::read_symlink): Return an error
	immediately for non-symlinks.
	* src/filesystem/ops.cc (fs::read_symlink): Likewise.

2020-08-06  Jonathan Wakely  <jwakely@redhat.com>

	* include/std/istream (operator>>(istream&, char*)): Add
	attributes to get warnings for pointers that are null or known
	to point to the end of a buffer. Request upper bound from
	__builtin_object_size check and handle zero-sized buffer case.
	(operator>>(istream&, signed char))
	(operator>>(istream&, unsigned char*)): Add attributes.
	* testsuite/27_io/basic_istream/extractors_character/char/overflow.cc:
	Check extracting into the middle of a buffer.
	* testsuite/27_io/basic_istream/extractors_character/wchar_t/overflow.cc: New test.

2020-08-05  Jonathan Wakely  <jwakely@redhat.com>

	* include/std/atomic (atomic<T>::store): Reformat.

2020-08-05  Jonathan Wakely  <jwakely@redhat.com>

	* doc/xml/manual/status_cxx2017.xml: Replace oneAPI DPC++ link
	with LLVM repo for PSTL.
	* doc/html/manual/status.html: Regenerate.

2020-08-05  Jonathan Wakely  <jwakely@redhat.com>

	* config/abi/pre/gnu.ver (GLIBCXX_3.4.29): Export new symbols.
	* include/bits/istream.tcc (__istream_extract): New function
	template implementing both of operator>>(istream&, char*) and
	operator>>(istream&, char(&)[N]). Add explicit instantiation
	declaration for it. Remove explicit instantiation declarations
	for old function templates.
	* include/std/istream (__istream_extract): Declare.
	(operator>>(basic_istream<C,T>&, C*)): Define inline and simply
	call __istream_extract.
	(operator>>(basic_istream<char,T>&, signed char*)): Likewise.
	(operator>>(basic_istream<char,T>&, unsigned char*)): Likewise.
	(operator>>(basic_istream<C,T>&, C(7)[N])): Define for LWG 2499.
	(operator>>(basic_istream<char,T>&, signed char(&)[N])):
	Likewise.
	(operator>>(basic_istream<char,T>&, unsigned char(&)[N])):
	Likewise.
	* include/std/streambuf (basic_streambuf): Declare char overload
	of __istream_extract as a friend.
	* src/c++11/istream-inst.cc: Add explicit instantiation
	definition for wchar_t overload of __istream_extract. Remove
	explicit instantiation definitions of old operator>> overloads
	for versioned-namespace build.
	* src/c++98/istream.cc (operator>>(istream&, char*)): Replace
	with __istream_extract(istream&, char*, streamsize).
	* testsuite/27_io/basic_istream/extractors_character/char/3.cc:
	Do not use variable-length array.
	* testsuite/27_io/basic_istream/extractors_character/char/4.cc:
	Do not run test for C++20.
	* testsuite/27_io/basic_istream/extractors_character/char/9555-ic.cc:
	Do not test writing to pointers for C++20.
	* testsuite/27_io/basic_istream/extractors_character/char/9826.cc:
	Use array instead of pointer.
	* testsuite/27_io/basic_istream/extractors_character/wchar_t/3.cc:
	Do not use variable-length array.
	* testsuite/27_io/basic_istream/extractors_character/wchar_t/4.cc:
	Do not run test for C++20.
	* testsuite/27_io/basic_istream/extractors_character/wchar_t/9555-ic.cc:
	Do not test writing to pointers for C++20.
	* testsuite/27_io/basic_istream/extractors_character/char/lwg2499.cc:
	New test.
	* testsuite/27_io/basic_istream/extractors_character/char/lwg2499_neg.cc:
	New test.
	* testsuite/27_io/basic_istream/extractors_character/char/overflow.cc:
	New test.
	* testsuite/27_io/basic_istream/extractors_character/wchar_t/lwg2499.cc:
	New test.
	* testsuite/27_io/basic_istream/extractors_character/wchar_t/lwg2499_neg.cc:
	New test.

2020-08-01  Gerald Pfeifer  <gerald@pfeifer.com>

	* doc/xml/manual/using_exceptions.xml: Move www.stroustrup.com to
	https.
	* doc/html/manual/using_exceptions.html: Regenerate.

2020-07-31  Gerald Pfeifer  <gerald@pfeifer.com>

	* doc/xml/manual/status_cxx2017.xml: ParallelSTL is now part
	of oneAPI DPC++ Library on Github.
	* doc/html/manual/status.html: Regenerate.

2020-07-31  François Dumont  <fdumont@gcc.gnu.org>

	* include/bits/stl_bvector.h
	[_GLIBCXX_INLINE_VERSION](_Bvector_impl_data::_M_start): Define as
	_Bit_type*.
	(_Bvector_impl_data(const _Bvector_impl_data&)): Default.
	(_Bvector_impl_data(_Bvector_impl_data&&)): Delegate to latter.
	(_Bvector_impl_data::operator=(const _Bvector_impl_data&)): Default.
	(_Bvector_impl_data::_M_move_data(_Bvector_impl_data&&)): Use latter.
	(_Bvector_impl_data::_M_reset()): Likewise.
	(_Bvector_impl_data::_M_swap_data): New.
	(_Bvector_impl::_Bvector_impl(_Bvector_impl&&)): Implement explicitely.
	(_Bvector_impl::_Bvector_impl(_Bit_alloc_type&&, _Bvector_impl&&)): New.
	(_Bvector_base::_Bvector_base(_Bvector_base&&, const allocator_type&)):
	New, use latter.
	(vector::vector(vector&&, const allocator_type&, true_type)): New, use
	latter.
	(vector::vector(vector&&, const allocator_type&, false_type)): New.
	(vector::vector(vector&&, const allocator_type&)): Use latters.
	(vector::vector(const vector&, const allocator_type&)): Adapt.
	[__cplusplus >= 201103](vector::vector(_InputIt, _InputIt,
	const allocator_type&)): Use _M_initialize_range.
	(vector::operator[](size_type)): Use iterator operator[].
	(vector::operator[](size_type) const): Use const_iterator operator[].
	(vector::swap(vector&)): Add assertions on allocators. Use _M_swap_data.
	[__cplusplus >= 201103](vector::insert(const_iterator, _InputIt,
	_InputIt)): Use _M_insert_range.
	(vector::_M_initialize(size_type)): Adapt.
	[__cplusplus >= 201103](vector::_M_initialize_dispatch): Remove.
	[__cplusplus >= 201103](vector::_M_insert_dispatch): Remove.
	* python/libstdcxx/v6/printers.py (StdVectorPrinter._iterator): Stop
	using start _M_offset.
	(StdVectorPrinter.to_string): Likewise.
	* testsuite/23_containers/vector/bool/allocator/swap.cc: Adapt.
	* testsuite/23_containers/vector/bool/cons/noexcept_move_construct.cc:
	Add check.

2020-07-31  Jonathan Wakely  <jwakely@redhat.com>

	* testsuite/27_io/basic_istream/ignore/char/94749.cc: Use 0
	instead of nullptr.
	* testsuite/27_io/basic_istream/ignore/wchar_t/94749.cc:
	Likewise.

2020-07-31  Jonathan Wakely  <jwakely@redhat.com>

	* testsuite/20_util/specialized_algorithms/uninitialized_fill_n/sizes.cc:
	Move struct to namespace scope.

2020-07-31  Jonathan Wakely  <jwakely@redhat.com>

	* testsuite/26_numerics/numbers/float128.cc: Check
	__STRICT_ANSI__ before using __float128.
	* testsuite/std/concepts/concepts.lang/concept.arithmetic/floating_point.cc:
	Likewise.

2020-07-31  Jonathan Wakely  <jwakely@redhat.com>

	* testsuite/18_support/set_terminate.cc: Require C++11 or
	higher.
	* testsuite/28_regex/simple_c++11.cc: Likewise.
	* testsuite/tr1/headers/c++200x/complex.cc: Likewise.
	* testsuite/24_iterators/headers/iterator/synopsis.cc:
	Require C++14 or lower.

2020-07-31  Jonathan Wakely  <jwakely@redhat.com>

	* testsuite/23_containers/span/back_assert_neg.cc: Split c++2a
	effective-target from xfail selector.
	* testsuite/23_containers/span/first_2_assert_neg.cc: Likewise.
	* testsuite/23_containers/span/first_assert_neg.cc: Likewise.
	* testsuite/23_containers/span/front_assert_neg.cc: Likewise.
	* testsuite/23_containers/span/index_op_assert_neg.cc: Likewise.
	* testsuite/23_containers/span/last_2_assert_neg.cc: Likewise.
	* testsuite/23_containers/span/last_assert_neg.cc: Likewise.
	* testsuite/23_containers/span/subspan_2_assert_neg.cc:
	Likewise.
	* testsuite/23_containers/span/subspan_3_assert_neg.cc:
	Likewise.
	* testsuite/23_containers/span/subspan_4_assert_neg.cc:
	Likewise.
	* testsuite/23_containers/span/subspan_5_assert_neg.cc:
	Likewise.
	* testsuite/23_containers/span/subspan_6_assert_neg.cc:
	Likewise.
	* testsuite/23_containers/span/subspan_assert_neg.cc: Likewise.

2020-07-31  Jonathan Wakely  <jwakely@redhat.com>

	* testsuite/20_util/reference_wrapper/83427.cc: Adjust
	effective-target to specific language mode only.
	* testsuite/24_iterators/headers/iterator/range_access_c++11.cc:
	Likewise.
	* testsuite/24_iterators/headers/iterator/range_access_c++14.cc:
	Likewise.
	* testsuite/24_iterators/headers/iterator/synopsis_c++11.cc:
	Likewise.
	* testsuite/24_iterators/headers/iterator/synopsis_c++14.cc:
	Likewise.
	* testsuite/26_numerics/valarray/69116.cc:
	Likewise.
	* testsuite/30_threads/headers/condition_variable/std_c++0x_neg.cc:
	Remove whitespace at end of file.
	* testsuite/30_threads/headers/future/std_c++0x_neg.cc:
	Likewise.

2020-07-31  Jonathan Wakely  <jwakely@redhat.com>

	* testsuite/17_intro/headers/c++2017/all_attributes.cc: Add
	c++17 effective-target.
	* testsuite/17_intro/headers/c++2017/all_no_exceptions.cc:
	Likewise.
	* testsuite/17_intro/headers/c++2017/all_no_rtti.cc: Likewise.
	* testsuite/17_intro/headers/c++2017/all_pedantic_errors.cc:
	Likewise.
	* testsuite/17_intro/headers/c++2017/operator_names.cc:
	Likewise.
	* testsuite/17_intro/headers/c++2017/stdc++.cc: Likewise.
	* testsuite/17_intro/headers/c++2017/stdc++_multiple_inclusion.cc:
	Likewise.
	* testsuite/18_support/uncaught_exceptions/uncaught_exceptions.cc:
	Likewise.
	* testsuite/19_diagnostics/error_code/is_error_code_v.cc:
	Likewise.
	* testsuite/20_util/any/assign/1.cc: Likewise.
	* testsuite/20_util/any/assign/2.cc: Likewise.
	* testsuite/20_util/any/assign/emplace.cc: Likewise.
	* testsuite/20_util/any/assign/exception.cc: Likewise.
	* testsuite/20_util/any/assign/self.cc: Likewise.
	* testsuite/20_util/any/cons/1.cc: Likewise.
	* testsuite/20_util/any/cons/2.cc: Likewise.
	* testsuite/20_util/any/cons/aligned.cc: Likewise.
	* testsuite/20_util/any/cons/explicit.cc: Likewise.
	* testsuite/20_util/any/cons/in_place.cc: Likewise.
	* testsuite/20_util/any/cons/nontrivial.cc: Likewise.
	* testsuite/20_util/any/make_any.cc: Likewise.
	* testsuite/20_util/any/misc/any_cast.cc: Likewise.
	* testsuite/20_util/any/misc/any_cast_no_rtti.cc: Likewise.
	* testsuite/20_util/any/misc/swap.cc: Likewise.
	* testsuite/20_util/any/modifiers/1.cc: Likewise.
	* testsuite/20_util/any/observers/type.cc: Likewise.
	* testsuite/20_util/any/requirements.cc: Likewise.
	* testsuite/20_util/any/typedefs.cc: Likewise.
	* testsuite/20_util/as_const/1.cc: Likewise.
	* testsuite/20_util/as_const/rvalue_neg.cc: Likewise.
	* testsuite/20_util/bind/is_placeholder_v.cc: Likewise.
	* testsuite/20_util/bool_constant/requirements.cc: Likewise.
	* testsuite/20_util/duration/requirements/treat_as_floating_point_v.cc:
	Likewise.
	* testsuite/20_util/duration_cast/rounding.cc: Likewise.
	* testsuite/20_util/enable_shared_from_this/members/weak_from_this.cc:
	Likewise.
	* testsuite/20_util/function_objects/invoke/59768.cc: Likewise.
	* testsuite/20_util/function_objects/not_fn/1.cc: Likewise.
	* testsuite/20_util/function_objects/searchers.cc: Likewise.
	* testsuite/20_util/in_place/requirements.cc: Likewise.
	* testsuite/20_util/is_invocable/requirements/explicit_instantiation.cc:
	Likewise.
	* testsuite/20_util/is_invocable/requirements/typedefs.cc:
	Likewise.
	* testsuite/20_util/is_invocable/value.cc: Likewise.
	* testsuite/20_util/is_nothrow_invocable/requirements/explicit_instantiation.cc:
	Likewise.
	* testsuite/20_util/is_nothrow_invocable/requirements/typedefs.cc:
	Likewise.
	* testsuite/20_util/is_nothrow_swappable/requirements/explicit_instantiation.cc:
	Likewise.
	* testsuite/20_util/is_nothrow_swappable/requirements/typedefs.cc:
	Likewise.
	* testsuite/20_util/is_nothrow_swappable/value.cc: Likewise.
	* testsuite/20_util/is_nothrow_swappable_with/requirements/explicit_instantiation.cc:
	Likewise.
	* testsuite/20_util/is_nothrow_swappable_with/requirements/typedefs.cc:
	Likewise.
	* testsuite/20_util/is_nothrow_swappable_with/value.cc:
	Likewise.
	* testsuite/20_util/is_swappable/requirements/explicit_instantiation.cc:
	Likewise.
	* testsuite/20_util/is_swappable/requirements/typedefs.cc:
	Likewise.
	* testsuite/20_util/is_swappable/value.cc: Likewise.
	* testsuite/20_util/is_swappable_with/requirements/explicit_instantiation.cc:
	Likewise.
	* testsuite/20_util/is_swappable_with/requirements/typedefs.cc:
	Likewise.
	* testsuite/20_util/is_swappable_with/value.cc: Likewise.
	* testsuite/20_util/logical_traits/requirements/explicit_instantiation.cc:
	Likewise.
	* testsuite/20_util/logical_traits/requirements/typedefs.cc:
	Likewise.
	* testsuite/20_util/logical_traits/value.cc: Likewise.
	* testsuite/20_util/optional/constexpr/make_optional.cc: Likewise.
	* testsuite/20_util/optional/constexpr/observers/2.cc: Likewise.
	* testsuite/20_util/optional/constexpr/observers/3.cc: Likewise.
	* testsuite/20_util/optional/hash.cc: Likewise.
	* testsuite/20_util/pair/swap_cxx17.cc: Likewise.
	* testsuite/20_util/ratio/requirements/ratio_equal_v.cc: Likewise.
	* testsuite/20_util/shared_ptr/requirements/weak_type.cc:
	Likewise.
	* testsuite/20_util/specialized_algorithms/memory_management_tools/1.cc:
	Likewise.
	* testsuite/20_util/tuple/apply/1.cc: Likewise.
	* testsuite/20_util/tuple/make_from_tuple/1.cc: Likewise.
	* testsuite/20_util/tuple/swap_cxx17.cc: Likewise.
	* testsuite/20_util/tuple/tuple_size_v.cc: Likewise.
	* testsuite/20_util/unique_ptr/specialized_algorithms/swap_cxx17.cc:
	Likewise.
	* testsuite/20_util/uses_allocator/requirements/uses_allocator_v.cc:
	Likewise.
	* testsuite/20_util/variant/any.cc: Likewise.
	* testsuite/20_util/variant/compile.cc: Likewise.
	* testsuite/20_util/variant/hash.cc: Likewise.
	* testsuite/20_util/variant/index_type.cc: Likewise.
	* testsuite/20_util/variant/run.cc: Likewise.
	* testsuite/20_util/void_t/1.cc: Likewise.
	* testsuite/21_strings/basic_string/79162.cc: Likewise.
	* testsuite/21_strings/basic_string/cons/char/7.cc: Likewise.
	* testsuite/21_strings/basic_string/cons/wchar_t/7.cc: Likewise.
	* testsuite/21_strings/basic_string/lwg2758.cc: Likewise.
	* testsuite/21_strings/basic_string/lwg2946.cc: Likewise.
	* testsuite/21_strings/basic_string/modifiers/append/char/4.cc:
	Likewise.
	* testsuite/21_strings/basic_string/modifiers/append/wchar_t/4.cc:
	Likewise.
	* testsuite/21_strings/basic_string/modifiers/assign/char/4.cc:
	Likewise.
	* testsuite/21_strings/basic_string/modifiers/assign/wchar_t/4.cc:
	Likewise.
	* testsuite/21_strings/basic_string/modifiers/insert/char/3.cc:
	Likewise.
	* testsuite/21_strings/basic_string/modifiers/insert/wchar_t/3.cc:
	Likewise.
	* testsuite/21_strings/basic_string/modifiers/replace/char/7.cc:
	Likewise.
	* testsuite/21_strings/basic_string/modifiers/replace/wchar_t/7.cc:
	Likewise.
	* testsuite/21_strings/basic_string/operations/compare/char/2.cc:
	Likewise.
	* testsuite/21_strings/basic_string/operations/compare/wchar_t/2.cc:
	Likewise.
	* testsuite/21_strings/basic_string/operations/data/char/2.cc:
	Likewise.
	* testsuite/21_strings/basic_string/operations/data/wchar_t/2.cc:
	Likewise.
	* testsuite/21_strings/basic_string/operations/find/char/5.cc:
	Likewise.
	* testsuite/21_strings/basic_string/operations/find/wchar_t/5.cc:
	Likewise.
	* testsuite/21_strings/basic_string/operators/char/5.cc: Likewise.
	* testsuite/21_strings/basic_string/operators/wchar_t/5.cc:
	Likewise.
	* testsuite/21_strings/basic_string_view/capacity/1.cc: Likewise.
	* testsuite/21_strings/basic_string_view/cons/char/1.cc: Likewise.
	* testsuite/21_strings/basic_string_view/cons/char/2.cc: Likewise.
	* testsuite/21_strings/basic_string_view/cons/char/3.cc: Likewise.
	* testsuite/21_strings/basic_string_view/cons/wchar_t/1.cc:
	Likewise.
	* testsuite/21_strings/basic_string_view/cons/wchar_t/2.cc:
	Likewise.
	* testsuite/21_strings/basic_string_view/cons/wchar_t/3.cc:
	Likewise.
	* testsuite/21_strings/basic_string_view/element_access/char/1.cc:
	Likewise.
	* testsuite/21_strings/basic_string_view/element_access/char/2.cc:
	Likewise.
	* testsuite/21_strings/basic_string_view/element_access/char/empty.cc:
	Likewise.
	* testsuite/21_strings/basic_string_view/element_access/char/front_back.cc:
	Likewise.
	* testsuite/21_strings/basic_string_view/element_access/wchar_t/1.cc:
	Likewise.
	* testsuite/21_strings/basic_string_view/element_access/wchar_t/2.cc:
	Likewise.
	* testsuite/21_strings/basic_string_view/element_access/wchar_t/empty.cc:
	Likewise.
	* testsuite/21_strings/basic_string_view/element_access/wchar_t/front_back.cc:
	Likewise.
	* testsuite/21_strings/basic_string_view/include.cc: Likewise.
	* testsuite/21_strings/basic_string_view/inserters/char/1.cc:
	Likewise.
	* testsuite/21_strings/basic_string_view/inserters/char/2.cc:
	Likewise.
	* testsuite/21_strings/basic_string_view/inserters/char/3.cc:
	Likewise.
	* testsuite/21_strings/basic_string_view/inserters/pod/10081-out.cc:
	Likewise.
	* testsuite/21_strings/basic_string_view/inserters/wchar_t/1.cc:
	Likewise.
	* testsuite/21_strings/basic_string_view/inserters/wchar_t/2.cc:
	Likewise.
	* testsuite/21_strings/basic_string_view/inserters/wchar_t/3.cc:
	Likewise.
	* testsuite/21_strings/basic_string_view/literals/types-char8_t.cc:
	Likewise.
	* testsuite/21_strings/basic_string_view/literals/types.cc:
	Likewise.
	* testsuite/21_strings/basic_string_view/literals/values-char8_t.cc:
	Likewise.
	* testsuite/21_strings/basic_string_view/literals/values.cc:
	Likewise.
	* testsuite/21_strings/basic_string_view/modifiers/remove_prefix/char/1.cc:
	Likewise.
	* testsuite/21_strings/basic_string_view/modifiers/remove_prefix/wchar_t/1.cc:
	Likewise.
	* testsuite/21_strings/basic_string_view/modifiers/remove_suffix/char/1.cc:
	Likewise.
	* testsuite/21_strings/basic_string_view/modifiers/remove_suffix/wchar_t/1.cc:
	Likewise.
	* testsuite/21_strings/basic_string_view/operations/compare/char/1.cc:
	Likewise.
	* testsuite/21_strings/basic_string_view/operations/compare/char/13650.cc:
	Likewise.
	* testsuite/21_strings/basic_string_view/operations/compare/wchar_t/1.cc:
	Likewise.
	* testsuite/21_strings/basic_string_view/operations/compare/wchar_t/13650.cc:
	Likewise.
	* testsuite/21_strings/basic_string_view/operations/copy/char/1.cc:
	Likewise.
	* testsuite/21_strings/basic_string_view/operations/copy/wchar_t/1.cc:
	Likewise.
	* testsuite/21_strings/basic_string_view/operations/data/char/1.cc:
	Likewise.
	* testsuite/21_strings/basic_string_view/operations/data/wchar_t/1.cc:
	Likewise.
	* testsuite/21_strings/basic_string_view/operations/find/char/1.cc:
	Likewise.
	* testsuite/21_strings/basic_string_view/operations/find/char/2.cc:
	Likewise.
	* testsuite/21_strings/basic_string_view/operations/find/char/3.cc:
	Likewise.
	* testsuite/21_strings/basic_string_view/operations/find/char/4.cc:
	Likewise.
	* testsuite/21_strings/basic_string_view/operations/find/wchar_t/1.cc:
	Likewise.
	* testsuite/21_strings/basic_string_view/operations/find/wchar_t/2.cc:
	Likewise.
	* testsuite/21_strings/basic_string_view/operations/find/wchar_t/3.cc:
	Likewise.
	* testsuite/21_strings/basic_string_view/operations/find/wchar_t/4.cc:
	Likewise.
	* testsuite/21_strings/basic_string_view/operations/rfind/char/1.cc:
	Likewise.
	* testsuite/21_strings/basic_string_view/operations/rfind/char/2.cc:
	Likewise.
	* testsuite/21_strings/basic_string_view/operations/rfind/char/3.cc:
	Likewise.
	* testsuite/21_strings/basic_string_view/operations/rfind/wchar_t/1.cc:
	Likewise.
	* testsuite/21_strings/basic_string_view/operations/rfind/wchar_t/2.cc:
	Likewise.
	* testsuite/21_strings/basic_string_view/operations/rfind/wchar_t/3.cc:
	Likewise.
	* testsuite/21_strings/basic_string_view/operations/string_conversion/1.cc:
	Likewise.
	* testsuite/21_strings/basic_string_view/operations/substr/char/1.cc:
	Likewise.
	* testsuite/21_strings/basic_string_view/operations/substr/wchar_t/1.cc:
	Likewise.
	* testsuite/21_strings/basic_string_view/range_access/char/1.cc:
	Likewise.
	* testsuite/21_strings/basic_string_view/range_access/wchar_t/1.cc:
	Likewise.
	* testsuite/21_strings/basic_string_view/requirements/explicit_instantiation/1.cc:
	Likewise.
	* testsuite/21_strings/basic_string_view/requirements/explicit_instantiation/char/1.cc:
	Likewise.
	* testsuite/21_strings/basic_string_view/requirements/explicit_instantiation/char16_t/1.cc:
	Likewise.
	* testsuite/21_strings/basic_string_view/requirements/explicit_instantiation/char32_t/1.cc:
	Likewise.
	* testsuite/21_strings/basic_string_view/requirements/explicit_instantiation/char8_t/1.cc:
	Likewise.
	* testsuite/21_strings/basic_string_view/requirements/explicit_instantiation/wchar_t/1.cc:
	Likewise.
	* testsuite/21_strings/basic_string_view/requirements/typedefs.cc:
	Likewise.
	* testsuite/21_strings/basic_string_view/typedefs.cc: Likewise.
	* testsuite/21_strings/basic_string_view/types/1.cc: Likewise.
	* testsuite/23_containers/array/specialized_algorithms/swap_cxx17.cc:
	Likewise.
	* testsuite/23_containers/map/modifiers/extract.cc: Likewise.
	* testsuite/23_containers/map/modifiers/insert_or_assign/1.cc:
	Likewise.
	* testsuite/23_containers/map/modifiers/merge.cc: Likewise.
	* testsuite/23_containers/map/modifiers/try_emplace/1.cc: Likewise.
	* testsuite/23_containers/multimap/modifiers/extract.cc: Likewise.
	* testsuite/23_containers/multimap/modifiers/merge.cc: Likewise.
	* testsuite/23_containers/multiset/modifiers/extract.cc: Likewise.
	* testsuite/23_containers/multiset/modifiers/merge.cc: Likewise.
	* testsuite/23_containers/set/modifiers/extract.cc: Likewise.
	* testsuite/23_containers/set/modifiers/merge.cc: Likewise.
	* testsuite/23_containers/unordered_map/modifiers/extract.cc:
	Likewise.
	* testsuite/23_containers/unordered_map/modifiers/insert_or_assign.cc:
	Likewise.
	* testsuite/23_containers/unordered_map/modifiers/merge.cc:
	Likewise.
	* testsuite/23_containers/unordered_map/modifiers/try_emplace.cc:
	Likewise.
	* testsuite/23_containers/unordered_multimap/modifiers/extract.cc:
	Likewise.
	* testsuite/23_containers/unordered_multimap/modifiers/merge.cc:
	Likewise.
	* testsuite/23_containers/unordered_multiset/modifiers/extract.cc:
	Likewise.
	* testsuite/23_containers/unordered_multiset/modifiers/merge.cc:
	Likewise.
	* testsuite/23_containers/unordered_set/modifiers/extract.cc:
	Likewise.
	* testsuite/23_containers/unordered_set/modifiers/merge.cc:
	Likewise.
	* testsuite/24_iterators/headers/iterator/range_access_c++17.cc:
	Likewise.
	* testsuite/24_iterators/headers/iterator/synopsis_c++17.cc:
	Likewise.
	* testsuite/25_algorithms/clamp/1.cc: Likewise.
	* testsuite/25_algorithms/clamp/2.cc: Likewise.
	* testsuite/25_algorithms/clamp/constexpr.cc: Likewise.
	* testsuite/25_algorithms/clamp/requirements/explicit_instantiation/1.cc:
	Likewise.
	* testsuite/25_algorithms/clamp/requirements/explicit_instantiation/pod.cc:
	Likewise.
	* testsuite/26_numerics/headers/cmath/functions_std_c++17.cc:
	Likewise.
	* testsuite/26_numerics/headers/cmath/special_functions_global.cc:
	Likewise.
	* testsuite/27_io/basic_ostream/inserters_other/char/lwg2221.cc:
	Likewise.
	* testsuite/29_atomics/atomic/is_always_lock_free.cc: Likewise.
	* testsuite/29_atomics/atomic_integral/is_always_lock_free.cc:
	Likewise.
	* testsuite/30_threads/shared_lock/70766.cc: Likewise.
	* testsuite/30_threads/shared_mutex/cons/1.cc: Likewise.
	* testsuite/30_threads/shared_mutex/cons/assign_neg.cc:
	Likewise.
	* testsuite/30_threads/shared_mutex/cons/copy_neg.cc:
	Likewise.
	* testsuite/30_threads/shared_mutex/requirements/standard_layout.cc:
	Likewise.
	* testsuite/30_threads/shared_mutex/try_lock/1.cc: Likewise.
	* testsuite/30_threads/shared_mutex/try_lock/2.cc: Likewise.
	* testsuite/30_threads/shared_mutex/unlock/1.cc: Likewise.

2020-07-31  Jonathan Wakely  <jwakely@redhat.com>

	PR libstdc++/96382
	* include/bits/stl_iterator.h (reverse_iterator): Friend
	declaration should not depend on __cplusplus.

2020-07-31  Jonathan Wakely  <jwakely@redhat.com>

	* testsuite/experimental/filesystem/filesystem_error/cons.cc:
	Remove -std=gnu++17 option.

2020-07-31  Jonathan Wakely  <jwakely@redhat.com>

	* testsuite/20_util/is_aggregate/value.cc: Adjust for changes to
	definition of aggregates in C++20.
	* testsuite/20_util/optional/requirements.cc: Adjust for
	defaulted comparisons in C++20.

2020-07-31  Jonathan Wakely  <jwakely@redhat.com>

	* testsuite/20_util/tuple/78939.cc: Suppress warnings about
	deprecation of volatile-qualified structured bindings in C++20.
	* testsuite/20_util/variable_templates_for_traits.cc: Likewise
	for deprecation of is_pod in C++20

2020-07-31  Jonathan Wakely  <jwakely@redhat.com>

	* testsuite/20_util/time_point_cast/rounding.cc: Remove
	duplicate dg-do directive and add c++17 effective target.

2020-07-31  Jonathan Wakely  <jwakely@redhat.com>

	* src/c++17/floating_from_chars.cc (from_chars_impl): Use
	LC_ALL_MASK not LC_ALL.

2020-07-31  Richard Biener  <rguenther@suse.de>

	PR debug/96383
	* testsuite/20_util/assume_aligned/3.cc: Use -g0.

2020-07-30  Jonathan Wakely  <jwakely@redhat.com>

	* include/bits/basic_string.h (size_type, difference_type):
	Use allocator_traits to obtain the allocator's size_type and
	difference_type.

2020-07-30  Jonathan Wakely  <jwakely@redhat.com>

	PR libstdc++/96279
	* src/c++17/floating_from_chars.cc (from_chars_impl): Use
	isinf unqualified.
	[!_GLIBCXX_USE_C99_STDLIB]: Use strtod for float and long
	double.

2020-07-30  Jonathan Wakely  <jwakely@redhat.com>

	* testsuite/23_containers/unordered_multiset/cons/noexcept_default_construct.cc:
	Use allocator with the correct value type.
	* testsuite/23_containers/unordered_set/cons/noexcept_default_construct.cc:
	Likewise.

2020-07-30  Jonathan Wakely  <jwakely@redhat.com>

	* testsuite/20_util/from_chars/4.cc: Pass non-const iterator
	to string::insert.

2020-07-30  Jonathan Wakely  <jwakely@redhat.com>

	* include/bits/iterator_concepts.h (__detail::__cv_bool): New
	helper concept.
	(__detail::__integral_nonbool): Likewise.
	(__detail::__is_integer_like): Use __integral_nonbool.
	* testsuite/std/ranges/access/lwg3467.cc: New test.

2020-07-30  Jonathan Wakely  <jwakely@redhat.com>

	* testsuite/20_util/from_chars/4.cc: Use dg-add-options ieee.
	* testsuite/29_atomics/atomic_float/1.cc: Likewise.

2020-07-30  Jonathan Wakely  <jwakely@redhat.com>

	* testsuite/23_containers/vector/bool/72847.cc: Use the
	exceptions_enabled effective-target keyword instead of
	checking for an explicit -fno-exceptions option.
	* testsuite/util/testsuite_abi.cc (examine_symbol): Remove
	redundant try-catch.
	* testsuite/util/testsuite_allocator.h [!__cpp_exceptions]:
	Do not define check_allocate_max_size and memory_resource.
	* testsuite/util/testsuite_containers.h: Replace comment with
	#error if wrong standard dialect used.
	* testsuite/util/testsuite_shared.cc: Likewise.

2020-07-29  François Dumont  <fdumont@gcc.gnu.org>

	* include/bits/hashtable_policy.h (_Node_iterator_base()): New.
	(operator==(const _Node_iterator_base&, const _Node_iterator_base&)):
	Make hidden friend.
	(operator!=(const _Node_iterator_base&, const _Node_iterator_base&)):
	Make hidden friend.
	(_Local_iterator_base<>): Inherits _Node_iterator_base.
	(_Local_iterator_base<>::_M_cur): Remove.
	(_Local_iterator_base<>::_M_curr()): Remove.
	(operator==(const _Local_iterator_base&, const _Local_iterator_base&)):
	Remove.
	(operator!=(const _Local_iterator_base&, const _Local_iterator_base&)):
	Remove.
	* include/debug/unordered_map (unordered_map<>::_M_invalidate): Adapt.
	(unordered_multimap<>::_M_invalidate): Adapt.
	* include/debug/unordered_set (unordered_set<>::_M_invalidate): Adapt.
	(unordered_multiset<>::_M_invalidate): Adapt.

2020-07-29  David Edelsohn  <dje.gcc@gmail.com>
	    Jonathan Wakely  <jwakely@redhat.com>
	    Rainer Orth  <ro@CeBiTec.Uni-Bielefeld.DE>

	* testsuite/lib/dg-options.exp (add_options_for_libatomic): Add
	target powerpc-ibm-aix* and powerpc*-*-darwin*.
	* testsuite/29_atomics/atomic_float/value_init.cc: Add options
	for libatomic.

2020-07-29  François Dumont  <fdumont@gcc.gnu.org>

	* include/bits/hashtable.h
	(_Hashtable(_Hashtable&& __ht, __node_alloc_type&& __a, true_type)):
	Add noexcept qualification.
	(_Hashtable(_Hashtable&&)): Fix noexcept qualification.
	(_Hashtable(_Hashtable&&, const allocator_type&)): Add noexcept
	qualification.
	* include/bits/unordered_map.h
	(unordered_map(unordered_map&&, const allocator_type&)): Add noexcept
	qualification.
	(unordered_multimap(unordered_multimap&&, const allocator_type&)):
	Likewise.
	* include/bits/unordered_set.h
	(unordered_set(unordered_set&&, const allocator_type&)): Likewise.
	(unordered_multiset(unordered_multiset&&, const allocator_type&)):
	Likewise.
	* include/debug/unordered_map
	(unordered_map(unordered_map&&, const allocator_type&)): Likewise.
	(unordered_multimap(unordered_multimap&&, const allocator_type&)):
	Likewise.
	* include/debug/unordered_set
	(unordered_set(unordered_set&&, const allocator_type&)): Likewise.
	(unordered_multiset(unordered_multiset&&, const allocator_type&)):
	Likewise.
	* testsuite/23_containers/unordered_map/allocator/default_init.cc:
	New test.
	* testsuite/23_containers/unordered_map/cons/noexcept_default_construct.cc:
	New test.
	* testsuite/23_containers/unordered_map/cons/noexcept_move_construct.cc:
	New test.
	* testsuite/23_containers/unordered_map/modifiers/move_assign.cc:
	New test.
	* testsuite/23_containers/unordered_multimap/cons/noexcept_default_construct.cc:
	New test.
	* testsuite/23_containers/unordered_multimap/cons/noexcept_move_construct.cc:
	New test.
	* testsuite/23_containers/unordered_multiset/cons/noexcept_default_construct.cc:
	New test.
	* testsuite/23_containers/unordered_multiset/cons/noexcept_move_construct.cc:
	New test.
	* testsuite/23_containers/unordered_set/allocator/default_init.cc:
	New test.
	* testsuite/23_containers/unordered_set/cons/noexcept_default_construct.cc:
	New test.
	* testsuite/23_containers/unordered_set/cons/noexcept_move_construct.cc:
	New test.

2020-07-28  François Dumont  <fdumont@gcc.gnu.org>

	* include/bits/hashtable.h
	(_Hashtable<>(_InputIterator, _InputIterator, size_t, const _H1&,
	const _H2&, const _Hash&, const _Equal&, const _ExtractKey&,
	const allocator_type&, true_type)): New.
	(_Hashtable<>(_InputIterator, _InputIterator, size_t, const _H1&,
	const _H2&, const _Hash&, const _Equal&, const _ExtractKey&,
	const allocator_type&, false_type)): New.
	(_Hashtable<>(_InputIterator, _InputIterator, size_t, const _H1&,
	const _H2&, const _Hash&, const _Equal&, const _ExtractKey&,
	const allocator_type&)): Delegate to latters.
	(operator=(initializer_list<value_type>)): Rehash if too small.
	(_M_insert(_Arg&&, const _NodeGenerator&, true_type)): Remove
	size_t len parameter.
	* include/bits/hashtable_policy.h (_Insert_base<>::_M_insert_range):
	Do not try to get input range distance.
	* testsuite/23_containers/unordered_set/cons/bucket_hint.cc: New test.
	* testsuite/23_containers/unordered_set/modifiers/insert.cc: New test.

2020-07-27  François Dumont  <fdumont@gcc.gnu.org>

	* include/bits/hashtable_policy.h (_Map_base<>::at): Use
	_Hashtable<>::find.
	(_Hashtable_base<>::_Equal_hash_code<>::_S_node_equals):New.
	(_Hashtable_base<>::_M_node_equals): New, use latter.
	(_Equality<_Key, _Value, _Alloc, _ExtractKey, _Equal, _H1, _H2, _Hash,
	_RehashPolicy, false>::_M_equal): Adapt to use latter.
	* include/bits/hashtable.h (_Hashtable<>::_M_update_bbegin): New.
	(_Hashtable<>::_M_assign): Use latter.
	(_Hashtable<>::_M_move_assign): Likewise.
	(_Hashtable<>(_Hashtable<>&&)): Likewise.
	(_Hashtable<>(_Hashtable<>&&, const allocator_type&)): Likewise.
	(_Hashtable<>::swap): Likewise.
	(_Hashtable<>::find): Build iterator directly from _M_find_node result.
	(_Hashtable<>::count): Use _Hashtable<>::find.
	(_Hashtable<>::equal_range): Likewise.
	(_Hashtable<>::_M_erase(false_type, const key_type&)): Use
	_M_node_equals.

2020-07-27  Jonathan Wakely  <jwakely@redhat.com>

	* src/c++17/floating_from_chars.cc (from_chars_impl): Ensure
	that FE_NEAREST is used.
	* testsuite/20_util/from_chars/4.cc: Do not use if constexpr in
	a { target c++14 } test.
	[!_GLIBCXX_HAVE_USELOCALE]: Disable all tests.
	* testsuite/20_util/from_chars/5.cc [!_GLIBCXX_HAVE_USELOCALE]:
	Likewise.
	* testsuite/20_util/from_chars/6.cc: New test.

2020-07-22  Jonathan Wakely  <jwakely@redhat.com>

	* include/std/future (future, shared_future, promise): Add
	static assertions to the primary template to reject array and
	function types.
	* testsuite/30_threads/future/requirements/lwg3458.cc: New test.
	* testsuite/30_threads/promise/requirements/lwg3466.cc: New test.
	* testsuite/30_threads/shared_future/requirements/lwg3458.cc: New test.

2020-07-22  Jonathan Wakely  <jwakely@redhat.com>

	* include/bits/stl_iterator.h (reverse_iterator): Constrain
	converting constructor and converting assignment operator.
	Access source iterator's data member directly instead of
	calling base().
	(move_iterator): Likewise.
	* testsuite/24_iterators/move_iterator/dr3435.cc: New test.
	* testsuite/24_iterators/reverse_iterator/dr3435.cc: New test.

2020-07-20  Jonathan Wakely  <jwakely@redhat.com>

	* acinclude.m4 (libtool_VERSION): Bump version.
	* config.h.in: Regenerate.
	* config/abi/pre/gnu.ver: Add GLIBCXX_3.4.29 version and new
	exports.
	* config/os/gnu-linux/ldbl-extra.ver: Add _GLIBCXX_LDBL_3.4.29
	version and new export.
	* configure: Regenerate.
	* configure.ac: Check for <xlocale.h> and uselocale.
	* crossconfig.m4: Add macro or checks for uselocale.
	* include/std/charconv (from_chars): Declare overloads for
	float, double, and long double.
	* src/c++17/Makefile.am: Add new file.
	* src/c++17/Makefile.in: Regenerate.
	* src/c++17/floating_from_chars.cc: New file.
	(from_chars): Define for float, double, and long double.
	* testsuite/20_util/from_chars/1_c++20_neg.cc: Prune extra
	diagnostics caused by new overloads.
	* testsuite/20_util/from_chars/1_neg.cc: Likewise.
	* testsuite/20_util/from_chars/2.cc: Check leading '+'.
	* testsuite/20_util/from_chars/4.cc: New test.
	* testsuite/20_util/from_chars/5.cc: New test.
	* testsuite/util/testsuite_abi.cc: Add new symbol versions.

2020-07-20  Jonathan Wakely  <jwakely@redhat.com>

	* include/bits/istream.tcc
	(basic_istream::get(__streambuf_type&, char_type): Use unsigned
	long long for counter and check if it would overflow _M_gcount.
	* testsuite/27_io/basic_istream/get/char/lwg3464.cc: New test.
	* testsuite/27_io/basic_istream/get/wchar_t/lwg3464.cc: New test.

2020-07-17  Iain Sandoe  <iain@sandoe.co.uk>

	* include/std/coroutine: Mark the methods of the
	trivial awaitables as constexpr.

2020-07-14  David Edelsohn  <dje.gcc@gmail.com>

	* config/os/aix/t-aix: Set BITS from compiler cpp macro.

2020-07-13  Jonathan Wakely  <jwakely@redhat.com>

	PR libstdc++/94749
	PR libstdc++/96161
	* include/bits/istream.tcc (basic_istream::ignore(streamsize))
	[n == max]: Check overflow conditions on _M_gcount. Rely on
	the fact that either EOF or the delimiter was reached.
	[n < max]: Check _M_gcount < n before checking for EOF or
	delimiter.
	(basic_istream::ignore(streamsize, char_type): Likewise.
	* src/c++98/compatibility.cc (istream::ignore(streamsize))
	(wistream::ignore(streamsize)): Likewise.
	* src/c++98/istream.cc (istream::ignore(streamsize, char_type))
	(wistream::ignore(streamsize, char_type)): Likewise.
	* testsuite/27_io/basic_istream/ignore/char/94749.cc: Check that
	delimiter is discarded if the number of characters ignored
	doesn't fit in streamsize.
	* testsuite/27_io/basic_istream/ignore/wchar_t/94749.cc:
	Likewise.
	* testsuite/27_io/basic_istream/ignore/char/96161.cc: New test.
	* testsuite/27_io/basic_istream/ignore/wchar_t/96161.cc: New test.

2020-07-08  François Dumont  <fdumont@gcc.gnu.org>

	* include/bits/stl_tree.h (_Rb_tree_impl(_Rb_tree_impl&&)): Add noexcept
	qualification based only on _Compare one.
	* testsuite/23_containers/map/cons/noexcept_move_construct.cc: Add
	static asserts.
	* testsuite/23_containers/multimap/cons/noexcept_move_construct.cc:
	Likewise.
	* testsuite/23_containers/multiset/cons/noexcept_move_construct.cc:
	Likewise.
	* testsuite/23_containers/set/cons/noexcept_move_construct.cc: Likewise.

2020-07-07  Jonathan Wakely  <jwakely@redhat.com>

	* include/std/limits: Whitespace changes.

2020-07-07  Jonathan Wakely  <jwakely@redhat.com>

	* include/Makefile.am: Remove bits/int_limits.h.
	* include/Makefile.in: Regenerate.
	* include/bits/int_limits.h: Removed.
	* include/bits/parse_numbers.h (_Select_int_base): Replace
	__int_limits with __int_traits.
	* include/bits/range_access.h (_SSize::operator()): Likewise.
	* include/ext/numeric_traits.h (__numeric_traits_integer): Add
	static assertion.
	(__int_traits): New alias template.
	* include/std/bit (__rotl, __rotr, __countl_zero, __countl_one)
	(__countr_zero, __countr_one, __popcount, __bit_ceil)
	(__bit_floor, __bit_width) Replace __int_limits with
	__int_traits.
	* include/std/charconv (__to_chars_8, __from_chars_binary)
	(__from_chars_alpha_to_num, from_chars): Likewise.
	* include/std/memory_resource (polymorphic_allocator::allocate)
	(polymorphic_allocator::allocate_object): Likewise.
	* include/std/string_view (basic_string_view::_S_compare):
	Likewise.
	* include/std/utility (cmp_equal, cmp_less, in_range): Likewise.

2020-07-07  Jonathan Wakely  <jwakely@redhat.com>

	* include/std/limits: Whitespace changes.

2020-07-06  Jonathan Wakely  <jwakely@redhat.com>

	* include/std/optional (_Optional_payload_base, _Optional_base)
	(optional, __optional_hash_call_base): Adjust whitespace and
	other formatting. Remove redundant && tokens on template
	arguments to type traits.

2020-07-06  Jonathan Wakely  <jwakely@redhat.com>

	* include/std/optional (make_optional): Add enable_if
	constraints and noexcept-specifier to each overload.
	* testsuite/20_util/optional/make_optional-2.cc: New test.

2020-07-06  Jonathan Wakely  <jwakely@redhat.com>

	PR libstdc++/96036
	* include/std/optional (optional): Add noexcept-specifier to
	every constructor, assignment operator, emplace function and
	dereference operator.
	* testsuite/20_util/optional/assignment/noexcept.cc: New test.
	* testsuite/20_util/optional/cons/noexcept.cc: New test.

2020-07-06  Jonathan Wakely  <jwakely@redhat.com>

	PR libstdc++/96063
	* include/bits/fs_dir.h: Use consistent tag in class-head.
	* include/bits/localefwd.h: Likewise.
	* include/bits/regex.h: Likewise.
	* include/bits/stl_map.h: Likewise.
	* include/bits/stl_multimap.h: Likewise.
	* include/bits/stl_multiset.h: Likewise.
	* include/bits/stl_set.h: Likewise.
	* include/std/complex: Likewise.
	* include/std/functional: Likewise.
	* include/std/future: Likewise.
	* include/std/system_error: Likewise.
	* include/std/thread: Likewise.
	* include/std/tuple: Likewise.
	* include/std/type_traits: Likewise.
	* include/std/valarray: Likewise.

2020-07-02  Jonathan Wakely  <jwakely@redhat.com>

	* testsuite/27_io/basic_ios/conv/voidptr.cc: Add c++98_only
	target selector.

2020-07-02  Jonathan Wakely  <jwakely@redhat.com>

	* testsuite/18_support/headers/cstdalign/std_c++0x_neg.cc: Add
	c++98_only target selector.
	* testsuite/18_support/headers/cstdbool/std_c++0x_neg.cc:
	Likewise.
	* testsuite/18_support/headers/cstdint/std_c++0x_neg.cc:
	Likewise.
	* testsuite/18_support/headers/new/synopsis_cxx98.cc: Likewise.
	* testsuite/19_diagnostics/headers/system_error/std_c++0x_neg.cc:
	Likewise.
	* testsuite/20_util/headers/type_traits/std_c++0x_neg.cc:
	Likewise.
	* testsuite/23_containers/headers/array/std_c++0x_neg.cc:
	Likewise.
	* testsuite/23_containers/headers/tuple/std_c++0x_neg.cc:
	Likewise.
	* testsuite/23_containers/headers/unordered_map/std_c++0x_neg.cc:
	Likewise.
	* testsuite/23_containers/headers/unordered_set/std_c++0x_neg.cc:
	Likewise.
	* testsuite/26_numerics/headers/ccomplex/std_c++0x_neg.cc:
	Likewise.
	* testsuite/26_numerics/headers/cfenv/std_c++0x_neg.cc:
	Likewise.
	* testsuite/26_numerics/headers/cmath/c99_classification_macros_c++98.cc:
	Likewise.
	* testsuite/26_numerics/headers/ctgmath/std_c++0x_neg.cc:
	Likewise.
	* testsuite/26_numerics/headers/random/std_c++0x_neg.cc:
	Likewise.
	* testsuite/27_io/headers/cinttypes/std_c++0x_neg.cc: Likewise.
	* testsuite/28_regex/headers/regex/std_c++0x_neg.cc: Likewise.
	* testsuite/29_atomics/headers/atomic/std_c++0x_neg.cc:
	Likewise.
	* testsuite/30_threads/headers/condition_variable/std_c++0x_neg.cc:
	Likewise.
	* testsuite/30_threads/headers/future/std_c++0x_neg.cc:
	Likewise.
	* testsuite/30_threads/headers/mutex/std_c++0x_neg.cc: Likewise.
	* testsuite/30_threads/headers/thread/std_c++0x_neg.cc:
	Likewise.

2020-07-02  Ville Voutilainen  <ville.voutilainen@gmail.com>

	PR libstdc++/91807
	* include/std/variant
	(_Copy_assign_base::operator=(const _Copy_assign_base&):
	Do the move-assignment from a temporary so that the temporary
	is constructed with an explicit index.
	* testsuite/20_util/variant/91807.cc: New.

2020-07-02  Jonathan Wakely  <jwakely.gcc@gmail.com>

	PR libstdc++/91153
	PR target/93224
	* testsuite/29_atomics/atomic_float/1.cc: Use different values
	for tests.
	* testsuite/29_atomics/atomic_ref/float.cc: Likewise.

2020-07-01  Jonathan Wakely  <jwakely@redhat.com>

	PR libstdc++/94627
	* include/bits/regex.h (operator==, operator!=): Remove noexcept
	equality comparisons for match_results.
	* testsuite/28_regex/match_results/94627.cc: New test.

2020-07-01  Martin Sebor  <msebor@redhat.com>

	* testsuite/21_strings/basic_string_view/cons/char/nonnull.cc: Adjust
	text of expected warning.
	* testsuite/21_strings/basic_string_view/cons/wchar_t/nonnull.cc: Same.
	* testsuite/21_strings/basic_string_view/operations/compare/char/nonnull.cc: Same.
	* testsuite/21_strings/basic_string_view/operations/find/char/nonnull.cc: Same.
	* testsuite/21_strings/basic_string_view/operations/rfind/char/nonnull.cc: Same.

2020-06-29  Ville Voutilainen  <ville.voutilainen@gmail.com>

	Revert:
	2020-06-28  Ville Voutilainen  <ville.voutilainen@gmail.com>

	* include/bits/basic_string.h (string(_CharT*, const _Alloc&)):
	Add a __nonnull__ attribute.
	* testsuite/21_strings/basic_string/cons/char/nonnull.cc: New.
	* testsuite/21_strings/basic_string/cons/wchar_t/nonnull.cc: Likewise.

2020-06-28  Ville Voutilainen  <ville.voutilainen@gmail.com>

	* include/bits/basic_string.h (string(_CharT*, const _Alloc&)):
	Add a __nonnull__ attribute.
	* testsuite/21_strings/basic_string/cons/char/nonnull.cc: New.
	* testsuite/21_strings/basic_string/cons/wchar_t/nonnull.cc: Likewise.

2020-06-28  Ville Voutilainen  <ville.voutilainen@gmail.com>

	PR libstdc++/95915
	* include/std/type_traits (is_literal_type, is_literal_type_v):
	Deprecate in C++17.
	* include/std/variant (_Uninitialized):
	Adjust the condition and the comment.
	* testsuite/20_util/is_literal_type/deprecated-1z.cc: New.
	* testsuite/20_util/is_literal_type/requirements/explicit_instantiation.cc:
	Adjust.
	* testsuite/20_util/is_literal_type/requirements/typedefs.cc: Likewise.
	* testsuite/20_util/is_literal_type/value.cc: Likewise.
	* testsuite/20_util/optional/constexpr/nullopt.cc:
	Use __is_literal_type directly.
	* testsuite/20_util/optional/nullopt.cc: Likewise.
	* testsuite/20_util/variable_templates_for_traits.cc: Adjust.
	* testsuite/20_util/variant/95915.cc: New.
	* testsuite/20_util/variant/compile.cc: Add new test.
	* testsuite/experimental/optional/constexpr/nullopt.cc:
	Use __is_literal_type directly.
	* testsuite/experimental/optional/nullopt.cc: Likewise.
	* testsuite/experimental/type_traits/value.cc: Adjust.
	* testsuite/util/testsuite_common_types.h:
	Use __is_literal_type directly.

2020-06-24  Jonathan Wakely  <jwakely@redhat.com>

	* include/std/charconv (__from_chars_binary): Ignore leading zeros.
	* testsuite/20_util/from_chars/1.cc: Check "0x1" for all bases,
	not just 10 and 16.
	* testsuite/20_util/from_chars/3.cc: New test.

2020-06-24  Jonathan Wakely  <jwakely@redhat.com>

	* include/bits/stl_algobase.h (__find_if): Add FALLTHRU markers.
	* include/std/charconv (__detail::__to_chars): Avoid
	-Wsign-compare warning.

2020-06-24  Jonathan Wakely  <jwakely@redhat.com>

	PR libstdc++/95851
	* include/std/charconv (__to_chars_i): Check for zero-sized
	buffer unconditionally.
	* testsuite/20_util/to_chars/95851.cc: New test.

2020-06-23  Jonathan Wakely  <jwakely@redhat.com>

	* testsuite/20_util/from_chars/1_c++20_neg.cc: Check enumeration
	type.
	* testsuite/20_util/from_chars/1_neg.cc: Likewise. Move dg-error
	directives outside preprocessor condition.

2020-06-23  Jonathan Wakely  <jwakely@redhat.com>

	PR libstdc++/95832
	* include/std/variant (__detail::__variant::_Build_FUN): Remove
	partial specialization to prevent narrowing conversions to bool.
	* testsuite/20_util/variant/compile.cc: Test non-narrowing
	conversions to bool.
	* testsuite/20_util/variant/run.cc: Likewise.

2020-06-23  Jonathan Wakely  <jwakely@redhat.com>

	* doc/Makefile.in: Regenerate.
	* include/Makefile.in: Regenerate.
	* libsupc++/Makefile.in: Regenerate.
	* po/Makefile.in: Regenerate.
	* python/Makefile.in: Regenerate.
	* src/Makefile.in: Regenerate.
	* src/c++11/Makefile.in: Regenerate.
	* src/c++17/Makefile.in: Regenerate.
	* src/c++98/Makefile.in: Regenerate.
	* src/filesystem/Makefile.in: Regenerate.
	* testsuite/Makefile.in: Regenerate.

2020-06-22  David Edelsohn  <dje.gcc@gmail.com>

	* Makefile.am: Use -include.
	* Makefile.in: Regenerate.

2020-06-21  David Edelsohn  <dje.gcc@gmail.com>

	* Makefile.am (tmake_file): Build and install AIX-style FAT libraries.
	* Makefile.in: Regenerate.
	* configure.ac (tmake_file): Substitute.
	* configure: Regenerate.
	* configure.host (aix*): Define tmake_file.
	* config/os/aix/t-aix: New file.

2020-06-20  Jason Merrill  <jason@redhat.com>

	* testsuite/24_iterators/move_iterator/rel_ops_c++20.cc:
	Remove greedy_ops tests.
	* testsuite/24_iterators/reverse_iterator/rel_ops_c++20.cc:
	Remove greedy_ops tests.

2020-06-19  Jonathan Wakely  <jwakely@redhat.com>

	PR libstdc++/95765
	* include/bits/stl_algobase.h (__size_to_integer(float))
	(__size_to_integer(double), __size_to_integer(long double))
	(__size_to_integer(__float128)): Cast return type explicitly.
	* include/bits/stl_uninitialized.h (__uninitialized_default_1<true>):
	Remove unused typedef.

2020-06-19  Jonathan Wakely  <jwakely@redhat.com>

	* include/bits/stl_pair.h (_Index_tuple): Remove redundant
	namespace qualification.
	(pair::pair(tuple<>&, tuple<>&, _Index_tuple, _Index_tuple)):
	Likewise.
	* include/std/tuple (_Head_base, _Tuple_impl, tuple_size)
	(tuple_element, __get_helper, get, __make_tuple_impl)
	(__make_1st_indices, __tuple_concater)
	(pair::pair(tuple<>&, tuple<>&, _Index_tuple, _Index_tuple)):
	Likewise.
	* include/std/utility (tuple_element, __is_tuple_like_impl)
	(tuple_size, __pair_get, get): Likewise.

2020-06-19  Jonathan Wakely  <jwakely@redhat.com>

	* include/bits/std_function.h (function): Define all member
	functions inline.

2020-06-19  Marc Glisse  <marc.glisse@inria.fr>

	* include/bits/stl_algo.h (__includes): Simplify the code.

2020-06-19  Marc Glisse  <marc.glisse@inria.fr>

	* include/std/optional (optional()): Explicitly define it.

2020-06-17  Jonathan Wakely  <jwakely@redhat.com>

	PR libstdc++/94540
	* include/bits/stl_uninitialized.h (__uninitialized_default_1<true>):
	Construct the first value at *__first instead of on the stack.
	(__uninitialized_default_n_1<true>): Likewise.
	Improve comments on several of the non-standard algorithms.
	* testsuite/20_util/specialized_algorithms/uninitialized_default/94540.cc:
	New test.
	* testsuite/20_util/specialized_algorithms/uninitialized_default_n/94540.cc:
	New test.
	* testsuite/20_util/specialized_algorithms/uninitialized_value_construct/94540.cc:
	New test.
	* testsuite/20_util/specialized_algorithms/uninitialized_value_construct_n/94540.cc:
	New test.
	* testsuite/23_containers/vector/cons/94540.cc: New test.

2020-06-17  Jonathan Wakely  <jwakely@redhat.com>

	* testsuite/20_util/specialized_algorithms/uninitialized_default_n/sizes.cc:
	Replace Value type with int so trivial code path is used.
	* testsuite/20_util/specialized_algorithms/uninitialized_value_construct_n/sizes.cc:
	Likewise.

2020-06-17  Jonathan Wakely  <jwakely@redhat.com>

	* include/bits/stl_uninitialized.h (uninitialized_fill_n): Only
	use std::fill_n when the size is an integral type.
	(__uninitialized_default_n): Likewise.
	* testsuite/20_util/specialized_algorithms/uninitialized_default_n/sizes.cc:
	New test.
	* testsuite/20_util/specialized_algorithms/uninitialized_fill_n/sizes.cc:
	New test.
	* testsuite/20_util/specialized_algorithms/uninitialized_value_construct_n/sizes.cc:
	New test.

2020-06-16  Jonathan Wakely  <jwakely@redhat.com>

	PR libstdc++/95282
	* include/bits/atomic_base.h (__atomic_impl::load): Use the _Val
	alias instead of deducing _Tp as an unqualified type.
	(__atomic_impl::exchange): Use the _Val alias to remove volatile
	from the reinterpret_cast result type.

2020-06-16  Jonathan Wakely  <jwakely@redhat.com>

	* include/std/atomic (atomic): Add static assertions.
	* testsuite/29_atomics/atomic/requirements/types_neg.cc: New test.

2020-06-16  Patrick Palka  <ppalka@redhat.com>

	PR libstdc++/94003
	* testsuite/20_util/is_constructible/94003.cc: New test.

2020-06-15  Jonathan Wakely  <jwakely@redhat.com>

	* include/bits/char_traits.h (__cpp_lib_constexpr_char_traits):
	Update value for C++20.
	* include/std/version (__cpp_lib_constexpr_char_traits): Likewise.
	* testsuite/21_strings/char_traits/requirements/constexpr_functions_c++17.cc:
	Update expected value.
	* testsuite/21_strings/char_traits/requirements/constexpr_functions_c++20.cc:
	Likewise.

2020-06-15  Paul Keir  <paul.keir@uws.ac.uk>

	* include/bits/char_traits.h (char_traits::move): constexpr move with
	overlap was using copy_backward incorrectly.
	* testsuite/21_strings/char_traits/requirements/constexpr_functions_c++20.cc:
	New test.

2020-06-12  Jonathan Wakely  <jwakely@redhat.com>

	* testsuite/29_atomics/atomic_flag/clear/1.cc: Also test clear()
	when the value is currently set.
	* testsuite/29_atomics/atomic_flag/test_and_set/explicit.cc:
	Actually check the return value.
	* testsuite/29_atomics/atomic_flag/test_and_set/implicit.cc:
	Likewise.

2020-06-12  Jonathan Wakely  <jwakely@redhat.com>

	* include/bits/atomic_base.h (atomic_flag::test): Add missing
	const qualifiers.
	* testsuite/29_atomics/atomic_flag/test/explicit.cc: Add
	dg-options and verify results of test function.
	* testsuite/29_atomics/atomic_flag/test/implicit.cc: Likewise.

2020-06-11  Jonathan Wakely  <jwakely@redhat.com>

	PR libstdc++/94749
	* include/bits/istream.tcc (basic_istream::ignore(streamsize, CharT)):
	Only discard an extra character if we didn't already reach the
	maximum number.
	* src/c++98/istream.cc (istream::ignore(streamsiz, char))
	(wistream::ignore(streamsize, wchar_t)): Likewise.
	* testsuite/27_io/basic_istream/ignore/char/94749.cc: New test.
	* testsuite/27_io/basic_istream/ignore/wchar_t/94749.cc: New test.

2020-06-10  Patrick Palka  <ppalka@redhat.com>

	PR libstdc++/95578
	* include/bits/ranges_algo.h (__lexicographical_compare_fn):
	Also check that the iterator and sentinel have the same type before
	applying the unwrapping optimization for __normal_iterator.
	Split the check into two, one for the first iterator/sentinel
	pair and another for second iterator/sentinel pair.  Remove uses
	of __niter_base, and remove uses of std::move on a
	__normal_iterator.
	* include/bits/ranges_algobase.h (__equal_fn): Likewise.
	(__copy_or_move): Likewise.  Perform similar adjustments for
	the reverse_iterator and move_iterator optimizations.  Inline
	the checks into the if-constexprs, and use using-declarations to
	make them less visually noisy.  Remove uses of __niter_wrap.
	(__copy_or_move_backward): Likewise.
	* testsuite/25_algorithms/copy/95578.cc: New test.
	* testsuite/25_algorithms/copy_backward/95578.cc: New test.
	* testsuite/25_algorithms/equal/95578.cc: New test.
	* testsuite/25_algorithms/lexicographical_compare/95578.cc: New test.
	* testsuite/25_algorithms/move/95578.cc: New test.
	* testsuite/25_algorithms/move_backward/95578.cc: New test.

2020-06-10  François Dumont  <fdumont@gcc.gnu.org>
	    Jonathan Wakely  <jwakely@redhat.com>

	* include/bits/deque.tcc (__lex_cmp_dit): New.
	(__lexicographical_compare_aux1): Define overloads for deque
	iterators.
	* include/bits/stl_algobase.h (__lexicographical_compare::__3way):
	New static member function.
	(__lexicographical_compare<true>::__3way): Likewise.
	(__lexicographical_compare<true>::__lc): Use __3way.
	(__lexicographical_compare_aux): Rename to
	__lexicographical_compare_aux1 and declare overloads for deque
	iterators.
	(__lexicographical_compare_aux): Define new forwarding function
	that calls __lexicographical_compare_aux1 and declare new overloads
	for safe iterators.
	(lexicographical_compare): Do not use __niter_base on
	parameters.
	* include/debug/safe_iterator.tcc
	(__lexicographical_compare_aux): Define overloads for safe
	iterators.
	* testsuite/25_algorithms/lexicographical_compare/1.cc: Add
	checks with random access iterators.
	* testsuite/25_algorithms/lexicographical_compare/deque_iterators/1.cc:
	New test.

2020-06-09  Jonathan Wakely  <jwakely@redhat.com>

	* include/bits/stl_iterator.h (move_iterator::operator=): Define.
	* testsuite/24_iterators/move_iterator/dr3265.cc: New test.

2020-06-09  Jonathan Wakely  <jwakely@redhat.com>

	* include/std/optional (bad_optional_access): Define default
	constructor and destructor as defaulted.
	* testsuite/20_util/optional/bad_access.cc: New test.

2020-06-08  Jonathan Wakely  <jwakely@redhat.com>

	* testsuite/20_util/default_delete/48631_neg.cc: Adjust dg-error
	line number.
	* testsuite/20_util/default_delete/void_neg.cc: Likewise.

2020-06-08  Jonathan Wakely  <jwakely@redhat.com>

	* include/bits/unique_ptr.h (operator<<): Define for C++20.
	* testsuite/20_util/unique_ptr/io/lwg2948.cc: New test.

2020-06-04  Jonathan Wakely  <jwakely@redhat.com>

	* include/bits/iterator_concepts.h (__detail::__ptr, __detail::__ref)
	(__detail::__cat, __detail::__diff): Move to class scope in the
	relevant __iterator_traits specializations.
	(__iterator_traits<>): Use nested class templates instead of ones from
	namespace __detail.
	* include/bits/stl_iterator.h (__detail::__common_iter_ptr): Move to
	class scope in iterator_traits<common_iterator<I, S>>.
	(iterator_traits<common_iterator<I, S>>): Use nested class template
	instead of __detail::__common_iter_ptr.

2020-06-04  François Dumont  <fdumont@gcc.gnu.org>

	* include/bits/stl_algo.h (__copy_n_a): Move to ...
	* include/bits/stl_algobase.h (__copy_n_a): ...here. Add __strict
	parameter.
	(__copy_n_a(istreambuf_iterator<>, _Size, _Deque_iterator<>, bool)):
	Declare.
	(__niter_base(const _Safe_iterator<_Ite, _Seq,
	random_access_iterator_tag>&)): Declare.
	(__copy_move_a2(istreambuf_iterator<>, istreambuf_iterator<>,
	_Deque_iterator<>)): Declare.
	* include/bits/deque.tcc
	(__copy_move_a2(istreambuf_iterator<>, istreambuf_iterator<>,
	_Deque_iterator<>)): New.
	(__copy_n_a(istreambuf_iterator<>, _Size, _Deque_iterator<>, bool)):
	New.
	* include/bits/streambuf_iterator.h
	(__copy_n_a(istreambuf_iterator<>, _Size, _CharT*, bool)): Adapt.
	* include/debug/safe_iterator.tcc (__niter_base): New.
	* testsuite/25_algorithms/copy/streambuf_iterators/char/4.cc
	(test03): New.
	* testsuite/25_algorithms/copy/streambuf_iterators/char/debug/deque_neg.cc:
	New test.
	* testsuite/25_algorithms/copy_n/debug/istreambuf_ite_deque_neg.cc:
	New test.
	* testsuite/25_algorithms/copy_n/istreambuf_iterator/2.cc: New test.
	* testsuite/25_algorithms/copy_n/istreambuf_iterator/deque.cc:
	New test.

2020-06-04  Jonathan Wakely  <jwakely@redhat.com>

	* include/bits/ranges_algobase.h (__copy_n_fn): Only call
	ranges::copy for positive values.
	* include/bits/stl_algo.h (copy_n): Convert Size argument to an
	integral type and only call __copy_n for positive values.
	* testsuite/util/testsuite_iterators.h
	(random_access_iterator_wrapper::operator+=): Fix range check for
	negative values.
	(output_container, input_container, forward_container)
	(bidirectional_container, random_access_container): New alias
	templates.
	* testsuite/25_algorithms/copy_n/5.cc: New test.

2020-06-02  Jonathan Wakely  <jwakely@redhat.com>

	PR libstdc++/90102
	* include/debug/deque (deque(const _Base&)): Replace parameter
	with a struct that wraps a const _Base&.
	* include/debug/forward_list (forward_list(_Base_ref)): New
	constructor.
	* include/debug/list (list(const _Base&)): Replace parameter
	with a struct that wraps a const _Base&.
	* include/debug/map.h (map(const _Base&)): Likewise.
	* include/debug/multimap.h (multimap(const _Base&)): Likewise.
	* include/debug/multiset.h (multiset(const _Base&)): Likewise.
	* include/debug/set.h (set(const _Base&)): Likewise.
	* include/debug/unordered_map (unordered_map(const _Base&))
	(unordered_multimap(const _Base&)): Likewise.
	* include/debug/unordered_set (unordered_set(const _Base&))
	(unordered_multiset(const _Base&)): Likewise.
	* testsuite/23_containers/vector/cons/destructible_debug_neg.cc:
	Adjust dg-error line number.
	* include/debug/vector (vector(const _Base&)): Likewise.
	* testsuite/23_containers/deque/debug/90102.cc: New test.
	* testsuite/23_containers/forward_list/debug/90102.cc: New test.
	* testsuite/23_containers/list/debug/90102.cc: New test.
	* testsuite/23_containers/map/debug/90102.cc: New test.
	* testsuite/23_containers/multimap/debug/90102.cc: New test.
	* testsuite/23_containers/multiset/debug/90102.cc: New test.
	* testsuite/23_containers/set/debug/90102.cc: New test.
	* testsuite/23_containers/unordered_map/debug/90102.cc: New test.
	* testsuite/23_containers/unordered_multimap/debug/90102.cc: New test.
	* testsuite/23_containers/unordered_multiset/debug/90102.cc: New test.
	* testsuite/23_containers/unordered_set/debug/90102.cc: New test.
	* testsuite/23_containers/vector/debug/90102.cc: New test.

2020-06-01  Jonathan Wakely  <jwakely@redhat.com>

	PR libstdc++/95392
	* include/bits/fs_path.h (path::_S_to_string): Move to
	namespace-scope and rename to ...
	(__detail::__string_from_range): ... this.
	[WINDOWS] (__detail::__wstr_from_utf8): New function template to
	convert a char sequence containing UTF-8 to wstring.
	(path::_S_convert(Iter, Iter)): Adjust call to _S_to_string.
	(path::_S_convert_loc(Iter, Iter, const locale&)): Likewise.
	(u8path(InputIterator, InputIterator)) [WINDOWS]: Use
	__string_from_range to obtain a contiguous range and
	__wstr_from_utf8 to obtain a wide string.
	(u8path(const Source&)) [WINDOWS]: Use __effective_range to
	obtain a contiguous range and __wstr_from_utf8 to obtain a wide
	string.
	(path::_S_convert(const _EcharT*, const _EcharT)) [WINDOWS]:
	Use __wstr_from_utf8.

2020-06-01  Jonathan Wakely  <jwakely@redhat.com>

	* testsuite/util/testsuite_iterators.h:
	(input_iterator_wrapper::operator++(int)): Return proxy object.

2020-06-01  Jonathan Wakely  <jwakely@redhat.com>

	* doc/xml/manual/evolution.xml: Document deprecation of
	__is_nullptr_t and removal of std::allocator members.
	* doc/html/manual/api.html: Regenerate.

2020-06-01  Jonathan Wakely  <jwakely@redhat.com>

	* doc/xml/manual/containers.xml: Replace <xref> with <link>.
	* doc/xml/manual/evolution.xml: Likewise.
	* doc/html/manual/api.html: Regenerate.
	* doc/html/manual/containers.html: Regenerate.

2020-06-01  Gerald Pfeifer  <gerald@pfeifer.com>

	* doc/xml/faq.xml: Adjust Valgrind reference and remove another.
	* doc/html/faq.html: Regenerate.

2020-06-01  Gerald Pfeifer  <gerald@pfeifer.com>

	* doc/xml/manual/policy_data_structures_biblio.xml: Remove
	stray change.

2020-06-01  Gerald Pfeifer  <gerald@pfeifer.com>

	* doc/xml/manual/policy_data_structures_biblio.xml: Switch
	www.cs.princeton.edu to https.
	* doc/html/manual/policy_data_structures.html: Regenerate.

2020-05-31  Douglas B Rupp  <douglas.b.rupp@gmail.com>

	* crossconfig.m4 (<*-vxworks>): Check for more math decls.
	* configure: Rebuild.

2020-05-29  H.J. Lu  <hjl.tools@gmail.com>

	PR bootstrap/95413
	* configure: Regenerated.

2020-05-29  François Dumont  <fdumont@gcc.gnu.org>

	PR libstdc++/95079
	* include/bits/hashtable_policy.h (_Insert_base<>::try_emplace): New.
	* include/bits/unordered_map.h (unordered_map<>::try_emplace): Adapt.
	(unordered_map<>::insert_or_assign): Adapt.

2020-05-27  Jonathan Wakely  <jwakely@redhat.com>

	PR libstdc++/95282
	* include/bits/atomic_base.h (__atomic_impl::load): Add
	cv-qualifiers to parameter so that _Tp is deduced as the
	unqualified type.
	* testsuite/29_atomics/atomic_float/95282.cc: New test.

2020-05-27  Jonathan Wakely  <jwakely@redhat.com>

	PR libstdc++/95322
	* include/std/ranges (transform_view::_Sentinel): Allow hidden
	friends to work with _Iterator<true> and _Iterator<false>.
	(join_view::_Sentinel): Likewise.
	* testsuite/std/ranges/adaptors/95322.cc: New test.

2020-05-27  Jonathan Wakely  <jwakely@redhat.com>

	PR libstdc++/94354
	* include/bits/stl_iterator.h (reverse_iterator): Fix comparison
	operators to use the correct operations on the underlying
	iterators.
	* testsuite/24_iterators/reverse_iterator/rel_ops.cc: New test.

2020-05-27  Jonathan Wakely  <jwakely@redhat.com>

	* testsuite/18_support/comparisons/categories/zero_neg.cc: New test.

2020-05-26  Patrick Palka  <ppalka@redhat.com>

	PR libstdc++/95322
	* include/bits/stl_iterator.h (__detail::_Common_iter_proxy):
	Remove and instead define it ...
	(common_iterator::_Proxy): ... here.
	(common_iterator::operator->): Use it.
	* testsuite/24_iterators/common_iterator/2.cc: New test.
	* testsuite/std/ranges/adaptors/95322.cc: New test.

2020-05-23  Patrick Palka  <ppalka@redhat.com>

	PR libstdc++/93978
	* testsuite/std/ranges/adaptors/93978.cc: Add -Wall to
	dg-additional-options.  Avoid unused-but-set-variable warning.

2020-05-23  Jonathan Wakely  <jwakely@redhat.com>

	PR libstdc++/95289
	* include/debug/helper_functions.h (__get_distance): Only declare
	as a constexpr function for C++14 and up.
	* testsuite/25_algorithms/copy/debug/95289.cc: New test.

	* include/bits/fs_path.h (__detail::_S_range_begin)
	(__detail::_S_range_end, path::_S_string_from_iter): Replace with
	overloaded function template __detail::__effective_range.
	(__detail::__effective_range): New overloaded function template to
	create a basic_string or basic_string_view for an effective range.
	(__detail::__value_type_is_char): Use __detail::__effective_range.
	Do not use remove_const on value type.
	(__detail::__value_type_is_char_or_char8_t): Likewise.
	(path::path(const Source&, format))
	(path::path(const Source&, const locale&))
	(path::operator/=(const Source&), path::append(const Source&))
	(path::concat(const Source&)): Use __detail::__effective_range.
	(path::_S_to_string(InputIterator, InputIterator)): New function
	template to create a string view if possible, or string otherwise.
	(path::_S_convert): Add overloads that convert a string returned
	by __detail::__effective_range. Use if-constexpr to inline conversion
	logic from all overloads of _Cvt::_S_convert.
	(path::_S_convert_loc): Add overload that converts a string. Use
	_S_to_string to avoid allocation when possible.
	(path::_Cvt): Remove.
	(path::operator+=(CharT)): Remove indirection through path::concat.
	* include/experimental/bits/fs_path.h (path::_S_convert_loc): Add
	overload for non-const pointers, to avoid constructing a std::string.
	* src/c++17/fs_path.cc (path::_S_convert_loc): Replace conditional
	compilation with call to _S_convert.

	* include/bits/fs_path.h (__detail::_S_range_begin)
	(__detail::_S_range_end): Remove unintentional static specifiers.
	* include/experimental/bits/fs_path.h (__detail::_S_range_begin)
	(__detail::_S_range_end): Likewise.

	* include/bits/fs_path.h (filesystem::__detail::__is_encoded_char):
	Replace alias template with variable template. Don't remove const.
	(filesystem::__detail::__is_path_src): Replace overloaded function
	template with variable template and specializations.
	(filesystem::__detail::__is_path_iter_src): Replace alias template
	with class template.
	(filesystem::__detail::_Path): Use __is_path_src. Remove support for
	iterator pairs.
	(filesystem::__detail::_Path2): New alias template for checking
	InputIterator requirements.
	(filesystem::__detail::__constructible_from): Remove.
	(filesystem::path): Replace _Path<Iter, Iter> with _Path2<Iter>.
	* testsuite/27_io/filesystem/path/construct/80762.cc: Check with two
	constructor arguments of void and void* types.

2020-05-21  Matthias Kretz  <kretz@kde.org>

	* testsuite/Makefile.am: Remove dup target_triplet and set tool,
	allowing runtest to work without arguments.
	* testsuite/Makefile.in: Regenerate.

2020-05-21  Jonathan Wakely  <jwakely@redhat.com>

	PR libstdc++/93983
	* include/bits/iterator_concepts.h (__detail::__cpp17_iterator):
	Reorder constraints to avoid recursion when constructors use
	iterator_traits (LWG 3420).
	* testsuite/24_iterators/customization_points/lwg3420.cc: New test.

	* include/experimental/socket (basic_socket::is_open()
	(basic_socket_acceptor::is_open()): Use _GLIBCXX_NODISCARD macro.

	* include/experimental/bits/net.h (__endpoint, __protocol)
	(__acceptable_protocol, __inet_protocol): New concepts.
	(__detail::__is_endpoint): Move trait from <experimental/socket>.
	(__is_protocol, __is_acceptable_protocol, __is_inet_protocol): New
	traits.
	(__endpoint, __protocol, __acceptable_protocol): New variable
	templates.
	* include/experimental/socket (__is_endpoint): Move to net.h header.
	(basic_socket, basic_socket_acceptor): Check requirements.

	* include/experimental/executor (use_future_t::use_future_t()): Fix
	incorrect noexcept-specifier.
	* include/experimental/internet (basic_resolver_results): Adjust
	whitespace.
	* include/experimental/socket (__basic_socket_impl::release): Add
	member function.
	(basic_socket(io_context&, const endpoint_type&)): Fix argument to
	target constructor.
	(basic_socket::release(), basic_socket::release(error_code&)): Add
	missing member functions.
	(basic_socket::is_open()): Add nodiscard attribute.
	(basic_socket::close(error_code&)): Pass argument to base function.
	(basic_socket_acceptor::release())
	(basic_socket_acceptor::release(error_code&)): Add missing member
	functions.
	(basic_socket_acceptor::is_open()): Add nodiscard attribute.
	(basic_socket_streambuf::error()): Add noexcept.
	(basic_socket_iostream::error()): Likewise.
	* testsuite/experimental/net/socket/basic_socket.cc: New test.

	* include/experimental/buffer: Replace typedefs with
	alias-declarations.
	* include/experimental/executor: Likewise.
	* include/experimental/internet: Likewise.
	* include/experimental/socket: Likewise.
	* include/experimental/timer: Likewise.

2020-05-19  Jonathan Wakely  <jwakely@redhat.com>

	PR libstdc++/94087
	* src/c++11/random.cc (__x86_rdseed): Allow fallback function to be
	passed in.
	(__x86_rdseed_rdrand): New function that uses rdseed with rdrand
	fallback.
	(random_device::_M_init): Use __x86_rdseed_rdrand when both
	instructions are available.
	* testsuite/26_numerics/random/random_device/94087.cc: New test.

2020-05-19  Patrick Palka  <ppalka@redhat.com>

	PR c++/66439
	* testsuite/20_util/pair/astuple/get_neg.cc: Prune "type/value
	mismatch" messages.
	* testsuite/20_util/tuple/element_access/get_neg.cc: Likewise.

2020-05-15  H.J. Lu  <hongjiu.lu@intel.com>

	PR bootstrap/95147
	* configure: Regenerated.

2020-05-14  H.J. Lu  <hongjiu.lu@intel.com>

	* configure: Regenerated.

2020-05-13  Alexandre Oliva <oliva@adacore.com>

	PR libstdc++/77691
	* include/experimental/memory_resource
	(__resource_adaptor_imp::do_allocate): Handle max_align_t on
	x86-vxworks as on x86-solaris.
	(__resource_adaptor_imp::do_deallocate): Likewise.
	* testsuite/experimental/memory_resource/new_delete_resource.cc:
	Drop xfail.
	(BAD_MAX_ALIGN_T): Define on x86-vxworks as on x86-solaris.
	(test03): Drop max-align test for char-aligned alloc.

2020-05-08  Ulrich Drepper  <drepper@redhat.com>

	* include/bits/atomic_base.h (atomic_flag): Implement test member
	function.
	* include/std/version: Define __cpp_lib_atomic_flag_test.
	* testsuite/29_atomics/atomic_flag/test/explicit.cc: New file.
	* testsuite/29_atomics/atomic_flag/test/implicit.cc: New file.

2020-05-07  Jonathan Wakely  <jwakely@redhat.com>

	PR libstdc++/94971 (partial)
	* include/bits/ranges_algo.h (ranges::__sample_fn): Qualify
	std::sample using macro to work in parallel mode.
	(__sort_fn): Likewise for std::sort.
	(ranges::__nth_element_fn): Likewise for std::nth_element.
	* include/bits/stl_algobase.h (lexicographical_compare_three_way):
	Likewise for std::__min_cmp.
	* include/parallel/algobase.h (lexicographical_compare_three_way):
	Add to namespace std::__parallel.

	PR c/92472
	* include/parallel/multiway_merge.h (_GuardedIterator::operator*)
	(_GuardedIterator::operator _RAIter, _UnguardedIterator::operator*)
	(_UnguardedIterator::operator _RAIter): Add const qualifier.
	(operator<(_GuardedIterator&, _GuardedIterator&)
	(operator<=(_GuardedIterator&, _GuardedIterator&)
	(operator<(_UnguardedIterator&, _UnguardedIterator&)
	(operator<=(_UnguardedIterator&, _UnguardedIterator&): Change
	parameters to const references.

2020-05-07  Eric Botcazou  <ebotcazou@adacore.com>

	* config/abi/post/sparc64-linux-gnu/baseline_symbols.txt: Update.
	* config/abi/post/sparc64-linux-gnu/32/baseline_symbols.txt: Likewise.

2020-05-06  François Dumont  <fdumont@gcc.gnu.org>

	* include/bits/stl_algobase.h (struct _Bit_iterator): New declaration.
	(std::__fill_a1(_Bit_iterator, _Bit_iterator, const bool&)): Likewise.
	* include/bits/stl_bvector.h (__fill_bvector): Move outside
	_GLIBCXX_STD_C namespace.
	(fill(_Bit_iterator, _Bit_iterator, const bool&)): Likewise and rename
	into...
	(__fill_a1): ...this.
	* testsuite/25_algorithms/fill/bvector/1.cc: New.

2020-05-06  H.J. Lu  <hongjiu.lu@intel.com>

	* config/abi/post/x86_64-linux-gnu/x32/baseline_symbols.txt: Updated.

2020-05-06  Rainer Orth  <ro@CeBiTec.Uni-Bielefeld.DE>

	* config/abi/post/i386-solaris/baseline_symbols.txt: Regenerate.
	* config/abi/post/i386-solaris/amd64/baseline_symbols.txt:
	Likewise.
	* config/abi/post/sparc-solaris/baseline_symbols.txt: Likewise.
	* config/abi/post/sparc-solaris/sparcv9/baseline_symbols.txt:
	Likewise.

2020-05-06  Martin Liska  <mliska@suse.cz>

	Revert:
	2020-05-05  Martin Liska  <mliska@suse.cz>
	PR c/92472
	* include/parallel/multiway_merge.h:
	Use const for _Compare template argument.

2020-05-06  Jonathan Wakely  <jwakely@redhat.com>

	* doc/xml/manual/abi.xml (abi.versioning.history): Document library
	versions for GCC 9.[123] and 10.1 releases.
	* doc/html/*: Regenerate.

2020-05-06  Jakub Jelinek  <jakub@redhat.com>

	* config/abi/post/x86_64-linux-gnu/baseline_symbols.txt: Update.
	* config/abi/post/x86_64-linux-gnu/32/baseline_symbols.txt: Update.
	* config/abi/post/i386-linux-gnu/baseline_symbols.txt: Update.
	* config/abi/post/i486-linux-gnu/baseline_symbols.txt: Update.
	* config/abi/post/aarch64-linux-gnu/baseline_symbols.txt: Update.
	* config/abi/post/s390x-linux-gnu/baseline_symbols.txt: Update.
	* config/abi/post/powerpc64-linux-gnu/baseline_symbols.txt: Update.

2020-05-05  Martin Liska  <mliska@suse.cz>

	PR c/92472
	* include/parallel/multiway_merge.h:
	Use const for _Compare template argument.

2020-05-04  Fangrui Song  <maskray@google.com>

	* libsupc++/cxxabi.h (__cxa_finalize): Fix return type.

2020-05-04  Jonathan Wakely  <jwakely@redhat.com>

	* doc/xml/faq.xml: Use working link for SGI STL FAQ.
	* doc/html/*: Regenerate.

	PR libstdc++/94906
	* src/c++17/memory_resource.cc
	(monotonic_buffer_resource::_Chunk::release): Use size_t for shift
	operands.

2020-05-04  Nathan Sidwell  <nathan@acm.org>

	PR libstdc++/94747
	* libsupc++/dyncast.cc (__dynamic_cast): Cast offsetof to
	ptrdiff_t before negation, to show intent more clearly.

2020-05-04  Jonathan Wakely  <jwakely@redhat.com>

	PR libstdc++/94936
	* src/c++17/memory_resource.cc (synchronized_pool_resource::_TPools):
	Add comment about single-threaded behaviour.
	(synchronized_pool_resource::_TPools::move_nonempty_chunks()): Hoist
	class member access out of loop.
	(synchronized_pool_resource::synchronized_pool_resource())
	(synchronized_pool_resource::~synchronized_pool_resource())
	(synchronized_pool_resource::release()): Check __gthread_active_p
	before creating and/or deleting the thread-specific data key.
	(synchronized_pool_resource::_M_thread_specific_pools()): Adjust
	assertions.
	(synchronized_pool_resource::do_allocate(size_t, size_t)): Add fast
	path for single-threaded case.
	(synchronized_pool_resource::do_deallocate(void*, size_t, size_t)):
	Likewise. Return if unable to find a pool that owns the allocation.
	* testsuite/20_util/synchronized_pool_resource/allocate_single.cc:
	New test.
	* testsuite/20_util/synchronized_pool_resource/cons_single.cc: New
	test.
	* testsuite/20_util/synchronized_pool_resource/release_single.cc: New
	test.

2020-05-03  Jonathan Wakely  <jwakely@redhat.com>

	PR libstdc++/94933
	* include/bits/stl_algobase.h (__fill_a1): Make overload for byte types
	usable in constant expressions.
	* testsuite/25_algorithms/fill_n/constexpr.cc: Test with bytes and
	non-scalars.

2020-05-01  Jonathan Wakely  <jwakely@redhat.com>

	PR libstdc++/94901
	* testsuite/17_intro/badnames.cc: Test values between _E9 and _E24 too.

2020-05-01  Jonathan Wakely  <jwakely@redhat.com>
	    Patrick Palka  <ppalka@redhat.com>

	PR libstdc++/92894
	* include/bits/iterator_concepts.h (ranges::__cust_imove::_IMove):
	Add trait to determine return type and an alias for it.
	(ranges::__cust_imove::_IMove::operator()): Use __result instead of
	deduced return type.
	(iter_rvalue_reference_t): Use _IMove::__type instead of checking
	the result of ranges::iter_move.
	(__detail::__indirectly_readable_impl): Use iter_rvalue_reference_t
	instead of checking the result of ranges::iter_move.
	* testsuite/24_iterators/customization_points/92894.cc: New test.
	* testsuite/24_iterators/indirect_callable/92894.cc: New test.

2020-05-01  Jonathan Wakely  <jwakely@redhat.com>

	PR libstdc++/94901
	* include/std/type_traits (__is_complete_or_unbounded): Replace
	BADNAME _T with _Tp.
	* testsuite/17_intro/badnames.cc: New test.

2020-04-30  Jonathan Wakely  <jwakely@redhat.com>

	PR libstdc++/89510
	* include/bits/alloc_traits.h (allocator_traits::_S_construct)
	(allocator_traits::_S_destroy)
	(allocator_traits<allocator<T>>::construct): Use traits in
	noexcept-specifiers.
	* include/bits/allocator.h (allocator<void>::construct)
	(allocator<void>::destroy): Likewise.
	* include/ext/malloc_allocator.h (malloc_allocator::construct)
	(malloc_allocator::destroy): Likewise.
	* include/ext/new_allocator.h (new_allocator::construct)
	(new_allocator::destroy): Likewise.
	* testsuite/20_util/allocator/89510.cc: New test.
	* testsuite/ext/malloc_allocator/89510.cc: New test.
	* testsuite/ext/new_allocator/89510.cc: New test.

2020-04-29  Jonathan Wakely  <jwakely@redhat.com>

	PR libstdc++/94854
	* include/bits/basic_string.tcc: Update comment about explicit
	instantiations.

2020-04-28  Jonathan Wakely  <jwakely@redhat.com>

	PR libstdc++/91480
	* include/bits/allocator.h (__cpp_lib_allocator_is_always_equal):
	Remove non-standard macro.
	* include/bits/stl_iterator.h (__cpp_lib_constexpr_iterator): Define
	to indicate P1032R1 support.
	* include/bits/stl_pair.h (__cpp_lib_constexpr_utility): Likewise.
	* include/std/string_view (__cpp_lib_constexpr_string_view): Likewise.
	* include/std/tuple (__cpp_lib_constexpr_tuple): Likewise.
	* include/std/version (__cpp_lib_allocator_is_always_equal): Remove.
	(__cpp_lib_constexpr_iterator, __cpp_lib_constexpr_string_view)
	(__cpp_lib_constexpr_tuple, __cpp_lib_constexpr_utility): Define.
	* testsuite/20_util/function_objects/constexpr_searcher.cc: Check
	feature test macro.
	* testsuite/20_util/tuple/cons/constexpr_allocator_arg_t.cc: Likewise.
	* testsuite/21_strings/basic_string_view/operations/copy/char/
	constexpr.cc: Likewise.
	* testsuite/24_iterators/insert_iterator/constexpr.cc: Likewise.

	PR libstdc++/94831
	* include/bits/alloc_traits.h (_S_construct): Restore placement
	new-expression for C++11/14/17 and call std::construct_at directly
	for C++20.
	* include/bits/stl_construct.h (_Construct): Revert to non-constexpr
	function returning void.
	* testsuite/20_util/specialized_algorithms/
	uninitialized_value_construct/94831.cc: New test.
	* testsuite/23_containers/vector/cons/94831.cc: New test.

2020-04-28  Patrick Palka  <ppalka@redhat.com>

	LWG 3433 subrange::advance(n) has UB when n < 0
	* include/std/ranges (subrange::prev): Fix typo.
	(subrange::advance): Handle a negative argument as per the proposed
	resolution of LWG 3433.
	* testsuite/std/ranges/subrange/lwg3433.cc: New test.

2020-04-28  Jonathan Wakely  <jwakely@redhat.com>
	    Iain Sandoe  <iain@sandoe.co.uk>

	PR c++/94759
	* include/std/coroutine: Implement handing for non-
	class coroutine return types.

2020-04-24  Jonathan Wakely  <jwakely@redhat.com>

	* include/experimental/executor (service_already_exists): Make default
	constructor public (LWG 3414).
	* testsuite/experimental/net/execution_context/make_service.cc: Check
	the service_already_exists can be default constructed.

2020-04-24  Kamlesh Kumar  <kamleshbhalui@gmail.com>
	    Jonathan Wakely  <jwakely@redhat.com>

	PR libstdc++/90415
	PR libstdc++/92156
	* include/std/any (any): Rename template parameters for consistency
	with the standard.
	(any::_Decay): Rename to _Decay_if_not_any.
	(any::any(T&&):: Remove is_constructible from constraints. Remove
	non-standard overload.
	(any::any(in_place_type_t<T>, Args&&...))
	(any::any(in_place_type_t<T>, initializer_list<U>, Args&&...))
	(any::emplace(Args&&...))
	(any::emplace(initializer_list<U>, Args&&...)):
	Use decay_t instead of _Decay.
	* testsuite/20_util/any/cons/90415.cc: New test.
	* testsuite/20_util/any/cons/92156.cc: New Test.
	* testsuite/20_util/any/misc/any_cast_neg.cc: Make dg-error directives
	more robust.
	* testsuite/20_util/any/modifiers/92156.cc: New test.

2020-04-23  Jonathan Wakely  <jwakely@redhat.com>

	* doc/xml/manual/status_cxx2020.xml: Update C++20 status table.
	* doc/html/*: Regenerate.

	* include/bits/stl_iterator.h (__cpp_lib_array_constexpr): Revert
	value for C++17 to 201803L because P0858R0 is supported for C++17.
	* include/std/version (__cpp_lib_array_constexpr): Likewise.
	* testsuite/23_containers/array/element_access/constexpr_c++17.cc:
	Check for value corresponding to P0031R0 features being tested.
	* testsuite/23_containers/array/requirements/constexpr_iter.cc:
	Check for value corresponding to P0858R0 features being tested.

	* include/std/version (__cpp_lib_three_way_comparison): Define for
	freestanding builds.

2020-04-23  Thomas Rodgers  <rodgert@appliantology.com>

	* include/experimental/net/executor (system_context): Mark
	system_context::system_context() = delete.
	* testsuite/experimental/net/executor/1.cc: Add new
	test to check system_context is not default constructible.

2020-04-23  Iain Sandoe  <iain@sandoe.co.uk>

	* include/std/coroutine: Update the inline namespace to __n4861.
	Add the __cpp_lib_coroutine define, set to 201902L.
	* include/std/version: Add __cpp_lib_coroutine, set to 201902L.

2020-04-22  Jonathan Wakely  <jwakely@redhat.com>

	* include/std/execution (__cpp_lib_execution): Define to indicate
	support for P0024R2 and P1001R2.
	* include/std/version (__cpp_lib_execution): Define.
	* testsuite/25_algorithms/pstl/feature_test.cc: Only test macro
	defined by <algorithm>, move other tests to new tests ...
	* testsuite/25_algorithms/pstl/feature_test-2.cc: New test.
	* testsuite/25_algorithms/pstl/feature_test-3.cc: New test.
	* testsuite/25_algorithms/pstl/feature_test-4.cc: New test.
	* testsuite/25_algorithms/pstl/feature_test-5.cc: New test.

	* include/bits/stl_iterator.h (__cpp_lib_array_constexpr): Define
	different values for C++17 and C++20, to indicate different feature
	sets. Update value for C++20 to indicate P1032R1 support.
	* include/std/version (__cpp_lib_array_constexpr): Likewise.
	* testsuite/23_containers/array/comparison_operators/constexpr.cc:
	Check feature test macro.
	* testsuite/23_containers/array/element_access/constexpr_c++17.cc:
	New test.
	* testsuite/23_containers/array/requirements/constexpr_fill.cc: Check
	feature test macro.
	* testsuite/23_containers/array/requirements/constexpr_iter.cc: Test
	in C++17 mode and check feature test macro.

	* include/std/utility (__cpp_lib_constexpr_algorithms): Do not define
	here.
	* testsuite/20_util/exchange/constexpr.cc: Do not expect macro to be
	defined by <utility>.

	* include/std/functional (__cpp_lib_concepts): Update macro value to
	indicate P1964R2 support.
	* include/std/version (__cpp_lib_concepts): Likewise.
	* testsuite/std/concepts/1.cc: Adjust expected value.
	* testsuite/std/concepts/2.cc: Likewise.

	* include/std/functional (__cpp_lib_constexpr_invoke): Rename to
	__cpp_lib_constexpr_functional.
	* include/std/version (__cpp_lib_constexpr_invoke): Likewise.
	* testsuite/20_util/function_objects/invoke/constexpr.cc: Adjust.

	* include/bits/ptr_traits.h (__cpp_lib_constexpr_memory): Define to
	indicate P1006R1 support.
	(__cpp_lib_to_address): Define to indicate P0653R2 support.
	* include/bits/range_access.h (__cpp_lib_ssize): Define to indicate
	P1227R2 support.
	* include/bits/ranges_algo.h (__cpp_lib_shift): Define to indicate
	P0769R2 support.
	* include/std/atomic (__cpp_lib_atomic_float): Define to indicate
	P0020R6 support.
	* include/std/memory (__cpp_lib_assume_aligned): Define to indicate
	P1007R3 support.
	* include/std/memory_resource (__cpp_lib_polymorphic_allocator):
	Define to indicate P0339R6 support.
	* include/std/string_view (__cpp_lib_starts_ends_with): Define to
	indicate P0457R2 support.
	* include/std/type_traits (__cpp_lib_is_nothrow_convertible): Define
	to indicate P0758R1 support.
	(__cpp_lib_remove_cvref): Define to indicate P0550R2 support.
	(__cpp_lib_type_identity): Define to indicate P0887R1 support.
	* include/std/version (__cpp_lib_atomic_float)
	(__cpp_lib_is_nothrow_convertible, __cpp_lib_remove_cvref)
	(__cpp_lib_type_identity, __cpp_lib_assume_aligned)
	(__cpp_lib_constexpr_memory, __cpp_lib_polymorphic_allocator)
	(__cpp_lib_shift, __cpp_lib_ssize, __cpp_lib_starts_ends_with)
	(__cpp_lib_to_address): Define.
	* testsuite/20_util/to_address/1_neg.cc: Adjust dg-error line number.

	* include/bits/stl_map.h (__cpp_lib_map_insertion): Remove old
	macro.
	* include/bits/unordered_map.h (__cpp_lib_unordered_map_insertion):
	Likewise.
	* include/std/version (__cpp_lib_map_insertion)
	(__cpp_lib_unordered_map_insertion): Remove.

	* include/std/condition_variable (__cpp_lib_jthread): Remove
	redundant definition.
	* include/std/stop_token (__cpp_lib_jthread): Update macro value to
	indicate P1869R1 support.
	* include/std/version (__cpp_lib_jthread): Update value.
	* testsuite/30_threads/condition_variable_any/stop_token/1.cc: Check
	for updated macro value.
	* testsuite/30_threads/condition_variable_any/stop_token/2.cc:
	Likewise.
	* testsuite/30_threads/jthread/1.cc: Likewise.
	* testsuite/30_threads/jthread/2.cc: Likewise.
	* testsuite/30_threads/stop_token/1.cc: Likewise.
	* testsuite/30_threads/stop_token/2.cc: Likewise.

	* testsuite/21_strings/basic_string/erasure.cc: Check for
	__cpp_lib_erase_if macro.
	* testsuite/23_containers/deque/erasure.cc: Add header name to #error
	messages.
	* testsuite/23_containers/forward_list/erasure.cc: Likewise.
	* testsuite/23_containers/list/erasure.cc: Likewise.
	* testsuite/23_containers/map/erasure.cc: Likewise.
	* testsuite/23_containers/set/erasure.cc: Likewise.
	* testsuite/23_containers/unordered_map/erasure.cc: Likewise.
	* testsuite/23_containers/unordered_set/erasure.cc: Likewise.
	* testsuite/23_containers/vector/erasure.cc: Likewise.

2020-04-21  Jeff Chapman II  <jchapman@lock3software.com>

	* include/std/contract (contract_violation_continuation_mode): Remove
	ALWAYS_CONTINUE.

2020-04-21  Jonathan Wakely  <jwakely@redhat.com>

	* include/bits/stl_iterator.h (__normal_iterator): Use synth-three-way
	to define operator<=>.
	* testsuite/24_iterators/normal_iterator/cmp_c++20.cc: New test.

	* doc/Makefile.am (xml_sources_manual): Add missing XML files.
	* doc/Makefile.in: Regenerate.
	* doc/xml/manual/status_cxx1998.xml: Refer to "this section" instead
	of "this page".
	* doc/xml/manual/status_cxx2011.xml: Formatting and other corrections
	to the C++11 status table.
	* doc/xml/manual/status_cxx2014.xml: Replace list of C++14 feature
	proposals with table matching contents of the C++14 standard.
	* doc/xml/manual/status_cxx2017.xml: Add table matching contents of
	the C++17 standard.
	* doc/html/*: Regenerate.

	PR c++/94149
	* include/std/type_traits (__is_nt_constructible_impl): Add partial
	specializations for bounded arrays with non-empty initializers.
	* testsuite/20_util/is_nothrow_constructible/value_c++20.cc: New test.

2020-04-20  Thomas Rodgers  <trodgers@redhat.com>

	* testsuite/lib/libstdc++.exp: Add additional_flags=
	-DTBB_SUPRESS_DEPRECATED_MESSAGES=1 to suppress warnings when
	compiling with a newer Thread Building Blocks.

2020-04-20  Jonathan Wakely  <jwakely@redhat.com>

	* testsuite/24_iterators/istreambuf_iterator/sentinel.cc: New test.

	* testsuite/20_util/is_constructible/51185.cc: Make test class a
	non-aggregate so that the test verifies the same thing in all -std
	modes.
	* testsuite/20_util/is_constructible/value-2.cc: Adjust expected
	results for some types when paren-init for aggregates is supported.

	* include/std/version (__cpp_lib_three_way_comparison): Update value.
	* libsupc++/compare (__cpp_lib_three_way_comparison): Likewise.
	(__detail::__synth3way): Add noexcept-specifier.

	* include/bits/stl_map.h (map): Define operator<=> and remove
	operator< for C++20.
	* include/bits/stl_multimap.h (multimap): Likewise.
	* include/bits/stl_multiset.h (multiset): Likewise.
	* include/bits/stl_set.h (set): Likewise.
	* include/bits/stl_tree.h (_Rb_tree): Likewise.
	(_Rb_tree_iterator, _Rb_tree_const_iterator): Remove redundant
	operator!= for C++20.
	* include/debug/map.h (__gnu_debug::map): Define operator<=> for C++20.
	* include/debug/multimap.h (__gnu_debug::multimap): Likewise.
	* include/debug/multiset.h (__gnu_debug::multiset): Likewise.
	* include/debug/set.h (__gnu_debug::set): Likewise.
	* testsuite/23_containers/map/operators/cmp_c++20.cc: New test.
	* testsuite/23_containers/multimap/operators/cmp_c++20.cc: New test.
	* testsuite/23_containers/multiset/operators/cmp_c++20.cc: New test.
	* testsuite/23_containers/set/operators/cmp_c++20.cc: New test.

2020-04-20  Matthias Kretz  <kretz@kde.org>

	* testsuite/lib/libstdc++.exp: Avoid illegal argument to verbose.

2020-04-19  Jonathan Wakely  <jwakely@redhat.com>

	* include/bits/stl_queue.h (queue): Define operator<=> for C++20.
	* include/bits/stl_stack.h (stack): Likewise.
	* testsuite/23_containers/queue/cmp_c++20.cc: New test.
	* testsuite/23_containers/stack/cmp_c++20.cc: New test.

	* include/bits/unordered_map.h (unordered_map, unordered_multimap):
	Remove redundant operator!= for C++20.
	* include/bits/unordered_set.h (unordered_set, unordered_multiset):
	Likewise.
	* include/debug/unordered_map (unordered_map, unordered_multimap):
	Likewise.
	* include/debug/unordered_set (unordered_set, unordered_multiset):
	Likewise.

	PR other/94629
	* include/debug/formatter.h (_Error_formatter::_Parameter): Fix
	redundant assignment in constructor.

2020-04-18  Jonathan Wakely  <jwakely@redhat.com>

	* include/std/chrono (duration, time_point): Define operator<=> and
	remove redundant operator!= for C++20.
	* testsuite/20_util/duration/comparison_operators/three_way.cc: New
	test.
	* testsuite/20_util/time_point/comparison_operators/three_way.cc: New
	test.

	* testsuite/util/native_type/native_priority_queue.hpp: Use
	allocator_traits to rebind allocator.

2020-04-17  Jonathan Wakely  <jwakely@redhat.com>

	* include/bits/forward_list.h (forward_list): Define operator<=> and
	remove redundant comparison operators for C++20.
	* include/bits/stl_bvector.h (vector<bool, Alloc>): Likewise.
	* include/bits/stl_deque.h (deque): Likewise.
	* include/bits/stl_iterator.h (__normal_iterator): Likewise.
	* include/bits/stl_list.h (list): Likewise.
	* include/bits/stl_vector.h (vector): Likewise.
	* include/debug/deque (__gnu_debug::deque): Likewise.
	* include/debug/forward_list (__gnu_debug::forward_list): Likewise.
	* include/debug/list (__gnu_debug::list): Likewise.
	* include/debug/safe_iterator.h (__gnu_debug::_Safe_iterator):
	Likewise.
	* include/debug/vector (__gnu_debug::vector): Likewise.
	* include/ext/pointer.h (__gnu_cxx::_Pointer_adapter): Define
	operator<=> for C++20.
	* testsuite/23_containers/deque/operators/cmp_c++20.cc: New test.
	* testsuite/23_containers/forward_list/cmp_c++20.cc: New test.
	* testsuite/23_containers/list/cmp_c++20.cc: New test.
	* testsuite/23_containers/vector/bool/cmp_c++20.cc: New test.
	* testsuite/23_containers/vector/cmp_c++20.cc: New test.

	* include/bits/basic_string.h (basic_string): Define operator<=> and
	remove redundant comparison operators for C++20.
	* include/bits/char_traits.h (__gnu_cxx::char_traits, char_traits):
	Add comparison_category members.
	(__detail::__char_traits_cmp_cat): New helper to get comparison
	category from char traits class.
	* include/bits/regex.h (regex_traits::_RegexMask::operator!=): Do not
	define for C++20.
	(sub_match): Define operator<=> and remove redundant comparison
	operators for C++20.
	(match_results): Remove redundant operator!= for C++20.
	* include/std/string_view (basic_string_view): Define operator<=> and
	remove redundant comparison operators for C++20.
	* testsuite/21_strings/basic_string/operators/char/cmp_c++20.cc: New
	test.
	* testsuite/21_strings/basic_string/operators/wchar_t/cmp_c++20.cc:
	New test.
	* testsuite/21_strings/basic_string_view/operations/copy/char/
	constexpr.cc: Initialize variable.
	* testsuite/21_strings/basic_string_view/operations/copy/wchar_t/
	constexpr.cc: Likewise.
	* testsuite/21_strings/basic_string_view/operators/char/2.cc: Add
	dg-do directive and remove comments showing incorrect signatures.
	* testsuite/21_strings/basic_string_view/operators/wchar_t/2.cc:
	Likewise.
	* testsuite/21_strings/basic_string_view/operators/char/cmp_c++20.cc:
	New test.
	* testsuite/21_strings/basic_string_view/operators/wchar_t/cmp_c++20.cc:
	New test.
	* testsuite/28_regex/sub_match/compare_c++20.cc: New test.

2020-04-16  Jonathan Wakely  <jwakely@redhat.com>

	* testsuite/20_util/unsynchronized_pool_resource/allocate.cc: Remove
	name of unused parameter.

2020-04-15  Jonathan Wakely  <jwakely@redhat.com>

	* include/bits/fs_dir.h (file_status): Define operator== for C++20.
	(directory_entry): Define operator<=> and remove redundant comparison
	operators for C++20.
	* include/bits/fs_fwd.h (space_info): Define operator== for C++20.
	* include/bits/fs_path.h (path): Define operator<=> and remove
	redundant comparison operators for C++20.
	* testsuite/27_io/filesystem/path/compare/compare.cc: Fix comment.
	* testsuite/27_io/filesystem/path/compare/lwg2936.cc: Likewise.
	* testsuite/27_io/filesystem/path/compare/path.cc: Likewise.
	* testsuite/27_io/filesystem/path/compare/strings.cc: Likewise.

	* include/bits/allocator.h (operator!=): Do not define for C++20.
	* include/bits/locale_classes.h (operator!=): Likewise.
	* include/bits/std_function.h (operator==(nullptr_t, const function&))
	(operator!=(const function&, nullptr_t))
	(operator!=(nullptr_t, const function&)): Likewise.
	* include/ext/bitmap_allocator.h (operator!=): Likewise.
	* include/ext/debug_allocator.h (operator!=): Likewise.
	* include/ext/extptr_allocator.h (operator!=): Likewise.
	* include/ext/malloc_allocator.h (operator!=): Likewise.
	* include/ext/mt_allocator.h (operator!=): Likewise.
	* include/ext/new_allocator.h (operator!=): Likewise.
	* include/ext/pool_allocator.h (operator!=): Likewise.
	* include/ext/throw_allocator.h (operator!=): Likewise.
	* include/std/bitset (bitset::operator!=): Likewise.
	* include/std/memory_resource (operator!=): Likewise.
	* include/std/scoped_allocator (operator!=): Likewise.

	* include/std/typeindex (operator<=>): Define for C++20.
	* testsuite/20_util/typeindex/comparison_operators_c++20.cc: New test.

2020-04-14  Jonathan Wakely  <jwakely@redhat.com>

	* libsupc++/compare (compare_three_way): Fix constraint so that
	BUILTIN-PTR-THREE-WAY does not require three_way_comparable_with.
	* testsuite/18_support/comparisons/object/builtin-ptr-three-way.cc:
	New test.

	PR libstdc++/94562
	* include/bits/shared_ptr.h (operator<=>): Define for C++20.
	* include/bits/shared_ptr_base.h (operator<=>): Likewise.
	* include/bits/unique_ptr.h (operator<=>): Add inline specifier.
	* testsuite/20_util/shared_ptr/comparison/cmp_c++20.cc: New test.
	* testsuite/20_util/shared_ptr/comparison/less.cc: Do not expect
	std::less<A*> to be used when comparing std::shared_ptr<A> objects in
	C++20.

	PR libstdc++/94565
	* libsupc++/compare (__unspec): Add noexcept-specifier to constructor.
	* testsuite/18_support/comparisons/categories/94565.cc: New test.

2020-04-13  Iain Sandoe  <iain@sandoe.co.uk>

	* include/std/coroutine: Update coroutines builtin define,
	per n4861.

2020-04-09  Jonathan Wakely  <jwakely@redhat.com>

	* libsupc++/compare (compare_three_way): Fix noexcept-specifier.
	(strong_order, weak_order, partial_order): Replace uses of <=> with
	compare_three_way function object (LWG 3324).
	* testsuite/18_support/comparisons/algorithms/partial_order.cc: Add
	equality operator so that X satisfies three_way_comparable.
	* testsuite/18_support/comparisons/algorithms/strong_order.cc:
	Likewise.
	* testsuite/18_support/comparisons/algorithms/weak_order.cc: Likewise.

	* include/bits/unique_ptr.h (operator<=>): Define for C++20.
	* testsuite/20_util/default_delete/48631_neg.cc: Adjust dg-error line.
	* testsuite/20_util/default_delete/void_neg.cc: Likewise.
	* testsuite/20_util/unique_ptr/comparison/compare.cc: New test.
	* testsuite/20_util/unique_ptr/comparison/compare_c++20.cc: New test.

2020-04-08  Jonathan Wakely  <jwakely@redhat.com>

	* include/bits/slice_array.h (operator==(const slice&, const slice&)):
	Define for C++20.
	* include/std/complex (operator==(const T&, const complex<T>&))
	(operator!=(const complex<T>&, const complex<T>&))
	(operator!=(const complex<T>&, const T&))
	(operator!=(const T&, const complex<T>&)): Do not declare for C++20.
	* testsuite/26_numerics/slice/compare.cc: New test.

	* include/std/charconv (to_chars_result, from_chars_result): Add
	defaulted equality comparisons for C++20.
	* testsuite/20_util/from_chars/compare.cc: New test.
	* testsuite/20_util/to_chars/compare.cc: New test.

2020-04-07  Jonathan Wakely  <jwakely@redhat.com>

	PR libstdc++/94520
	* include/std/charconv (__integer_to_chars_result_type)
	(__integer_from_chars_result_type): Use __or_ instead of __or_v_ to
	allow use in C++14.
	* testsuite/20_util/from_chars/1.cc: Run test as C++14 and replace
	use of std::string_view with std::string.
	* testsuite/20_util/from_chars/2.cc: Likewise.
	* testsuite/20_util/to_chars/1.cc: Likewise.
	* testsuite/20_util/to_chars/2.cc: Likewise.

2020-04-06  Jonathan Wakely  <jwakely@redhat.com>

	PR libstdc++/94498
	* include/bits/char_traits.h (__gnu_cxx::char_traits::move): Make it
	usable in constant expressions for C++20.
	(__gnu_cxx::char_traits::copy, __gnu_cxx::char_traits::assign): Add
	_GLIBCXX20_CONSTEXPR.
	(std::char_traits<char>, std::char_traits<wchar_t>)
	(std::char_traits<char8_t>): Make move, copy and assign usable in
	constant expressions for C++20.
	(std::char_traits<char16_t>, std::char_traits<char32_t>): Make move
	and copy usable in constant expressions for C++20.
	* include/std/string_view (basic_string_view::copy): Add
	_GLIBCXX20_CONSTEXPR.
	* testsuite/21_strings/basic_string_view/operations/copy/char/
	constexpr.cc: New test.
	* testsuite/21_strings/basic_string_view/operations/copy/wchar_t/
	constexpr.cc: New test.

2020-04-05  Gerald Pfeifer  <gerald@pfeifer.com>

	* doc/xml/manual/appendix_contributing.xml: Refer to Git
	documentation instead of Subversion.  Switch to https.
	* doc/html/manual/appendix_contributing.html: Regenerate.

2020-04-03  Jonathan Wakely  <jwakely@redhat.com>

	PR libstdc++/93960
	* include/bits/ptr_traits.h (__to_address): Add special case for debug
	iterators, to avoid dereferenceable check.
	* testsuite/20_util/to_address/1_neg.cc: Adjust dg-error line number.
	* testsuite/20_util/to_address/debug.cc: New test.

2020-04-01  Andrea Corallo  <andrea.corallo@arm.com>

	* testsuite/experimental/net/execution_context/use_service.cc:
	Require pthread and gthreads.

2020-04-01  Gerald Pfeifer  <gerald@pfeifer.com>

	* doc/xml/manual/appendix_free.xml: Move "free books" list from
	fsf.org to gnu.org.
	* doc/html/manual/appendix_free.html: Regenerate.

2020-03-31  Ville Voutilainen  <ville.voutilainen@gmail.com>

	Library-side tests for parenthesized aggregate init

	PR c++/92878
	PR c++/92947

	* testsuite/20_util/allocator_traits/members/92878_92947.cc: New.
	* testsuite/20_util/any/assign/92878_92947.cc: Likewise.
	* testsuite/20_util/any/cons/92878_92947.cc: Likewise.
	* testsuite/20_util/is_constructible/92878_92947.cc: Likewise.
	* testsuite/20_util/optional/assignment/92878_92947.cc: Likewise.
	* testsuite/20_util/optional/cons/92878_92947.cc: Likewise.
	* testsuite/20_util/pair/cons/92878_92947.cc: Likewise.
	* testsuite/20_util/shared_ptr/creation/92878_92947.cc: Likewise.
	* testsuite/20_util/specialized_algorithms/construct_at/92878_92947.cc:
	Likewise.
	* testsuite/20_util/unique_ptr/creation/92878_92947.cc: Likewise.
	* testsuite/20_util/uses_allocator/92878_92947.cc: Likewise.
	* testsuite/20_util/variant/92878_92947.cc: Likewise.
	* testsuite/23_containers/deque/modifiers/emplace/92878_92947.cc:
	Likewise.
	* testsuite/23_containers/forward_list/modifiers/92878_92947.cc:
	Likewise.
	* testsuite/23_containers/list/modifiers/emplace/92878_92947.cc:
	Likewise.
	* testsuite/23_containers/map/modifiers/emplace/92878_92947.cc:
	Likewise.
	* testsuite/23_containers/multimap/modifiers/emplace/92878_92947.cc:
	Likewise.
	* testsuite/23_containers/multiset/modifiers/emplace/92878_92947.cc:
	Likewise.
	* testsuite/23_containers/priority_queue/92878_92947.cc: Likewise.
	* testsuite/23_containers/queue/92878_92947.cc: Likewise.
	* testsuite/23_containers/set/modifiers/emplace/92878_92947.cc:
	Likewise.
	* testsuite/23_containers/stack/92878_92947.cc: Likewise.
	* testsuite/23_containers/unordered_map/modifiers/92878_92947.cc:
	Likewise.
	* testsuite/23_containers/unordered_multimap/modifiers/92878_92947.cc:
	Likewise.
	* testsuite/23_containers/unordered_multiset/modifiers/92878_92947.cc:
	Likewise.
	* testsuite/23_containers/unordered_set/modifiers/92878_92947.cc:
	Likewise.
	* testsuite/23_containers/vector/modifiers/emplace/92878_92947.cc:
	Likewise.

2020-03-28  Jonathan Wakely  <jwakely@redhat.com>

	* testsuite/20_util/is_constructible/value-2.cc: Fix test to account
	for changes due to parenthesized aggregate-initialization in C++20.
	* testsuite/20_util/time_point/cons/81468.cc: Fix test to not clash
	with std::chrono::sys_time in C++20.

	* include/bits/stl_iterator.h (reverse_iterator): Use requires-clause
	to constrain C++20 versions of comparison operators. Fix backwards
	logic of relational operators.
	(move_iterator): Use requires-clause to constrain comparison operators
	in C++20. Do not declare non-standard same-type overloads for C++20.
	* testsuite/24_iterators/move_iterator/rel_ops_c++20.cc: Check result
	of comparisons and check using greedy_ops type.
	* testsuite/24_iterators/reverse_iterator/rel_ops_c++20.cc: Likewise.
	* testsuite/24_iterators/move_iterator/greedy_ops.cc: Remove redundant
	main function from compile-only test.
	* testsuite/24_iterators/reverse_iterator/greedy_ops.cc: Likewise.

2020-03-27  Jonathan Wakely  <jwakely@redhat.com>

	* include/bits/range_cmp.h (__cpp_lib_ranges): Define.
	* include/bits/stl_iterator.h: Check value of __cpp_concepts so that
	C++20 concepts are required.
	* include/bits/stl_iterator_base_types.h: Likewise.
	* include/std/concepts: Likewise.
	* include/std/version: Likewise.
	* testsuite/std/ranges/headers/ranges/synopsis.cc: Check feature test
	macro.

	* include/bits/stl_iterator.h (reverse_iterator::iterator_concept)
	(reverse_iterator::iterator_category): Define for C++20.
	(reverse_iterator): Define comparison operators correctly for C++20.
	(__normal_iterator): Add constraints to comparison operators for C++20.
	(move_iterator::operator++(int)) [__cpp_lib_concepts]: Define new
	overload for input iterators.
	(move_iterator): Add constraints to comparison operators for C++20.
	Define operator<=> for C++20.
	* testsuite/24_iterators/move_iterator/input_iterator.cc: New test.
	* testsuite/24_iterators/move_iterator/move_only.cc: New test.
	* testsuite/24_iterators/move_iterator/rel_ops_c++20.cc: New test.
	* testsuite/24_iterators/reverse_iterator/rel_ops_c++20.cc: New test.

	* include/bits/iterator_concepts.h (__detail::__decay_copy)
	(__detail::__member_begin, __detail::__adl_begin): Move here from
	<bits/range_access.h>.
	(__detail::__ranges_begin, __detail::__range_iter_t): Define.
	* bits/range_access.h (__cust_access::__decay_copy)
	(__cust_access::__member_begin, __cust_access::__adl_begin): Move to
	<bits/iterator_concepts.h>.
	(ranges::iterator_t): Use __detail::__range_iter_t.
	* include/bits/stl_iterator.h (back_insert_iterator): Simplify
	conditional compilation. Add _GLIBCXX20_CONSTEXPR to all members.
	(front_insert_iterator): Likewise.
	(insert_iterator): Implement changes from P0896R4 for C++20.
	* testsuite/24_iterators/back_insert_iterator/constexpr.cc: New test.
	* testsuite/24_iterators/front_insert_iterator/constexpr.cc: New test.
	* testsuite/24_iterators/headers/iterator/synopsis_c++17.cc: Adjust
	for inclusion in synopsis_c++20.cc which expects different signatures
	for some function templates.
	* testsuite/24_iterators/insert_iterator/constexpr.cc: New test.

	* include/std/type_traits (__is_array_convertible): Move definition
	to immediately after is_convertible.

2020-03-26  Jonathan Wakely  <jwakely@redhat.com>

	* include/std/chrono (chrono::days, chrono::weeks, chrono::years)
	(chrono::months, chrono::sys_days, chrono::local_t)
	(chrono::local_time, chrono::local_seconds, chrono::local_days):
	Define for C++20.
	(chrono::time_point): Add missing static assert.
	* testsuite/20_util/time_point/requirements/duration_neg.cc: New test.
	* testsuite/std/time/clock/file/overview.cc: New test.
	* testsuite/std/time/clock/file/members.cc: New test.
	* testsuite/std/time/syn_c++20.cc: New test.

2020-03-25  Mike Crowe  <mac@mcrowe.com>

	* testsuite/30_threads/shared_timed_mutex/try_lock_until/1.cc: New
	test.
	* testsuite/30_threads/shared_timed_mutex/try_lock_until/2.cc: New
	test.

2020-03-25  Jonathan Wakely  <jwakely@redhat.com>

	* include/bits/fs_fwd.h (filesystem::__file_clock): Move to ...
	* include/std/chrono (filesystem::__file_clock): Here.
	(filesystem::__file_clock::from_sys, filesystem::__file_clock::to_sys):
	Define public member functions for C++20.
	(is_clock, is_clock_v): Define traits for C++20.
	* include/std/condition_variable (condition_variable::wait_until): Add
	check for valid clock.
	* include/std/future (_State_baseV2::wait_until): Likewise.
	* include/std/mutex (__timed_mutex_impl::_M_try_lock_until): Likewise.
	* include/std/shared_mutex (shared_timed_mutex::try_lock_shared_until):
	Likewise.
	* include/std/thread (this_thread::sleep_until): Likewise.
	* testsuite/30_threads/condition_variable/members/2.cc: Qualify
	slow_clock with new namespace.
	* testsuite/30_threads/condition_variable/members/clock_neg.cc: New
	test.
	* testsuite/30_threads/condition_variable_any/members/clock_neg.cc:
	New test.
	* testsuite/30_threads/future/members/clock_neg.cc: New test.
	* testsuite/30_threads/recursive_timed_mutex/try_lock_until/3.cc:
	Qualify slow_clock with new namespace.
	* testsuite/30_threads/recursive_timed_mutex/try_lock_until/
	clock_neg.cc: New test.
	* testsuite/30_threads/shared_future/members/clock_neg.cc: New
	test.
	* testsuite/30_threads/shared_lock/locking/clock_neg.cc: New test.
	* testsuite/30_threads/shared_timed_mutex/try_lock_until/clock_neg.cc:
	New test.
	* testsuite/30_threads/timed_mutex/try_lock_until/3.cc: Qualify
	slow_clock with new namespace.
	* testsuite/30_threads/timed_mutex/try_lock_until/4.cc: Likewise.
	* testsuite/30_threads/timed_mutex/try_lock_until/clock_neg.cc: New
	test.
	* testsuite/30_threads/unique_lock/locking/clock_neg.cc: New test.
	* testsuite/std/time/traits/is_clock.cc: New test.
	* testsuite/util/slow_clock.h (slow_clock): Move to __gnu_test
	namespace.

2020-03-21  Jonathan Wakely  <jwakely@redhat.com>

	PR libstdc++/93245
	* include/experimental/bits/fs_path.h (path::generic_string<C,T,A>()):
	* testsuite/experimental/filesystem/path/generic/generic_string.cc:
	Improve test coverage.

	PR libstdc++/94242
	* include/bits/fs_path.h (path::_S_str_convert): Replace first
	parameter with basic_string_view so that strings with different
	allocators can be accepted.
	(path::generic_string<C,T,A>()): Use basic_string object that uses the
	right allocator type.
	* testsuite/27_io/filesystem/path/generic/94242.cc: New test.
	* testsuite/27_io/filesystem/path/generic/generic_string.cc: Improve
	test coverage.

2020-03-18  Jonathan Wakely  <jwakely@redhat.com>

	PR libstdc++/94033
	* include/std/type_traits (__is_nt_default_constructible_atom): Remove.
	(__is_nt_default_constructible_impl): Remove.
	(__is_nothrow_default_constructible_impl): Remove.
	(__is_nt_constructible_impl): Add bool template parameter. Adjust
	partial specializations.
	(__is_nothrow_constructible_impl): Replace class template with alias
	template.
	(is_nothrow_default_constructible): Derive from alias template
	__is_nothrow_constructible_impl instead of
	__is_nothrow_default_constructible_impl.
	* testsuite/20_util/is_nothrow_constructible/94003.cc: New test.

	* include/std/stop_token (stop_token::_Stop_state_ref): Define
	comparison operators explicitly if the compiler won't synthesize them.

	* include/bits/stl_algobase.h (__lexicographical_compare_aux): Check
	__cpp_lib_concepts before using iter_reference_t.
	* include/bits/stream_iterator.h (istream_iterator): Check
	__cpp_lib_concepts before using default_sentinel_t.
	* include/bits/streambuf_iterator.h (istreambuf_iterator): Likewise.

	PR libstdc++/94203
	* include/experimental/executor (executor::executor(Executor)): Call
	make_shared directly instead of _M_create. Create _Tgt1 object.
	(executor::executor(allocator_arg_t, const ProtoAlloc&, Executor)):
	Call allocate_shared directly instead of _M_create. Create _Tgt2
	object.
	(executor::target_type): Add cast needed for new _Tgt interface.
	(executor::target): Define when RTTI is disabled. Use _Tgt::_M_func.
	(executor::_Tgt): Define the same interface whether RTTI is enabled or
	not.
	(executor::_Tgt::target_type, executor::_Tgt::target): Do not use
	std::type_info in the interface.
	(executor::_Tgt::_M_func): Add data member.
	(executor::_TgtImpl): Replace with _Tgt1 and _Tgt2 class templates.
	(executor::_Tgt1::_S_func): Define function to access target without
	depending on RTTI.
	(executor::_M_create): Remove.
	(operator==, operator!=): Simplify comparisons for executor.
	* include/experimental/socket (is_error_code_enum<socket_errc>):
	Define specialization before use.
	* testsuite/experimental/net/executor/1.cc: New test.

2020-03-16  Jonathan Wakely  <jwakely@redhat.com>

	PR libstdc++/94199
	* include/experimental/executor (service_already_exists): Add default
	constructor. Declare make_service to be a friend.
	* testsuite/experimental/net/execution_context/make_service.cc: New
	test.

2020-03-12  Jonathan Wakely  <jwakely@redhat.com>

	* testsuite/tr1/8_c_compatibility/cstdlib/functions.cc: Do not pass
	a null pointer to functions with nonnull(1) attribute.

2020-03-11  Patrick Palka  <ppalka@redhat.com>

	* include/std/ranges (split_view::_OuterIter::_OuterIter): Typo fix,
	'address' -> 'std::__addressof'.
	* testsuite/std/ranges/adaptors/split.cc: Test taking the split_view of
	a non-forward input_range.
	* testsuite/util/testsuite_iterators.h (output_iterator_wrapper): Make
	default constructor protected instead of deleted, like with
	input_iterator_wrapper.
	(test_range::iterator): Add comment explaining that this type is used
	only when the underlying wrapper is input_iterator_wrapper or
	output_iterator_wrapper.  Remove delegating defaulted constructor so
	that the inherited default constructor is used instead.

	LWG 3286 ranges::size is not required to be valid after a call to
	ranges::begin on an input range
	* include/std/ranges (subrange::subrange): Split single-argument
	constructor into two, one constrained by _S_store_size and another by
	!_S_store_size.
	(take_view::begin): Call size() before calling ranges::begin(_M_base).
	* testsuite/std/ranges/adaptors/lwg3286.cc: New test.
	* testsuite/std/ranges/subrange/lwg3286.cc: New test.

2020-03-10  Jonathan Wakely  <jwakely@redhat.com>

	* include/std/ranges (split_view::_OuterIter::__at_end): Use __current
	instead of _M_current.
	(split_view::_OuterIter::operator++): Likewise.

	* include/std/ranges (transform_view::_Iterator::__iter_move): Remove.
	(transform_view::_Iterator::operator*): Add noexcept-specifier.
	(transform_view::_Iterator::iter_move): Inline __iter_move body here.
	(split_view::_OuterIter::__current): Add noexcept.
	(split_view::_InnerIter::__iter_swap): Remove.
	(split_view::_InnerIter::__iter_move): Remove.
	(split_view::_InnerIter::_M_i_current): New accessors.
	(split_view::_InnerIter::__at_end): Use _M_i_current().
	(split_view::_InnerIter::operator*): Likewise.
	(split_view::_InnerIter::operator++): Likewise.
	(iter_move(const _InnerIter&)): Likewise.
	(iter_swap(const _InnerIter&, const _InnerIter&)): Likewise.
	* testsuite/std/ranges/adaptors/split.cc: Check noexcept-specifier
	for iter_move and iter_swap on split_view's inner iterator.

	PR c++/94117
	* include/std/ranges (ranges::transform_view::_Iterator::iter_move):
	Change expression in noexcept-specifier to match function body.

	* testsuite/23_containers/unordered_set/allocator/ext_ptr.cc: Add
	comment explaining multiple dg-do directives.
	* testsuite/24_iterators/ostream_iterator/1.cc: Fix do-do directive
	so test is run as well as compiled.

2020-03-09  Jonathan Wakely  <jwakely@redhat.com>

	PR libstdc++/94063
	* src/c++17/fs_path.cc (path::operator+=(const path&)): Add kluge to
	handle concatenations that change the type of the first component.
	(path::operator+=(basic_string_view<value_type>)): Likewise.
	* testsuite/27_io/filesystem/path/concat/94063.cc: New test.

2020-03-06  Patrick Palka  <ppalka@redhat.com>

	* include/std/ranges (join_view::_Sentinel<_Const>): Befriend
	join_view::_Sentinel<!_Const>.
	* testsuite/std/ranges/adaptors/join.cc: Augment test.

	PR libstdc++/93978
	* include/bits/range_access.h (__cust_access::_Empty::operator()):
	Declare return type to be bool instead of auto.
	* testsuite/std/ranges/adaptors/93978.cc: New test.

2020-03-06  Jonathan Wakely  <jwakely@redhat.com>

	PR libstdc++/94069
	* include/std/shared_mutex [!PTHREAD_RWLOCK_INITIALIZER]
	(__shared_mutex_pthread::__shared_mutex_pthread()): Remove incorrect
	second argument to __glibcxx_rwlock_init.
	* testsuite/30_threads/shared_timed_mutex/94069.cc: New test.

	PR libstdc++/93244
	* testsuite/27_io/filesystem/path/generic/generic_string.cc: Adjust
	test to not fail due to PR 94063.
	* testsuite/27_io/filesystem/path/generic/utf.cc: Likewise.
	* testsuite/27_io/filesystem/path/generic/wchar_t.cc: Likewise.

2020-03-06  Andreas Krebbel  <krebbel@linux.ibm.com>

	* src/c++11/system_error.cc: Omit the ENOTSUP case statement if it
	would match ENOSYS.

2020-03-05  Jonathan Wakely  <jwakely@redhat.com>

	* testsuite/27_io/filesystem/operations/all.cc: Mark unused variable.
	* testsuite/27_io/filesystem/operations/copy.cc: Fix typo.
	* testsuite/experimental/filesystem/operations/copy.cc: Likewise.
	* testsuite/27_io/filesystem/operations/file_size.cc: Use correct type
	for return value, and in comparison.
	* testsuite/experimental/filesystem/operations/file_size.cc: Likewise.

	PR libstdc++/94051
	* include/std/string_view: Include <bits/ostream_insert.h>.
	* testsuite/21_strings/basic_string_view/inserters/94051.cc: New test.

2020-03-04  Jonathan Wakely  <jwakely@redhat.com>

	* include/bits/cpp_type_traits.h (__memcpyable): Fix comment.

2020-03-04  Patrick Palka  <ppalka@redhat.com>

	PR libstdc++/94017
	* include/bits/ranges_algobase.h (__fill_n_fn::operator()): Refine
	condition for when to use memset, making sure to additionally check that
	the output pointer's value type is a non-volatile byte type.  Instead of
	requiring that the fill type is a byte type, just require that it's an
	integral type.
	* testsuite/20_util/specialized_algorithms/uninitialized_fill/94017.cc:
	New test.
	* testsuite/20_util/specialized_algorithms/uninitialized_fill_n/94017.cc:
	New test.
	* testsuite/25_algorithms/fill/94013.cc: Uncomment part of test that was
	blocked by PR 94017.
	* testsuite/25_algorithms/fill/94017.cc: New test.
	* testsuite/25_algorithms/fill_n/94017.cc: New test.

	LWG 3355 The memory algorithms should support move-only input iterators
	introduced by P1207
	* include/bits/ranges_uninitialized.h
	(__uninitialized_copy_fn::operator()): Use std::move to avoid attempting
	to copy __ifirst, which could be a move-only input iterator.  Use
	operator- instead of ranges::distance to compute distance from a sized
	sentinel.
	(__uninitialized_copy_n_fn::operator()): Likewise.
	(__uninitialized_move_fn::operator()): Likewise.
	(__uninitialized_move_n_fn::operator()): Likewise.
	(__uninitialized_destroy_fn::operator()): Use std::move to avoid
	attempting to copy __first.
	(__uninitialized_destroy_n_fn::operator()): Likewise.
	* testsuite/20_util/specialized_algorithms/destroy/constrained.cc:
	Augment test.
	* .../specialized_algorithms/uninitialized_copy/constrained.cc:
	Likewise.
	* .../specialized_algorithms/uninitialized_move/constrained.cc:
	Likewise.

	* testsuite/util/testsuite_iterators.h (test_range::get_iterator): Make
	protected instead of private.
	(test_sized_range_sized_sent): New.

	* testsuite/util/testsuite_iterators.h (input_iterator_wrapper_nocopy):
	New testsuite iterator.
	* testsuite/24_iterators/counted_iterator/lwg3389.cc: use it.
	* testsuite/24_iterators/move_iterator/lwg3390.cc: Likewise.

	* include/bits/ranges_uninitialized.h
	(uninitialized_copy_fn::operator()): Pass a reference type as the first
	argument to is_nothrow_assignable_v.
	(uninitialized_copy_fn::operator()): Likewise.
	(uninitialized_move_fn::operator()): Likewise.  Return an in_out_result
	with the input iterator stripped of its move_iterator.
	(uninitialized_move_n_fn::operator()): Likewise.
	(uninitialized_fill_fn::operator()): Pass a reference type as the first
	argument to is_nothrow_assignable_v.
	(uninitialized_fill_n_fn::operator()): Likewise.

2020-03-03  Jonathan Wakely  <jwakely@redhat.com>

	PR libstdc++/94013
	* include/bits/cpp_type_traits.h (__memcpyable, __memcmpable): New
	traits to control when to use memmove and memcmp optimizations.
	(__is_nonvolatile_trivially_copyable): New helper trait.
	* include/bits/ranges_algo.h (__lexicographical_compare_fn): Do not
	use memcmp optimization with volatile data.
	* include/bits/ranges_algobase.h (__equal_fn): Use __memcmpable.
	(__copy_or_move, __copy_or_move_backward): Use __memcpyable.
	* include/bits/stl_algobase.h (__copy_move_a2): Use __memcpyable.
	(__copy_move_backward_a2): Likewise.
	(__equal_aux1): Use __memcmpable.
	(__lexicographical_compare_aux): Do not use memcmp optimization with
	volatile data.
	* testsuite/25_algorithms/copy/94013.cc: New test.
	* testsuite/25_algorithms/copy_backward/94013.cc: New test.
	* testsuite/25_algorithms/equal/94013.cc: New test.
	* testsuite/25_algorithms/fill/94013.cc: New test.
	* testsuite/25_algorithms/lexicographical_compare/94013.cc: New test.
	* testsuite/25_algorithms/move/94013.cc: New test.
	* testsuite/25_algorithms/move_backward/94013.cc: New test.

	* include/bits/stl_algobase.h (lexicographical_compare_three_way):
	Avoid redundant iterator comparisons (LWG 3410).

2020-03-02  Jonathan Wakely  <jwakely@redhat.com>

	PR libstdc++/93972
	* include/bits/stl_algobase.h (__memcmp): Allow pointer types to
	differ.
	* testsuite/25_algorithms/lexicographical_compare/uchar.cc: New test.

	* include/std/ranges (__detail::__maybe_empty_t): Rename to
	__maybe_present_t.
	(__adaptor::_RangeAdaptor, join_view, split_view): Use new name.

	* include/bits/ranges_algo.h (shift_right): Add 'typename' to
	dependent type.

2020-03-01  H.J. Lu  <hongjiu.lu@intel.com>

	* config/abi/post/x86_64-linux-gnu/x32/baseline_symbols.txt: Updated.

2020-02-29  John David Anglin  <danglin@gcc.gnu.org>

	* testsuite/17_intro/headers/c++1998/charset.cc: Skip on *-*-hpux*.
	* testsuite/17_intro/headers/c++2011/charset.cc: Likewise.
	* testsuite/17_intro/headers/c++2014/charset.cc: Likewise.
	* testsuite/17_intro/headers/c++2017/charset.cc: Likewise.
	* testsuite/17_intro/headers/c++2020/charset.cc: Likewise.

	* testsuite/30_threads/condition_variable_any/stop_token/wait_on.cc:
	Add libatomic option.
	* testsuite/30_threads/jthread/jthread.cc: Likewise.

2020-02-29  François Dumont  <fdumont@gcc.gnu.org>

	* include/bits/stl_algo.h
	(__find_if, __count_if, __is_permutation, std::is_permutation): Move...
	* include/bits/stl_algobase.h: ...here.
	* include/bits/hashtable_policy.h: Remove <bits/stl_algo.h> include.

2020-02-29  John David Anglin  <danglin@gcc.gnu.org>

	* testsuite/30_threads/stop_token/stop_callback.cc: Add libatomic
	option.
	* testsuite/30_threads/stop_token/stop_callback/deadlock-mt.cc:
	Likewise.
	* testsuite/30_threads/stop_token/stop_callback/deadlock.cc: Likewise.
	* testsuite/30_threads/stop_token/stop_callback/destroy.cc: Likewise.
	* testsuite/30_threads/stop_token/stop_callback/invoke.cc: Likewise.
	* testsuite/30_threads/stop_token/stop_source.cc: Likewise.
	* testsuite/30_threads/stop_token/stop_source/assign.cc: Likewise.
	* testsuite/30_threads/stop_token/stop_token.cc: Likewise.
	* testsuite/30_threads/stop_token/stop_token/stop_possible.cc:
	Likewise.

	PR libstdc++/92906
	* config/abi/post/hppa-linux-gnu/baseline_symbols.txt: Update.

2020-02-28  Patrick Palka  <ppalka@redhat.com>

	PR libstdc++/93972
	* include/bits/ranges_algo.h (__lexicographical_compare_fn::operator()):
	Fix condition for when to use memcmp, making it consistent with the
	corresponding condition used in std::lexicographical_compare.
	* testsuite/25_algorithms/lexicographical_compare/93972.cc: New test.

	* testsuite/26_numerics/headers/numeric/synopsis.cc: Add signatures for
	functions introduced in C++11, C++17 and C++2a.  Add 'constexpr' to
	existing signatures for C++2a.

2020-02-28  Jonathan Wakely  <jwakely@redhat.com>

	* testsuite/24_iterators/range_operations/advance_debug_neg.cc: Run
	test instead of just compiling it.

2020-02-28  Patrick Palka  <ppalka@redhat.com>

	* include/std/ranges (reverse_view::_S_needs_cached_begin): Set to false
	whenever the underlying range models common_range.

	* include/std/ranges (__detail::_CachedPosition): New struct.
	(views::filter_view::_S_needs_cached_begin): New member variable.
	(views::filter_view::_M_cached_begin): New member variable.
	(views::filter_view::begin): Use _M_cached_begin to cache its
	result.
	(views::drop_view::_S_needs_cached_begin): New static member variable.
	(views::drop_view::_M_cached_begin): New member variable.
	(views::drop_view::begin): Use _M_cached_begin to cache its result
	when _S_needs_cached_begin.
	(views::drop_while_view::_M_cached_begin): New member variable.
	(views::drop_while_view::begin): Use _M_cached_begin to cache its
	result.
	(views::reverse_view::_S_needs_cached_begin): New static member
	variable.
	(views::reverse_view::_M_cached_begin): New member variable.
	(views::reverse_view::begin): Use _M_cached_begin to cache its result
	when _S_needs_cached_begin.
	* testsuite/std/ranges/adaptors/drop.cc: Augment test to check that
	drop_view::begin caches its result.
	* testsuite/std/ranges/adaptors/drop_while.cc: Augment test to check
	that drop_while_view::begin caches its result.
	* testsuite/std/ranges/adaptors/filter.cc: Augment test to check that
	filter_view::begin caches its result.
	* testsuite/std/ranges/adaptors/reverse.cc: Augment test to check that
	reverse_view::begin caches its result.

2020-02-28  Jonathan Wakely  <jwakely@redhat.com>

	* testsuite/27_io/filesystem/operations/last_write_time.cc: Fixes for
	filesystems that silently truncate timestamps.
	* testsuite/experimental/filesystem/operations/last_write_time.cc:
	Likewise.

	* testsuite/21_strings/basic_string/cons/char/1.cc: Disable
	-Wstringop-overflow warnings.

2020-02-27  Jonathan Wakely  <jwakely@redhat.com>

	* testsuite/lib/libstdc++.exp (v3_target_compile): Add
	-fdiagnostics-urls=never to options.

2020-02-27  Patrick Palka  <ppalka@redhat.com>

	* include/std/ranges (transform_view::_Iterator<_Const>): Befriend
	_Iterator<!_Const>.
	(transform_view::_Sentinel<_Const>): Befriend _Sentinel<!_Const>.
	(take_view::_Sentinel<_Const>): Likewise.
	(take_while_view::_Sentinel<_Const>): Likewise.
	(split_view::_OuterIter<_Const>): Befriend _OuterIter<!_Const>.
	* testsuite/std/ranges/adaptors/split.cc: Augment test.
	* testsuite/std/ranges/adaptors/take.cc: Augment test.
	* testsuite/std/ranges/adaptors/take_while.cc: Augment test.
	* testsuite/std/ranges/adaptors/transform.cc: Augment test.

	* testsuite/25_algorithms/copy/constrained.cc: Don't assume that the
	base() of a vector<>::iterator is a pointer.
	* testsuite/25_algorithms/copy_backward/constrained.cc: Likewise.
	* testsuite/25_algorithms/move/constrained.cc: Likewise.
	* testsuite/25_algorithms/move_backward/constrained.cc: Likewise.
	* testsuite/25_algorithms/inplace_merge/constrained.cc: Use foo.data()
	instead of &foo[0].
	* testsuite/25_algorithms/partial_sort/constrained.cc: Likewise.
	* testsuite/25_algorithms/partial_sort_copy/constrained.cc: Likewise.
	* testsuite/25_algorithms/shuffle/constrained.cc: Likewise.
	* testsuite/25_algorithms/sort/constrained.cc: Likewise.
	* testsuite/25_algorithms/stable_sort/constrained.cc: Likewise.

2020-02-27  Jonathan Wakely  <jwakely@redhat.com>

	* include/debug/array (operator<=>): Define for C++20.
	* testsuite/23_containers/array/tuple_interface/get_debug_neg.cc:
	Adjust dg-error line numbers.
	* testsuite/23_containers/array/tuple_interface/
	tuple_element_debug_neg.cc: Likewise.

	* testsuite/23_containers/span/back_assert_neg.cc: Add #undef before
	defining _GLIBCXX_ASSERTIONS.
	* testsuite/23_containers/span/first_2_assert_neg.cc: Likewise.
	* testsuite/23_containers/span/first_assert_neg.cc: Likewise.
	* testsuite/23_containers/span/front_assert_neg.cc: Likewise.
	* testsuite/23_containers/span/index_op_assert_neg.cc: Likewise.
	* testsuite/23_containers/span/last_2_assert_neg.cc: Likewise.
	* testsuite/23_containers/span/last_assert_neg.cc: Likewise.
	* testsuite/23_containers/span/subspan_2_assert_neg.cc: Likewise.
	* testsuite/23_containers/span/subspan_3_assert_neg.cc: Likewise.
	* testsuite/23_containers/span/subspan_4_assert_neg.cc: Likewise.
	* testsuite/23_containers/span/subspan_5_assert_neg.cc: Likewise.
	* testsuite/23_containers/span/subspan_6_assert_neg.cc: Likewise.
	* testsuite/23_containers/span/subspan_assert_neg.cc: Likewise.

	* include/debug/string (__gnu_debug::basic_string::insert): Fix for
	C++98 where the member function of the base class returns void.

	* testsuite/util/testsuite_iterators.h (forward_iterator_wrapper): Add
	equality comparisons that support value-initialized iterators.

	* include/bits/boost_concept_check.h (__function_requires): Add
	_GLIBCXX14_CONSTEXPR.
	* testsuite/25_algorithms/min/concept_checks.cc: New test.

2020-02-26  Patrick Palka  <ppalka@redhat.com>

	PR libstdc++/93936
	* include/std/ranges (split_view::_InnerIter::operator==): Compare
	the operands' _M_i rather than their _M_i.current().
	* testsuite/std/ranges/adaptors/split.cc: Augment test.

	P1645R1 constexpr for <numeric> algorithms
	* include/bits/stl_numeric.h (iota, accumulate, inner_product,
	partial_sum, adjacent_difference): Make conditionally constexpr for
	C++20.
	* include/std/numeric (__cpp_lib_constexpr_numeric): Define this feature
	test macro.
	(reduce, transform_reduce, exclusive_scan, inclusive_scan,
	transform_exclusive_scan, transform_inclusive_scan): Make conditionally
	constexpr for C++20.
	* include/std/version (__cpp_lib_constexpr_numeric): Define.
	* testsuite/26_numerics/accumulate/constexpr.cc: New test.
	* testsuite/26_numerics/adjacent_difference/constexpr.cc: Likewise.
	* testsuite/26_numerics/exclusive_scan/constexpr.cc: Likewise.
	* testsuite/26_numerics/inclusive_scan/constexpr.cc: Likewise.
	* testsuite/26_numerics/inner_product/constexpr.cc: Likewise.
	* testsuite/26_numerics/iota/constexpr.cc: Likewise.
	* testsuite/26_numerics/partial_sum/constexpr.cc: Likewise.
	* testsuite/26_numerics/reduce/constexpr.cc: Likewise.
	* testsuite/26_numerics/transform_exclusive_scan/constexpr.cc: Likewise.
	* testsuite/26_numerics/transform_inclusive_scan/constexpr.cc: Likewise.
	* testsuite/26_numerics/transform_reduce/constexpr.cc: Likewise.

2020-02-26  Jonathan Wakely  <jwakely@redhat.com>

	* include/bits/ranges_algo.h (__lexicographical_compare_fn): Declare
	variables in smaller scope and avoid calling ranges::distance when we
	know they are pointers. Remove statically-unreachable use of
	__builtin_unreachable().
	* include/bits/stl_algobase.h (__lexicographical_compare::__lc):
	Define inline.

	* include/std/ranges (__detail::__maybe_empty_t): Define new helper
	alias.
	(__detail::__maybe_const_t): Likewise.
	(__adaptor::_RangeAdaptor): Use __maybe_empty_t.
	(transform_view, take_view, take_while_view, elements_view): Use
	__maybe_const_t.
	(join_view, split_view): Use both.

2020-02-25  Patrick Palka  <ppalka@redhat.com>

	LWG 3397 basic_istream_view::iterator should not provide
	iterator_category
	* include/std/ranges (basic_istream_view:_Iterator::iterator_category):
	Rename to ...
	(basic_istream_view:_Iterator::iterator_concept): ... this.
	* testsuite/std/ranges/istream_view.cc: Augment test.

	LWG 3325 Constrain return type of transformation function for
	transform_view
	* include/std/ranges (transform_view): Constrain the return type of the
	transformation function as per LWG 3325.
	* testsuite/std/ranges/adaptors/lwg3325_neg.cc: New test.

	LWG 3313 join_view::_Iterator::operator-- is incorrectly constrained
	* include/std/ranges (join_view::_Iterator::operator--): Require that
	range_reference_t<_Base> models common_range.
	* testsuite/std/ranges/adaptors/lwg3313_neg.cc: New test.

	LWG 3301 transform_view::_Iterator has incorrect iterator_category
	* include/std/ranges (transform_view::_Iterator::_S_iter_cat): Adjust
	determination of iterator_category as per LWG 3301.
	* testsuite/std/ranges/adaptors/transform.cc: Augment test.

	LWG 3292 iota_view is under-constrained
	* include/std/ranges (iota_view): Require that _Winc models semiregular
	  as per LWG 3292.
	* testsuite/std/ranges/iota/lwg3292_neg.cc: New test.

2020-02-25  Jonathan Wakely  <jwakely@redhat.com>

	* include/bits/ranges_algobase.h (__copy_or_move): Do not use memmove
	during constant evaluation. Call __builtin_memmove directly instead of
	__memmove.
	(__copy_or_move_backward): Likewise.
	* include/bits/stl_algobase.h (__memmove): Remove.
	(__copy_move<M, true, random_access_iterator_tag>::__copy_m)
	(__copy_move_backward<M, true, random_access_iterator_tag>::__copy_m):
	Use __builtin_memmove directly instead of __memmove.
	(__copy_move_a2): Do not use memmove during constant evaluation.
	(__copy_move_backward_a2): Use _IsMove constant to select correct
	__copy_move_backward specialization.
	* testsuite/25_algorithms/copy_backward/constexpr.cc: Check for copies
	begin turned into moves during constant evaluation.

	* testsuite/25_algorithms/move_backward/93872.cc: Add test left out of
	previous commit.

	PR libstdc++/93872
	* include/bits/stl_algobase.h (__memmove): Cast away const before
	doing move assignment.
	* testsuite/25_algorithms/move/93872.cc: New test.
	* testsuite/25_algorithms/move_backward/93872.cc: New test.

2020-02-24  Patrick Palka  <ppalka@redhat.com>

	PR libstdc++/93884
	* include/bits/ranges_algobase.h (__copy_or_move,
	__copy_or_move_backward): Don't inspect the iter_value_t of the output
	iterator, instead inspect its iterator_traits directly.
	* include/bits/stl_iterator.h (back_insert_iterator::container):
	Conditionally initialize.
	(back_insert_iterator::difference_type): Conditionally define.
	(back_insert_iterator::back_insert_iterator): Conditionally define this
	default constructor.
	(front_insert_iterator::container): Conditionally initialize.
	(front_insert_iterator::difference_type): Conditionally define.
	(front_insert_iterator::front_insert_iterator): Conditionally define
	this default constructor.
	* 24_iterators/back_insert_iterator/pr93884.cc: New test.
	* 24_iterators/front_insert_iterator/pr93884.cc: New test.

	P0769R2 Add shift to <algorithm>
	* include/bits/ranges_algo.h (shift_left, shift_right): New.
	* testsuite/25_algorithms/shift_left/1.cc: New test.
	* testsuite/25_algorithms/shift_right/1.cc: New test.

2020-02-24  Jonathan Wakely  <jwakely@redhat.com>

	* include/bits/stream_iterator.h (istream_iterator(default_sentinel_t)):
	Make noexcept-specifier conditional.
	* testsuite/24_iterators/istream_iterator/cons/sentinel.cc: Check
	noexcept-specifier.

	* include/bits/stream_iterator.h (istream_iterator(default_sentinel_t)):
	Add constructor.
	(operator==(istream_iterator, default_sentinel_t)): Add operator.
	(ostream_iterator::difference_type): Define to ptrdiff_t for C++20.
	* include/bits/streambuf_iterator.h
	(istreambuf_iterator(default_sentinel_t)): Add constructor.
	(operator==(istreambuf_iterator, default_sentinel_t)): Add operator.
	* testsuite/24_iterators/istream_iterator/cons/sentinel.cc:
	New test.
	* testsuite/24_iterators/istream_iterator/sentinel.cc: New test.
	* testsuite/24_iterators/istreambuf_iterator/cons/sentinel.cc:
	New test.
	* testsuite/24_iterators/istreambuf_iterator/sentinel.cc: New test.

	* include/std/ranges (__deep_const_range, __enable_view_impl): Remove.
	(ranges::enable_view): Simplify (LWG 3326).
	* include/bits/range_access.h (ranges::enable_view): Declare.
	* include/bits/regex.h (__enable_view_impl): Remove partial
	specialization.
	* include/bits/stl_multiset.h (__enable_view_impl): Likewise.
	* include/bits/stl_set.h (__enable_view_impl): Likewise.
	* include/bits/unordered_set.h (__enable_view_impl): Likewise.
	* include/debug/multiset.h (__enable_view_impl): Likewise.
	* include/debug/set.h (__enable_view_impl): Likewise.
	* include/debug/unordered_set (__enable_view_impl): Likewise.
	* include/experimental/string_view (ranges::enable_view): Define
	partial specialization.
	* include/std/span (ranges::enable_view): Likewise.
	* include/std/string_view (ranges::enable_view): Likewise.
	* testsuite/std/ranges/view.cc: Check satisfaction of updated concept.

2020-02-21  Jonathan Wakely  <jwakely@redhat.com>

	* include/std/optional (operator<=>(optional<T>, optional<U>))
	(operator<=>(optional<T>, nullopt), operator<=>(optional<T>, U)):
	Define for C++20.
	* include/std/tuple (__tuple_cmp): New helper function for <=>.
	(operator<=>(tuple<T...>, tuple<U>...)): Define for C++20.
	* include/std/variant (operator<=>(variant<T...>, variant<T...>))
	(operator<=>(monostate, monostate)): Define for C++20.
	* testsuite/20_util/optional/relops/three_way.cc: New test.
	* testsuite/20_util/tuple/comparison_operators/three_way.cc: New test.
	* testsuite/20_util/variant/89851.cc: Move to ...
	* testsuite/20_util/variant/relops/89851.cc: ... here.
	* testsuite/20_util/variant/90008.cc: Move to ...
	* testsuite/20_util/variant/relops/90008.cc: ... here.
	* testsuite/20_util/variant/relops/three_way.cc: New test.

2020-02-20  Patrick Palka  <ppalka@redhat.com>

	* include/std/ranges (views::__adaptor::__maybe_refwrap): New utility
	function.
	(views::__adaptor::_RangeAdaptor::operator()): Add comments.  Use
	__maybe_refwrap to capture lvalue references by reference, and then use
	unwrap_reference_t to forward the by-reference captures as references.
	* testsuite/std/ranges/adaptors/split.cc: Augment test.
	* testsuite/std/ranges/adaptors/split_neg.cc: New test.

	* include/std/ranges (iota_view): Forward declare _Sentinel.
	(iota_view::_Iterator): Befriend _Sentinel.
	(iota_view::_Sentinel::_M_equal): New member function.
	(iota_view::_Sentinel::operator==): Use it.
	(views::_Iota::operator()): Forward __f using the correct type.
	* testsuite/std/ranges/access/ssize.cc (test06): Don't call views::iota
	with integers of different signedness, to appease iota_view's deduction
	guide.
	* testsuite/std/ranges/iota/iota_view.cc: Augment test.

2020-02-20  Jonathan Wakely  <jwakely@redhat.com>

	* include/bits/range_access.h (ranges::begin): Reject array of
	incomplete type.
	(ranges::end, ranges::size): Require arrays to be bounded.
	(ranges::data): Require lvalue or borrowed_range.
	(ranges::iterator_t): Remove constraint.
	* testsuite/std/ranges/access/begin.cc: Do not check array of
	incomplete type.
	* testsuite/std/ranges/access/begin_neg.cc: New test.
	* testsuite/std/ranges/access/end_neg.cc: Adjust expected error.
	* testsuite/std/ranges/access/size_neg.cc: Adjust expected error.
	* testsuite/std/ranges/access/ssize.cc: Do not check array of
	incomplete type.

	* include/std/system_error (error_category::operator<=>)
	(operator<=>(const error_code&, const error_code&))
	(operator<=>(const error_condition&, const error_condition&)): Define
	for C++20.
	* testsuite/19_diagnostics/error_category/operators/less.cc: New test.
	* testsuite/19_diagnostics/error_category/operators/three_way.cc: New
	test.
	* testsuite/19_diagnostics/error_code/operators/equal.cc: Remove
	incorrect comment.
	* testsuite/19_diagnostics/error_code/operators/less.cc: New test.
	* testsuite/19_diagnostics/error_code/operators/not_equal.cc: Remove
	incorrect comment.
	* testsuite/19_diagnostics/error_code/operators/three_way.cc: New test.
	* testsuite/19_diagnostics/error_condition/operators/equal.cc: Remove
	incorrect comment.
	* testsuite/19_diagnostics/error_condition/operators/less.cc: New test.
	* testsuite/19_diagnostics/error_condition/operators/not_equal.cc:
	Remove incorrect comment.
	* testsuite/19_diagnostics/error_condition/operators/three_way.cc: New
	test.

	* libsupc++/typeinfo (type_info::operator!=): Remove for C++20.

	* include/std/thread (thread::id::operator<=>): Define for C++20.
	* testsuite/30_threads/thread/id/70294.cc: Do not take addresses of
	functions in namespace std.
	* testsuite/30_threads/thread/id/operators_c++20.cc: New test.

2020-02-19  Patrick Palka  <ppalka@redhat.com>

	* testsuite/std/ranges/adaptors/split.cc (test03): Don't include the
	null terminator of the underlying string as part of the test_range.
	(main): Call test03.

2020-02-19  Jonathan Wakely  <jwakely@redhat.com>

	* include/bits/stl_iterator.h (common_iterator): Add copyable<I>
	requirement (LWG 3385).
	* testsuite/24_iterators/headers/iterator/synopsis_c++20.cc: Adjust
	expected declaration.

	* include/std/ranges (take_while_view, drop_view, drop_while_view)
	(elements_view:_Iterator): Initialize data members (LWG 3364).

	* libsupc++/compare (three_way_comparable): Remove always-false check
	that should have been removed with weak_equality (P1959R0).
	(three_way_comparable_with): Likewise. Reorder requirements (LWG 3360).

	* include/std/concepts (__detail::__partially_ordered_with): Move here
	from <compare>.
	(totally_ordered, totally_ordered_with): Use __partially_ordered_with
	to simplify definition (LWG 3331).
	* libsupc++/compare (__detail::__partially_ordered_with): Move to
	<concepts>.

	* include/std/concepts (totally_ordered_with): Remove redundant
	requirement (LWG 3329).

	* include/std/ranges (__detail::__convertible_to_non_slicing): New
	helper concept.
	(__detail::__pair_like_convertible_to): Remove.
	(__detail::__pair_like_convertible_from): Add requirements for
	non-slicing conversions.
	(subrange): Constrain constructors with __convertible_to_non_slicing.
	Remove constructors from pair-like types. Add new deduction guide.
	* testsuite/std/ranges/subrange/lwg3282_neg.cc: New test.

	* include/bits/iterator_concepts.h (iter_move): Add declaration to
	prevent unqualified lookup finding a suitable declaration (LWG 3247).

	* include/std/memory_resource (polymorphic_allocator::allocate)
	(polymorphic_allocator::allocate_object): Change type of exception to
	bad_array_new_length (LWG 3237).
	* testsuite/20_util/polymorphic_allocator/lwg3237.cc: New test.

	* include/std/type_traits (__cpp_lib_unwrap_ref): Define (LWG 3348).
	* include/std/version (__cpp_lib_unwrap_ref): Likewise.
	* testsuite/20_util/unwrap_reference/1.cc: Check macro.
	* testsuite/20_util/unwrap_reference/3.cc: New test.

	* include/std/numeric (midpoint(T8, T*)): Do not check for complete
	type during overload resolution, use static assert instead (LWG 3200).
	* testsuite/26_numerics/midpoint/pointer.cc: Do not test with
	incomplete type.
	* testsuite/26_numerics/midpoint/pointer_neg.cc: New test.

	* include/std/span (span(T (&)[N])): Use non-deduced context to
	prevent first parameter from interfering with class template argument
	deduction (LWG 3369).
	* testsuite/23_containers/span/deduction.cc: Add missing 'const'.
	* testsuite/23_containers/span/lwg3255.cc: Check for construction from
	rvalues.

	* include/std/span (span::const_iterator, span::const_reverse_iterator)
	(span::cbegin(), span::cend(), span::crbegin(), span::crend()):
	Remove (LWG 3320).
	* testsuite/23_containers/span/everything.cc: Replace uses of cbegin
	and cend.
	* testsuite/20_util/specialized_algorithms/destroy/constrained.cc:
	Likewise.
	* testsuite/20_util/specialized_algorithms/uninitialized_copy/
	constrained.cc: Likewise.
	* testsuite/20_util/specialized_algorithms/
	uninitialized_default_construct/constrained.cc: Likewise.
	* testsuite/20_util/specialized_algorithms/uninitialized_fill/
	constrained.cc: Likewise.
	* testsuite/20_util/specialized_algorithms/uninitialized_move/
	constrained.cc: Likewise.
	* testsuite/20_util/specialized_algorithms/
	uninitialized_value_construct/constrained.cc: Likewise.

	* include/bits/range_access.h (range_size_t): Define alias template.
	* include/std/ranges (all_view): Rename to views::all_t (LWG 3335).
	* testsuite/std/ranges/adaptors/filter.cc: Adjust to new name.

	* include/std/ranges (filter_view, transform_view, take_view)
	(join_view, split_view, reverse_view): Remove commented-out converting
	constructors (LWG 3280).

	* include/std/memory (uninitialized_construct_using_allocator): Use
	std::construct_at (LWG 3321).

	* include/std/memory_resource (polymorphic_allocator::allocate_bytes)
	(polymorphic_allocator::allocate_object)
	(polymorphic_allocator::new_object): Add nodiscard attribute (LWG3304).

	LWG 3379. "safe" in several library names is misleading
	* include/bits/range_access.h (enable_safe_range): Rename to
	enable_borrowed_range.
	(__detail::__maybe_safe_range): Rename to __maybe_borrowed_range.
	(safe_range): Rename to borrowed_range.
	* include/bits/ranges_algo.h: Adjust to use new names.
	* include/bits/ranges_algobase.h: Likewise.
	* include/bits/ranges_uninitialized.h: Likewise.
	* include/std/ranges: Likewise.
	(safe_iterator_t): Rename to borrowed_iterator_t.
	(safe_subrange_t): Rename to borrowed_subrange_t.
	* include/std/span: Adjust to use new names.
	* include/std/string_view: Likewise.
	* include/experimental/string_view: Likewise.
	* testsuite/std/ranges/access/begin.cc: Likewise.
	* testsuite/std/ranges/access/cbegin.cc: Likewise.
	* testsuite/std/ranges/access/cdata.cc: Likewise.
	* testsuite/std/ranges/access/cend.cc: Likewise.
	* testsuite/std/ranges/access/crbegin.cc: Likewise.
	* testsuite/std/ranges/access/crend.cc: Likewise.
	* testsuite/std/ranges/access/data.cc: Likewise.
	* testsuite/std/ranges/access/end.cc: Likewise.
	* testsuite/std/ranges/access/rbegin.cc: Likewise.
	* testsuite/std/ranges/access/rend.cc: Likewise.
	* testsuite/std/ranges/safe_range.cc: Likewise.
	* testsuite/std/ranges/safe_range_types.cc: Likewise.
	* testsuite/util/testsuite_iterators.h: Likewise.

	* include/std/ranges (tuple_element<0, const subrange<I, S, K>>)
	(tuple_element<1, const subrange<I, S, K>>): Add partial
	specializations (LWG 3398).
	* testsuite/std/ranges/subrange/tuple_like.cc: New test.

	* include/bits/ranges_algo.h (__find_fn, __find_first_of_fn)
	(__adjacent_find_fn, __remove_if_fn, __remove_copy_if_fn)
	(__unique_fn, __unique_copy_fn): Remove redundant conversions to bool.

2020-02-18  Patrick Palka  <ppalka@redhat.com>

	P1983R0 Wording for GB301, US296, US292, US291, and US283
	* include/std/ranges (filter_view::pred): New member function.
	(join_view::_Iterator::_Iterator): Remove now-redundant comment since
	P1983R0 fixes the highlighted issue in the same way.
	(join_view::_Iterator<_Const>): Add friend
	join_view::_Iterator<!_Const>.
	(join_view::_M_inner): Remove mutable specifier, effectively reverting
	the proposed wording changes of P3278.
	(join_view::begin): Refine the condition for when to return a const
	iterator.
	(split_view::_OuterIter::_OuterIter): Adjust constraints.
	* testsuite/std/ranges/adaptors/filter.cc: Test that filter_view::pred
	exists and works.

2020-02-18  Jonathan Wakely  <jwakely@redhat.com>

	PR libstdc++/93818
	* include/std/ranges (_RangeAdaptor): Add deduction guide.
	(filter_view::_Iterator): Add alias _Vp_iter and use in place of
	iterator_t<_Vp>.
	(filter_view::_Iterator::_S_iter_cat()): Add 'typename'.
	(transform_view::_Iterator): Add alias _Base_iter and use in place of
	iterator_t<_Base>.
	(transform_view::_Iterator::_S_iter_cat()): Add 'typename'.
	(join_view::_Iterator): Add _Outer_iter and _Inner_iter aliases.
	(join_view::_Iterator::_S_iter_cat()): Add 'typename'.
	(split_view::_InnerIter::_S_iter_cat()): Likewise.

	* testsuite/20_util/integer_comparisons/equal.cc: Fix invalid
	assumption that long is wider than int.
	* testsuite/20_util/integer_comparisons/greater_equal.cc: Likewise.
	* testsuite/20_util/integer_comparisons/less.cc: Likewise.
	* testsuite/20_util/integer_comparisons/less_equal.cc: Likewise.
	* testsuite/20_util/integer_comparisons/not_equal.cc: Likewise.

	P1976R2 Fixed-size span construction from dynamic range
	* include/std/span (__cpp_lib_span): Update value.
	(span(It, size_type), span(It, End)): Make conditionally explicit. Add
	assertion.
	(span(R&&), span(const span<OType, OExtent>&)): Likewise and relax
	constraints.
	(span::first<Count>(), span::last<Count>()): Use explicit type in
	return statement.
	(as_bytes, as_writable_bytes): Likewise.
	* include/std/version (__cpp_lib_span): Update value.
	* testsuite/23_containers/span/1.cc: Check new value.
	* testsuite/23_containers/span/2.cc: Check new value.
	* testsuite/23_containers/span/explicit.cc: New test.

	* include/std/span (span::__is_compatible_array): Simplify alias
	template by using requires-clause.
	(span::__is_compatible_ref): New alias template for constraining
	constructors.
	(span::__is_compatible_iterator, span::__is_compatible_range): Remove.
	(span(It, size_type), span(It, End)): Use __is_compatible_ref.
	(span(T(&)[N], span(array<T, N>&), span(const array<T, N>&)): Remove
	redundant parentheses.
	(span(R&&)): Add missing constraints.

	* include/std/span (span): Reorder members and rename template
	parameters to match declarations in the C++2a working paper.

	P2116R0 Remove tuple-like protocol support from fixed-extent span
	* include/std/span (get, tuple_size, tuple_element): Remove.
	* testsuite/23_containers/span/everything.cc: Remove checks for
	tuple-like API.
	* testsuite/23_containers/span/get_neg.cc: Remove.
	* testsuite/23_containers/span/tuple_element_dynamic_neg.cc: Remove.
	* testsuite/23_containers/span/tuple_element_oob_neg.cc: Remove.
	* testsuite/23_containers/span/tuple_size_neg.cc: Remove.

2020-02-17  Patrick Palka  <ppalka@redhat.com>

	P2106R0 Alternative wording for GB315 and GB316
	* include/bits/ranges_algo.h (in_fun_result): New.
	(for_each_result, for_each_n_result): Change into an alias of
	in_fun_result.
	(in_in_result): New.
	(mismatch_result): Change into an alias of in_in_result.
	(copy_if_result): Change into an alias of in_out_result.
	(swap_ranges_result): Change into an alias of in_in_result.
	(unary_transform_result): Change into an alias of in_out_result.
	(in_in_out_result): New.
	(binary_transform_result): Change into an alias of in_in_out_result.
	(replace_copy_result, replace_copy_if_result, remove_copy_if_result,
	remove_copy_result, unique_copy_result, reverse_copy_result,
	rotate_copy_result, partial_sort_copy_result): Change into an alias of
	in_out_result.
	(in_out_out_result): New.
	(partition_copy_result, merge_result): Change into an alias of
	in_out_out_result.
	(set_union_result, set_intersection_result): Change into an alias of
	in_in_out_result.
	(set_difference_result): Change into an alias of in_out_result.
	(set_symmetric_difference): Change into an alias of in_in_out_result.
	(min_max_result): New.
	(minmax_result, minmax_element_result): Change into an alias of
	min_max_result.
	(in_found_result): New.
	(next_permutation_result, prev_permutation_result): Change into an alias
	of in_found_result.
	(__next_permutation_fn::operator(), __prev_permutation_fn::operator()):
	Adjust following changes to next_permutation_result and
	prev_permutation_result.
	* include/bits/ranges_algobase.h (in_out_result): New.
	(copy_result, move_result, move_backward_result, copy_backward_result,
	copy_n_result): Change into an alias of in_out_result.
	* include/bits/ranges_uninitialized.h (uninitialized_copy_result,
	uninitialized_copy_n_result, uninitialized_move_result,
	uninitialized_move_n_result): Likewise.
	* testsuite/25_algorithms/next_permutation/constrained.cc: Adjust uses of
	structured bindings.
	* testsuite/25_algorithms/prev_permutation/constrained.cc: Likewise.

	P1243R4 Rangify new algorithms
	* include/bits/ranges_algo.h (for_each_n_result, __for_each_n_fn,
	for_each_n, __sample_fn, sample, __clamp_fn, clamp): New.
	* testsuite/25_algorithms/clamp/constrained.cc: New test.
	* testsuite/25_algorithms/for_each/constrained.cc: Augment test.
	* testsuite/25_algorithms/sample/constrained.cc: New test.

2020-02-17  Jonathan Wakely  <jwakely@redhat.com>

	P1964R2 Wording for boolean-testable
	* include/bits/ranges_algo.h (__find_fn, __find_first_of_fn)
	(__adjacent_find_fn): Cast result of predicate to bool.
	* include/std/concepts (__boolean): Remove.
	(__detail::__boolean_testable_impl, __detail::__boolean_testable): Add
	new helper concepts.
	(__detail::__weakly_eq_cmp_with, totally_ordered, totally_ordered_with)
	(predicate): Use __boolean_testable instead of boolean.
	* libsupc++/compare (__detail::__partially_ordered, _Synth3way):
	Likewise.

	P1970R2 Consistency for size() functions: Add ranges::ssize
	* include/bits/range_access.h (_SSize, ssize): Define for C++20.
	* testsuite/std/ranges/access/ssize.cc: New test.

	P1956R1 On the names of low-level bit manipulation functions
	* include/bits/hashtable_policy.h: Update comment.
	* include/std/bit (__ispow2, __ceil2, __floor2, __log2p1): Rename.
	(ispow2, ceil2, floor2, log2p1): Likewise.
	(__cpp_lib_int_pow2): Add feature test macro.
	* include/std/charconv (__to_chars_len_2): Adjust use of __log2p1.
	* include/std/memory (assume_aligned): Adjust use of ispow2.
	* include/std/version (__cpp_lib_int_pow2): Add.
	* libsupc++/new_opa.cc: Adjust use of __ispow2.
	* src/c++17/memory_resource.cc: Likewise, and for __ceil2 and __log2p1.
	* testsuite/17_intro/freestanding.cc: Adjust use of ispow2.
	* testsuite/26_numerics/bit/bit.pow.two/ceil2.cc: Rename to ...
	* testsuite/26_numerics/bit/bit.pow.two/bit_ceil.cc: ... here.
	* testsuite/26_numerics/bit/bit.pow.two/ceil2_neg.cc: Rename to ...
	* testsuite/26_numerics/bit/bit.pow.two/bit_ceil_neg.cc: ... here.
	* testsuite/26_numerics/bit/bit.pow.two/floor2.cc: Rename to ...
	* testsuite/26_numerics/bit/bit.pow.two/bit_floor.cc: ... here.
	* testsuite/26_numerics/bit/bit.pow.two/log2p1.cc: Rename to ...
	* testsuite/26_numerics/bit/bit.pow.two/bit_width.cc: ... here.
	* testsuite/26_numerics/bit/bit.pow.two/ispow2.cc: Rename to ...
	* testsuite/26_numerics/bit/bit.pow.two/has_single_bit.cc: ... here.

	* include/std/charconv: Add comment.

	PR libstdc++/92546 (partial)
	* include/bits/random.h (uniform_random_bit_generator): Move definition
	to <bits/uniform_int_dist.h>.
	* include/bits/ranges_algo.h: Include <bits/uniform_int_dist.h> instead
	of <bits/random.h>.
	* include/bits/ranges_algobase.h: Do not include <cmath>.
	* include/bits/uniform_int_dist.h (uniform_random_bit_generator):
	Move here.
	* include/std/ranges: Do not include <limits>.
	* testsuite/26_numerics/random/pr60037-neg.cc: Adjust dg-error lineno.

	PR libstdc++/92546 (partial)
	* include/Makefile.am: Add new header.
	* include/Makefile.in: Regenerate.
	* include/bits/int_limits.h: New header.
	* include/bits/parse_numbers.h (__select_int::_Select_int): Replace
	numeric_limits with __detail::__int_limits.
	* include/std/bit (__rotl, __rotr, __countl_zero, __countl_one)
	(__countr_zero, __countr_one, __popcount, __ceil2, __floor2, __log2p1):
	Likewise.
	* include/std/charconv (__to_chars_8, __from_chars_binary)
	(__from_chars_alpha_to_num, from_chars): Likewise.
	* include/std/memory_resource (polymorphic_allocator::allocate)
	(polymorphic_allocator::allocate_object): Likewise.
	* include/std/string_view (basic_string_view::_S_compare): Likewise.
	* include/std/utility (in_range): Likewise.
	* testsuite/20_util/integer_comparisons/in_range_neg.cc: Adjust for
	extra error about incomplete type __int_limits<bool>.
	* testsuite/26_numerics/bit/bit.count/countl_one.cc: Include <limits>.
	* testsuite/26_numerics/bit/bit.count/countl_zero.cc: Likewise.
	* testsuite/26_numerics/bit/bit.count/countr_one.cc: Likewise.
	* testsuite/26_numerics/bit/bit.count/countr_zero.cc: Likewise.
	* testsuite/26_numerics/bit/bit.count/popcount.cc: Likewise.
	* testsuite/26_numerics/bit/bit.pow.two/ceil2_neg.cc: Likewise.
	* testsuite/26_numerics/bit/bit.pow.two/ceil2.cc: Likewise.
	* testsuite/26_numerics/bit/bit.pow.two/floor2.cc: Likewise.
	* testsuite/26_numerics/bit/bit.pow.two/ispow2.cc: Likewise.
	* testsuite/26_numerics/bit/bit.pow.two/log2p1.cc: Likewise.
	* testsuite/26_numerics/bit/bit.rotate/rotl.cc: Likewise.
	* testsuite/26_numerics/bit/bit.rotate/rotr.cc: Likewise.

	* python/libstdcxx/v6/printers.py (StdCmpCatPrinter.to_string): Update
	value for partial_ordering::unordered.

	* include/bits/iterator_concepts.h (indirectly_copyable_storable): Add
	const-qualified expression variations.
	* include/std/concepts (copyable): Likewise.

	* include/std/type_traits (__is_standard_integer): New helper trait.
	* include/std/utility (cmp_equal, cmp_not_equal, cmp_less, cmp_greater)
	(cmp_less_equal, cmp_greater_equal, in_range): Define for C++20.
	* include/std/version (__cpp_lib_integer_comparison_functions): Define.
	* testsuite/20_util/integer_comparisons/1.cc: New test.
	* testsuite/20_util/integer_comparisons/2.cc: New test.
	* testsuite/20_util/integer_comparisons/equal.cc: New test.
	* testsuite/20_util/integer_comparisons/equal_neg.cc: New test.
	* testsuite/20_util/integer_comparisons/greater_equal.cc: New test.
	* testsuite/20_util/integer_comparisons/greater_equal_neg.cc: New test.
	* testsuite/20_util/integer_comparisons/greater_neg.cc: New test.
	* testsuite/20_util/integer_comparisons/in_range.cc: New test.
	* testsuite/20_util/integer_comparisons/in_range_neg.cc: New test.
	* testsuite/20_util/integer_comparisons/less.cc: New test.
	* testsuite/20_util/integer_comparisons/less_equal.cc: New test.
	* testsuite/20_util/integer_comparisons/less_equal_neg.cc: New test.
	* testsuite/20_util/integer_comparisons/less_neg.cc: New test.
	* testsuite/20_util/integer_comparisons/not_equal.cc: New test.
	* testsuite/20_util/integer_comparisons/not_equal_neg.cc: New test.

2020-02-16  Patrick Palka  <ppalka@redhat.com>

	* include/bits/ranges_algo.h (__lexicographical_compare_fn::operator()):
	Move code after an early exit constexpr if to under an else branch.
	* include/bits/ranges_algobase.h (__equal_fn::operator()): Likewise.

2020-02-15  Patrick Palka  <ppalka@redhat.com>

	* include/bits/ranges_algo.h: Adjust whitespace and formatting.
	* include/bits/ranges_algobase.h: Likewise.
	* include/bits/ranges_uninitialized.h: Likewise.

	* include/bits/ranges_algo.h: (adjacent_find, all_of, any_of,
	binary_search, copy_if, count, count_if, equal_range, find, find_end,
	find_first_of, find_if, find_if_not, for_each, generate, generate_n,
	includes, inplace_merge, is_heap, is_heap_until, is_partitioned,
	is_permutation, is_sorted, is_sorted_until, lexicographical_compare,
	lower_bound, make_heap, max, max_element, merge, min, min_element,
	minmax, minmax_element, mismatch, next_permutation, none_of,
	nth_element, partial_sort, partial_sort_copy, partition, partition_copy,
	partition_point, pop_heap, prev_permutation, push_heap, remove,
	remove_copy, remove_copy_if, remove_if, replace, replace_copy,
	replace_copy_if, replace_if, reverse, reverse_copy, rotate, rotate_copy,
	search, search_n, set_difference, set_intersection,
	set_symmetric_difference, set_union, shuffle, sort, sort_heap,
	stable_partition, stable_sort, swap_ranges, transform, unique,
	unique_copy, upper_bound): Convert into function objects.
	* include/bits/ranges_algobase.h: (equal, copy, move, copy_n, fill_n,
	fill, move_backward, copy_backward): Likewise.
	* include/bits/ranges_uninitialized.h (uninitialized_default_construct,
	uninitialized_default_construct_n, uninitialized_value_construct,
	uninitialized_value_construct_n, uninitialized_copy,
	uninitialized_copy_n, uninitialized_move, uninitialized_move_n,
	uninitialized_fill, uninitialized_fill_n, construct_at, destroy_at,
	destroy, destroy_n): Likewise.

	* include/bits/ranges_algo.h (ranges::__find_end): Fold into ...
	(ranges::find_end): ... here.
	(ranges::__lexicographical_compare): Fold into ...
	(ranges::lexicographical_compare): ... here.
	* include/bits/ranges_algobase.h (ranges::__equal): Fold into ...
	(ranges::equal): ... here.

2020-02-15  Jonathan Wakely  <jwakely@redhat.com>

	* include/bits/erase_if.h (__cpp_lib_erase_if): Define to 202002L.
	* include/std/deque: Likewise.
	* include/std/forward_list: Likewise.
	* include/std/list: Likewise.
	* include/std/string: Likewise.
	* include/std/vector: Likewise.
	* include/std/version: Likewise.
	* testsuite/23_containers/deque/erasure.cc: Test for new value.
	* testsuite/23_containers/forward_list/erasure.cc: Likewise.
	* testsuite/23_containers/list/erasure.cc: Likewise.
	* testsuite/23_containers/map/erasure.cc: Likewise.
	* testsuite/23_containers/set/erasure.cc: Likewise.
	* testsuite/23_containers/unordered_map/erasure.cc: Likewise.
	* testsuite/23_containers/unordered_set/erasure.cc: Likewise.
	* testsuite/23_containers/vector/erasure.cc: Likewise.

2020-02-15  Jonathan Wakely  <jwakely@redhat.com>

	* include/bits/random.h (uniform_random_bit_generator): Require min()
	and max() to be constant expressions and min() to be less than max().
	* testsuite/26_numerics/random/concept.cc: Check additional cases.
	* testsuite/26_numerics/random/pr60037-neg.cc: Adjust dg-error lineno.

2020-02-13  Patrick Palka  <ppalka@redhat.com>

	* include/Makefile.am: Add <bits/ranges_uninitialized.h>.
	* include/Makefile.in: Regenerate.
	* include/bits/ranges_uninitialized.h: New header.
	* include/std/memory: Include it.
	* testsuite/20_util/specialized_algorithms/destroy/constrained.cc: New
	test.
	* .../uninitialized_copy/constrained.cc: New test.
	* .../uninitialized_default_construct/constrained.cc: New test.
	* .../uninitialized_fill/constrained.cc: New test.
	* .../uninitialized_move/constrained.cc: New test.
	* .../uninitialized_value_construct/constrained.cc: New test.

	* include/Makefile.am: Add bits/ranges_algobase.h
	* include/Makefile.in: Regenerate.
	* bits/ranges_algo.h: Include <bits/ranges_algobase.h> and refactor
	existing #includes.
	(__detail::__is_normal_iterator, __detail::is_reverse_iterator,
	__detail::__is_move_iterator, copy_result, move_result,
	__equal, equal, copy_result, move_result, move_backward_result,
	copy_backward_result, __copy_or_move_backward, __copy_or_move, copy,
	move, copy_backward, move_backward, copy_n_result, copy_n, fill_n,
	fill): Split out into ...
	* bits/range_algobase.h: ... this new header.

2020-02-12  Patrick Palka  <ppalka@redhat.com>

	LWG 3389 and LWG 3390
	* include/bits/stl_iterator.h (move_move_iterator): Use std::move when
	constructing the move_iterator with __i.
	(counted_iterator::counted_iterator): Use std::move when initializing
	M_current with __i.
	* testsuite/24_iterators/counted_iterator/lwg3389.cc: New test.
	* testsuite/24_iterators/move_iterator/lwg3390.cc: New test.

2020-02-12  Sandra Loosemore  <sandra@codesourcery.com>

	PR libstdc++/79193
	PR libstdc++/88999

	* configure: Regenerated.

2020-02-12  François Dumont  <fdumont@gcc.gnu.org>

	* include/bits/hashtable.h
	(_Hashtable<>(_Hashtable&&, std::allocator_type&)): Add
	missing std namespace qualification to forward call.

2020-02-09  Jonathan Wakely  <jwakely@redhat.com>

	* testsuite/20_util/function_objects/range.cmp/equal_to.cc: Fix
	comment.
	* testsuite/20_util/function_objects/range.cmp/less.ccL Likewise.

	* include/std/ranges: Fix non-ASCII characters in comment.

	* include/bits/range_cmp.h (__detail::__eq_builtin_ptr_cmp): Require
	equality comparison to be valid and return bool.
	(__detail::__less_builtin_ptr_cmp): Likewise for less-than comparison.
	* testsuite/20_util/function_objects/range.cmp/equal_to.cc: Check
	type with ambiguous conversion to fundamental types.
	* testsuite/20_util/function_objects/range.cmp/less.cc: Likewise.

2020-02-07  Jonathan Wakely  <jwakely@redhat.com>

	* include/bits/iterator_concepts.h (iter_difference_t, iter_value_t):
	Use remove_cvref_t.
	(readable_traits): Rename to indirectly_readable_traits.
	(readable): Rename to indirectly_readable.
	(writable): Rename to indirectly_writable.
	(__detail::__iter_exchange_move): Do not use remove_reference_t.
	(indirectly_swappable): Adjust requires expression parameter types.
	expression.
	* include/bits/ranges_algo.h (ranges::transform, ranges::replace)
	(ranges::replace_if, ranges::generate_n, ranges::generate)
	(ranges::remove): Use new name for writable.
	* include/bits/stl_iterator.h (__detail::__common_iter_has_arrow):
	Use new name for readable.
	* include/ext/pointer.h (readable_traits<_Pointer_adapter<P>>): Use
	new name for readable_traits.
	* testsuite/24_iterators/associated_types/readable.traits.cc: Likewise.
	* testsuite/24_iterators/indirect_callable/projected.cc: Adjust for
	new definition of indirectly_readable.

	* include/bits/stl_iterator.h (__detail::__common_iter_ptr): Change
	to take parameters of common_iterator, instead of the common_iterator
	type itself. Fix argument for __common_iter_has_arrow constraint.
	(iterator_traits<common_iterator<I, S>>::pointer): Adjust.

2020-02-07  Jonathan Wakely  <jwakely@redhat.com>

	* include/std/ranges (iota_view): Add braces to prevent -Wempty-body
	warning.
	(basic_istream_view::_Iterator::operator++()): Add missing return.

2020-02-07  Patrick Palka  <ppalka@redhat.com>

	* include/bits/ranges_algo.h: Remove extraneous &&.

	* include/std/ranges (ranges::__detail::__stream_extractable,
	ranges::basic_istream_view, ranges::istream_view): Define.
	* testsuite/std/ranges/istream_view: New test.

	Implement C++20 range adaptors
	* include/std/ranges: Include <bits/refwrap.h> and <tuple>.
	(subrange::_S_store_size): Mark as const instead of constexpr to
	avoid what seems to be a bug in GCC.
	(__detail::__box): Give it defaulted copy and move constructors.
	(ranges::views::_Single::operator()): Mark constexpr.
	(ranges::views::_Iota::operator()): Mark constexpr.
	(__detail::Empty): Define.
	(ranges::views::__closure::_RangeAdaptor,
	ranges::views::__closure::_RangeAdaptorClosure, ref_view, all_view,
	ranges::views::all, ranges::__detail::find_if,
	ranges::__detail::find_if_not, ranges::__detail::mismatch,
	ranges::detail::min, filter_view, ranges::views::filter, transform_view,
	ranges::views::transform, take_view, ranges::views::take,
	take_while_view, ranges::views::take_while, drop_view,
	ranges::views::drop, join_view, ranges::views::join,
	__detail::require_constant, __detail::tiny_range, split_view,
	ranges::views::split, ranges::views::_Counted, ranges::views::counted,
	common_view, ranges::views::common, reverse_view,
	ranges::views::reverse,
	ranges::views::__detail::__is_reversible_subrange,
	ranges::views::__detail::__is_reverse_view, reverse_view,
	ranges::views::reverse, __detail::__has_tuple_element, elements_view,
	ranges::views::elements, ranges::views::keys, ranges::views::values):
	Define.
	(views): Alias for ranges::views.
	(tuple_size<ranges::subrange<>>, tuple_element<0, ranges::subrange>,
	tuple_element<1, ranges::subrange>): New partial specializations.
	* testsuite/std/ranges/adaptors/all.cc: New test.
	* testsuite/std/ranges/adaptors/common.cc: Likewise.
	* testsuite/std/ranges/adaptors/counted.cc: Likewise.
	* testsuite/std/ranges/adaptors/drop.cc: Likewise.
	* testsuite/std/ranges/adaptors/drop_while.cc: Likewise.
	* testsuite/std/ranges/adaptors/elements.cc: Likewise.
	* testsuite/std/ranges/adaptors/filter.cc: Likewise.
	* testsuite/std/ranges/adaptors/join.cc: Likewise.
	* testsuite/std/ranges/adaptors/reverse.cc: Likewise.
	* testsuite/std/ranges/adaptors/split.cc: Likewise.
	* testsuite/std/ranges/adaptors/take.cc: Likewise.
	* testsuite/std/ranges/adaptors/take_while.cc: Likewise.
	* testsuite/std/ranges/adaptors/transform.cc: Likewise.

2020-02-07  Jonathan Wakely  <jwakely@redhat.com>

	* libsupc++/compare (__cmp_cat::type): Define typedef for underlying
	type of enumerations and comparison category types.
	(__cmp_cat::_Ord, __cmp_cat::_Ncmp): Add underlying type.
	(__cmp_cat::_Ncmp::unordered): Change value to 2.
	(partial_ordering::_M_value, weak_ordering::_M_value)
	(strong_ordering::_M_value): Change type to __cmp_cat::type.
	(partial_ordering::_M_is_ordered): Remove data member.
	(partial_ordering): Use second bit of _M_value for unordered. Adjust
	comparison operators.
	(weak_ordering::operator partial_ordering): Simplify to remove
	branches.
	(operator<=>(unspecified, weak_ordering)): Likewise.
	(strong_ordering::operator partial_ordering): Likewise.
	(strong_ordering::operator weak_ordering): Likewise.
	(operator<=>(unspecified, strong_ordering)): Likewise.
	* testsuite/18_support/comparisons/categories/partialord.cc: New test.
	* testsuite/18_support/comparisons/categories/strongord.cc: New test.
	* testsuite/18_support/comparisons/categories/weakord.cc: New test.

	* include/std/ranges (iota_view::_Iterator): Fix typo in name of
	__cpp_lib_three_way_comparison macro and use deduced return type for
	operator<=>.
	* testsuite/std/ranges/iota/iterator.cc: New test.

2020-02-07  Patrick Palka  <ppalka@redhat.com>
	    Jonathan Wakely  <jwakely@redhat.com>

	Implement C++20 constrained algorithms
	* include/Makefile.am: Add new header.
	* include/Makefile.in: Regenerate.
	* include/std/algorithm: Include <bits/ranges_algo.h>.
	* include/bits/ranges_algo.h: New file.
	* testsuite/25_algorithms/adjacent_find/constrained.cc: New test.
	* testsuite/25_algorithms/all_of/constrained.cc: New test.
	* testsuite/25_algorithms/any_of/constrained.cc: New test.
	* testsuite/25_algorithms/binary_search/constrained.cc: New test.
	* testsuite/25_algorithms/copy/constrained.cc: New test.
	* testsuite/25_algorithms/copy_backward/constrained.cc: New test.
	* testsuite/25_algorithms/copy_if/constrained.cc: New test.
	* testsuite/25_algorithms/copy_n/constrained.cc: New test.
	* testsuite/25_algorithms/count/constrained.cc: New test.
	* testsuite/25_algorithms/count_if/constrained.cc: New test.
	* testsuite/25_algorithms/equal/constrained.cc: New test.
	* testsuite/25_algorithms/equal_range/constrained.cc: New test.
	* testsuite/25_algorithms/fill/constrained.cc: New test.
	* testsuite/25_algorithms/fill_n/constrained.cc: New test.
	* testsuite/25_algorithms/find/constrained.cc: New test.
	* testsuite/25_algorithms/find_end/constrained.cc: New test.
	* testsuite/25_algorithms/find_first_of/constrained.cc: New test.
	* testsuite/25_algorithms/find_if/constrained.cc: New test.
	* testsuite/25_algorithms/find_if_not/constrained.cc: New test.
	* testsuite/25_algorithms/for_each/constrained.cc: New test.
	* testsuite/25_algorithms/generate/constrained.cc: New test.
	* testsuite/25_algorithms/generate_n/constrained.cc: New test.
	* testsuite/25_algorithms/heap/constrained.cc: New test.
	* testsuite/25_algorithms/includes/constrained.cc: New test.
	* testsuite/25_algorithms/inplace_merge/constrained.cc: New test.
	* testsuite/25_algorithms/is_partitioned/constrained.cc: New test.
	* testsuite/25_algorithms/is_permutation/constrained.cc: New test.
	* testsuite/25_algorithms/is_sorted/constrained.cc: New test.
	* testsuite/25_algorithms/is_sorted_until/constrained.cc: New test.
	* testsuite/25_algorithms/lexicographical_compare/constrained.cc: New
	test.
	* testsuite/25_algorithms/lower_bound/constrained.cc: New test.
	* testsuite/25_algorithms/max/constrained.cc: New test.
	* testsuite/25_algorithms/max_element/constrained.cc: New test.
	* testsuite/25_algorithms/merge/constrained.cc: New test.
	* testsuite/25_algorithms/min/constrained.cc: New test.
	* testsuite/25_algorithms/min_element/constrained.cc: New test.
	* testsuite/25_algorithms/minmax/constrained.cc: New test.
	* testsuite/25_algorithms/minmax_element/constrained.cc: New test.
	* testsuite/25_algorithms/mismatch/constrained.cc: New test.
	* testsuite/25_algorithms/move/constrained.cc: New test.
	* testsuite/25_algorithms/move_backward/constrained.cc: New test.
	* testsuite/25_algorithms/next_permutation/constrained.cc: New test.
	* testsuite/25_algorithms/none_of/constrained.cc: New test.
	* testsuite/25_algorithms/nth_element/constrained.cc: New test.
	* testsuite/25_algorithms/partial_sort/constrained.cc: New test.
	* testsuite/25_algorithms/partial_sort_copy/constrained.cc: New test.
	* testsuite/25_algorithms/partition/constrained.cc: New test.
	* testsuite/25_algorithms/partition_copy/constrained.cc: New test.
	* testsuite/25_algorithms/partition_point/constrained.cc: New test.
	* testsuite/25_algorithms/prev_permutation/constrained.cc: New test.
	* testsuite/25_algorithms/remove/constrained.cc: New test.
	* testsuite/25_algorithms/remove_copy/constrained.cc: New test.
	* testsuite/25_algorithms/remove_copy_if/constrained.cc: New test.
	* testsuite/25_algorithms/remove_if/constrained.cc: New test.
	* testsuite/25_algorithms/replace/constrained.cc: New test.
	* testsuite/25_algorithms/replace_copy/constrained.cc: New test.
	* testsuite/25_algorithms/replace_copy_if/constrained.cc: New test.
	* testsuite/25_algorithms/replace_if/constrained.cc: New test.
	* testsuite/25_algorithms/reverse/constrained.cc: New test.
	* testsuite/25_algorithms/reverse_copy/constrained.cc: New test.
	* testsuite/25_algorithms/rotate/constrained.cc: New test.
	* testsuite/25_algorithms/rotate_copy/constrained.cc: New test.
	* testsuite/25_algorithms/search/constrained.cc: New test.
	* testsuite/25_algorithms/search_n/constrained.cc: New test.
	* testsuite/25_algorithms/set_difference/constrained.cc: New test.
	* testsuite/25_algorithms/set_intersection/constrained.cc: New test.
	* testsuite/25_algorithms/set_symmetric_difference/constrained.cc: New
	test.
	* testsuite/25_algorithms/set_union/constrained.cc: New test.
	* testsuite/25_algorithms/shuffle/constrained.cc: New test.
	* testsuite/25_algorithms/sort/constrained.cc: New test.
	* testsuite/25_algorithms/stable_partition/constrained.cc: New test.
	* testsuite/25_algorithms/stable_sort/constrained.cc: New test.
	* testsuite/25_algorithms/swap_ranges/constrained.cc: New test.
	* testsuite/25_algorithms/transform/constrained.cc: New test.
	* testsuite/25_algorithms/unique/constrained.cc: New test.
	* testsuite/25_algorithms/unique_copy/constrained.cc: New test.
	* testsuite/25_algorithms/upper_bound/constrained.cc: New test.

2020-02-06  Jonathan Wakely  <jwakely@redhat.com>

	* include/bits/stl_iterator.h (__detail::__common_iter_ptr): Fix PR
	number in comment. Fix indentation.

	* include/bits/stl_algobase.h (__iter_swap, __iter_swap<true>): Remove
	redundant _GLIBCXX20_CONSTEXPR.

	* include/std/ranges (viewable_range): Replace decay_t with
	remove_cvref_t (LWG 3375).

2020-02-05  Jonathan Wakely  <jwakely@redhat.com>

	* include/bits/iterator_concepts.h (iter_reference_t)
	(iter_rvalue_reference_t, iter_common_reference_t, indirect_result_t):
	Remove workarounds for PR c++/67704.
	* testsuite/24_iterators/aliases.cc: New test.

2020-02-05  Patrick Palka  <ppalka@redhat.com>

	* include/bits/stl_iterator.h (move_iterator::move_iterator): Move __i
	when initializing _M_current.
	(move_iterator::base): Split into two overloads differing in
	ref-qualifiers as in P1207R4 for C++20.

2020-02-04  Jonathan Wakely  <jwakely@redhat.com>

	* include/std/functional (_GLIBCXX_NOT_FN_CALL_OP): Un-define after
	use.

	PR libstdc++/93562
	* include/bits/unique_ptr.h (__uniq_ptr_impl::swap): Define.
	(unique_ptr::swap, unique_ptr<T[], D>::swap): Call it.
	* testsuite/20_util/unique_ptr/modifiers/93562.cc: New test.

2020-02-01  Andrew Burgess  <andrew.burgess@embecosm.com>

	* configure: Regenerate.

2020-01-31  Patrick Palka  <ppalka@redhat.com>

	* testsuite/24_iterators/range_operations/distance.cc: Do not assume
	test_range::end() returns the same type as test_range::begin().
	* testsuite/24_iterators/range_operations/next.cc: Likewise.
	* testsuite/24_iterators/range_operations/prev.cc: Likewise.
	* testsuite/util/testsuite_iterators.h (__gnu_test::test_range::end):
	Always return a sentinel<I>.

2020-01-29  Jonathan Wakely  <jwakely@redhat.com>

	PR libstdc++/92895
	* include/std/stop_token (stop_token::stop_possible()): Call new
	_M_stop_possible() function.
	(stop_token::stop_requested()): Do not use stop_possible().
	(stop_token::binary_semaphore): New class, as temporary stand-in for
	std::binary_semaphore.
	(stop_token::_Stop_cb::_M_callback): Add noexcept to type.
	(stop_token::_Stop_cb::_M_destroyed, stop_token::_Stop_cb::_M_done):
	New data members for symchronization with stop_callback destruction.
	(stop_token::_Stop_cb::_Stop_cb): Make non-template.
	(stop_token::_Stop_cb::_M_linked, stop_token::_Stop_cb::_S_execute):
	Remove.
	(stop_token::_Stop_cb::_M_run): New member function.
	(stop_token::_Stop_state::_M_stopped, stop_token::_Stop_state::_M_mtx):
	Remove.
	(stop_token::_Stop_state::_M_owners): New data member to track
	reference count for ownership.
	(stop_token::_Stop_state::_M_value): New data member combining a
	spinlock, the stop requested flag, and the reference count for
	associated stop_source objects.
	(stop_token::_Stop_state::_M_requester): New data member for
	synchronization with stop_callback destruction.
	(stop_token::_Stop_state::_M_stop_possible()): New member function.
	(stop_token::_Stop_state::_M_stop_requested()): Inspect relevant bit
	of _M_value.
	(stop_token::_Stop_state::_M_add_owner)
	(stop_token::_Stop_state::_M_release_ownership)
	(stop_token::_Stop_state::_M_add_ssrc)
	(stop_token::_Stop_state::_M_sub_ssrc): New member functions for
	updating reference counts.
	(stop_token::_Stop_state::_M_lock, stop_token::_Stop_state::_M_unlock)
	(stop_token::_Stop_state::_M_lock, stop_token::_Stop_state::_M_unlock)
	(stop_token::_Stop_state::_M_try_lock)
	(stop_token::_Stop_state::_M_try_lock_and_stop)
	(stop_token::_Stop_state::_M_do_try_lock): New member functions for
	managing spinlock.
	(stop_token::_Stop_state::_M_request_stop): Use atomic operations to
	read and update state. Release lock while running callbacks. Use new
	data members to synchronize with callback destruction.
	(stop_token::_Stop_state::_M_remove_callback): Likewise.
	(stop_token::_Stop_state::_M_register_callback): Use atomic operations
	to read and update state.
	(stop_token::_Stop_state_ref): Handle type to manage _Stop_state,
	replacing shared_ptr.
	(stop_source::stop_source(const stop_source&)): Update reference count.
	(stop_source::operator=(const stop_source&)): Likewise.
	(stop_source::~stop_source()): Likewise.
	(stop_source::stop_source(stop_source&&)): Define as defaulted.
	(stop_source::operator=(stop_source&&)): Establish postcondition on
	parameter.
	(stop_callback): Enforce preconditions on template parameter. Replace
	base class with data member of new _Cb_impl type.
	(stop_callback::stop_callback(const stop_token&, Cb&&))
	(stop_callback::stop_callback(stop_token&&, Cb&&)): Fix TOCTTOU race.
	(stop_callback::_Cb_impl): New type wrapping _Callback member and
	defining the _S_execute member function.
	* testsuite/30_threads/stop_token/stop_callback/deadlock-mt.cc: New
	test.
	* testsuite/30_threads/stop_token/stop_callback/deadlock.cc: New test.
	* testsuite/30_threads/stop_token/stop_callback/destroy.cc: New test.
	* testsuite/30_threads/stop_token/stop_callback/destructible_neg.cc:
	New test.
	* testsuite/30_threads/stop_token/stop_callback/invocable_neg.cc: New
	test.
	* testsuite/30_threads/stop_token/stop_callback/invoke.cc: New test.
	* testsuite/30_threads/stop_token/stop_source/assign.cc: New test.
	* testsuite/30_threads/stop_token/stop_token/stop_possible.cc: New
	test.

	* libsupc++/compare (__detail::__3way_builtin_ptr_cmp): Use
	three_way_comparable_with.
	(__detail::__3way_cmp_with): Remove workaround for fixed bug.
	(compare_three_way::operator()): Remove redundant constraint from
	requires-clause.
	(__detail::_Synth3way::operator()): Use three_way_comparable_with
	instead of workaround.
	* testsuite/18_support/comparisons/object/93479.cc: Prune extra
	output due to simplified constraints on compare_three_way::operator().

	PR libstdc++/93479
	* libsupc++/compare (__3way_builtin_ptr_cmp): Require <=> to be valid.
	* testsuite/18_support/comparisons/object/93479.cc: New test.

	* testsuite/std/ranges/access/end.cc: Do not assume test_range::end()
	returns the same type as test_range::begin(). Add comments.
	* testsuite/std/ranges/access/rbegin.cc: Likewise.
	* testsuite/std/ranges/access/rend.cc: Likewise.
	* testsuite/std/ranges/range.cc: Do not assume the sentinel for
	test_range is the same as its iterator type.
	* testsuite/util/testsuite_iterators.h (test_range::sentinel): Add
	operator- overloads to satisfy sized_sentinel_for when the iterator
	satisfies random_access_iterator.

2020-01-28  Jonathan Wakely  <jwakely@redhat.com>

	PR libstdc++/93470
	* include/bits/refwrap.h (reference_wrapper::operator()): Restrict
	static assertion to object types.

	PR libstdc++/93325
	* acinclude.m4 (GLIBCXX_ENABLE_LIBSTDCXX_TIME): Use AC_SEARCH_LIBS for
	clock_gettime instead of explicit glibc version check.
	* configure: Regenerate.

2020-01-28  Martin Liska  <mliska@suse.cz>

	PR libstdc++/93478
	* include/std/atomic: Fix typo.
	* include/std/optional: Likewise.

2020-01-27  Andrew Burgess  <andrew.burgess@embecosm.com>

	* configure: Regenerate.

2020-01-27  Jonathan Wakely  <jwakely@redhat.com>

	PR libstdc++/93426
	* include/std/span (span): Fix deduction guide.
	* testsuite/23_containers/span/deduction.cc: New test.

2020-01-24  Jonathan Wakely  <jwakely@redhat.com>

	* libsupc++/compare (__cmp_cat::_Eq): Remove enumeration type.
	(__cmp_cat::_Ord::equivalent): Add enumerator.
	(__cmp_cat::_Ord::_Less, __cmp_cat::_Ord::_Greater): Rename to less
	and greater.
	(partial_ordering, weak_ordering, strong_ordering): Remove
	constructors taking __cmp_cat::_Eq parameters. Use renamed
	enumerators.

2020-01-24  Maciej W. Rozycki  <macro@wdc.com>

	* acinclude.m4: Handle `--with-toolexeclibdir='.
	* Makefile.in: Regenerate.
	* aclocal.m4: Regenerate.
	* configure: Regenerate.
	* doc/Makefile.in: Regenerate.
	* include/Makefile.in: Regenerate.
	* libsupc++/Makefile.in: Regenerate.
	* po/Makefile.in: Regenerate.
	* python/Makefile.in: Regenerate.
	* src/Makefile.in: Regenerate.
	* src/c++11/Makefile.in: Regenerate.
	* src/c++17/Makefile.in: Regenerate.
	* src/c++98/Makefile.in: Regenerate.
	* src/filesystem/Makefile.in: Regenerate.
	* testsuite/Makefile.in: Regenerate.

2020-01-23  Alexandre Oliva <oliva@adacore.com>

	* crossconfig.m4 (GLIBCXX_CHECK_MATH_DECL): Reject macros.
	* configure: Rebuild.

	* testsuite/27_io/fpos/mbstate_t/1.cc: Zero-init mbstate_t.

2020-01-23  Jonathan Wakely  <jwakely@redhat.com>

	PR libstdc++/91947
	* include/Makefile.am (${host_builddir}/largefile-config.h): Simplify
	rule.
	* include/Makefile.in: Regenerate.

2020-01-20  Jonathan Wakely  <jwakely@redhat.com>

	* doc/xml/faq.xml: Fix grammar.
	* doc/xml/manual/appendix_contributing.xml: Improve instructions.
	* doc/xml/manual/spine.xml: Update copyright years.
	* doc/html/*: Regenerate.

2020-01-19  Eric S. Raymond <esr@thyrsus.com>

	* doc/xml/faq.xml: Update for SVN -> Git transition.
	* doc/xml/manual/appendix_contributing.xml: Likewise.
	* doc/xml/manual/status_cxx1998.xml: Likewise.
	* doc/xml/manual/status_cxx2011.xml: Likewise.
	* doc/xml/manual/status_cxx2014.xml: Likewise.
	* doc/xml/manual/status_cxx2017.xml: Likewise.
	* doc/xml/manual/status_cxx2020.xml: Likewise.
	* doc/xml/manual/status_cxxtr1.xml: Likewise.
	* doc/xml/manual/status_cxxtr24733.xml: Likewise.

2020-01-18  Iain Sandoe  <iain@sandoe.co.uk>

	* include/Makefile.am: Add coroutine to the std set.
	* include/Makefile.in: Regenerated.
	* include/std/coroutine: New file.

2020-01-17  Jonathan Wakely  <jwakely@redhat.com>

	PR libstdc++/92376
	* include/bits/c++config: Only do PSTL config when the header is
	present, to fix freestanding.
	* libsupc++/new_opa.cc [!_GLIBCXX_HOSTED]: Declare allocation
	functions if they were detected by configure.

2020-01-16  Kai-Uwe Eckhardt  <kuehro@gmx.de>
	    Matthew Bauer  <mjbauer95@gmail.com>
	    Jonathan Wakely  <jwakely@redhat.com>

	PR bootstrap/64271 (partial)
	* config/os/bsd/netbsd/ctype_base.h (ctype_base::mask): Change type
	to unsigned short.
	(ctype_base::alpha, ctype_base::digit, ctype_base::xdigit)
	(ctype_base::print, ctype_base::graph, ctype_base::alnum): Sync
	definitions with NetBSD upstream.
	(ctype_base::blank): Use _CTYPE_BL.
	* config/os/bsd/netbsd/ctype_configure_char.cc (_C_ctype_): Remove
	Declaration.
	(ctype<char>::classic_table): Use _C_ctype_tab_ instead of _C_ctype_.
	(ctype<char>::do_toupper, ctype<char>::do_tolower): Cast char
	parameters to unsigned char.
	* config/os/bsd/netbsd/ctype_inline.h (ctype<char>::is): Likewise.

2020-01-16  François Dumont  <fdumont@gcc.gnu.org>

	PR libstdc++/91263
	* include/bits/hashtable.h (_Hashtable<>): Make _Equality<> friend.
	* include/bits/hashtable_policy.h: Include <bits/stl_algo.h>.
	(_Equality_base): Remove.
	(_Equality<>::_M_equal): Review implementation. Use
	std::is_permutation.
	* testsuite/23_containers/unordered_multiset/operators/1.cc
	(Hash, Equal, test02, test03): New.
	* testsuite/23_containers/unordered_set/operators/1.cc
	(Hash, Equal, test02, test03): New.

2020-01-15  Jonathan Wakely  <jwakely@redhat.com>

	PR libstdc++/93267
	* include/bits/iterator_concepts.h (__max_diff_type, __max_size_type):
	Move here from <bits/range_access.h> and define using __int128 when
	available.
	(__is_integer_like, __is_signed_integer_like): Move here from
	<bits/range_access.h>.
	(weakly_incrementable): Use __is_signed_integer_like.
	* include/bits/range_access.h (__max_diff_type, __max_size_type)
	(__is_integer_like, __is_signed_integer_like): Move to
	<bits/iterator_concepts.h>.
	(__make_unsigned_like_t): Move here from <ranges>.
	* include/std/ranges (__make_unsigned_like_t): Move to
	<bits/range_access.h>.
	(iota_view): Replace using-directive with using-declarations.
	* testsuite/std/ranges/iota/93267.cc: New test.
	* testsuite/std/ranges/iota_view.cc: Move to new 'iota' sub-directory.

2020-01-13  Jonathan Wakely  <jwakely@redhat.com>

	PR libstdc++/93244
	* include/bits/fs_path.h (path::generic_string<C,A>)
	[_GLIBCXX_FILESYSTEM_IS_WINDOWS]: Convert root-dir to forward-slash.
	* testsuite/27_io/filesystem/path/generic/generic_string.cc: Check
	root-dir is converted to forward slash in generic pathname.
	* testsuite/27_io/filesystem/path/generic/utf.cc: New test.
	* testsuite/27_io/filesystem/path/generic/wchar_t.cc: New test.

	PR libstdc++/58605
	* include/bits/atomic_base.h (__cpp_lib_atomic_value_initialization):
	Define.
	(__atomic_flag_base, __atomic_base, __atomic_base<_PTp*>)
	(__atomic_float): Add default member initializer for C++20.
	* include/std/atomic (atomic): Likewise.
	(atomic::atomic()): Remove noexcept-specifier on default constructor.
	* include/std/version (__cpp_lib_atomic_value_initialization): Define.
	* testsuite/29_atomics/atomic/cons/assign_neg.cc: Adjust dg-error line
	number.
	* testsuite/29_atomics/atomic/cons/copy_neg.cc: Likewise.
	* testsuite/29_atomics/atomic/cons/value_init.cc: New test.
	* testsuite/29_atomics/atomic_flag/cons/value_init.cc: New test.
	* testsuite/29_atomics/atomic_flag/requirements/trivial.cc: Adjust
	expected result for is_trivially_default_constructible.
	* testsuite/29_atomics/atomic_float/requirements.cc: Likewise.
	* testsuite/29_atomics/atomic_float/value_init.cc: New test.
	* testsuite/29_atomics/atomic_integral/cons/assign_neg.cc: Likewise.
	* testsuite/29_atomics/atomic_integral/cons/copy_neg.cc: Likewise.
	* testsuite/29_atomics/atomic_integral/cons/value_init.cc
	* testsuite/29_atomics/atomic_integral/requirements/trivial.cc: Adjust
	expected results for is_trivially_default_constructible.
	* testsuite/util/testsuite_common_types.h (has_trivial_dtor): Add
	new test generator.

2020-01-10  Jonathan Wakely  <jwakely@redhat.com>

	* testsuite/util/testsuite_iterators.h: Improve comment.

	* testsuite/25_algorithms/equal/deque_iterators/1.cc: Don't use C++11
	initialization syntax.

	PR libstdc++/92285
	* include/bits/streambuf_iterator.h (istreambuf_iterator): Make type
	of base class independent of __cplusplus value.
	[__cplusplus < 201103L] (istreambuf_iterator::reference): Override the
	type defined in the base class
	* testsuite/24_iterators/istreambuf_iterator/92285.cc: New test.
	* testsuite/24_iterators/istreambuf_iterator/requirements/
	base_classes.cc: Adjust expected base class for C++98.

2020-01-09  Olivier Hainque  <hainque@adacore.com>

	* doc/xml/manual/appendix_contributing.xml: Document _C2
	as a reserved identifier, by VxWorks.
	* include/bits/stl_map.h: Rename _C2 template typenames	as _Cmp2.
	* include/bits/stl_multimap.h: Likewise.

2020-01-09  Jonathan Wakely  <jwakely@redhat.com>

	* include/ext/extptr_allocator.h (_ExtPtr_allocator::operator==)
	(_ExtPtr_allocator::operator!=): Add missing const qualifiers.
	* include/ext/pointer.h (readable_traits<_Pointer_adapter<S>>): Add
	partial specialization to disambiguate the two constrained
	specializations.

	* include/experimental/type_traits (experimental::is_pod_v): Disable
	-Wdeprecated-declarations warnings around reference to std::is_pod.
	* include/std/type_traits (is_pod_v): Likewise.
	* testsuite/18_support/max_align_t/requirements/2.cc: Also check
	is_standard_layout and is_trivial. Do not check is_pod for C++20.
	* testsuite/20_util/is_pod/requirements/explicit_instantiation.cc:
	Add -Wno-deprecated for C++20.
	* testsuite/20_util/is_pod/requirements/typedefs.cc: Likewise.
	* testsuite/20_util/is_pod/value.cc: Likewise.
	* testsuite/experimental/type_traits/value.cc: Likewise.

2020-01-09  JeanHeyd "ThePhD" Meneide  <phdofthehouse@gmail.com>

	* include/bits/c++config (_GLIBCXX20_DEPRECATED): Add new macro.
	* include/std/type_traits (is_pod, is_pod_v): Deprecate for C++20.
	* testuite/20_util/is_pod/deprecated-2a.cc: New test.

2020-01-09  Jonathan Wakely  <jwakely@redhat.com>

	PR libstdc++/93205
	* include/bits/random.h (operator>>): Check stream operation succeeds.
	* include/bits/random.tcc (operator<<): Remove redundant __ostream_type
	typedefs.
	(operator>>): Remove redundant __istream_type typedefs. Check stream
	operations succeed.
	(__extract_params): New function to fill a vector from a stream.
	* testsuite/26_numerics/random/pr60037-neg.cc: Adjust dg-error line.

	PR libstdc++/93208
	* config/abi/pre/gnu.ver: Add new exports.
	* include/std/memory_resource (memory_resource::~memory_resource()):
	Do not define inline.
	(monotonic_buffer_resource::~monotonic_buffer_resource()): Likewise.
	* src/c++17/memory_resource.cc (memory_resource::~memory_resource()):
	Define.
	(monotonic_buffer_resource::~monotonic_buffer_resource()): Define.
	* testsuite/20_util/monotonic_buffer_resource/93208.cc: New test.

2020-01-09  François Dumont  <fdumont@gcc.gnu.org>

	PR libstdc++/92124
	* include/bits/hashtable.h (_Hashtable<>::__alloc_node_gen_t): New
	template alias.
	(_Hashtable<>::__fwd_value_for): New.
	(_Hashtable<>::_M_assign_elements<>): Remove _NodeGenerator template
	parameter.
	(_Hashtable<>::_M_assign<>): Add _Ht template parameter.
	(_Hashtable<>::operator=(const _Hashtable<>&)): Adapt.
	(_Hashtable<>::_M_move_assign): Adapt. Replace std::move_if_noexcept
	with std::move.
	(_Hashtable<>::_Hashtable(const _Hashtable&)): Adapt.
	(_Hashtable<>::_Hashtable(const _Hashtable&, const allocator_type&)):
	Adapt.
	(_Hashtable<>::_Hashtable(_Hashtable&&, const allocator_type&)):
	Adapt.
	* testsuite/23_containers/unordered_set/92124.cc: New.

2020-01-08  Jonathan Wakely  <jwakely@redhat.com>

	PR libstdc++/93201
	* src/c++17/fs_ops.cc (do_remove_all): New function implementing more
	detailed error reporting for remove_all. Check result of recursive
	call before incrementing iterator.
	(remove_all(const path&), remove_all(const path&, error_code&)): Use
	do_remove_all.
	* src/filesystem/ops.cc (remove_all(const path&, error_code&)): Check
	result of recursive call before incrementing iterator.
	* testsuite/27_io/filesystem/operations/remove_all.cc: Check errors
	are reported correctly.
	* testsuite/experimental/filesystem/operations/remove_all.cc: Likewise.

2020-01-07  Thomas Rodgers  <trodgers@redhat.com>

	* include/std/condition_variable
	(condition_variable_any::wait_on): Rename to match current draft
	standard.
	(condition_variable_any::wait_on_until): Likewise.
	(condition_variable_any::wait_on_for): Likewise.
	* testsuite/30_threads/condition_variable_any/stop_token/wait_on.cc:
	Adjust tests to account for renamed methods.

2020-01-07  François Dumont  <fdumont@gcc.gnu.org>

	PR libstdc++/92124
	* include/bits/stl_tree.h
	(_Rb_tree<>::_M_move_assign(_Rb_tree&, false_type)): Replace
	std::move_if_noexcept by std::move.
	* testsuite/23_containers/map/92124.cc: New.
	* testsuite/23_containers/set/92124.cc: New.

2020-01-06  Jonathan Wakely  <jwakely@redhat.com>

	* include/std/stop_token (stop_token): Remove operator!= (LWG 3254).
	(stop_source): Likewise (LWG 3362).
	* testsuite/30_threads/stop_token/stop_source.cc: Test equality
	comparisons.

	* include/bits/stl_algobase.h (__is_byte_iter, __min_cmp)
	(lexicographical_compare_three_way): Do not depend on
	__cpp_lib_concepts.
	* include/std/version (__cpp_lib_three_way_comparison): Only define
	when __cpp_lib_concepts is defined.
	* libsupc++/compare (__cpp_lib_three_way_comparison): Likewise.

2020-01-03  Jonathan Wakely  <jwakely@redhat.com>

	* include/bits/stl_algobase.h (lexicographical_compare_three_way):
	Only define four-argument overload when __cpp_lib_concepts is defined.

2020-01-01  John David Anglin  <danglin@gcc.gnu.org>

	* config/abi/post/hppa-linux-gnu/baseline_symbols.txt: Update.

2020-01-01  Jakub Jelinek  <jakub@redhat.com>

	Update copyright years.
=======
>>>>>>> 6d0b075d

Copyright (C) 2021 Free Software Foundation, Inc.

Copying and distribution of this file, with or without modification,
are permitted in any medium without royalty provided the copyright
notice and this notice are preserved.<|MERGE_RESOLUTION|>--- conflicted
+++ resolved
@@ -10,8374 +10,6 @@
 
 	* ChangeLog-2020: Rotate ChangeLog.  New file.
 
-<<<<<<< HEAD
-2020-12-08  Jonathan Wakely  <jwakely@redhat.com>
-
-	* doc/xml/manual/appendix_contributing.xml: Use consistent
-	indentation.
-	* doc/html/manual/source_code_style.html: Regenerate.
-
-2020-12-05  Iain Sandoe  <iain@sandoe.co.uk>
-
-	PR target/97865
-	* configure: Regenerate.
-
-2020-12-04  Jakub Jelinek  <jakub@redhat.com>
-
-	PR c++/80780
-	* testsuite/18_support/source_location/1.cc (main): Adjust for
-	__builtin_source_location using __PRETTY_FUNCTION__-like names instead
-	__FUNCTION__-like.
-	* testsuite/18_support/source_location/consteval.cc (main): Likewise.
-
-2020-12-03  Martin Sebor  <msebor@redhat.com>
-
-	* testsuite/ext/vstring/modifiers/clear/56166.cc: Suppress a false
-	positive warning.
-
-2020-12-03  Jonathan Wakely  <jwakely@redhat.com>
-
-	* testsuite/26_numerics/bit/bit.cast/bit_cast.cc: Remove stray
-	word from copy&paste.
-	* testsuite/26_numerics/bit/bit.cast/version.cc: Likewise.
-
-2020-12-03  Jonathan Wakely  <jwakely@redhat.com>
-
-	* doc/xml/manual/status_cxx2020.xml: Update C++20 status.
-	* doc/html/*: Regenerate.
-
-2020-12-03  JeanHeyd Meneide  <phdofthehouse@gmail.com>
-
-	* doc/doxygen/user.cfg.in (INPUT): Add <source_location>.
-	* include/Makefile.am: Add <source_location>.
-	* include/Makefile.in: Regenerate.
-	* include/std/version (__cpp_lib_source_location): Define.
-	* include/std/source_location: New file.
-	* testsuite/18_support/source_location/1.cc: New test.
-	* testsuite/18_support/source_location/consteval.cc: New test.
-	* testsuite/18_support/source_location/srcloc.h: New test.
-	* testsuite/18_support/source_location/version.cc: New test.
-
-2020-12-03  Jonathan Wakely  <jwakely@redhat.com>
-
-	PR libstdc++/93121
-	* include/std/bit (__cpp_lib_bit_cast, bit_cast): Define.
-	* include/std/version (__cpp_lib_bit_cast): Define.
-	* testsuite/26_numerics/bit/bit.cast/bit_cast.cc: New test.
-	* testsuite/26_numerics/bit/bit.cast/version.cc: New test.
-
-2020-12-03  Jonathan Wakely  <jwakely@redhat.com>
-
-	* config/abi/post/powerpc-linux-gnu/baseline_symbols.txt:
-	Update.
-	* config/abi/post/powerpc64-linux-gnu/32/baseline_symbols.txt:
-	Update.
-
-2020-12-03  Jonathan Wakely  <jwakely@redhat.com>
-
-	* include/std/array (array::operator[](size_t) const, array::front() const)
-	(array::back() const) [__cplusplus == 201103]: Disable
-	assertions.
-	* testsuite/23_containers/array/element_access/constexpr_element_access.cc:
-	Check for correct values.
-	* testsuite/23_containers/array/tuple_interface/get_neg.cc:
-	Adjust dg-error line numbers.
-	* testsuite/23_containers/array/debug/constexpr_c++11.cc: New test.
-
-2020-12-02  Jonathan Wakely  <jwakely@redhat.com>
-
-	PR libstdc++/65480
-	PR libstdc++/68735
-	* python/libstdcxx/v6/printers.py (function_pointer_to_name):
-	New helper function to get the name of a function from its
-	address.
-	(StdExpAnyPrinter.__init__): Use it.
-
-2020-12-02  Jonathan Wakely  <jwakely@redhat.com>
-
-	* testsuite/lib/dg-options.exp (add_options_for_libatomic):
-	Replace powerpc-ibm-aix* and powerpc*-*-darwin* with check for
-	powerpc && ilp32.
-
-2020-12-02  Jonathan Wakely  <jwakely@redhat.com>
-
-	* testsuite/27_io/basic_istream/ignore/char/94749.cc: Add
-	dg-timeout-factor for ilp32 targets.
-	* testsuite/27_io/basic_istream/ignore/wchar_t/94749.cc:
-	Likewise.
-
-2020-12-02  Jonathan Wakely  <jwakely@redhat.com>
-
-	* include/ext/rope (rope::_S_concat_char_iter)
-	(rope::_S_destr_concat_char_iter): Add allocator parameter.
-	(rope::push_back, rope::append, rope::insert, operator+):
-	Pass allocator.
-	* include/ext/ropeimpl.h (rope::_S_concat_char_iter)
-	(rope::_S_destr_concat_char_iter): Add allocator parameter
-	and use it.
-	(_Rope_char_ref_proxy::operator=(_CharT)): Pass allocator.
-
-2020-12-02  Jonathan Wakely  <jwakely@redhat.com>
-
-	* include/ext/rope: Fix indentation of access specifiers.
-
-2020-12-02  Jonathan Wakely  <jwakely@redhat.com>
-
-	* include/bits/atomic_timed_wait.h: Use #if instead of #ifdef.
-	* include/bits/semaphore_base.h: Likewise.
-	* include/std/version: Remove trailing whitespace.
-
-2020-12-02  Jonathan Wakely  <jwakely@redhat.com>
-
-	* python/libstdcxx/v6/printers.py (StdExpPathPrinter): Store the
-	name of the type and pass it to the iterator.
-	(StdPathPrinter): Likewise.
-	* testsuite/libstdc++-prettyprinters/filesystem-ts.cc: New test.
-
-2020-12-01  Thomas Rodgers  <trodgers@redhat.com>
-
-	* include/bits/atomic_base.h: Replace usage of
-	_GLIBCXX_HAVE_ATOMIC_WAIT with __cpp_lib_atomic_wait.
-	* include/bits/atomic_timed_wait.h: Likewise.
-	* include/bits/atomic_wait.h: Define __cpp_lib_atomic_wait
-	feature test macro.
-	* include/bits/semaphore_base.h: Replace usage of
-	_GLIBCXX_HAVE_ATOMIC_WAIT with __cpp_lib_atomic_wait.
-	* include/std/atomic: Likewise.
-	* include/std/latch: Likewise.
-	* include/std/semaphore: Likewise.
-	* include/std/version: Define __cpp_lib_atomic wait
-	feature test macro and replace usage of
-	_GLIBCXX_HAVE_ATOMIC_WAIT.
-	* testsuite/29_atomics/atomic/wait_notify/1.cc: New test.
-	* testsuite/29_atomics/atomic/wait_notify/2.cc: Likewise.
-
-2020-12-01  Michael Weghorn  <m.weghorn@posteo.de>
-
-	* python/libstdcxx/v6/printers.py (StdBitIteratorPrinter)
-	(StdBitReferencePrinter): Add pretty-printers for
-	_Bit_reference, _Bit_iterator and _Bit_const_iterator.
-	* testsuite/libstdc++-prettyprinters/simple.cc: Test
-	std::_Bit_reference, std::_Bit_iterator and
-	std::_Bit_const_iterator.
-	* testsuite/libstdc++-prettyprinters/simple11.cc: Likewise.
-
-2020-12-01  Jonathan Wakely  <jwakely@redhat.com>
-
-	* include/bits/c++config (_GLIBCXX_HAS_BUILTIN): Define macro to
-	work around different implementations of __has_builtin.
-	(_GLIBCXX_HAVE_BUILTIN_HAS_UNIQ_OBJ_REP)
-	(_GLIBCXX_HAVE_BUILTIN_IS_AGGREGATE)
-	(_GLIBCXX_HAVE_BUILTIN_IS_CONSTANT_EVALUATED)
-	(_GLIBCXX_HAVE_BUILTIN_IS_SAME, _GLIBCXX_HAVE_BUILTIN_LAUNDER):
-	Define using _GLIBCXX_HAS_BUILTIN.
-
-2020-12-01  Jonathan Wakely  <jwakely@redhat.com>
-
-	* testsuite/27_io/basic_istream/get/char/lwg3464.cc: Add
-	dg-timeout-factor directive.
-	* testsuite/27_io/basic_istream/get/wchar_t/lwg3464.cc:
-	Likewise.
-
-2020-12-01  Jonathan Wakely  <jwakely@redhat.com>
-
-	PR libstdc++/98003
-	* testsuite/27_io/basic_syncbuf/sync_ops/1.cc: Add options for
-	libatomic.
-
-2020-11-30  Jonathan Wakely  <jwakely@redhat.com>
-
-	* doc/doxygen/user.cfg.in (INPUT): Add <latch> and <semaphore>.
-
-2020-11-30  Jonathan Wakely  <jwakely@redhat.com>
-
-	* testsuite/lib/libstdc++.exp (libstdc++_init): Reduce
-	default tool_timeout to 360.
-
-2020-11-30  Jonathan Wakely  <jwakely@redhat.com>
-
-	* testsuite/20_util/specialized_algorithms/pstl/*: Add
-	dg-timeout-factor.
-	* testsuite/25_algorithms/pstl/*: Likewise.
-	* testsuite/26_numerics/pstl/*: Likewise.
-	* testsuite/28_regex/*: Likewise.
-
-2020-11-29  John David Anglin  <danglin@gcc.gnu.org>
-
-	* configure: Regenerate.
-
-2020-11-27  Jonathan Wakely  <jwakely@redhat.com>
-
-	* testsuite/lib/libstdc++.exp (v3_try_preprocess): Define
-	new proc to preprocess a chunk of code.
-	(v3_check_preprocessor_condition): Define new proc to test
-	a preprocessor condition depending on GCC or libstdc++ macros.
-	(check_v3_target_debug_mode, check_v3_target_normal_mode):
-	Use v3_try_preprocess.
-	(check_v3_target_normal_namespace)
-	(check_v3_target_parallel_mode, check_v3_target_cstdint)
-	(check_v3_target_cmath, check_v3_target_atomic_builtins)
-	(check_v3_target_gthreads, check_v3_target_gthreads_timed)
-	(check_v3_target_sleep, check_v3_target_sched_yield)
-	(check_v3_target_string_conversions, check_v3_target_swprintf)
-	(check_v3_target_binary_io, check_v3_target_nprocs): Use
-	v3_check_preprocessor_condition.
-	(check_effective_target_cxx11): Likewise.
-	(check_effective_target_random_device): Likewise.
-	(check_effective_target_tbb-backend): Likewise.
-	(check_effective_target_futex): Likewise.
-	(check_v3_target_little_endian) Call check_effective_target_le.
-	(check_effective_target_atomic-builtins): New proc to define
-	new effective-target keyword.
-	(check_effective_target_gthreads-timed): Likewise.
-
-2020-11-27  Jonathan Wakely  <jwakely@redhat.com>
-
-	* testsuite/27_io/filesystem/operations/absolute.cc: Avoid
-	-Wrange-loop-construct warning.
-	* testsuite/27_io/filesystem/path/append/source.cc: Likewise.
-	* testsuite/27_io/filesystem/path/assign/copy.cc: Likewise.
-	* testsuite/27_io/filesystem/path/compare/path.cc: Likewise.
-	* testsuite/27_io/filesystem/path/construct/copy.cc: Likewise.
-	* testsuite/27_io/filesystem/path/decompose/extension.cc:
-	Likewise.
-	* testsuite/27_io/filesystem/path/decompose/filename.cc:
-	Likewise.
-	* testsuite/27_io/filesystem/path/decompose/parent_path.cc:
-	Likewise.
-	* testsuite/27_io/filesystem/path/decompose/relative_path.cc:
-	Likewise.
-	* testsuite/27_io/filesystem/path/decompose/root_directory.cc:
-	Likewise.
-	* testsuite/27_io/filesystem/path/decompose/root_path.cc:
-	Likewise.
-	* testsuite/27_io/filesystem/path/itr/traversal.cc: Likewise.
-	* testsuite/27_io/filesystem/path/modifiers/remove_filename.cc:
-	Likewise.
-	* testsuite/27_io/filesystem/path/modifiers/replace_extension.cc:
-	Likewise.
-	* testsuite/27_io/filesystem/path/modifiers/replace_filename.cc:
-	Likewise.
-	* testsuite/27_io/filesystem/path/nonmember/append.cc: Likewise.
-	* testsuite/27_io/filesystem/path/nonmember/cmp.cc: Likewise.
-	* testsuite/27_io/filesystem/path/nonmember/cmp_c++20.cc:
-	Likewise.
-	* testsuite/27_io/filesystem/path/nonmember/hash_value.cc:
-	Likewise.
-	* testsuite/27_io/filesystem/path/query/has_extension.cc:
-	Likewise.
-	* testsuite/27_io/filesystem/path/query/has_filename.cc:
-	Likewise.
-	* testsuite/27_io/filesystem/path/query/has_parent_path.cc:
-	Likewise.
-	* testsuite/27_io/filesystem/path/query/has_relative_path.cc:
-	Likewise.
-	* testsuite/27_io/filesystem/path/query/has_root_directory.cc:
-	Likewise.
-	* testsuite/27_io/filesystem/path/query/has_root_name.cc:
-	Likewise.
-	* testsuite/27_io/filesystem/path/query/has_root_path.cc:
-	Likewise.
-	* testsuite/27_io/filesystem/path/query/has_stem.cc: Likewise.
-	* testsuite/27_io/filesystem/path/query/is_relative.cc: Likewise.
-	* testsuite/experimental/filesystem/operations/absolute.cc:
-	Likewise.
-	* testsuite/experimental/filesystem/path/assign/copy.cc: Likewise.
-	* testsuite/experimental/filesystem/path/compare/path.cc:
-	Likewise.
-	* testsuite/experimental/filesystem/path/construct/copy.cc:
-	Likewise.
-	* testsuite/experimental/filesystem/path/decompose/extension.cc:
-	Likewise.
-	* testsuite/experimental/filesystem/path/decompose/filename.cc:
-	Likewise.
-	* testsuite/experimental/filesystem/path/decompose/parent_path.cc:
-	Likewise.
-	* testsuite/experimental/filesystem/path/decompose/relative_path.cc:
-	Likewise.
-	* testsuite/experimental/filesystem/path/decompose/root_directory.cc:
-	Likewise.
-	* testsuite/experimental/filesystem/path/decompose/root_path.cc:
-	Likewise.
-	* testsuite/experimental/filesystem/path/itr/traversal.cc:
-	Likewise.
-	* testsuite/experimental/filesystem/path/modifiers/remove_filename.cc:
-	Likewise.
-	* testsuite/experimental/filesystem/path/modifiers/replace_extension.cc:
-	Likewise.
-	* testsuite/experimental/filesystem/path/modifiers/replace_filename.cc:
-	Likewise.
-	* testsuite/experimental/filesystem/path/nonmember/hash_value.cc:
-	Likewise.
-	* testsuite/experimental/filesystem/path/query/has_extension.cc:
-	Likewise.
-	* testsuite/experimental/filesystem/path/query/has_filename.cc:
-	Likewise.
-	* testsuite/experimental/filesystem/path/query/has_parent_path.cc:
-	Likewise.
-	* testsuite/experimental/filesystem/path/query/has_relative_path.cc:
-	Likewise.
-	* testsuite/experimental/filesystem/path/query/has_root_directory.cc:
-	Likewise.
-	* testsuite/experimental/filesystem/path/query/has_root_name.cc:
-	Likewise.
-	* testsuite/experimental/filesystem/path/query/has_root_path.cc:
-	Likewise.
-	* testsuite/experimental/filesystem/path/query/has_stem.cc:
-	Likewise.
-	* testsuite/experimental/filesystem/path/query/is_relative.cc:
-	Likewise.
-
-2020-11-27  Jonathan Wakely  <jwakely@redhat.com>
-
-	* src/c++98/locale.cc (locale::facet::_S_get_c_locale()):
-	Revert change to use __is_single_threaded.
-	* src/c++98/locale_init.cc (locale::_S_initialize()):
-	Likewise.
-
-2020-11-26  Jonathan Wakely  <jwakely@redhat.com>
-
-	* include/bits/atomic_wait.h (_GLIBCXX_HAVE_ATOMIC_WAIT):
-	Define.
-	* include/bits/atomic_base.h: Check _GLIBCXX_HAVE_ATOMIC_WAIT.
-	* include/bits/atomic_timed_wait.h: Likewise.
-	* include/bits/semaphore_base.h: Likewise.
-	* include/std/atomic: Likewise.
-	* include/std/latch: Likewise.
-	* include/std/semaphore: Likewise.
-
-2020-11-26  Jonathan Wakely  <jwakely@redhat.com>
-
-	* include/std/latch: Depend on _GLIBCXX_HAS_GTHREADS and
-	_GLIBCXX_HAVE_LINUX_FUTEX.
-	* include/std/version (__cpp_lib_latch): Define conditionally.
-
-2020-11-26  Jonathan Wakely  <jwakely@redhat.com>
-
-	* testsuite/lib/libstdc++.exp (check_effective_target_gthreads):
-	Call check_v3_target_gthreads not check_v3_target_gthreads_timed.
-
-2020-11-26  Jonathan Wakely  <jwakely@redhat.com>
-
-	* testsuite/28_regex/algorithms/regex_match/basic/string_range_01_03.cc:
-	Add dg-timeout-factor directive.
-	* testsuite/28_regex/algorithms/regex_match/cstring_bracket_01.cc:
-	Likewise.
-	* testsuite/28_regex/algorithms/regex_match/ecma/char/backref.cc:
-	Likewise.
-	* testsuite/28_regex/algorithms/regex_match/ecma/wchar_t/63199.cc:
-	Likewise.
-	* testsuite/28_regex/algorithms/regex_match/ecma/wchar_t/anymatcher.cc:
-	Likewise.
-	* testsuite/28_regex/algorithms/regex_match/ecma/wchar_t/cjk_match.cc:
-	Likewise.
-	* testsuite/28_regex/algorithms/regex_match/ecma/wchar_t/hex.cc:
-	Likewise.
-	* testsuite/28_regex/algorithms/regex_match/extended/wstring_locale.cc:
-	Likewise.
-	* testsuite/28_regex/algorithms/regex_search/61720.cc: Likewise.
-	* testsuite/28_regex/algorithms/regex_search/ecma/assertion.cc:
-	Likewise.
-	* testsuite/28_regex/algorithms/regex_search/ecma/string_01.cc:
-	Likewise.
-	* testsuite/28_regex/basic_regex/ctors/deduction.cc: Likewise.
-
-2020-11-26  Jonathan Wakely  <jwakely@redhat.com>
-
-	* testsuite/lib/libstdc++.exp (libstdc++_init): Only set
-	tool_timeout if it hasn't been set by the user already.
-
-2020-11-26  Jonathan Wakely  <jwakely@redhat.com>
-
-	PR libstdc++/97936
-	* testsuite/29_atomics/atomic/wait_notify/bool.cc: Fix missed
-	notifications by making the new thread wait until the parent
-	thread is waiting on the condition variable.
-	* testsuite/29_atomics/atomic/wait_notify/pointers.cc: Likewise.
-	* testsuite/29_atomics/atomic_flag/wait_notify/1.cc: Likewise.
-	* testsuite/29_atomics/atomic_ref/wait_notify.cc: Likewise.
-
-2020-11-26  Jonathan Wakely  <jwakely@redhat.com>
-
-	* testsuite/18_support/96817.cc: Use new effective-target
-	keywords to select supported targets more effectively.
-	* testsuite/30_threads/call_once/66146.cc: Likewise.
-	* testsuite/lib/libstdc++.exp (check_effective_target_futex):
-	Define new proc.
-	(check_effective_target_gthreads): Define new proc to replace
-	dg-require-gthreads.
-
-2020-11-26  Rainer Orth  <ro@CeBiTec.Uni-Bielefeld.DE>
-
-	* acinclude.m4 (GLIBCXX_ENABLE_LIBSTDCXX_TIME): Remove libposix4
-	references.
-	<solaris*>: Don't use -lrt any longer.
-	* configure: Regenerate.
-	* doc/xml/manual/configure.xml (--enable-libstdcxx-time=OPTION):
-	Remove libposix4 reference.
-
-2020-11-26  Jonathan Wakely  <jwakely@redhat.com>
-
-	PR libstdc++/98001
-	* testsuite/ext/stdio_filebuf/char/79820.cc: Do not pass invalid
-	FILE* to constructor.
-
-2020-11-26  Jonathan Wakely  <jwakely@redhat.com>
-
-	* include/precompiled/stdc++.h: Add new headers.
-	* include/std/stop_token: Include <semaphore> unconditionally.
-
-2020-11-25  Jonathan Wakely  <jwakely@redhat.com>
-
-	* include/bits/atomic_timed_wait.h (__cond_wait_until): Do not
-	perform redundant conversions to the same clock.
-
-2020-11-25  Jonathan Wakely  <jwakely@redhat.com>
-
-	* include/bits/atomic_timed_wait.h (__cond_wait_until_impl):
-	Do not define when _GLIBCXX_HAVE_LINUX_FUTEX is defined. Use
-	__condvar and mutex instead of __gthread_cond_t and
-	unique_lock<mutex>.
-	(__cond_wait_until): Likewise. Fix test for return value of
-	__cond_wait_until_impl.
-	(__timed_waiters::_M_do_wait_until): Use __condvar instead
-	of __gthread_cond_t.
-	* include/bits/atomic_wait.h: Remove <bits/unique_lock.h>
-	include. Only include <bits/std_mutex.h> if not using futexes.
-	(__platform_wait_max_value): Remove unused variable.
-	(__waiters::lock_t): Use lock_guard instead of unique_lock.
-	(__waiters::_M_cv): Use __condvar instead of __gthread_cond_t.
-	(__waiters::_M_do_wait(__platform_wait_t)): Likewise.
-	(__waiters::_M_notify()): Likewise. Use notify_one() if not
-	asked to notify all.
-	* include/bits/std_mutex.h (__condvar): New type.
-	* include/std/condition_variable (condition_variable::_M_cond)
-	(condition_variable::wait_until): Use __condvar instead of
-	__gthread_cond_t.
-	* src/c++11/condition_variable.cc (condition_variable): Define
-	default constructor and destructor as defaulted.
-	(condition_variable::wait, condition_variable::notify_one)
-	(condition_variable::notify_all): Forward to corresponding
-	member function of __condvar.
-
-2020-11-25  Jonathan Wakely  <jwakely@redhat.com>
-
-	PR libstdc++/97936
-	* testsuite/29_atomics/atomic/wait_notify/bool.cc: Re-eneable
-	test.
-	* testsuite/29_atomics/atomic/wait_notify/generic.cc: Likewise.
-	* testsuite/29_atomics/atomic/wait_notify/pointers.cc: Likewise.
-	* testsuite/29_atomics/atomic_flag/wait_notify/1.cc: Likewise.
-	* testsuite/29_atomics/atomic_float/wait_notify.cc: Likewise.
-	* testsuite/29_atomics/atomic_integral/wait_notify.cc: Likewise.
-	* testsuite/util/atomic/wait_notify_util.h: Fix missed
-	notifications by making the new thread wait until the parent
-	thread is waiting on the condition variable.
-
-2020-11-25  Jonathan Wakely  <jwakely@redhat.com>
-
-	PR libstdc++/97935
-	* include/bits/iterator_concepts.h (__detail::__iter_without_category):
-	New helper concept.
-	(__iterator_traits::__cat): Use __detail::__iter_without_category.
-	* testsuite/24_iterators/associated_types/iterator.traits.cc: New test.
-
-2020-11-25  Jonathan Wakely  <jwakely@redhat.com>
-
-	* testsuite/17_intro/names.cc: Do not test 'v' on AIX.
-
-2020-11-25  Jonathan Wakely  <jwakely@redhat.com>
-
-	PR libstdc++/97936
-	* include/bits/atomic_wait.h (__platform_wait): Check errno,
-	not just the value of EAGAIN.
-	(__waiters::__waiters()): Fix name of data member.
-
-2020-11-25  Jonathan Wakely  <jwakely@redhat.com>
-
-	PR libstdc++/97936
-	* include/bits/atomic_wait.h (__platform_wait): Return if futex
-	sets EAGAIN.
-	* testsuite/30_threads/latch/3.cc: Re-enable test.
-	* testsuite/30_threads/semaphore/try_acquire_until.cc: Likewise.
-
-2020-11-24  Jonathan Wakely  <jwakely@redhat.com>
-
-	PR libstdc++/97936
-	PR libstdc++/97944
-	* testsuite/29_atomics/atomic_integral/wait_notify.cc: Disable.
-	Do not require pthreads, but add -pthread when appropriate.
-	* testsuite/30_threads/jthread/95989.cc: Likewise.
-	* testsuite/30_threads/latch/3.cc: Likewise.
-	* testsuite/30_threads/semaphore/try_acquire_until.cc: Likewise.
-
-2020-11-24  Jonathan Wakely  <jwakely@redhat.com>
-
-	* testsuite/30_threads/jthread/95989.cc: Run all three test
-	functions, not just the first one twice.
-
-2020-11-24  Jonathan Wakely  <jwakely@redhat.com>
-
-	PR libstdc++/67791
-	* src/c++11/thread.cc (thread::_M_start_thread(_State_ptr, void (*)())):
-	Check that gthreads is available before calling __gthread_create.
-
-2020-11-24  Jonathan Wakely  <jwakely@redhat.com>
-
-	* src/c++98/locale.cc (locale::facet::_S_get_c_locale())
-	(locale::id::_M_id() const): Use __is_single_threaded.
-	* src/c++98/locale_init.cc (locale::_S_initialize()):
-	Likewise.
-
-2020-11-23  Jonathan Wakely  <jwakely@redhat.com>
-
-	* include/bits/semaphore_base.h
-	(__platform_semaphore::_M_try_acquire_until): Fix type of
-	variable.
-
-2020-11-23  Stephan Bergmann  <sbergman@redhat.com>
-
-	* include/bits/atomic_wait.h (__thread_relax, __thread_yield):
-	Add 'inline'.
-
-2020-11-23  Jonathan Wakely  <jwakely@redhat.com>
-
-	* acinclude.m4 (GLIBCXX_CHECK_GTHREADS): Check for
-	* config.h.in: Regenerate.
-	* configure: Regenerate.
-	* include/bits/semaphore_base.h (_GLIBCXX_HAVE_POSIX_SEMAPHORE):
-	Check autoconf macro instead of defining it here.
-
-2020-11-23  Jonathan Wakely  <jwakely@redhat.com>
-
-	* include/bits/atomic_wait.h: Do not define anything unless
-	gthreads or futexes are available.
-	* include/bits/atomic_timed_wait.h: Likewise.
-	* include/bits/semaphore_base.h: Likewise.
-	* include/std/semaphore: Likewise.
-	* include/bits/atomic_base.h (atomic_flag::wait)
-	(atomic_flag::notify_one, atomic_flag::notify_all)
-	(__atomic_base<I>::wait, __atomic_base<I>::notify_one)
-	(__atomic_base<I>::notify_all, __atomic_base<P*>::wait)
-	(__atomic_base<P*>::notify_one, __atomic_base<P*>::notify_all)
-	(__atomic_impl::wait, __atomic_impl::notify_one)
-	(__atomic_impl::notify_all, __atomic_float::wait)
-	(__atomic_float::notify_one, __atomic_float::notify_all)
-	(__atomic_ref::wait, __atomic_ref::notify_one)
-	(__atomic_ref::notify_all): Only define if gthreads or futexes
-	are available.
-	* include/std/atomic (atomic::wait, atomic::notify_one)
-	(atomic::notify_all): Likewise.
-	* include/std/version (__cpp_lib_semaphore): Define
-	conditionally.
-
-2020-11-23  Jonathan Wakely  <jwakely@redhat.com>
-
-	PR libstdc++/97948
-	* testsuite/29_atomics/atomic_float/wait_notify.cc: Add options
-	for libatomic.
-	* testsuite/29_atomics/atomic_integral/wait_notify.cc: Likewise.
-	* testsuite/29_atomics/atomic_ref/wait_notify.cc: Likewise.
-
-2020-11-21  Jonathan Wakely  <jwakely@redhat.com>
-
-	* include/bits/atomic_base.h (atomic_flag::wait): Use correct
-	type for __atomic_wait call.
-	* include/bits/atomic_timed_wait.h (__atomic_wait_until): Check
-	_GLIBCXX_HAVE_LINUX_FUTEX.
-	* include/bits/atomic_wait.h (__atomic_notify): Likewise.
-	* include/bits/semaphore_base.h (_GLIBCXX_HAVE_POSIX_SEMAPHORE):
-	Only define if SEM_VALUE_MAX or _POSIX_SEM_VALUE_MAX is defined.
-	* testsuite/29_atomics/atomic/wait_notify/bool.cc: Disable on
-	non-linux targes.
-	* testsuite/29_atomics/atomic/wait_notify/generic.cc: Likewise.
-	* testsuite/29_atomics/atomic/wait_notify/pointers.cc: Likewise.
-	* testsuite/29_atomics/atomic_flag/wait_notify/1.cc: Likewise.
-	* testsuite/29_atomics/atomic_float/wait_notify.cc: Likewise.
-
-2020-11-20  Thomas Rodgers  <trodgers@redhat.com>
-
-	* include/Makefile.am (bits_headers): Add new header.
-	* include/Makefile.in: Regenerate.
-	* include/bits/atomic_base.h (__atomic_flag::wait): Define.
-	(__atomic_flag::notify_one): Likewise.
-	(__atomic_flag::notify_all): Likewise.
-	(__atomic_base<_Itp>::wait): Likewise.
-	(__atomic_base<_Itp>::notify_one): Likewise.
-	(__atomic_base<_Itp>::notify_all): Likewise.
-	(__atomic_base<_Ptp*>::wait): Likewise.
-	(__atomic_base<_Ptp*>::notify_one): Likewise.
-	(__atomic_base<_Ptp*>::notify_all): Likewise.
-	(__atomic_impl::wait): Likewise.
-	(__atomic_impl::notify_one): Likewise.
-	(__atomic_impl::notify_all): Likewise.
-	(__atomic_float<_Fp>::wait): Likewise.
-	(__atomic_float<_Fp>::notify_one): Likewise.
-	(__atomic_float<_Fp>::notify_all): Likewise.
-	(__atomic_ref<_Tp>::wait): Likewise.
-	(__atomic_ref<_Tp>::notify_one): Likewise.
-	(__atomic_ref<_Tp>::notify_all): Likewise.
-	(atomic_wait<_Tp>): Likewise.
-	(atomic_wait_explicit<_Tp>): Likewise.
-	(atomic_notify_one<_Tp>): Likewise.
-	(atomic_notify_all<_Tp>): Likewise.
-	* include/bits/atomic_wait.h: New file.
-	* include/bits/atomic_timed_wait.h: New file.
-	* include/bits/semaphore_base.h: New file.
-	* include/std/atomic (atomic<bool>::wait): Define.
-	(atomic<bool>::wait_one): Likewise.
-	(atomic<bool>::wait_all): Likewise.
-	(atomic<_Tp>::wait): Likewise.
-	(atomic<_Tp>::wait_one): Likewise.
-	(atomic<_Tp>::wait_all): Likewise.
-	(atomic<_Tp*>::wait): Likewise.
-	(atomic<_Tp*>::wait_one): Likewise.
-	(atomic<_Tp*>::wait_all): Likewise.
-	* include/std/latch: New file.
-	* include/std/semaphore: New file.
-	* include/std/version: Add __cpp_lib_semaphore and
-	__cpp_lib_latch defines.
-	* testsuite/29_atomics/atomic/wait_notify/bool.cc: New test.
-	* testsuite/29_atomics/atomic/wait_notify/pointers.cc: Likewise.
-	* testsuite/29_atomics/atomic/wait_notify/generic.cc: Liekwise.
-	* testsuite/29_atomics/atomic_flag/wait_notify/1.cc: Likewise.
-	* testsuite/29_atomics/atomic_float/wait_notify.cc: Likewise.
-	* testsuite/29_atomics/atomic_integral/wait_notify.cc: Likewise.
-	* testsuite/29_atomics/atomic_ref/wait_notify.cc: Likewise.
-	* testsuite/30_threads/semaphore/1.cc: New test.
-	* testsuite/30_threads/semaphore/2.cc: Likewise.
-	* testsuite/30_threads/semaphore/least_max_value_neg.cc: Likewise.
-	* testsuite/30_threads/semaphore/try_acquire.cc: Likewise.
-	* testsuite/30_threads/semaphore/try_acquire_for.cc: Likewise.
-	* testsuite/30_threads/semaphore/try_acquire_posix.cc: Likewise.
-	* testsuite/30_threads/semaphore/try_acquire_until.cc: Likewise.
-	* testsuite/30_threads/latch/1.cc: New test.
-	* testsuite/30_threads/latch/2.cc: New test.
-	* testsuite/30_threads/latch/3.cc: New test.
-	* testsuite/util/atomic/wait_notify_util.h: New File.
-
-2020-11-20  François Dumont  <fdumont@gcc.gnu.org>
-
-	PR libstdc++/83938
-	* include/bits/stl_tempbuf.h (get_temporary_buffer): Change __len
-	computation in the loop to avoid truncation.
-	* include/bits/stl_algo.h:
-	(__inplace_merge): Take temporary buffer length from smallest range.
-	(__stable_sort): Limit temporary buffer length.
-	* testsuite/25_algorithms/inplace_merge/1.cc (test4): New.
-	* testsuite/performance/25_algorithms/stable_sort.cc: Test stable_sort
-	under different heap memory conditions.
-	* testsuite/performance/25_algorithms/inplace_merge.cc: New test.
-
-2020-11-20  François Dumont  <fdumont@gcc.gnu.org>
-
-	* include/bits/move.h (_GLIBCXX_FWDREF): New.
-	* include/bits/stl_tree.h: Adapt to use latter.
-	(_Rb_tree<>::_M_clone_node): Add _MoveValue template parameter.
-	(_Rb_tree<>::_M_mbegin): New.
-	(_Rb_tree<>::_M_begin): Use latter.
-	(_Rb_tree<>::_M_copy): Add _MoveValues template parameter.
-	* testsuite/23_containers/map/allocator/move_cons.cc: New test.
-	* testsuite/23_containers/multimap/allocator/move_cons.cc: New test.
-	* testsuite/23_containers/multiset/allocator/move_cons.cc: New test.
-	* testsuite/23_containers/set/allocator/move_cons.cc: New test.
-
-2020-11-20  Jonathan Wakely  <jwakely@redhat.com>
-
-	PR libstdc++/92546
-	* include/std/regex (pmr::smatch, pmr::wsmatch): Declare using
-	underlying __normal_iterator type, not nested typedef
-	basic_string::const_iterator.
-
-2020-11-19  Jonathan Wakely  <jwakely@redhat.com>
-
-	PR libstdc++/95989
-	* config/os/gnu-linux/os_defines.h (_GLIBCXX_NATIVE_THREAD_ID):
-	Define new macro to get reliable thread ID.
-	* include/bits/std_thread.h: (this_thread::get_id): Use new
-	macro if it's defined.
-	* testsuite/30_threads/jthread/95989.cc: New test.
-	* testsuite/30_threads/this_thread/95989.cc: New test.
-
-2020-11-19  Jonathan Wakely  <jwakely@redhat.com>
-
-	* testsuite/30_threads/async/async.cc: Include <thread>.
-	* testsuite/30_threads/future/members/93456.cc: Likewise.
-
-2020-11-19  Jonathan Wakely  <jwakely@redhat.com>
-
-	PR libstdc++/92546
-	* include/Makefile.am: Add new <bits/std_thread.h> header.
-	* include/Makefile.in: Regenerate.
-	* include/std/future: Include new header instead of <thread>.
-	* include/std/stop_token: Include new header instead of
-	<bits/gthr.h>.
-	(stop_token::_S_yield()): Use this_thread::yield().
-	(_Stop_state_t::_M_requester): Change type to std::thread::id.
-	(_Stop_state_t::_M_request_stop()): Use this_thread::get_id().
-	(_Stop_state_t::_M_remove_callback(_Stop_cb*)): Likewise.
-	Use __is_single_threaded() to decide whether to synchronize.
-	* include/std/thread (thread, operator==, this_thread::get_id)
-	(this_thread::yield): Move to new header.
-	(operator<=>, operator!=, operator<, operator<=, operator>)
-	(operator>=, hash<thread::id>, operator<<): Define even when
-	gthreads not available.
-	* src/c++11/thread.cc: Include <memory>.
-	* include/bits/std_thread.h: New file.
-	(thread, operator==, this_thread::get_id, this_thread::yield):
-	Define even when gthreads not available.
-	[!_GLIBCXX_HAS_GTHREADS] (thread::join, thread::detach)
-	(thread::hardware_concurrency): Define inline.
-
-2020-11-19  Jonathan Wakely  <jwakely@redhat.com>
-
-	PR libstdc++/93421
-	PR libstdc++/93456
-	* src/c++11/futex.cc (syscall_time_t): New typedef for
-	the type of the syscall_timespec::tv_sec member.
-	(relative_timespec, _M_futex_wait_until)
-	(_M_futex_wait_until_steady): Use syscall_time_t in overflow
-	checks, not time_t.
-
-2020-11-18  Patrick Palka  <ppalka@redhat.com>
-
-	* include/std/ranges (join_view::_Iterator::_M_satisfy): Uglify
-	local variable inner.
-	(join_view::_Iterator::operator->): Use _Inner_iter instead of
-	_Outer_iter in the function signature as per LWG 3500.
-	* testsuite/std/ranges/adaptors/join.cc (test08): Test it.
-
-2020-11-17  Jonathan Wakely  <jwakely@redhat.com>
-
-	PR libstdc++/93421
-	* acinclude.m4 (GLIBCXX_ENABLE_LIBSTDCXX_TIME): Fail if struct
-	timespec isn't compatible with SYS_clock_gettime.
-	* configure: Regenerate.
-	* src/c++11/chrono.cc: Revert changes for time64 compatibility.
-	Add static_assert instead.
-	* src/c++11/futex.cc (_M_futex_wait_until_steady): Assume
-	SYS_clock_gettime can use struct timespec.
-
-2020-11-17  Jonathan Wakely  <jwakely@redhat.com>
-
-	PR libstdc++/97869
-	* include/precompiled/stdc++.h: Include <coroutine>.
-	* include/std/version (__cpp_lib_span): Check __cpp_lib_concepts
-	before defining.
-
-2020-11-17  Patrick Palka  <ppalka@redhat.com>
-
-	PR libstdc++/97828
-	* include/bits/ranges_algo.h (__search_n_fn::operator()): Check
-	random_access_iterator before using the backtracking
-	implementation.  When the backwards scan fails prematurely,
-	reset __remainder appropriately.
-	* testsuite/25_algorithms/search_n/97828.cc: New test.
-
-2020-11-16  Jonathan Wakely  <jwakely@redhat.com>
-
-	* src/Makefile.am (libstdc++-symbols.ver-sun): Remove -lrt from
-	arguments passed to make_sunver.pl script.
-	* src/Makefile.in: Regenerate.
-
-2020-11-15  Jason Merrill  <jason@redhat.com>
-
-	* testsuite/20_util/result_of/sfinae_friendly_1.cc: Adjust.
-
-2020-11-13  Jonathan Wakely  <jwakely@redhat.com>
-
-	PR libstdc++/93421
-	* src/c++11/chrono.cc [_GLIBCXX_USE_CLOCK_GETTIME_SYSCALL]
-	(syscall_timespec): Define a type suitable for SYS_clock_gettime
-	calls.
-	(system_clock::now(), steady_clock::now()): Use syscall_timespec
-	instead of timespec.
-	* src/c++11/futex.cc (syscall_timespec): Define a type suitable
-	for SYS_futex and SYS_clock_gettime calls.
-	(relative_timespec): Use syscall_timespec instead of timespec.
-	(__atomic_futex_unsigned_base::_M_futex_wait_until): Likewise.
-	(__atomic_futex_unsigned_base::_M_futex_wait_until_steady):
-	Likewise.
-
-2020-11-13  Jonathan Wakely  <jwakely@redhat.com>
-
-	PR libstdc++/93456
-	* src/c++11/futex.cc (relative_timespec): Remove redundant check
-	negative values.
-	* testsuite/30_threads/future/members/wait_until_overflow.cc: Moved to...
-	* testsuite/30_threads/future/members/93456.cc: ...here.
-
-2020-11-13  Jonathan Wakely  <jwakely@redhat.com>
-
-	* src/c++11/futex.cc (relative_timespec): Add [[unlikely]]
-	attributes.
-	(__atomic_futex_unsigned_base::_M_futex_wait_until)
-	(__atomic_futex_unsigned_base::_M_futex_wait_until_steady):
-	Check for overflow.
-	* testsuite/30_threads/future/members/wait_until_overflow.cc:
-	New test.
-
-2020-11-13  Jonathan Wakely  <jwakely@redhat.com>
-
-	* src/c++11/futex.cc (relative_timespec): New function to
-	create relative time from two absolute times.
-	(__atomic_futex_unsigned_base::_M_futex_wait_until)
-	(__atomic_futex_unsigned_base::_M_futex_wait_until_steady):
-	Use relative_timespec.
-
-2020-11-13  Jonathan Wakely  <jwakely@redhat.com>
-
-	* testsuite/30_threads/future/members/poll.cc: Require gthreads
-	and add -pthread for targets that require it. Relax required
-	ratio of wait_for calls before/after the future is ready.
-
-2020-11-12  Jonathan Wakely  <jwakely@redhat.com>
-
-	* include/std/future (future::wait_for): Do not wait for
-	durations less than or equal to zero.
-	* src/c++11/futex.cc (_M_futex_wait_until)
-	(_M_futex_wait_until_steady): Do not wait for timeouts before
-	the epoch.
-	* testsuite/30_threads/future/members/poll.cc: New test.
-
-2020-11-12  Jonathan Wakely  <jwakely@redhat.com>
-
-	* include/ext/numeric_traits.h (__numeric_traits): Change
-	primary template to always derive from __numeric_traits_integer.
-	(__numeric_traits<float>, __numeric_traits<double>)
-	(__numeric_traits<long double>): Add explicit specializations.
-
-2020-11-12  Jonathan Wakely  <jwakely@redhat.com>
-
-	PR libstdc++/97798
-	* include/ext/numeric_traits.h (__glibcxx_signed)
-	(__glibcxx_digits, __glibcxx_min, __glibcxx_max): Remove
-	macros.
-	(__is_integer_nonstrict::__width): Define new constant.
-	(__numeric_traits_integer): Define constants in terms of each
-	other and __is_integer_nonstrict::__width, rather than the
-	removed macros.
-	(_GLIBCXX_INT_N_TRAITS): Macro to define explicit
-	specializations for non-standard integer types.
-
-2020-11-11  Jonathan Yong  <10walls@gmail.com>
-
-	* acinclude.m4 (GLIBCXX_CHECK_LINKER_FEATURES): Exclude
-	cygwin and mingw from relro linker test.
-	* configure: Regenerate.
-
-2020-11-11  Paul Scharnofske  <asynts@gmail.com>
-
-	* include/std/thread (jthread::operator=(jthread&&)): Transfer
-	any existing state to a temporary that will request a stop and
-	then join.
-	* testsuite/30_threads/jthread/jthread.cc: Test move assignment.
-
-2020-11-11  Jonathan Wakely  <jwakely@redhat.com>
-
-	* include/std/stop_token (_Stop_state_t::_M_requester): Define
-	new struct with members to store and check the thread ID.
-	(_Stop_state_t::_M_request_stop()): Use _M_requester._M_set().
-	(_Stop_state_t::_M_remove_callback(_Stop_cb*)): Use
-	_M_requester._M_is_current_thread().
-
-2020-11-11  Jonathan Wakely  <jwakely@redhat.com>
-
-	* include/std/ostream (__syncbuf_base): New class template.
-	(emit_on_flush, noemit_on_flush, flush_emit): New manipulators.
-	* include/std/syncstream (basic_syncbuf): Derive from
-	__syncbuf_base instead of basic_streambuf.
-	(basic_syncbuf::operator=): Remove self-assignment check.
-	(basic_syncbuf::swap): Remove self-swap check.
-	(basic_syncbuf::emit): Do not skip pubsync() call if sequence
-	is empty.
-	(basic_syncbuf::sync): Remove no-op pubsync on stringbuf.
-	(basic_syncbuf::overflow): Define override.
-	* testsuite/27_io/basic_syncstream/basic_ops/1.cc: Test
-	basic_osyncstream::put(char_type).
-	* testsuite/27_io/basic_ostream/emit/1.cc: New test.
-
-2020-11-10  Jonathan Wakely  <jwakely@redhat.com>
-
-	* config/locale/generic/c_locale.cc (__set_C_locale()): New function
-	to set the "C" locale and return the name of the previous locale.
-	(__convert_to_v<float>, __convert_to_v<double>)
-	(__convert_to_v<long double>): Use __set_C_locale and set failbit on
-	error.
-
-2020-11-10  Jonathan Wakely  <jwakely@redhat.com>
-
-	* include/std/sstream (basic_stringbug, basic_istringstream)
-	(basic_ostringstream, basic_stringstream): Reorder C++20
-	constructors to be declared next to other constructors.
-
-2020-11-10  Jonathan Wakely  <jwakely@redhat.com>
-
-	* config/abi/pre/gnu.ver (GLIBCXX_3.4.21): Tighten patterns.
-	(GLIBCXX_3.4.29): Export new symbols.
-	* include/bits/alloc_traits.h (__allocator_like): New concept.
-	* include/std/sstream (basic_stringbuf::swap): Add exception
-	specification.
-	(basic_stringbuf::str() const): Add ref-qualifier. Use new
-	_M_high_mark function.
-	(basic_stringbuf::str(const SAlloc&) const): Define new function.
-	(basic_stringbuf::str() &&): Likewise.
-	(basic_stringbuf::str(const basic_string<C,T,SAlloc>&)):
-	Likewise.
-	(basic_stringbuf::str(basic_string<C,T,Alloc>&&)): Likewise.
-	(basic_stringbuf::view() const): Use _M_high_mark.
-	(basic_istringstream::str, basic_ostringstream::str)
-	(basic_stringstream::str): Define new overloads.
-	* src/c++20/sstream-inst.cc (basic_stringbuf::str)
-	(basic_istringstream::str, basic_ostringstream::str)
-	(basic_stringstream::str): Explicit instantiation definitions
-	for new overloads.
-	* testsuite/27_io/basic_istringstream/view/char/1.cc: Add more
-	checks.
-	* testsuite/27_io/basic_istringstream/view/wchar_t/1.cc:
-	Likewise.
-	* testsuite/27_io/basic_ostringstream/view/char/1.cc:
-	Likewise.
-	* testsuite/27_io/basic_ostringstream/view/wchar_t/1.cc:
-	Likewise.
-	* testsuite/27_io/basic_stringstream/view/char/1.cc:
-	Likewise.
-	* testsuite/27_io/basic_stringstream/view/wchar_t/1.cc:
-	Likewise.
-	* testsuite/27_io/basic_istringstream/str/char/2.cc: New test.
-	* testsuite/27_io/basic_istringstream/str/wchar_t/2.cc: New test.
-	* testsuite/27_io/basic_ostringstream/str/char/3.cc: New test.
-	* testsuite/27_io/basic_ostringstream/str/wchar_t/3.cc: New test.
-	* testsuite/27_io/basic_stringbuf/str/char/4.cc: New test.
-	* testsuite/27_io/basic_stringbuf/str/wchar_t/4.cc: New test.
-	* testsuite/27_io/basic_stringstream/str/char/5.cc: New test.
-	* testsuite/27_io/basic_stringstream/str/wchar_t/5.cc.cc: New test.
-
-2020-11-10  Jonathan Wakely  <jwakely@redhat.com>
-
-	PR libstdc++/97415
-	* include/std/sstream (basic_stringbuf::_M_update_egptr)
-	(basic_stringbuf::__xfer_bufptrs::__xfer_bufptrs): Check for
-	null before comparing pointers.
-
-2020-11-09  François Dumont  <fdumont@gcc.gnu.org>
-
-	* include/debug/array: Remove.
-	* include/Makefile.am: Remove <debug/array>.
-	* include/Makefile.in: Regenerate.
-	* include/experimental/functional: Adapt.
-	* include/std/array: Move to _GLIBCXX_INLINE_VERSION namespace.
-	* include/std/functional: Adapt.
-	* include/std/span: Adapt.
-	* testsuite/23_containers/array/debug/back1_neg.cc:
-	Remove dg-require-debug-mode. Add -D_GLIBCXX_ASSERTIONS option.
-	* testsuite/23_containers/array/debug/back2_neg.cc: Likewise.
-	* testsuite/23_containers/array/debug/front1_neg.cc: Likewise.
-	* testsuite/23_containers/array/debug/front2_neg.cc: Likewise.
-	* testsuite/23_containers/array/debug/square_brackets_operator1_neg.cc:
-	Likewise.
-	* testsuite/23_containers/array/debug/square_brackets_operator2_neg.cc:
-	Likewise.
-	* testsuite/23_containers/array/element_access/60497.cc
-	* testsuite/23_containers/array/tuple_interface/get_debug_neg.cc:
-	Remove.
-	* testsuite/23_containers/array/tuple_interface/get_neg.cc
-	* testsuite/23_containers/array/tuple_interface/tuple_element_debug_neg.cc
-	* testsuite/23_containers/array/tuple_interface/tuple_element_neg.cc
-
-2020-11-09  François Dumont  <fdumont@gcc.gnu.org>
-
-	* include/debug/assertions.h (__glibcxx_requires_non_empty_range):
-	Remove __builtin_expect.
-	(__glibcxx_requires_subscript): Likewise.
-	(__glibcxx_requires_nonempty): Likewise.
-	* include/debug/formatter.h (__check_singular): Add C++11 constexpr
-	qualification.
-	* include/debug/helper_functions.h (__check_singular): Likewise. Skip
-	check if constant evaluated.
-	(__valid_range): Do not skip check if constant evaluated.
-	* include/debug/macros.h (_GLIBCXX_DEBUG_VERIFY_COND_AT): Add
-	__builtin_expect.
-	(_GLIBCXX_DEBUG_VERIFY_AT_F): Use __glibcxx_assert_1.
-	* testsuite/21_strings/basic_string_view/element_access/char/back_constexpr_neg.cc:
-	New test.
-	* testsuite/21_strings/basic_string_view/element_access/char/constexpr.cc: New test.
-	* testsuite/21_strings/basic_string_view/element_access/char/constexpr_neg.cc: New test.
-	* testsuite/21_strings/basic_string_view/element_access/char/front_back_constexpr.cc:
-	New test.
-	* testsuite/21_strings/basic_string_view/element_access/char/front_constexpr_neg.cc:
-	New test.
-	* testsuite/21_strings/basic_string_view/element_access/wchar_t/back_constexpr_neg.cc:
-	New test.
-	* testsuite/21_strings/basic_string_view/element_access/wchar_t/constexpr.cc: New test.
-	* testsuite/21_strings/basic_string_view/element_access/wchar_t/constexpr_neg.cc: New test.
-	* testsuite/21_strings/basic_string_view/element_access/wchar_t/front_constexpr_neg.cc:
-	New test.
-	* testsuite/25_algorithms/lower_bound/debug/constexpr_partitioned_neg.cc: New test.
-	* testsuite/25_algorithms/lower_bound/debug/constexpr_partitioned_pred_neg.cc: New test.
-	* testsuite/25_algorithms/lower_bound/debug/constexpr_valid_range_neg.cc: New test.
-	* testsuite/25_algorithms/lower_bound/debug/partitioned_neg.cc: New test.
-	* testsuite/25_algorithms/lower_bound/debug/partitioned_pred_neg.cc: New test.
-	* testsuite/25_algorithms/upper_bound/debug/constexpr_partitioned_neg.cc: New test.
-	* testsuite/25_algorithms/upper_bound/debug/constexpr_partitioned_pred_neg.cc: New test.
-	* testsuite/25_algorithms/upper_bound/debug/constexpr_valid_range_neg.cc: New test.
-	* testsuite/25_algorithms/upper_bound/debug/partitioned_neg.cc: New test.
-	* testsuite/25_algorithms/upper_bound/debug/partitioned_pred_neg.cc: New test.
-
-2020-11-09  Jonathan Wakely  <jwakely@redhat.com>
-
-	* include/bits/uniform_int_dist.h (__detail::_Power_of_2):
-	Document that true result for zero is intentional.
-
-2020-11-09  Jonathan Wakely  <jwakely@redhat.com>
-
-	* include/std/bit (__popcount): Remove redundant check for zero.
-
-2020-11-09  Jonathan Wakely  <jwakely@redhat.com>
-
-	PR libstdc++/97729
-	* libsupc++/exception_ptr.h (exception_ptr::exception_ptr())
-	(exception_ptr::exception_ptr(const exception_ptr&))
-	(exception_ptr::~exception_ptr()): Remove 'always_inline'
-	attributes. Use 'inline' unconditionally.
-
-2020-11-09  Jonathan Wakely  <jwakely@redhat.com>
-
-	PR libstdc++/97758
-	* include/bits/std_function.h [!__cpp_rtti]: Include <typeinfo>.
-
-2020-11-07  Liu Hao  <lh_mouse@126.com>
-
-	* libsupc++/cxxabi.h: (__cxa_atexit): mark with _GLIBCXX_CDTOR_CALLABI
-	(__cxa_thread_atexit): ditto
-	* libsupc++/atexit_thread.cc: (__cxa_atexit): mark with
-	_GLIBCXX_CDTOR_CALLABI
-	(__cxa_thread_atexit): ditto
-	(elt): ditto
-
-2020-11-06  Jonathan Wakely  <jwakely@redhat.com>
-
-	* config/abi/pre/gnu.ver (GLIBCXX_3.4.21): Tighten up patterns
-	for basic_stringbuf that refer to __xfer_bufptrs.
-
-2020-11-05  Marek Polacek  <polacek@redhat.com>
-
-	PR c++/25814
-	* testsuite/20_util/reference_wrapper/lwg2993.cc: Add a dg-warning.
-	* testsuite/25_algorithms/generate_n/87982_neg.cc: Likewise.
-
-2020-11-05  Jonathan Wakely  <jwakely@redhat.com>
-
-	PR libstdc++/96269
-	* include/std/optional (operator==, operator!=, operator<)
-	(operator>, operator<=, operator>=): Fix types used in
-	SFINAE constraints.
-	* testsuite/20_util/optional/relops/96269.cc: New test.
-
-2020-11-05  Jonathan Wakely  <jwakely@redhat.com>
-
-	PR libstdc++/97731
-	* src/filesystem/dir.cc (recursive_directory_iterator): Call the
-	right overload of _Dir::advance.
-	* testsuite/experimental/filesystem/iterators/97731.cc: New test.
-
-2020-11-05  Jonathan Wakely  <jwakely@redhat.com>
-
-	PR libstdc++/97729
-	* include/std/future (__basic_future::_M_get_result): Use
-	nullptr for null pointer constant.
-	* libsupc++/eh_ptr.cc (operator==, operator!=): Remove
-	definitions.
-	* libsupc++/exception_ptr.h (_GLIBCXX_EH_PTR_USED): Define
-	macro to conditionally add __attribute__((__used__)).
-	(operator==, operator!=, exception_ptr::exception_ptr())
-	(exception_ptr::exception_ptr(const exception_ptr&))
-	(exception_ptr::~exception_ptr())
-	(exception_ptr::operator=(const exception_ptr&))
-	(exception_ptr::swap(exception_ptr&)): Always define as
-	inline. Add macro to be conditionally "used".
-
-2020-11-05  Jonathan Wakely  <jwakely@redhat.com>
-
-	PR libstdc++/97729
-	* config/abi/pre/gnu.ver (GLIBCXX_3.4.29): Add exports.
-	* src/c++20/sstream-inst.cc (basic_stringbuf): Instantiate
-	private constructor taking __xfer_bufptrs.
-
-2020-11-05  Jonathan Wakely  <jwakely@redhat.com>
-
-	* include/std/sstream (basic_stringbuf(const allocator_type&):
-	Add explicit.
-	(basic_stringbuf(const basic_string<C,T,SA>&, openmode, const A&)):
-	Call _M_stringbuf_init. Construct _M_string from pointer and length
-	to avoid constraint checks for string view.
-	(basic_stringbuf::view()): Make __sv_type alias local to the
-	function.
-	(basic_istringstream(const basic_string<C,T,SA>&, openmode, const A&)):
-	Pass string to _M_streambuf instead of constructing a temporary
-	with the wrong allocator.
-	(basic_ostringstream(const basic_string<C,T,SA>&, openmode, const A&)):
-	Likewise.
-	(basic_stringstream(const basic_string<C,T,SA>&, openmode, const A&)):
-	Likewise.
-	* src/c++20/sstream-inst.cc: Use string_view and wstring_view
-	typedefs in explicit instantiations.
-	* testsuite/27_io/basic_istringstream/cons/char/1.cc: Add more
-	tests for constructors.
-	* testsuite/27_io/basic_ostringstream/cons/char/1.cc: Likewise.
-	* testsuite/27_io/basic_stringbuf/cons/char/1.cc: Likewise.
-	* testsuite/27_io/basic_stringbuf/cons/char/2.cc: Likewise.
-	* testsuite/27_io/basic_stringbuf/cons/wchar_t/1.cc: Likewise.
-	* testsuite/27_io/basic_stringbuf/cons/wchar_t/2.cc: Likewise.
-	* testsuite/27_io/basic_stringstream/cons/char/1.cc: Likewise.
-
-2020-11-05  Jonathan Wakely  <jwakely@redhat.com>
-
-	* include/std/sstream: Adjust whitespace.
-
-2020-11-04  Jonathan Wakely  <jwakely@redhat.com>
-
-	PR libstdc++/97719
-	* include/std/sstream (basic_stringstream(string_type&&, openmode)):
-	Fix default argument.
-	* testsuite/27_io/basic_stringstream/cons/char/97719.cc: New test.
-
-2020-11-04  Jonathan Wakely  <jwakely@redhat.com>
-
-	* testsuite/18_support/96817.cc: Fail fast if the library is
-	configured to not use futexes.
-
-2020-11-04  Jonathan Wakely  <jwakely@redhat.com>
-
-	PR libstdc++/94971
-	* include/bits/stl_algo.h (search(FIter, FIter, const Searcher):
-	Adjust #if condition.
-	* include/parallel/algo.h (search(FIter, FIter, const Searcher&):
-	Define new overload for C++17.
-
-2020-11-04  Jonathan Wakely  <jwakely@redhat.com>
-
-	PR libstdc++/92285
-	* doc/xml/manual/evolution.xml: Document change to base class.
-	* doc/html/manual/api.html: Regenerate.
-
-2020-11-04  Jonathan Wakely  <jwakely@redhat.com>
-
-	* include/bits/uniform_int_dist.h (uniform_int_distribution::_S_nd):
-	Use qualified-id to refer to static member functions.
-
-2020-11-03  Jonathan Wakely  <jwakely@redhat.com>
-
-	* include/std/syncstream: Include <bits/std_mutex.h>
-	unconditionally.
-
-2020-11-03  François Dumont  <fdumont@gcc.gnu.org>
-
-	* config/abi/pre/gnu-versioned-namespace.ver:
-	Add __istream_extract and _Safe_local_iterator_base::_M_attach_single
-	symbols.
-
-2020-11-03  Jonathan Wakely  <jwakely@redhat.com>
-
-	* src/c++11/mutex.cc [_GLIBCXX_HAVE_TLS] (__once_proxy): Define
-	separately for TLS targets.
-	[!_GLIBCXX_HAVE_TLS] (__get_once_functor_lock_ptr): Replace with ...
-	(set_lock_ptr): ... this. Set new value and return previous
-	value.
-	[!_GLIBCXX_HAVE_TLS] (__set_once_functor_lock_ptr): Adjust to
-	use set_lock_ptr.
-	[!_GLIBCXX_HAVE_TLS] (__once_proxy): Likewise.
-
-2020-11-03  Jonathan Wakely  <jwakely@redhat.com>
-
-	PR libstdc++/55394
-	PR libstdc++/66146
-	PR libstdc++/84323
-	* config/abi/pre/gnu.ver (GLIBCXX_3.4.29): Add new symbols.
-	* include/std/mutex [!_GLIBCXX_HAS_GTHREADS] (once_flag): Define
-	even when gthreads is not supported.
-	(once_flag::_M_once) [_GLIBCXX_HAVE_LINUX_FUTEX]: Change type
-	from __gthread_once_t to int.
-	(once_flag::_M_passive(), once_flag::_M_activate())
-	(once_flag::_M_finish(bool), once_flag::_Active_execution):
-	Define new members for futex and non-threaded implementation.
-	[_GLIBCXX_HAS_GTHREADS] (once_flag::_Prepare_execution): New
-	RAII helper type.
-	(call_once): Use new members of once_flag.
-	* src/c++11/mutex.cc (std::once_flag::_M_activate): Define.
-	(std::once_flag::_M_finish): Define.
-	* testsuite/30_threads/call_once/39909.cc: Do not require
-	gthreads.
-	* testsuite/30_threads/call_once/49668.cc: Likewise.
-	* testsuite/30_threads/call_once/60497.cc: Likewise.
-	* testsuite/30_threads/call_once/call_once1.cc: Likewise.
-	* testsuite/30_threads/call_once/dr2442.cc: Likewise.
-	* testsuite/30_threads/call_once/once_flag.cc: Add test for
-	constexpr constructor.
-	* testsuite/30_threads/call_once/66146.cc: New test.
-	* testsuite/30_threads/call_once/constexpr.cc: Removed.
-	* testsuite/30_threads/once_flag/cons/constexpr.cc: Removed.
-
-2020-11-03  Jonathan Yong  <10walls@gmail.com>
-
-	* src/Makefile.am (libstdc___la_LINK): Add lt_host_flags.
-	* src/Makefile.in: Regenerate.
-
-2020-11-02  Thomas Rodgers  <trodgers@redhat.com>
-
-	* doc/doxygen/user.cfg.in (INPUT): Add new header.
-	* include/Makefile.am (std_headers): Add new header.
-	* include/Makefile.in: Regenerate.
-	* include/precompiled/stdc++.h: Include new header.
-	* include/std/syncstream: New header.
-	* include/std/version: Add __cpp_lib_syncbuf.
-	* testsuite/27_io/basic_syncbuf/1.cc: New test.
-	* testsuite/27_io/basic_syncbuf/2.cc: Likewise.
-	* testsuite/27_io/basic_syncbuf/basic_ops/1.cc:
-	Likewise.
-	* testsuite/27_io/basic_syncbuf/requirements/types.cc:
-	Likewise.
-	* testsuite/27_io/basic_syncbuf/sync_ops/1.cc:
-	Likewise.
-	* testsuite/27_io/basic_syncstream/1.cc: Likewise.
-	* testsuite/27_io/basic_syncstream/2.cc: Likewise.
-	* testsuite/27_io/basic_syncstream/basic_ops/1.cc:
-	Likewise.
-	* testsuite/27_io/basic_syncstream/requirements/types.cc:
-	Likewise.
-
-2020-11-01  Jonathan Wakely  <jwakely@redhat.com>
-
-	* include/std/type_traits (is_integral<wchar_t>)
-	(make_unsigned<wchar_t>, make_signed<wchar_t>): Define based
-	on #ifdef __WCHAR_TYPE__ instead of _GLIBCXX_USE_WCHAR_T.
-	* include/bits/cpp_type_traits.h (__is_integer<wchar_t>)
-	(__is_char<wchar_t>): Likewise.
-
-2020-10-31  François Dumont  <fdumont@gcc.gnu.org>
-
-	* src/c++17/floating_from_chars.cc (_GLIBCXX_USE_CX11_ABI): Add define.
-	(buffering_string): New.
-	[!_GLIBCXX_USE_CXX11_ABI](reserve_string): New.
-	(from_chars): Adapt.
-	* src/c++20/sstream-inst.cc: Limit instantiations to
-	_GLIBCXX_USE_CXX11_ABI.
-
-2020-10-31  Jonathan Wakely  <jwakely@redhat.com>
-
-	* include/bits/random.h (independent_bit_engine): Fix typo
-	in comment.
-	(shuffle_order_engine): Fix incorrect description in comment.
-	* include/bits/random.tcc (__representable_as_double
-	(__p1_representable_as_double): New helper functions.
-	(shuffle_order_engine::operator()): Use double for calculation
-	if (max() - min() + 1) is representable as double.
-	* testsuite/26_numerics/random/pr60037-neg.cc: Adjust dg-error
-	line number.
-
-2020-10-31  Jonathan Wakely  <jwakely@redhat.com>
-
-	PR libstdc++/96958
-	* include/bits/hashtable_policy.h (_Prime_rehash_policy)
-	(_Power2_rehash_policy): Use ceil and floor instead of ceill and
-	floorl.
-	* src/c++11/hashtable_c++0x.cc (_Prime_rehash_policy): Likewise.
-	Use double instead of long double.
-
-2020-10-31  Patrick Palka  <ppalka@redhat.com>
-
-	PR libstdc++/97600
-	* include/std/ranges (basic_istream_view::begin): Initialize
-	_Iterator from 'this' instead of '*this'.
-	(basic_istream_view::_Iterator::_Iterator): Adjust constructor
-	accordingly.
-	(filter_view::_Iterator::_Iterator): Take a filter_view*
-	argument instead of a filter_view& argument.
-	(filter_view::_Sentinel::_Sentinel): Likewise.
-	(filter_view::begin): Initialize _Iterator from 'this' instead
-	of '*this'.
-	(filter_view::end): Likewise.
-	(transform_view::_Iterator::_Iterator): Take a _Parent* instead
-	of a _Parent&.
-	(filter_view::_Iterator::operator+): Adjust accordingly.
-	(filter_view::_Iterator::operator-): Likewise.
-	(filter_view::begin): Initialize _Iterator from 'this' instead
-	of '*this'.
-	(filter_view::end): Likewise.
-	(join_view::_Iterator): Take a _Parent* instead of a _Parent&.
-	(join_view::_Sentinel): Likewise.
-	(join_view::begin): Initialize _Iterator from 'this' instead of
-	'*this'.
-	(join_view::end): Initialize _Sentinel from 'this' instead of
-	'*this'.
-	(split_view::_OuterIter): Take a _Parent& instead of a _Parent*.
-	(split_view::begin): Initialize _OuterIter from 'this' instead
-	of '*this'.
-	(split_view::end): Likewise.
-	* testsuite/std/ranges/97600.cc: New test.
-
-2020-10-30  Jonathan Wakely  <jwakely@redhat.com>
-
-	* include/std/ranges (enable_borrowed_view<take_view<T>>)
-	(enable_borrowed_view<drop_view<T>>)
-	(enable_borrowed_view<drop_while_view<T>>)
-	(enable_borrowed_view<reverse_view<T>>)
-	(enable_borrowed_view<common_view<T>>)
-	(enable_borrowed_view<elements_view<T>>): Add partial
-	specializations as per P2017R1.
-	* testsuite/std/ranges/adaptors/conditionally_borrowed.cc:
-	New test.
-
-2020-10-30  Jonathan Wakely  <jwakely@redhat.com>
-
-	PR libstdc++/96958
-	* include/bits/hashtable_policy.h (_Prime_rehash_policy)
-	(_Power2_rehash_policy): Use double instead of long double.
-
-2020-10-30  Jonathan Wakely  <jwakely@redhat.com>
-
-	* testsuite/23_containers/vector/bool/modifiers/insert/31370.cc:
-	Avoid -Wcatch-value warnings.
-
-2020-10-30  Patrick Palka  <ppalka@redhat.com>
-
-	* include/std/ranges (__detail::__box): For the partial
-	specialization used by types that are already semiregular,
-	make the default constructor value-initialize the underlying
-	object instead of default-initializing it.  Make its in place
-	constructor explicit.
-	* testsuite/std/ranges/adaptors/detail/semiregular_box.cc:
-	Augment test.
-
-2020-10-30  David Edelsohn  <dje.gcc@gmail.com>
-
-	* testsuite/20_util/unique_ptr/creation/for_overwrite.cc: XFAIL on AIX.
-
-2020-10-29  Jonathan Wakely  <jwakely@redhat.com>
-
-	* config/abi/pre/gnu.ver (GLIBCXX_3.4.21): Tighten patterns
-	for old <sstream> symbols some more.
-
-2020-10-29  Jonathan Wakely  <jwakely@redhat.com>
-
-	* include/bits/ranges_util.h (subrange::subrange(R&&)): Use
-	direct-initialization instead of list-initialization, so a
-	potential narrowing conversion from ranges::size(r) to the
-	stored size isn't ill-formed.
-
-2020-10-29  Jonathan Wakely  <jwakely@redhat.com>
-
-	* include/bits/parse_numbers.h (_Select_int_base): Avoid
-	narrowing conversion in constant expression.
-	* include/experimental/buffer (buffer_copy): Avoid narrowing
-	conversion.
-	* include/experimental/internet (hash<>::operator()): Do not
-	use deprecated 'argument_type' member.
-	* include/std/variant (variant::emplace): Use cast instead
-	of implicit conversion from size_t to narrower unsigned type.
-
-2020-10-29  Jonathan Wakely  <jwakely@redhat.com>
-
-	* include/tr1/shared_ptr.h (__shared_count, __shared_ptr)
-	(shared_ptr): Add diagnostic pragmas around uses of auto_ptr.
-	* testsuite/tr1/2_general_utilities/shared_ptr/cons/43820_neg.cc:
-	Adust dg-error line numbers.
-
-2020-10-29  Jonathan Wakely  <jwakely@redhat.com>
-
-	* testsuite/18_support/96817.cc: Avoid -Wunused warnings.
-	* testsuite/20_util/any/assign/2.cc: Likewise.
-	* testsuite/20_util/any/cons/2.cc: Likewise.
-	* testsuite/20_util/align/1.cc: Avoid -Wsign-compare warning.
-	* testsuite/20_util/function/65760.cc: Avoid -Wunused warning.
-	* testsuite/20_util/function/1.cc: Avoid -Wcatch-value warning.
-	* testsuite/20_util/function/cons/move_target.cc: Avoid -Wunused
-	warning.
-	* testsuite/20_util/headers/memory/synopsis.cc: Add exception
-	specification.
-	* testsuite/20_util/monotonic_buffer_resource/allocate.cc: Avoid
-	-Wsign-compare warning.
-	* testsuite/20_util/tuple/cons/deduction.cc: Avoid -Wunused
-	warning.
-	* testsuite/20_util/specialized_algorithms/uninitialized_copy/808590-cxx11.cc:
-	Avoid -Wdeprecated-copy warning.
-	* testsuite/21_strings/basic_string/56166.cc: Avoid
-	-Wcatch-value warning.
-	* testsuite/21_strings/basic_string/numeric_conversions/char/stod.cc:
-	Avoid -Wcatch-value warnings.
-	* testsuite/21_strings/basic_string/numeric_conversions/char/stof.cc:
-	Likewise.
-	* testsuite/21_strings/basic_string/numeric_conversions/char/stoi.cc:
-	Likewise.
-	* testsuite/21_strings/basic_string/numeric_conversions/char/stol.cc:
-	Likewise.
-	* testsuite/21_strings/basic_string/numeric_conversions/char/stold.cc:
-	Likewise.
-	* testsuite/21_strings/basic_string/numeric_conversions/char/stoll.cc:
-	Likewise.
-	* testsuite/21_strings/basic_string/numeric_conversions/char/stoul.cc:
-	Likewise.
-	* testsuite/21_strings/basic_string/numeric_conversions/char/stoull.cc:
-	Likewise.
-	* testsuite/21_strings/basic_string/numeric_conversions/wchar_t/stod.cc:
-	Likewise.
-	* testsuite/21_strings/basic_string/numeric_conversions/wchar_t/stof.cc:
-	Likewise.
-	* testsuite/21_strings/basic_string/numeric_conversions/wchar_t/stoi.cc:
-	Likewise.
-	* testsuite/21_strings/basic_string/numeric_conversions/wchar_t/stol.cc:
-	Likewise.
-	* testsuite/21_strings/basic_string/numeric_conversions/wchar_t/stold.cc:
-	Likewise.
-	* testsuite/21_strings/basic_string/numeric_conversions/wchar_t/stoll.cc:
-	Likewise.
-	* testsuite/21_strings/basic_string/numeric_conversions/wchar_t/stoul.cc:
-	Likewise.
-	* testsuite/21_strings/basic_string/numeric_conversions/wchar_t/stoull.cc:
-	Likewise.
-	* testsuite/21_strings/basic_string_view/operations/compare/char/nonnull.cc:
-	Prune additional diagnostics.
-	* testsuite/21_strings/basic_string_view/operations/find/char/nonnull.cc:
-	Likewise.
-	* testsuite/21_strings/basic_string_view/operations/rfind/char/nonnull.cc:
-	Likewise.
-	* testsuite/21_strings/headers/string/synopsis.cc: Add exception
-	specifications.
-	* testsuite/22_locale/locale/cons/12352.cc: Define sized
-	delete operators to avoid warnings.
-	* testsuite/23_containers/deque/modifiers/swap/1.cc: Add
-	exception specification.
-	* testsuite/23_containers/forward_list/cons/11.cc: Avoid
-	-Wdeprecated-copy warning.
-	* testsuite/23_containers/headers/bitset/synopsis.cc: Add
-	exception specification.
-	* testsuite/23_containers/headers/deque/synopsis.cc: Likewise.
-	* testsuite/23_containers/headers/forward_list/synopsis.cc:
-	Likewise.
-	* testsuite/23_containers/headers/list/synopsis.cc: Likewise.
-	* testsuite/23_containers/headers/map/synopsis.cc: Likewise.
-	* testsuite/23_containers/headers/queue/synopsis.cc: Likewise.
-	* testsuite/23_containers/headers/set/synopsis.cc: Likewise.
-	* testsuite/23_containers/headers/vector/synopsis.cc: Likewise.
-	* testsuite/23_containers/list/modifiers/swap/1.cc: Likewise.
-	* testsuite/23_containers/map/modifiers/swap/1.cc: Likewise.
-	* testsuite/23_containers/multimap/modifiers/swap/1.cc:
-	Likewise.
-	* testsuite/23_containers/multiset/modifiers/swap/1.cc:
-	Likewise.
-	* testsuite/23_containers/set/modifiers/swap/1.cc: Likewise.
-	* testsuite/23_containers/unordered_set/56267-2.cc: Avoid
-	-Wdeprecated-copy warning.
-	* testsuite/23_containers/vector/bool/23632.cc: Avoid
-	-Wempty-body warning.
-	* testsuite/23_containers/vector/modifiers/swap/1.cc: Add
-	exception specification.
-	* testsuite/25_algorithms/heap/moveable2.cc: Fix misplaced
-	parentheses around arguments.
-	* testsuite/25_algorithms/sample/1.cc: Use return value.
-	* testsuite/25_algorithms/search/searcher.cc: Avoid -Wunused
-	warnings.
-	* testsuite/27_io/basic_ostream/exceptions/char/9561.cc:
-	Likewise.
-	* testsuite/27_io/basic_ostream/exceptions/wchar_t/9561.cc:
-	Likewise.
-	* testsuite/27_io/filesystem/operations/remove_all.cc: Avoid
-	-Wsign-compare warning.
-	* testsuite/experimental/any/assign/2.cc: Avoid -Wunused warnings.
-	* testsuite/experimental/any/cons/2.cc: Likewise.
-	* testsuite/experimental/filesystem/operations/remove_all.cc:
-	Avoid -Wign-compare warning.
-	* testsuite/experimental/memory/observer_ptr/cons/cons.cc:
-	Likewise.
-	* testsuite/experimental/memory_resource/null_memory_resource.cc:
-	Likewise.
-	* testsuite/experimental/source_location/1.cc: Avoid -Waddress
-	warning.
-	* testsuite/ext/pod_char_traits.cc: Avoid -Wunused warning.
-	* testsuite/ext/vstring/modifiers/clear/56166.cc: Avoid
-	-Wcatch-value.
-	* testsuite/std/concepts/concepts.lang/concept.swappable/swap.cc:
-	Avoid -Wunused warning.
-	* testsuite/std/concepts/concepts.lang/concept.swappable/swappable.cc:
-	Likewise.
-	* testsuite/tr1/2_general_utilities/shared_ptr/cons/43820_neg.cc:
-	Prune additional warnings.
-	* testsuite/tr1/3_function_objects/function/1.cc: Avoid
-	-Wcatch-value warning.
-	* testsuite/util/replacement_memory_operators.h: Define sized
-	delete to avoid warnings.
-	* testsuite/util/testsuite_api.h (_NonDefaultConstructible): Add
-	user-declared assignment operator to stop -Wdeprecated-copy
-	warnings.
-	* testsuite/util/testsuite_containers.h: Avoid -Wunused warning.
-	* testsuite/util/testsuite_iterators.h: Avoid -Wsign-compare
-	warnings.
-	* testsuite/util/testsuite_new_operators.h: Define sized deleted.
-
-2020-10-29  Jonathan Wakely  <jwakely@redhat.com>
-
-	* testsuite/25_algorithms/all_of/constexpr.cc: Check result of
-	the algorithm.
-	* testsuite/25_algorithms/any_of/constexpr.cc: Likewise.
-	* testsuite/25_algorithms/binary_search/constexpr.cc: Likewise.
-	* testsuite/25_algorithms/copy_backward/constexpr.cc: Likewise.
-	* testsuite/25_algorithms/count/constexpr.cc: Likewise.
-	* testsuite/25_algorithms/equal/constexpr.cc: Likewise.
-	* testsuite/25_algorithms/equal_range/constexpr.cc: Likewise.
-	* testsuite/25_algorithms/fill/constexpr.cc: Likewise.
-	* testsuite/25_algorithms/find_end/constexpr.cc: Likewise.
-	* testsuite/25_algorithms/find_if/constexpr.cc: Likewise.
-	* testsuite/25_algorithms/is_partitioned/constexpr.cc: Likewise.
-	* testsuite/25_algorithms/is_permutation/constexpr.cc: Likewise.
-	* testsuite/25_algorithms/is_sorted_until/constexpr.cc:
-	Likewise.
-	* testsuite/25_algorithms/lexicographical_compare/constexpr.cc:
-	Likewise.
-	* testsuite/25_algorithms/lower_bound/constexpr.cc: Likewise.
-	* testsuite/25_algorithms/merge/constexpr.cc: Likewise.
-	* testsuite/25_algorithms/mismatch/constexpr.cc: Likewise.
-	* testsuite/25_algorithms/none_of/constexpr.cc: Likewise.
-	* testsuite/25_algorithms/partition_copy/constexpr.cc: Likewise.
-	* testsuite/25_algorithms/remove_copy/constexpr.cc: Likewise.
-	* testsuite/25_algorithms/remove_copy_if/constexpr.cc: Likewise.
-	* testsuite/25_algorithms/remove_if/constexpr.cc: Likewise.
-	* testsuite/25_algorithms/replace_if/constexpr.cc: Likewise.
-	* testsuite/25_algorithms/reverse/constexpr.cc: Likewise.
-	* testsuite/25_algorithms/reverse_copy/constexpr.cc: Likewise.
-	* testsuite/25_algorithms/rotate_copy/constexpr.cc: Likewise.
-	* testsuite/25_algorithms/search/constexpr.cc: Likewise.
-	* testsuite/25_algorithms/set_difference/constexpr.cc: Likewise.
-	* testsuite/25_algorithms/set_intersection/constexpr.cc:
-	Likewise.
-	* testsuite/25_algorithms/set_symmetric_difference/constexpr.cc:
-	Likewise.
-	* testsuite/25_algorithms/set_union/constexpr.cc: Likewise.
-	* testsuite/25_algorithms/unique_copy/constexpr.cc: Likewise.
-	* testsuite/25_algorithms/upper_bound/constexpr.cc: Likewise.
-
-2020-10-29  Jonathan Wakely  <jwakely@redhat.com>
-
-	* include/bits/uniform_int_dist.h (_Power_of_two): Add
-	constexpr.
-	(uniform_int_distribution::_S_nd): Add static_assert to ensure
-	the wider type is twice as wide as the result type.
-	(uniform_int_distribution::__generate_impl): Add static_assert
-	and declare variables as constexpr where appropriate.
-	(uniform_int_distribution:operator()): Likewise. Only consider
-	the uniform random bit generator's range of possible results
-	when deciding whether _S_nd can be used, not the __uctype type.
-
-2020-10-29  Jonathan Wakely  <jwakely@redhat.com>
-
-	* include/ext/rope (_Refcount_Base::_M_ref_count): Remove
-	volatile qualifier.
-	(_Refcount_Base::_M_decr()): Likewise.
-
-2020-10-29  Jonathan Wakely  <jwakely@redhat.com>
-
-	* include/bits/std_function.h (_Function_handler<void, void>):
-	Define explicit specialization used for invalid target types.
-	(_Base_manager::_M_manager) [!__cpp_rtti]: Return null.
-	(function::target_type()): Check for null pointer.
-	(function::target()): Define unconditionall. Fix bug with
-	const_cast of function pointer type.
-	(function::target() const): Define unconditionally, but
-	only use RTTI if enabled.
-	* testsuite/20_util/function/target_no_rtti.cc: New test.
-
-2020-10-29  Patrick Palka  <ppalka@redhat.com>
-
-	* testsuite/25_algorithms/lexicographical_compare/constrained.cc:
-	(test03): Fix initializing the vector vy with the array y of size 4.
-
-2020-10-29  Jonathan Wakely  <jwakely@redhat.com>
-
-	* include/bits/hashtable_policy.h (_Local_iterator_base): Cast
-	value to avoid -Wsign-compare warnings.
-	* include/bits/regex.h (sub_match::_M_str): Avoid narrowing
-	conversion.
-	* include/bits/regex_compiler.tcc (_Compiler::_M_quantifier):
-	Initialize variable to avoid -Wmaybe-uninitialized warning.
-	* include/bits/shared_ptr_base.h (_Sp_counted_deleter::_Impl):
-	Reorder mem-initializer-list to avoid -Wreorder warning.
-	* include/bits/stl_tree.h (_Rb_tree_impl): Explicitly
-	initialize base class in copy constructor.
-	* include/debug/safe_iterator.h (_Safe_iterator): Likewise.
-	* include/ext/debug_allocator.h: Reorder mem-initializer-list
-	to avoid -Wreorder warning.
-	* include/ext/throw_allocator.h (throw_allocator_limit)
-	(throw_allocator_random): Add user-declared assignment operators
-	to avoid -Wdeprecated-copy warnings.
-
-2020-10-29  Jonathan Wakely  <jwakely@redhat.com>
-
-	* include/bits/uniform_int_dist.h (uniform_int_distribution):
-	Rename _UniformRandomNumberGenerator template parameters to
-	_UniformRandomBitGenerator, as per P0346R1.
-
-2020-10-29  Jonathan Wakely  <jwakely@redhat.com>
-
-	* include/std/sstream (basic_stringbuf(__string_type&&, openmode)):
-	Call _M_init_syncbuf to set up get/put areas. Also qualify
-	std::move.
-
-2020-10-28  Jonathan Wakely  <jwakely@redhat.com>
-
-	* config/abi/pre/gnu.ver (GLIBCXX_3.4.29): Remove duplicate
-	patterns.
-	(CXXABI_1.3.13): Restore missing piece.
-
-2020-10-28  Thomas Rodgers  <trodgers@redhat.com>
-
-	* acinclude.m4 (glibcxx_SUBDIRS): Add src/c++20.
-	* config/abi/pre/gnu.ver (GLIBCXX_3.4.29): New symbols.
-	* configure: Regenerate.
-	* include/std/sstream:
-	(basic_stringbuf::basic_stringbuf(allocator const&)): New constructor.
-	(basic_stringbuf::basic_stringbuf(openmode, allocator const&)): Likewise.
-	(basic_stringbuf::basic_stringbuf(basic_string&&, openmode)): Likewise.
-	(basic_stringbuf::basic_stringbuf(basic_stringbuf&&, allocator const&)):
-	Likewise.
-	(basic_stringbuf::get_allocator()): New method.
-	(basic_stringbuf::view()): Likewise.
-	(basic_istringstream::basic_istringstream(basic_string&&, openmode)):
-	New constructor.
-	(basic_istringstream::basic_istringstream(openmode, allocator const&)):
-	Likewise
-	(basic_istringstream::view()): New method.
-	(basic_ostringstream::basic_ostringstream(basic_string&&, openmode)):
-	New constructor.
-	(basic_ostringstream::basic_ostringstream(openmode, allocator const&)):
-	Likewise
-	(basic_ostringstream::view()): New method.
-	(basic_stringstream::basic_stringstream(basic_string&&, openmode)):
-	New constructor.
-	(basic_stringstream::basic_stringstream(openmode, allocator const&)):
-	Likewise
-	(basic_stringstream::view()): New method.
-	* src/Makefile.in: Add c++20 directory.
-	* src/Makefile.am: Regenerate.
-	* src/c++20/Makefile.am: Add makefile for new sub-directory.
-	* src/c++20/Makefile.in: Generate.
-	* src/c++20/sstream-inst.cc: New file defining explicit
-	instantiations for basic_stringbuf, basic_istringstream,
-	basic_ostringstream, and basic_stringstream member functions
-	added in C++20.
-	* testsuite/27_io/basic_stringbuf/cons/char/2.cc: New test.
-	* testsuite/27_io/basic_stringbuf/cons/wchar_t/2.cc: Likewise.
-	* testsuite/27_io/basic_stringbuf/view/char/1.cc: Likewise.
-	* testsuite/27_io/basic_stringbuf/view/wchar_t/1.cc: Likewise.
-	* testsuite/27_io/basic_istringstream/cons/char/1.cc: Likewise.
-	* testsuite/27_io/basic_istringstream/cons/wchar_t/1.cc: Likewise.
-	* testsuite/27_io/basic_istringstream/view/char/1.cc: Likewise.
-	* testsuite/27_io/basic_istringstream/view/wchar_t/1.cc: Likewise.
-	* testsuite/27_io/basic_ostringstream/cons/char/1.cc: Likewise.
-	* testsuite/27_io/basic_ostringstream/cons/wchar_t/1.cc: Likewise.
-	* testsuite/27_io/basic_ostringstream/view/char/1.cc: Likewise.
-	* testsuite/27_io/basic_ostringstream/view/wchar_t/1.cc: Likewise.
-	* testsuite/27_io/basic_stringstream/cons/char/1.cc: Likewise.
-	* testsuite/27_io/basic_stringstream/cons/wchar_t/1.cc: Likewise.
-	* testsuite/27_io/basic_stringstream/view/char/1.cc: Likewise.
-	* testsuite/27_io/basic_stringstream/view/wchar_t/1.cc: Likewise.
-
-2020-10-28  Patrick Palka  <ppalka@redhat.com>
-
-	PR libstdc++/97613
-	* include/std/chrono (year_month_weekday::operator sys_days):
-	Cast the result of index() to int so that the initializer for
-	days{} is sign-extended when it's converted to the underlying
-	type.
-	* testsuite/std/time/year_month_weekday/3.cc: New test.
-
-2020-10-28  Jonathan Wakely  <jwakely@redhat.com>
-
-	* libsupc++/new_opnt.cc (new): Add comment about forced unwind
-	exceptions.
-
-2020-10-28  Jonathan Wakely  <jwakely@redhat.com>
-
-	PR libstdc++/94268
-	* config/os/mingw32-w64/os_defines.h (_GLIBCXX_BUFSIZ):
-	Define.
-	* config/os/mingw32/os_defines.h (_GLIBCXX_BUFSIZ):
-	Define.
-	* include/bits/fstream.tcc: Use _GLIBCXX_BUFSIZ instead
-	of BUFSIZ.
-	* include/ext/stdio_filebuf.h: Likewise.
-	* include/std/fstream (_GLIBCXX_BUFSIZ): Define.
-
-2020-10-28  Jonathan Wakely  <jwakely@redhat.com>
-
-	PR libstdc++/95592
-	* include/bits/valarray_after.h (_DEFINE_EXPR_UNARY_OPERATOR)
-	(_DEFINE_EXPR_BINARY_OPERATOR, _DEFINE_EXPR_BINARY_FUNCTION):
-	Use elaborated-type-specifier and qualified-id to avoid
-	ambiguities with QNX system headers.
-	* testsuite/26_numerics/valarray/95592.cc: New test.
-
-2020-10-28  Jonathan Wakely  <jwakely@redhat.com>
-
-	PR libstdc++/95609
-	* include/std/span (span): Reorder data members to match common
-	implementations of struct iovec.
-	* testsuite/23_containers/span/layout_compat.cc: New test.
-
-2020-10-27  Jonathan Wakely  <jwakely@redhat.com>
-
-	* include/std/functional (std::_Placeholder): Define for C++98
-	as well as later standards.
-	* include/tr1/functional (std::placeholders::_1 etc): Declare
-	for C++98.
-	(tr1::_Placeholder): Replace with using-declaration for
-	std::_Placeholder.
-	(tr1::placeholders::_1 etc.): Replace with using-directive for
-	std::placeholders.
-
-2020-10-27  Jonathan Wakely  <jwakely@redhat.com>
-
-	* include/tr1/ell_integral.tcc (__ellint_rf, __ellint_rd)
-	(__ellint_rc, __ellint_rj): Remove unused variables.
-	* include/tr1/modified_bessel_func.tcc (__airy): Likewise.
-
-2020-10-27  Jonathan Wakely  <jwakely@redhat.com>
-
-	* include/bits/locale_conv.h (__str_codecvt_out_all):
-	Add cast to compare operands of the same signedness.
-	* include/bits/locale_facets_nonio.tcc
-	(time_get::_M_extract_wday_or_month): Likewise.
-	* include/bits/sstream.tcc (basic_stringbuf::overflow):
-	Likewise.
-	* include/tr1/legendre_function.tcc (__sph_legendre): Use
-	unsigned for loop variable.
-
-2020-10-27  Jonathan Wakely  <jwakely@redhat.com>
-
-	* include/std/charconv (from_chars): Add noexcept to match
-	definitions in src/c++17/floating_from_chars.cc
-
-2020-10-27  Jonathan Wakely  <jwakely@redhat.com>
-
-	* src/c++17/fs_dir.cc (fs::directory_iterator::operator*):
-	Add noexcept. Do not throw on precondition violation.
-
-2020-10-27  Jonathan Wakely  <jwakely@redhat.com>
-
-	* include/bits/fs_path.h (path::_List::begin, path::_List::end):
-	Add noexcept to match definitions in src/c++17/fs_path.cc.
-
-2020-10-27  Jonathan Wakely  <jwakely@redhat.com>
-
-	* testsuite/experimental/memory_resource/new_delete_resource.cc:
-	Add missing <cstdint> header.
-	* testsuite/experimental/memory_resource/resource_adaptor.cc:
-	Likewise.
-
-2020-10-26  Jonathan Wakely  <jwakely@redhat.com>
-
-	* include/experimental/executor (strand::_State): Fix thinko.
-
-2020-10-26  Ville Voutilainen  <ville.voutilainen@gmail.com>
-
-	* include/std/type_traits (__is_nt_constructible_impl): Remove.
-	(__is_nothrow_constructible_impl): Adjust.
-	(is_nothrow_default_constructible): Likewise.
-	(__is_nt_assignable_impl): Remove.
-	(__is_nothrow_assignable_impl): Adjust.
-
-2020-10-26  Jonathan Wakely  <jwakely@redhat.com>
-
-	PR libstdc++/97570
-	* libsupc++/new_opa.cc: Declare size_t in global namespace.
-	Remove unused header.
-
-2020-10-26  Stephan Bergmann  <sbergman@redhat.com>
-
-	* include/bits/shared_ptr_base.h
-	(_Sp_counted_base::_M_add_ref_lock_nothrow(): Add noexcept to
-	definitions to match declaration.
-	(__shared_count(const __weak_count&, nothrow_t)): Add noexcept
-	to declaration to match definition.
-
-2020-10-23  Patrick Palka  <ppalka@redhat.com>
-
-	* include/std/ranges (single_view::single_view): Mark the
-	in place constructor explicit as per LWG 3428.
-	(take_view): Remove the constraint on the deduction guide's
-	template parameter as per LWG 3447.
-
-2020-10-23  Jonathan Wakely  <jwakely@redhat.com>
-
-	* include/experimental/memory_resource: Include <tuple>.
-	(polymorphic_allocator::construct): Qualify forward_as_tuple.
-	* include/std/memory_resource: Likewise.
-
-2020-10-22  Jonathan Wakely  <jwakely@redhat.com>
-
-	* testsuite/30_threads/condition_variable/members/68519.cc:
-	Define recent_epoch_float_clock::duration to meet the Cpp17Clock
-	requirements.
-
-2020-10-22  Jonathan Wakely  <jwakely@redhat.com>
-
-	* include/std/shared_mutex: Only include <condition_variable>
-	when pthread_rwlock_t and POSIX timers are not available.
-	(__cpp_lib_shared_mutex, __cpp_lib_shared_timed_mutex): Change
-	value to be type 'long'.
-	* include/std/version (__cpp_lib_shared_mutex)
-	(__cpp_lib_shared_timed_mutex): Likewise.
-
-2020-10-22  Jonathan Wakely  <jwakely@redhat.com>
-
-	* include/Makefile.am: Add new header.
-	* include/Makefile.in: Regenerate.
-	* include/bits/shared_ptr.h: Include <iosfwd>.
-	* include/bits/shared_ptr_base.h: Include required headers here
-	directly, instead of in <memory>.
-	* include/bits/uses_allocator_args.h: New file. Move utility
-	functions for uses-allocator construction from <memory> to here.
-	Only define the utility functions when concepts are available.
-	(__cpp_lib_make_obj_using_allocator): Define non-standard
-	feature test macro.
-	* include/std/condition_variable: Remove unused headers.
-	* include/std/future: Likewise.
-	* include/std/memory: Remove headers that are not needed
-	directly, and are now inclkuded where they're needed. Include
-	new <bits/uses_allocator_args.h> header.
-	* include/std/memory_resource: Include only the necessary
-	headers. Use new feature test macro to detect support for the
-	utility functions.
-	* include/std/scoped_allocator: Likewise.
-	* include/std/version (__cpp_lib_make_obj_using_allocator):
-	Define.
-
-2020-10-22  Olivier Hainque  <hainque@adacore.com>
-
-	* crossconfig.m4: Turn vxworks matcher into vxworks*.
-	* configure.host: Likewise.
-	* configure: Regenerate.
-
-2020-10-21  Jonathan Wakely  <jwakely@redhat.com>
-
-	* include/bits/shared_ptr.h (shared_ptr(const weak_ptr&, nothrow_t)):
-	Add noexcept.
-	* include/bits/shared_ptr_base.h (_Sp_counted_base::_M_add_ref_lock):
-	Remove specializations and just call _M_add_ref_lock_nothrow.
-	(__shared_count, __shared_ptr): Use nullptr for null pointer
-	constants.
-	(__shared_count(const __weak_count&)): Use _M_add_ref_lock_nothrow
-	instead of _M_add_ref_lock.
-	(__shared_count(const __weak_count&, nothrow_t)): Add noexcept.
-	(__shared_ptr::operator bool()): Add noexcept.
-	(__shared_ptr(const __weak_ptr&, nothrow_t)): Add noexcept.
-
-2020-10-21  Jonathan Wakely  <jwakely@redhat.com>
-
-	PR libstdc++/97512
-	* include/bits/ranges_util.h (tuple_size<subrange>)
-	(tuple_element<I, cv subrange>): Move here from ...
-	* include/std/ranges: ... here.
-	* testsuite/std/ranges/subrange/97512.cc: New test.
-
-2020-10-21  Thomas Rodgers  <trodgers@redhat.com>
-
-	* include/pstl/algorithm_impl.h: Update file.
-	* include/pstl/execution_impl.h: Likewise.
-	* include/pstl/glue_algorithm_impl.h: Likewise.
-	* include/pstl/glue_memory_impl.h: Likewise.
-	* include/pstl/glue_numeric_impl.h: Likewise.
-	* include/pstl/memory_impl.h: Likewise.
-	* include/pstl/numeric_impl.h: Likewise.
-	* include/pstl/parallel_backend.h: Likewise.
-	* include/pstl/parallel_backend_serial.h: Likewise.
-	* include/pstl/parallel_backend_tbb.h: Likewise.
-	* include/pstl/parallel_backend_utils.h: Likewise.
-	* include/pstl/pstl_config.h: Likewise.
-	* include/pstl/unseq_backend_simd.h: Likewise.
-
-2020-10-20  François Dumont  <fdumont@gcc.gnu.org>
-
-	* include/bits/hashtable_policy.h
-	(_Hash_node_value_base<>): Remove _Hash_node_base inheritance.
-	(_Hash_node_code_cache<bool _Cache_hash_code>): New.
-	(_Hash_node_value<typename _Value, bool _Cache_hash_code>): New.
-	(_Hash_node<>): Inherits _Hash_node_base<> and _Hash_node_value<>.
-	(_Map_base<>::__node_type): Remove.
-	(_Map_base<>::iterator): Remove.
-	(_Insert_base<>::__hash_cached): New.
-	(_Insert_base<>::__constant_iterators): New.
-	(_Insert_base<>::__hashtable_alloc): New.
-	(_Insert_base<>::__node_type): Remove.
-	(_Insert_base<>::__node_ptr): New.
-	(_Hash_code_base<>): Remove specializations.
-	(_Hash_code_base<>::__node_type): Remove.
-	(_Hash_code_base<>::_M_bucket_index(const __node_type*, size_t)):
-	Replace by...
-	(_Hash_code_base<>::_M_bucket_index(const _Hash_node_value<>&, size_t)):
-	...this.
-	(_Hash_code_base<>::_M_store_code(__node_type*, __hash_code)):
-	Replace by...
-	(_Hash_code_base<>::_M_store_code(_Hash_node_code_cache<>&, __hash_code)):
-	...this.
-	(_Hash_code_base<>::_M_copy_code(__node_type*, const __node_type*)):
-	Replace by...
-	(_Hash_code_base<>::_M_copy_code(_Hash_node_code_cache<>&,
-	const _Hash_node_code_base<>&)): ...this.
-	(_Hashtable_base<>::__constant_iterators): Remove.
-	(_Hashtable_base<>::__unique_keys): Remove.
-	(_Hashtable_base<>::__node_type): Remove.
-	(_Hashtable_base<>::iterator): Remove.
-	(_Hashtable_base<>::const_iterator): Remove.
-	(_Hashtable_base<>::local_iterator): Remove.
-	(_Hashtable_base<>::const_local_iterator): Remove.
-	(_Hashtable_base<>::__ireturn_type): Remove.
-	(_Hashtable_base<>::_Equal_hash_code<>::_S_equals): Replace by...
-	(_Hashtable_base<>::_S_equals(__hash_code, const _Hash_node_code_hash<>&)):
-	...this.
-	(_Hashtable_base<>::_Equal_hash_code<>::_S_node_equals): Replace by...
-	(_Hashtable_base<>::_S_node_equals(__hash_code,
-	const _Hash_node_code_hash<>&)): ...this.
-	(_Hashtable_base<>::_Equal_hash_code<>): Remove.
-	(_Hashtable_base<>::_M_equals): Adapt.
-	(_Hashtable_baxe<>::_M_node_equals): Adapt.
-	(_Equality<>::_M_equal): Adapt.
-	(_Hashtable_alloc<>::__node_ptr): New.
-	(_Hashtable_alloc<>::__bucket_type): Rename into...
-	(_Hashtable_alloc<>::__node_base_ptr): ...this.
-	(_Hashtable_alloc<>::__bucket_alloc_type): Rename into...
-	(_Hashtable_alloc<>::__buckets_alloc_type): ...this.
-	(_Hashtable_alloc<>::__bucket_alloc_traits): Rename into...
-	(_Hashtable_alloc<>::__buckets_alloc_traits): ...this.
-	(_Hashtable_alloc<>::__buckets_ptr): New.
-	(_Hashtable_alloc<>::_M_allocate_node): Adapt.
-	(_Hashtable_alloc<>::_M_deallocate_node): Adapt.
-	(_Hashtable_alloc<>::_M_deallocate_node_ptr): Adapt.
-	(_Hashtable_alloc<>::_M_deallocate_nodes): Adapt.
-	(_Hashtable_alloc<>::_M_allocate_buckets): Adapt.
-	(_Hashtable_alloc<>::_M_deallocate_buckets): Adapt.
-	* include/bits/hashtable.h (_Hashtable<>): Adapt.
-
-2020-10-20  Aldy Hernandez  <aldyh@redhat.com>
-
-	* testsuite/21_strings/basic_string/capacity/1.cc: Pass
-	-Wno-stringop-overflow to test.
-
-2020-10-20  Jonathan Wakely  <jwakely@redhat.com>
-
-	PR libstdc++/95917
-	* include/std/coroutine (__noop_coro_frame): Replace with
-	noop_coroutine_handle::__frame.
-	(__dummy_resume_destroy): Define inline in __frame.
-	(__noop_coro_fr): Replace with noop_coroutine_handle::_S_fr
-	and define as inline.
-	* testsuite/18_support/coroutines/95917.cc: New test.
-
-2020-10-20  Jonathan Wakely  <jwakely@redhat.com>
-
-	* include/std/coroutine (coroutine_handle<_Promise>): Remove
-	base class. Add constructors, conversions, accessors etc. as
-	proposed for LWG 3460.
-	(coroutine_handle<noop_coroutine_promise>): Likewise.
-	* testsuite/18_support/coroutines/lwg3460.cc: New test.
-
-2020-10-19  Jonathan Wakely  <jwakely@redhat.com>
-
-	* include/bits/unique_ptr.h (make_unique_for_overwrite): Define
-	for C++20.
-	* testsuite/20_util/unique_ptr/creation/array_neg.cc: Remove
-	unused header. Adjust standard reference.
-	* testsuite/20_util/unique_ptr/creation/for_overwrite.cc: New test.
-	* testsuite/20_util/unique_ptr/creation/for_overwrite__neg.cc: New test.
-
-2020-10-19  Jonathan Wakely  <jwakely@redhat.com>
-
-	* include/std/tuple (_Head_base<Idx, Head, true>): Use reserved
-	form of __no_unique_address__ attribute because
-	no_unique_address is not reserved prior to C++20.
-
-2020-10-19  Jonathan Wakely  <jwakely@redhat.com>
-
-	* include/bits/node_handle.h (_Node_handle_common): Replace
-	std::optional with custom type.
-	* testsuite/20_util/variant/exception_safety.cc: Add missing
-	header include.
-
-2020-10-19  Jonathan Wakely  <jwakely@redhat.com>
-
-	* include/precompiled/expc++.h: Removed.
-
-2020-10-17  Ville Voutilainen  <ville.voutilainen@gmail.com>
-
-	PR libstdc++/97449
-	* include/std/variant
-	(__gen_vtable_impl<>::_S_apply_single_alt):
-	Diagnose visitor return type mismatches here..
-	(__gen_vtable_impl</*base case*/>::_S_apply):
-	..not here.
-
-2020-10-15  Jonathan Wakely  <jwakely@redhat.com>
-
-	* include/std/concepts: Fix typos in copyright notice.
-	* include/std/ranges: Likewise.
-
-2020-10-14  Jonathan Wakely  <jwakely@redhat.com>
-
-	PR libstdc++/97415
-	* include/std/sstream (basic_stringbuf::str()): Check for
-	null egptr() before comparing to non-null pptr().
-
-2020-10-14  Jonathan Wakely  <jwakely@redhat.com>
-
-	* testsuite/21_strings/basic_string/modifiers/assign/char/move_assign_optim.cc:
-	Do not generate debug info.
-	* testsuite/21_strings/basic_string/modifiers/assign/wchar_t/move_assign_optim.cc:
-	Likewise.
-
-2020-10-14  Jonathan Wakely  <jwakely@redhat.com>
-
-	* include/bits/basic_string.h (basic_string(const Alloc&))
-	(basic_string(const basic_string&)
-	(basic_string(const CharT*, size_type, const Alloc&))
-	(basic_string(const CharT*, const Alloc&))
-	(basic_string(size_type, CharT, const Alloc&))
-	(basic_string(initializer_list<CharT>, const Alloc&))
-	(basic_string(InputIterator, InputIterator, const Alloc&)):
-	Define inline in class body.
-	* include/bits/basic_string.tcc (basic_string(const Alloc&))
-	(basic_string(const basic_string&)
-	(basic_string(const CharT*, size_type, const Alloc&))
-	(basic_string(const CharT*, const Alloc&))
-	(basic_string(size_type, CharT, const Alloc&))
-	(basic_string(initializer_list<CharT>, const Alloc&))
-	(basic_string(InputIterator, InputIterator, const Alloc&)):
-	Move definitions into class body.
-
-2020-10-14  Jonathan Wakely  <jwakely@redhat.com>
-
-	* testsuite/lib/libstdc++.exp (check_effective_target_cxx11-abi):
-	Add comments about which test flags get used by the check.
-
-2020-10-14  Jonathan Wakely  <jwakely@redhat.com>
-
-	* testsuite/21_strings/basic_string/allocator/char/copy.cc: Make
-	comment more precise about what isn't supported by COW strings.
-	* testsuite/21_strings/basic_string/allocator/char/copy_assign.cc:
-	Likewise.
-	* testsuite/21_strings/basic_string/allocator/char/move.cc:
-	Likewise.
-	* testsuite/21_strings/basic_string/allocator/char/move_assign.cc:
-	Likewise.
-	* testsuite/21_strings/basic_string/allocator/char/noexcept.cc:
-	Likewise.
-	* testsuite/21_strings/basic_string/allocator/char/operator_plus.cc:
-	Likewise.
-	* testsuite/21_strings/basic_string/allocator/char/swap.cc:
-	Likewise.
-	* testsuite/21_strings/basic_string/allocator/wchar_t/copy.cc:
-	Likewise.
-	* testsuite/21_strings/basic_string/allocator/wchar_t/copy_assign.cc:
-	Likewise.
-	* testsuite/21_strings/basic_string/allocator/wchar_t/move.cc:
-	Likewise.
-	* testsuite/21_strings/basic_string/allocator/wchar_t/move_assign.cc:
-	Likewise.
-	* testsuite/21_strings/basic_string/allocator/wchar_t/noexcept.cc:
-	Likewise.
-	* testsuite/21_strings/basic_string/allocator/wchar_t/operator_plus.cc:
-	Likewise.
-	* testsuite/21_strings/basic_string/allocator/wchar_t/swap.cc:
-	Likewise.
-
-2020-10-14  Jonathan Wakely  <jwakely@redhat.com>
-
-	* testsuite/21_strings/basic_string/allocator/char/minimal.cc:
-	Do not require cxx11-abi effective target.
-	* testsuite/21_strings/basic_string/allocator/wchar_t/minimal.cc:
-	Likewise.
-	* testsuite/27_io/basic_fstream/cons/base.cc: Likewise.
-
-2020-10-14  Jonathan Wakely  <jwakely@redhat.com>
-
-	* include/bits/basic_string.h [!_GLIBCXX_USE_CXX11_ABI]
-	(basic_string(const _CharT*, const _Alloc&)): Constrain to
-	require an allocator-like type to fix CTAD ambiguity (LWG 3706).
-	* testsuite/21_strings/basic_string/cons/char/deduction.cc:
-	Remove dg-skip-if.
-	* testsuite/21_strings/basic_string/cons/wchar_t/deduction.cc:
-	Likewise.
-
-2020-10-13  Nuno Lopes  <nuno.lopes@ist.utl.pt>
-
-	* include/bits/stl_algo.h (any_of): Fix incorrect description
-	in comment.
-
-2020-10-13  Jonathan Wakely  <jwakely@redhat.com>
-
-	* doc/xml/manual/evolution.xml: Document some API changes
-	and deprecations.
-	* doc/xml/manual/intro.xml: Document LWG 2499.
-	* doc/xml/manual/status_cxx2020.xml: Update status.
-	* doc/html/*: Regenerate.
-
-2020-10-13  Jonathan Wakely  <jwakely@redhat.com>
-
-	* doc/xml/book.txml: Remove trailing whitespace.
-	* doc/xml/chapter.txml: Likewise.
-	* doc/xml/class.txml: Likewise.
-	* doc/xml/gnu/fdl-1.3.xml: Likewise.
-	* doc/xml/gnu/gpl-3.0.xml: Likewise.
-	* doc/xml/manual/abi.xml: Likewise.
-	* doc/xml/manual/algorithms.xml: Likewise.
-	* doc/xml/manual/allocator.xml: Likewise.
-	* doc/xml/manual/appendix_contributing.xml: Likewise.
-	* doc/xml/manual/appendix_free.xml: Likewise.
-	* doc/xml/manual/appendix_porting.xml: Likewise.
-	* doc/xml/manual/atomics.xml: Likewise.
-	* doc/xml/manual/auto_ptr.xml: Likewise.
-	* doc/xml/manual/backwards_compatibility.xml: Likewise.
-	* doc/xml/manual/bitmap_allocator.xml: Likewise.
-	* doc/xml/manual/build_hacking.xml: Likewise.
-	* doc/xml/manual/codecvt.xml: Likewise.
-	* doc/xml/manual/concurrency.xml: Likewise.
-	* doc/xml/manual/concurrency_extensions.xml: Likewise.
-	* doc/xml/manual/configure.xml: Likewise.
-	* doc/xml/manual/containers.xml: Likewise.
-	* doc/xml/manual/ctype.xml: Likewise.
-	* doc/xml/manual/debug.xml: Likewise.
-	* doc/xml/manual/debug_mode.xml: Likewise.
-	* doc/xml/manual/diagnostics.xml: Likewise.
-	* doc/xml/manual/documentation_hacking.xml: Likewise.
-	* doc/xml/manual/evolution.xml: Likewise.
-	* doc/xml/manual/internals.xml: Likewise.
-	* doc/xml/manual/intro.xml: Likewise.
-	* doc/xml/manual/io.xml: Likewise.
-	* doc/xml/manual/iterators.xml: Likewise.
-	* doc/xml/manual/locale.xml: Likewise.
-	* doc/xml/manual/localization.xml: Likewise.
-	* doc/xml/manual/messages.xml: Likewise.
-	* doc/xml/manual/mt_allocator.xml: Likewise.
-	* doc/xml/manual/numerics.xml: Likewise.
-	* doc/xml/manual/parallel_mode.xml: Likewise.
-	* doc/xml/manual/policy_data_structures.xml: Likewise.
-	* doc/xml/manual/prerequisites.xml: Likewise.
-	* doc/xml/manual/shared_ptr.xml: Likewise.
-	* doc/xml/manual/spine.xml: Likewise.
-	* doc/xml/manual/status_cxxtr1.xml: Likewise.
-	* doc/xml/manual/status_cxxtr24733.xml: Likewise.
-	* doc/xml/manual/strings.xml: Likewise.
-	* doc/xml/manual/support.xml: Likewise.
-	* doc/xml/manual/test.xml: Likewise.
-	* doc/xml/manual/test_policy_data_structures.xml: Likewise.
-	* doc/xml/manual/using.xml: Likewise.
-	* doc/xml/manual/using_exceptions.xml: Likewise.
-	* doc/xml/manual/utilities.xml: Likewise.
-	* doc/html/*: Regenerate.
-
-2020-10-12  Patrick Palka  <ppalka@redhat.com>
-
-	* include/std/ranges (take_while_view::begin): Constrain the
-	const overload further as per LWG 3450.
-	(take_while_view::end): Likewise.
-	* testsuite/std/ranges/adaptors/take_while.cc: Add test for LWG
-	3450.
-
-2020-10-12  Patrick Palka  <ppalka@redhat.com>
-
-	PR libstdc++/95322
-	* include/std/ranges (take_view::_CI): Define this alias
-	template as per LWG 3449 and remove ...
-	(take_view::_Sentinel::_CI): ... this type alias.
-	(take_view::_Sentinel::operator==): Adjust use of _CI
-	accordingly.  Define a second overload that accepts an iterator
-	of the opposite constness as per LWG 3449.
-	(take_while_view::_Sentinel::operator==): Likewise.
-	* testsuite/std/ranges/adaptors/95322.cc: Add tests for LWG 3449.
-
-2020-10-12  Jonathan Wakely  <jwakely@redhat.com>
-
-	* doc/doxygen/user.cfg.in: Update to Doxygen 1.8.20 format.
-
-2020-10-12  Jonathan Wakely  <jwakely@redhat.com>
-
-	* doc/doxygen/user.cfg.in (PREDEFINED): Use __cplusplus=201703L
-	so that C++17 features are documented.
-
-2020-10-12  Jonathan Wakely  <jwakely@redhat.com>
-
-	* include/bits/stl_algobase.h (copy, move, copy_backward)
-	(move_backward): Fix documentation for returned iterator.
-
-2020-10-12  Martin Sebor  <msebor@redhat.com>
-
-	PR c++/97201
-	* libsupc++/new (operator new): Add attribute alloc_size and malloc.
-
-2020-10-11  Clement Chigot  <clement.chigot@atos.net>
-
-	* config/os/aix/t-aix: Add complementary mode object file to
-	libstdc++fs.a
-
-2020-10-10  Jonathan Wakely  <jwakely@redhat.com>
-
-	PR libstdc++/97362
-	* doc/html/manual/source_code_style.html: Regenerate.
-	* doc/xml/manual/appendix_contributing.xml: Add __deref to
-	BADNAMES.
-	* include/debug/functions.h (_Irreflexive_checker::__deref):
-	Rename to __ref.
-	* testsuite/17_intro/badnames.cc: Check __deref.
-
-2020-10-10  Ville Voutilainen  <ville.voutilainen@gmail.com>
-
-	* include/std/variant (__check_visitor_result):
-	Use size_t for indexes.
-	(__check_visitor_results): Likewise.
-
-2020-10-09  Ville Voutilainen  <ville.voutilainen@gmail.com>
-
-	PR libstdc++/95904
-	* include/std/variant (__deduce_visit_result): Add a nested ::type.
-	(__gen_vtable_impl</*base case*/>::_S_apply):
-	Check the visitor return type.
-	(__same_types): New.
-	(__check_visitor_result): Likewise.
-	(__check_visitor_results): Likewise.
-	(visit(_Visitor&&, _Variants&&...)): Use __check_visitor_results
-	in case we're visiting just one variant.
-	* testsuite/20_util/variant/visit_neg.cc: Adjust.
-
-2020-10-09  Jonathan Wakely  <jwakely@redhat.com>
-
-	PR libstdc++/97311
-	* include/bits/random.tcc (seed_seq::generate): Use uint32_t for
-	calculations. Also split the first loop into three loops to
-	avoid branching on k on every iteration, resolving PR 94823.
-	* testsuite/26_numerics/random/seed_seq/97311.cc: New test.
-	* testsuite/26_numerics/random/pr60037-neg.cc: Adjust dg-erro
-	line number.
-
-2020-10-09  Daniel Lemire  <lemire@gmail.com>
-
-	* include/bits/uniform_int_dist.h (uniform_int_distribution::_S_nd):
-	New member function implementing Lemire's "nearly divisionless"
-	algorithm.
-	(uniform_int_distribution::operator()): Use _S_nd when the range
-	of the URBG is the full width of the result type.
-
-2020-10-09  Jonathan Wakely  <jwakely@redhat.com>
-
-	* testsuite/Makefile.am: Set and export variable separately.
-	* testsuite/Makefile.in: Regenerate.
-
-2020-10-09  Jonathan Wakely  <jwakely@redhat.com>
-
-	* scripts/check_performance: Use gnu++11 instead of gnu++0x.
-	* testsuite/Makefile.am (check-performance): Export CXXFLAGS to
-	child process.
-	* testsuite/Makefile.in: Regenerate.
-
-2020-10-09  Jonathan Wakely  <jwakely@redhat.com>
-
-	* testsuite/performance/26_numerics/random_dist.cc: New test.
-
-2020-10-09  Jonathan Wakely  <jwakely@redhat.com>
-
-	* testsuite/util/testsuite_performance.h (report_header): Remove
-	unused variable.
-
-2020-10-08  Patrick Palka  <ppalka@redhat.com>
-
-	PR libstdc++/95788
-	* include/bits/ranges_uninitialized.h:
-	(__construct_at_fn::operator()): Rewrite in terms of
-	std::construct_at.  Declare it conditionally noexcept.  Qualify
-	calls to declval in its requires-clause.
-	* testsuite/20_util/specialized_algorithms/construct_at/95788.cc:
-	New test.
-
-2020-10-08  Jonathan Wakely  <jwakely@redhat.com>
-
-	PR libstdc++/82584
-	* include/bits/random.tcc
-	(discrete_distribution::param_type::_M_initialize)
-	(piecewise_constant_distribution::param_type::_M_initialize)
-	(piecewise_linear_distribution::param_type::_M_initialize):
-	Add assertions for positive sums..
-	* testsuite/26_numerics/random/pr60037-neg.cc: Adjust dg-error
-	line.
-
-2020-10-08  Jonathan Wakely  <jwakely@redhat.com>
-
-	* include/bits/ios_base.h (ios_base::failure): Add constructors
-	takeing error_code argument. Add code() member function.
-	* testsuite/27_io/ios_base/failure/cxx11.cc: Allow test to
-	run for the old ABI but do not check for derivation from
-	std::system_error.
-	* testsuite/27_io/ios_base/failure/error_code.cc: New test.
-
-2020-10-08  Jonathan Wakely  <jwakely@redhat.com>
-
-	* include/bits/random.h (__detail::_Mod): Revert last change.
-	(__detail::__mod): Do not use _Mod for a==0 case.
-	* testsuite/26_numerics/random/linear_congruential_engine/operators/call.cc:
-	Check other cases with a==0. Also check runtime results.
-	* testsuite/26_numerics/random/pr60037-neg.cc: Adjust dg-error
-	line.
-
-2020-10-07  Jonathan Wakely  <jwakely@redhat.com>
-
-	* include/bits/random.h (__detail::_Mod): Avoid divide by zero.
-	* testsuite/26_numerics/random/linear_congruential_engine/operators/call.cc:
-	New test.
-
-2020-10-07  Jonathan Wakely  <jwakely@redhat.com>
-
-	* include/bits/random.h (seed_seq(initializer_list<T>)): Rename
-	parameter to use reserved name.
-	* include/bits/ranges_algo.h (shift_left, shift_right): Rename
-	template parameters to use reserved name.
-	* libsupc++/exception_ptr.h (exception_ptr): Likewise for
-	parameters and local variables.
-	* testsuite/17_intro/names.cc: Check "il". Do not check "d" and
-	"y" in C++20 mode.
-
-2020-10-06  Jonathan Wakely  <jwakely@redhat.com>
-
-	PR libstdc++/90295
-	* config/abi/pre/gnu.ver (CXXABI_1.3.13): New symbol version.
-	(exception_ptr::_M_addref(), exception_ptr::_M_release()):
-	Export symbols.
-	* libsupc++/eh_ptr.cc (exception_ptr::exception_ptr()):
-	Remove out-of-line definition.
-	(exception_ptr::exception_ptr(const exception_ptr&)):
-	Likewise.
-	(exception_ptr::~exception_ptr()): Likewise.
-	(exception_ptr::operator=(const exception_ptr&)):
-	Likewise.
-	(exception_ptr::swap(exception_ptr&)): Likewise.
-	(exception_ptr::_M_addref()): Add branch prediction.
-	* libsupc++/exception_ptr.h (exception_ptr::operator bool):
-	Add noexcept.
-	[!_GLIBCXX_EH_PTR_COMPAT] (operator==, operator!=): Define
-	inline as hidden friends. Remove declarations at namespace
-	scope.
-	(exception_ptr::exception_ptr()): Define inline.
-	(exception_ptr::exception_ptr(const exception_ptr&)):
-	Likewise.
-	(exception_ptr::~exception_ptr()): Likewise.
-	(exception_ptr::operator=(const exception_ptr&)):
-	Likewise.
-	(exception_ptr::swap(exception_ptr&)): Likewise.
-	* testsuite/util/testsuite_abi.cc: Add CXXABI_1.3.13.
-	* testsuite/18_support/exception_ptr/90295.cc: New test.
-
-2020-10-06  Jonathan Wakely  <jwakely@redhat.com>
-
-	* include/std/ranges (join_view): Remove deduction guide.
-	(views::join): Add explicit template argument list to prevent
-	deducing the wrong type.
-	* testsuite/std/ranges/adaptors/join.cc: Move test for LWG 3474
-	here, from ...
-	* testsuite/std/ranges/adaptors/join_lwg3474.cc: Removed.
-
-2020-10-05  Jonathan Wakely  <jwakely@redhat.com>
-
-	* include/bits/regex.h: Use __int_traits<int> instead of
-	std::numeric_limits<int>.
-	* include/bits/uniform_int_dist.h: Use __int_traits<T>::__max
-	instead of std::numeric_limits<T>::max().
-	* include/bits/hashtable_policy.h: Use size_t(-1) instead of
-	std::numeric_limits<size_t>::max().
-	* include/std/regex: Include <ext/numeric_traits.h>.
-	* include/std/string_view: Use typedef for __int_traits<int>.
-	* src/c++11/hashtable_c++0x.cc: Use size_t(-1) instead of
-	std::numeric_limits<size_t>::max().
-	* testsuite/std/ranges/iota/96042.cc: Include <limits>.
-	* testsuite/std/ranges/iota/difference_type.cc: Likewise.
-	* testsuite/std/ranges/subrange/96042.cc: Likewise.
-
-2020-10-05  Jonathan Wakely  <jwakely@redhat.com>
-
-	* include/std/numeric: Move all #include directives to the top
-	of the header.
-	* testsuite/26_numerics/gcd/gcd_neg.cc: Adjust dg-error line
-	numbers.
-	* testsuite/26_numerics/lcm/lcm_neg.cc: Likewise.
-
-2020-10-05  Jonathan Wakely  <jwakely@redhat.com>
-
-	* config/abi/pre/gnu.ver: Add new symbol.
-	* include/bits/functexcept.h (__throw_bad_array_new_length):
-	Declare new function.
-	* include/ext/malloc_allocator.h (malloc_allocator::allocate):
-	Throw bad_array_new_length for impossible sizes (LWG 3190).
-	* include/ext/new_allocator.h (new_allocator::allocate):
-	Likewise.
-	* include/std/memory_resource (polymorphic_allocator::allocate)
-	(polymorphic_allocator::allocate_object): Use new function,
-	__throw_bad_array_new_length.
-	* src/c++11/functexcept.cc (__throw_bad_array_new_length):
-	Define.
-	* testsuite/20_util/allocator/lwg3190.cc: New test.
-
-2020-10-05  Mike Crowe  <mac@mcrowe.com>
-
-	PR libstdc++/91486
-	* include/bits/atomic_futex.h:
-	(__atomic_futex_unsigned::_M_load_when_equal_until): Use target
-	clock duration type when rounding.
-	* testsuite/30_threads/async/async.cc (test_pr91486_wait_for):
-	Rename from test_pr91486.
-	(float_steady_clock): New class for test.
-	(test_pr91486_wait_until): New test.
-
-2020-10-05  Mike Crowe  <mac@mcrowe.com>
-
-	* testsuite/20_util/duration_cast/rounding_c++11.cc: Copy
-	rounding.cc and alter to support compilation for C++11 and to
-	test std::chrono::__detail::ceil.
-
-2020-10-02  Jonathan Wakely  <jwakely@redhat.com>
-
-	* testsuite/29_atomics/atomic_float/value_init.cc: Use float
-	instead of double so that __atomic_load_8 isn't needed.
-
-2020-10-02  Jonathan Wakely  <jwakely@redhat.com>
-
-	* testsuite/18_support/96817.cc: Use terminate handler that
-	calls _Exit(0).
-
-2020-10-02  Patrick Palka  <ppalka@redhat.com>
-
-	* include/bits/stl_iterator.h (reverse_iterator::iter_move):
-	Define for C++20 as per P0896.
-	(reverse_iterator::iter_swap): Likewise.
-	(move_iterator::operator*): Apply P0896 changes for C++20.
-	(move_iterator::operator[]): Likewise.
-	* testsuite/24_iterators/reverse_iterator/cust.cc: New test.
-
-2020-10-01  Jonathan Wakely  <jwakely@redhat.com>
-
-	* config/cpu/arm/cxxabi_tweaks.h (_GLIBCXX_GUARD_TEST_AND_ACQUIRE):
-	Do not try to dereference return value of __atomic_load_n.
-
-2020-09-30  Jonathan Wakely  <jwakely@redhat.com>
-
-	* config/cpu/arm/cxxabi_tweaks.h (_GLIBCXX_GUARD_TEST_AND_ACQUIRE):
-	(_GLIBCXX_GUARD_SET_AND_RELEASE): Define for EABI.
-
-2020-09-30  Jonathan Wakely  <jwakely@redhat.com>
-
-	* include/bits/c++config (_GLIBCXX_HAVE_BUILTIN_IS_SAME):
-	Define for GCC 11 or when !__is_identifier(__is_same).
-	(_GLIBCXX_BUILTIN_IS_SAME_AS): Remove.
-	* include/std/type_traits (is_same, is_same_v): Replace uses
-	of _GLIBCXX_BUILTIN_IS_SAME_AS.
-
-2020-09-28  Patrick Palka  <ppalka@redhat.com>
-
-	* include/std/ranges (filter_view): Declare the data member
-	_M_base last instead of first, and adjust constructors' member
-	initializer lists accordingly.
-	(transform_view): Likewise.
-	(take_view): Likewise.
-	(take_while_view): Likewise.
-	(drop_view): Likewise.
-	(drop_while_view): Likewise.
-	(join_view): Likewise.
-	(split_view): Likewise (and tweak nearby formatting).
-	(reverse_view): Likewise.
-	* testsuite/std/ranges/adaptors/sizeof.cc: Update expected
-	sizes.
-
-2020-09-28  Patrick Palka  <ppalka@redhat.com>
-
-	* testsuite/std/ranges/adaptors/sizeof.cc: New test.
-
-2020-09-28  Patrick Palka  <ppalka@redhat.com>
-
-	* include/bits/ranges_util.h (subrange::_M_end): Give it
-	[[no_unique_address]].
-	* testsuite/std/ranges/subrange/sizeof.cc: New test.
-
-2020-09-28  Patrick Palka  <ppalka@redhat.com>
-
-	* include/std/ranges (iota_view::_M_bound): Give it
-	[[no_unique_address]].
-	* testsuite/std/ranges/iota/iota_view.cc: Check that an
-	unbounded iota_view has minimal size.
-
-2020-09-27  Clement Chigot  <clement.chigot@atos.net>
-
-	* config/os/aix/t-aix: Use $(AR) without -X32_64.
-
-2020-09-26  Jonathan Wakely  <jwakely@redhat.com>
-
-	PR libstdc++/96817
-	* include/ext/atomicity.h (__gnu_cxx::__is_single_threaded()):
-	New function wrapping __libc_single_threaded if available.
-	(__exchange_and_add_dispatch, __atomic_add_dispatch): Use it.
-	* libsupc++/guard.cc (__cxa_guard_acquire, __cxa_guard_abort)
-	(__cxa_guard_release): Likewise.
-	* testsuite/18_support/96817.cc: New test.
-
-2020-09-25  Jonathan Wakely  <jwakely@redhat.com>
-
-	* libsupc++/Makefile.am: Remove redundant -std=gnu++1z flags.
-	* libsupc++/Makefile.in: Regenerate.
-
-2020-09-24  Antony Polukhin  <antoshkka@gmail.com>
-
-	PR libstdc++/71579
-	* include/std/type_traits (invoke_result, is_invocable)
-	(is_invocable_r, is_nothrow_invocable, is_nothrow_invocable_r):
-	Add static_asserts to make sure that the arguments of the type
-	traits are not misused with incomplete types.
-	* testsuite/20_util/invoke_result/incomplete_args_neg.cc: New test.
-	* testsuite/20_util/is_invocable/incomplete_args_neg.cc: New test.
-	* testsuite/20_util/is_invocable/incomplete_neg.cc: New test.
-	* testsuite/20_util/is_nothrow_invocable/incomplete_args_neg.cc:
-	New test.
-	* testsuite/20_util/is_nothrow_invocable/incomplete_neg.cc: Check
-	for error on incomplete type usage in trait.
-
-2020-09-24  Patrick Palka  <ppalka@redhat.com>
-
-	* include/std/ranges (__detail::__boxable): Split out the
-	associated constraints of __box into here.
-	(__detail::__box): Use the __boxable concept.  Define a leaner
-	partial specialization for semiregular types.
-	(single_view::_M_value): Give it [[no_unique_address]].
-	(filter_view::_M_pred): Likewise.
-	(transform_view::_M_fun): Likewise.
-	(take_while_view::_M_pred): Likewise.
-	(drop_while_view::_M_pred):: Likewise.
-	* testsuite/std/ranges/adaptors/detail/semiregular_box.cc: New
-	test.
-
-2020-09-24  Jonathan Wakely  <jwakely@redhat.com>
-
-	* doc/xml/manual/configure.xml: Correct name of option.
-	* doc/html/*: Regenerate.
-
-2020-09-22  Jonathan Wakely  <jwakely@redhat.com>
-
-	PR libstdc++/97167
-	* src/c++17/fs_path.cc (path::_Parser::root_path()): Check
-	for empty string before inspecting the first character.
-	* testsuite/27_io/filesystem/path/append/source.cc: Append
-	empty string_view to path.
-
-2020-09-22  Glen Joseph Fernandes  <glenjofe@gmail.com>
-
-	* include/bits/align.h (align): Fix overflow handling.
-	* testsuite/20_util/align/3.cc: New test.
-
-2020-09-22  Jonathan Wakely  <jwakely@redhat.com>
-
-	* include/Makefile.am: Add new headers and adjust for renamed
-	header.
-	* include/Makefile.in: Regenerate.
-	* include/bits/iterator_concepts.h: Adjust for renamed header.
-	* include/bits/range_access.h (ranges::*): Move to new
-	<bits/ranges_base.h> header.
-	* include/bits/ranges_algobase.h: Include new <bits/ranges_base.h>
-	header instead of <ranges>.
-	* include/bits/ranges_algo.h: Include new <bits/ranges_util.h>
-	header.
-	* include/bits/range_cmp.h: Moved to...
-	* include/bits/ranges_cmp.h: ...here.
-	* include/bits/ranges_base.h: New header.
-	* include/bits/ranges_util.h: New header.
-	* include/experimental/string_view: Include new
-	<bits/ranges_base.h> header.
-	* include/std/functional: Adjust for renamed header.
-	* include/std/ranges (ranges::view_base, ranges::enable_view)
-	(ranges::dangling, ranges::borrowed_iterator_t): Move to new
-	<bits/ranges_base.h> header.
-	(ranges::view_interface, ranges::subrange)
-	(ranges::borrowed_subrange_t): Move to new <bits/ranges_util.h>
-	header.
-	* include/std/span: Include new <bits/ranges_base.h> header.
-	* include/std/string_view: Likewise.
-	* testsuite/24_iterators/back_insert_iterator/pr93884.cc: Add
-	missing <ranges> header.
-	* testsuite/24_iterators/front_insert_iterator/pr93884.cc:
-	Likewise.
-
-2020-09-22  Jonathan Wakely  <jwakely@redhat.com>
-
-	PR libstdc++/96803
-	* include/std/tuple
-	(_Tuple_impl(allocator_arg_t, Alloc, const _Tuple_impl<U...>&)):
-	Use correct value category in __use_alloc call.
-	* testsuite/20_util/tuple/cons/96803.cc: Check with constructors
-	that require correct value category to be used.
-
-2020-09-22  Patrick Palka  <ppalka@redhat.com>
-
-	* include/std/span (span::front): Remove static_assert.
-	(span::back): Likewise.
-	(span::operator[]): Likewise.
-	* testsuite/23_containers/span/back_neg.cc: Rewrite to verify
-	that we check the preconditions of back() only when it's called.
-	* testsuite/23_containers/span/front_neg.cc: Likewise for
-	front().
-	* testsuite/23_containers/span/index_op_neg.cc: Likewise for
-	operator[].
-
-2020-09-22  Patrick Palka  <ppalka@redhat.com>
-
-	* include/bits/stl_algo.h (__sample): Exit early when the
-	input range is empty.
-	* testsuite/25_algorithms/sample/3.cc: New test.
-
-2020-09-22  Patrick Palka  <ppalka@redhat.com>
-
-	* include/bits/stl_algo.h (for_each_n): Mark constexpr for C++20.
-	(search): Likewise for the overload that takes a searcher.
-	* testsuite/25_algorithms/for_each/constexpr.cc: Test constexpr
-	std::for_each_n.
-	* testsuite/25_algorithms/search/constexpr.cc: Test constexpr
-	std::search overload that takes a searcher.
-
-2020-09-21  Jonathan Wakely  <jwakely@redhat.com>
-
-	* include/bits/c++config (__replacement_assert): Add noreturn
-	attribute.
-	(__glibcxx_assert_impl): Use __builtin_expect to hint that the
-	assertion is expected to pass.
-
-2020-09-21  Jonathan Wakely  <jwakely@redhat.com>
-
-	* include/std/ranges (drop_view::begin()): Adjust constraints
-	to match the correct condition for O(1) ranges::next (LWG 3482).
-	* testsuite/std/ranges/adaptors/drop.cc: Check that iterator is
-	cached for non-sized_range.
-
-2020-09-21  Jonathan Wakely  <jwakely@redhat.com>
-
-	* include/std/ranges (transform_view, elements_view): Relax
-	constraints on operator- for iterators, as per LWG 3483.
-	* testsuite/std/ranges/adaptors/elements.cc: Check that we
-	can take the difference of two iterators from a non-random
-	access range.
-	* testsuite/std/ranges/adaptors/transform.cc: Likewise.
-
-2020-09-21  Jonathan Wakely  <jwakely@redhat.com>
-
-	PR libstdc++/97132
-	* include/bits/align.h (align) [!_GLIBCXX_USE_C99_STDINT_TR1]:
-	Remove unused code.
-	(assume_aligned): Do not use __builtin_assume_aligned during
-	constant evaluation.
-	* testsuite/20_util/assume_aligned/1.cc: Improve test.
-	* testsuite/20_util/assume_aligned/97132.cc: New test.
-
-2020-09-20  Jonathan Wakely  <jwakely@redhat.com>
-
-	PR libstdc++/97101
-	* include/std/functional (bind_front): Fix order of parameters
-	in is_nothrow_constructible_v specialization.
-	* testsuite/20_util/function_objects/bind_front/97101.cc: New test.
-
-2020-09-11  Thomas Rodgers  <trodgers@redhat.com>
-
-	* include/std/memory: Move #include <bits/align.h> inside C++11
-	conditional includes.
-
-2020-09-11  Thomas Rodgers  <trodgers@redhat.com>
-
-	* include/Makefile.am (bits_headers): Add new header.
-	* include/Makefile.in: Regenerate.
-	* include/bits/align.h: New file.
-	* include/std/memory (align): Move definition to bits/align.h.
-	(assume_aligned): Likewise.
-
-2020-09-11  Jonathan Wakely  <jwakely@redhat.com>
-
-	* include/std/chrono [C++17] (chrono::__detail::ceil): Add
-	using declaration to make chrono::ceil available for internal
-	use with a consistent name.
-	(chrono::__detail::__ceil_impl): New function template.
-	(chrono::__detail::ceil): Use __ceil_impl to compare and
-	increment the value. Remove SFINAE constraint.
-
-2020-09-11  Jonathan Wakely  <jwakely@redhat.com>
-
-	* include/bits/regex_error.h (__throw_regex_error): Fix
-	parameter declaration and use reserved attribute names.
-
-2020-09-11  Mike Crowe  <mac@mcrowe.com>
-
-	* include/std/condition_variable (condition_variable::wait_until):
-	Convert delta to steady_clock duration before adding to current
-	steady_clock time to avoid rounding errors described in PR68519.
-	(condition_variable::wait_for): Simplify calculation of absolute
-	time by using chrono::__detail::ceil in both overloads.
-	* testsuite/30_threads/condition_variable/members/68519.cc:
-	(test_wait_for): Renamed from test01. Replace unassigned val
-	variable with constant false. Reduce scope of mx and cv
-	variables to just test_wait_for function.
-	(test_wait_until): Add new test case.
-
-2020-09-11  Mike Crowe  <mac@mcrowe.com>
-
-	PR libstdc++/91486
-	* include/bits/atomic_futex.h
-	(__atomic_futex_unsigned::_M_load_when_equal_for)
-	(__atomic_futex_unsigned::_M_load_when_equal_until): Use
-	__detail::ceil to convert delta to the reference clock
-	duration type to avoid resolution problems.
-	* include/std/chrono (__detail::ceil): Move implementation
-	of std::chrono::ceil into private namespace so that it's
-	available to pre-C++17 code.
-	* testsuite/30_threads/async/async.cc (test_pr91486):
-	Test __atomic_futex_unsigned::_M_load_when_equal_for.
-
-2020-09-11  Mike Crowe  <mac@mcrowe.com>
-
-	* include/bits/atomic_futex.h
-	(__atomic_futex_unsigned::_M_load_when_equal_until): Add
-	loop on generic _Clock to check the timeout against _Clock
-	again after _M_load_when_equal_until returns indicating a
-	timeout.
-	* testsuite/30_threads/async/async.cc: Invent slow_clock
-	that runs at an eleventh of steady_clock's speed. Use it
-	to test the user-supplied-clock variant of
-	__atomic_futex_unsigned::_M_load_when_equal_until works
-	generally with test03 and loops correctly when the timeout
-	time hasn't been reached in test04.
-
-2020-09-11  Mike Crowe  <mac@mcrowe.com>
-
-	PR libstdc++/93542
-	* include/bits/atomic_futex.h (__atomic_futex_unsigned): Change
-	__clock_t typedef to use steady_clock so that unknown clocks are
-	synced to it rather than system_clock. Change existing __clock_t
-	overloads of _M_load_and_text_until_impl and
-	_M_load_when_equal_until to use system_clock explicitly. Remove
-	comment about DR 887 since these changes address that problem as
-	best as we currently able.
-
-2020-09-11  Mike Crowe  <mac@mcrowe.com>
-
-	PR libstdc++/93542
-	* config/abi/pre/gnu.ver: Update for addition of
-	__atomic_futex_unsigned_base::_M_futex_wait_until_steady.
-	* include/bits/atomic_futex.h (__atomic_futex_unsigned_base):
-	Add comments to clarify that _M_futex_wait_until and
-	_M_load_and_test_until use CLOCK_REALTIME.
-	(__atomic_futex_unsigned_base::_M_futex_wait_until_steady)
-	(__atomic_futex_unsigned_base::_M_load_and_text_until_steady):
-	New member functions that use CLOCK_MONOTONIC.
-	(__atomic_futex_unsigned_base::_M_load_and_test_until_impl)
-	(__atomic_futex_unsigned_base::_M_load_when_equal_until): Add
-	overloads that accept a steady_clock time_point and use the
-	new member functions.
-	* src/c++11/futex.cc: Include headers required for
-	clock_gettime.
-	(futex_clock_monotonic_flag): New constant to tell futex to
-	use CLOCK_MONOTONIC to match existing futex_clock_realtime_flag.
-	(futex_clock_monotonic_unavailable): New global to store the
-	result of trying to use CLOCK_MONOTONIC.
-	(__atomic_futex_unsigned_base::_M_futex_wait_until_steady): Add
-	new variant of _M_futex_wait_until that uses CLOCK_MONOTONIC to
-	support waiting using steady_clock.
-
-2020-09-11  Mike Crowe  <mac@mcrowe.com>
-
-	* src/c++11/futex.cc: Add new constants for required futex
-	flags.  Add futex_clock_realtime_unavailable flag to store
-	result of trying to use FUTEX_CLOCK_REALTIME.
-	(__atomic_futex_unsigned_base::_M_futex_wait_until): Try to
-	use FUTEX_WAIT_BITSET with FUTEX_CLOCK_REALTIME and only
-	fall back to using gettimeofday and FUTEX_WAIT if that's not
-	supported.
-
-2020-09-11  Mike Crowe  <mac@mcrowe.com>
-
-	* testsuite/30_threads/async/async.cc (test02): Test steady_clock
-	with std::future::wait_until.
-	(test03): Add new test templated on clock type waiting for future
-	associated with async to resolve.
-	(main): Call test03 to test both system_clock and steady_clock.
-
-2020-09-11  Torbjörn SVENSSON  <torbjorn.svensson@st.com>
-	    Christophe Lyon  <christophe.lyon@linaro.org>
-
-	* libsupc++/eh_call.cc: Avoid warning with -fno-exceptions.
-
-2020-09-11  Torbjörn SVENSSON  <torbjorn.svensson@st.com>
-	    Christophe Lyon  <christophe.lyon@linaro.org>
-
-	* libsupc++/eh_call.cc: Avoid warning with -fno-exceptions.
-
-2020-09-11  Christophe Lyon  <christophe.lyon@linaro.org>
-
-	* include/bits/regex_error.h: Avoid warning with -fno-exceptions.
-
-2020-09-10  Jonathan Wakely  <jwakely@redhat.com>
-
-	* include/bits/locale_conv.h (__do_str_codecvt, __str_codecvt_in_all):
-	Add casts to compare types of the same signedness.
-
-2020-09-10  Jonathan Wakely  <jwakely@redhat.com>
-
-	* include/bits/ranges_algobase.h (__equal_fn): Remove unused
-	typedef.
-
-2020-09-10  Jonathan Wakely  <jwakely@redhat.com>
-
-	* include/std/version (__cpp_lib_array_constexpr):
-	(__cpp_lib_constexpr_char_traits): Only define C++17 value when
-	compiling C++17.
-
-2020-09-10  Jonathan Wakely  <jwakely@redhat.com>
-
-	* include/experimental/bits/shared_ptr.h (shared_ptr(auto_ptr&&))
-	(operator=(auto_ptr&&)): Add diagnostic pragmas to suppress
-	warnings for uses of std::auto_ptr.
-	* include/experimental/type_traits (is_literal_type_v):
-	Likewise, for use of std::is_literal_type.
-	* include/std/condition_variable (condition_variable_any::_Unlock):
-	Likewise, for use of std::uncaught_exception.
-
-2020-09-10  Jonathan Wakely  <jwakely@redhat.com>
-
-	* include/bits/fs_path.h (path::_List::type()): Avoid narrowing
-	conversion.
-	* include/std/chrono (operator+(const year&, const years&)):
-	Likewise.
-
-2020-09-10  Jonathan Wakely  <jwakely@redhat.com>
-
-	* include/bits/codecvt.h (codecvt_byname): Remove names of
-	unused parameters.
-
-2020-09-10  Jonathan Wakely  <jwakely@redhat.com>
-
-	* include/bits/locale_facets_nonio.tcc: Adjust whitespace.
-
-2020-09-10  Krystian Kuźniarek  <krystian.kuzniarek@gmail.com>
-
-	* include/c_global/cmath (__lerp): Avoid -Wparentheses warnings.
-
-2020-09-10  Krystian Kuźniarek  <krystian.kuzniarek@gmail.com>
-
-	* include/bits/atomic_base.h: Fix -Wunused-variable
-	warnings.
-	* include/ext/new_allocator.h: Fix -Wunused-parameter
-	warnings.
-
-2020-09-10  Jonathan Wakely  <jwakely@redhat.com>
-
-	* include/bits/stl_iterator.h (counted_iterator): Add assertions
-	to check preconditions added by LWG 3472.
-
-2020-09-10  Jonathan Wakely  <jwakely@redhat.com>
-
-	PR libstdc++/94160
-	* src/c++17/memory_resource.cc (munge_options): Round
-	max_blocks_per_chunk to a multiple of four.
-	(__pool_resource::_M_alloc_pools()): Simplify slightly.
-	* testsuite/20_util/unsynchronized_pool_resource/allocate.cc:
-	Check that valid pointers are returned when small values are
-	used for max_blocks_per_chunk.
-
-2020-09-10  Jonathan Wakely  <jwakely@redhat.com>
-
-	PR libstdc++/96942
-	* include/std/memory_resource (monotonic_buffer_resource::do_allocate):
-	Use __builtin_expect when checking if a new buffer needs to be
-	allocated from the upstream resource, and for checks for edge
-	cases like zero sized buffers and allocations.
-	* src/c++17/memory_resource.cc (aligned_size): New class template.
-	(aligned_ceil): New helper function to round up to a given
-	alignment.
-	(monotonic_buffer_resource::chunk): Replace _M_size and _M_align
-	with an aligned_size member. Remove _M_canary member. Change _M_next
-	to pointer instead of unaligned buffer.
-	(monotonic_buffer_resource::chunk::allocate): Round up to multiple
-	of 64 instead of to power of two. Check for size overflow. Remove
-	redundant check for minimum required alignment.
-	(monotonic_buffer_resource::chunk::release): Adjust for changes
-	to data members.
-	(monotonic_buffer_resource::_M_new_buffer): Use aligned_ceil.
-	(big_block): Replace _M_size and _M_align with aligned_size
-	member.
-	(big_block::big_block): Check for size overflow.
-	(big_block::size, big_block::align): Adjust to use aligned_size.
-	(big_block::alloc_size): Use aligned_ceil.
-	(munge_options): Use aligned_ceil.
-	(__pool_resource::allocate): Use big_block::align for alignment.
-	* testsuite/20_util/monotonic_buffer_resource/allocate.cc: Check
-	upstream resource gets expected values for impossible sizes.
-	* testsuite/20_util/unsynchronized_pool_resource/allocate.cc:
-	Likewise. Adjust checks for expected alignment in existing test.
-
-2020-09-07  Jonathan Wakely  <jwakely@redhat.com>
-
-	* include/std/chrono (duration::_S_gcd): Use invariant that
-	neither value is zero initially.
-
-2020-09-07  Jonathan Wakely  <jwakely@redhat.com>
-
-	* include/std/ranges (__box): Simplify constraints as per LWG 3477.
-
-2020-09-03  Jonathan Wakely  <jwakely@redhat.com>
-
-	PR libstdc++/96592
-	* include/std/tuple (_TupleConstraints<true, T...>): Use
-	alternative is_constructible instead of std::is_constructible.
-	* testsuite/20_util/tuple/cons/96592.cc: New test.
-
-2020-09-03  Jonathan Wakely  <jwakely@redhat.com>
-
-	* include/std/chrono (duration::_S_gcd): Use iterative algorithm
-	for C++14 and later.
-	* include/std/numeric (__detail::__gcd): Replace recursive
-	Euclidean algorithm with iterative version of binary GCD algorithm.
-	* testsuite/26_numerics/gcd/1.cc: Test additional inputs.
-	* testsuite/26_numerics/gcd/gcd_neg.cc: Adjust dg-error lines.
-	* testsuite/26_numerics/lcm/lcm_neg.cc: Likewise.
-	* testsuite/experimental/numeric/gcd.cc: Test additional inputs.
-	* testsuite/26_numerics/gcd/2.cc: New test.
-
-2020-09-02  Jonathan Wakely  <jwakely@redhat.com>
-
-	PR libstdc++/92978
-	* testsuite/experimental/numeric/92978.cc: Use experimental::lcm
-	not std::lcm.
-
-2020-09-02  Jonathan Wakely  <jwakely@redhat.com>
-
-	PR libstdc++/96851
-	* include/bits/cpp_type_traits.h (__is_memcmp_ordered):
-	New trait that says if memcmp can be used for ordering.
-	(__is_memcmp_ordered_with): Likewise, for two types.
-	* include/bits/deque.tcc (__lex_cmp_dit): Use new traits
-	instead of __is_byte and __numeric_traits.
-	(__lexicographical_compare_aux1): Likewise.
-	* include/bits/ranges_algo.h (__lexicographical_compare_fn):
-	Likewise.
-	* include/bits/stl_algobase.h (__lexicographical_compare_aux1)
-	(__is_byte_iter): Likewise.
-	* include/std/array (operator<=>): Likewise. Only use memcmp
-	when std::is_constant_evaluated() is false.
-	* testsuite/23_containers/array/comparison_operators/96851.cc:
-	New test.
-	* testsuite/23_containers/array/tuple_interface/get_neg.cc:
-	Adjust dg-error line numbers.
-
-2020-09-02  Jonathan Wakely  <jwakely@redhat.com>
-
-	* include/bits/stl_iterator.h: Include <bits/exception_defines.h>
-	for definitions of __try, __catch and __throw_exception_again.
-	(counted_iterator::operator++(int)): Use __throw_exception_again
-	instead of throw.
-	* libsupc++/new: Include <bits/exception.h> not <exception>.
-	* libsupc++/new_opvnt.cc: Include <bits/exception_defines.h>.
-	* testsuite/18_support/destroying_delete.cc: Include
-	<type_traits> for std::is_same_v definition.
-	* testsuite/20_util/variant/index_type.cc: Qualify size_t.
-
-2020-09-01  Jonathan Wakely  <jwakely@redhat.com>
-
-	PR libstdc++/71960
-	* include/bits/c++config (__glibcxx_assert_impl): Remove
-	do-while so that uses of the macro need to add it.
-	(__glibcxx_assert): Rename macro for runtime assertions
-	to __glibcxx_assert_2.
-	(__glibcxx_assert_1): Define macro for constexpr assertions.
-	(__glibcxx_assert): Define macro for constexpr and runtime
-	assertions.
-	* include/bits/range_access.h (ranges::advance): Remove
-	redundant precondition checks during constant evaluation.
-	* include/parallel/base.h (_GLIBCXX_PARALLEL_ASSERT): Always
-	use do-while in macro expansion.
-	* include/std/ranges (iota_view::iota_view(W, B)): Remove
-	redundant braces.
-
-2020-09-01  Jonathan Wakely  <jwakely@redhat.com>
-
-	* include/std/chrono (duration::_S_gcd(intmax_t, intmax_t)):
-	New helper function for finding GCD of two positive intmax_t
-	values.
-	(duration::__divide): New helper alias for dividing one period
-	by another.
-	(duration::__is_harmonic): Use __divide not ratio_divide.
-	(duration(const duration<R2, P2>&)): Require the duration rep
-	types to be convertible.
-	* testsuite/20_util/duration/cons/dr2094.cc: New test.
-	* testsuite/20_util/duration/requirements/reduced_period.cc:
-	Fix definition of unused member functions in test type.
-	* testsuite/20_util/duration/requirements/typedefs_neg2.cc:
-	Adjust expected errors.
-
-2020-08-29  Jonathan Wakely  <jwakely@redhat.com>
-
-	* include/std/numeric (__detail::__absu(bool)): Make deleted
-	function a function template, so it will be chosen for calls
-	with an explicit template argument list.
-	* testsuite/26_numerics/gcd/gcd_neg.cc: Add dg-prune-output.
-	* testsuite/26_numerics/lcm/lcm_neg.cc: Likewise.
-
-2020-08-28  Jonathan Wakely  <jwakely@redhat.com>
-
-	* include/std/chrono (common_type): Fix partial specializations
-	for a single duration type to use the common_type of the rep.
-	(duration::operator+, duration::operator-): Fix return types
-	to also use the common_type of the rep.
-	* testsuite/20_util/duration/requirements/reduced_period.cc:
-	Check duration using a rep that has common_type specialized.
-
-2020-08-28  Jonathan Wakely  <jwakely@redhat.com>
-
-	PR libstdc++/92978
-	* include/std/numeric (__abs_integral): Replace with ...
-	(__detail::__absu): New function template that returns an
-	unsigned type, guaranteeing it can represent the most
-	negative signed value.
-	(__detail::__gcd, __detail::__lcm): Require arguments to
-	be unsigned and therefore already non-negative.
-	(gcd, lcm): Convert arguments to absolute value as unsigned
-	type before calling __detail::__gcd or __detail::__lcm.
-	* include/experimental/numeric (gcd, lcm): Likewise.
-	* testsuite/26_numerics/gcd/gcd_neg.cc: Adjust expected
-	errors.
-	* testsuite/26_numerics/lcm/lcm_neg.cc: Likewise.
-	* testsuite/26_numerics/gcd/92978.cc: New test.
-	* testsuite/26_numerics/lcm/92978.cc: New test.
-	* testsuite/experimental/numeric/92978.cc: New test.
-
-2020-08-27  Jonathan Wakely  <jwakely@redhat.com>
-
-	* include/std/chrono (__duration_common_type): Ensure the
-	reduced ratio is used. Remove unused partial specialization
-	using __failure_type.
-	(common_type): Pass reduced ratios to __duration_common_type.
-	Add partial specializations for simple cases involving a single
-	duration or time_point type.
-	(duration::period): Use reduced ratio.
-	(duration::operator+(), duration::operator-()): Return duration
-	type using the reduced ratio.
-	* testsuite/20_util/duration/requirements/typedefs_neg2.cc:
-	Adjust expected errors.
-	* testsuite/20_util/duration/requirements/reduced_period.cc: New test.
-
-2020-08-27  Patrick Palka  <ppalka@redhat.com>
-
-	* include/std/chrono (year_month::operator+): Properly handle a
-	month value of 0 by casting the month value to int before
-	subtracting 1 from it so that the difference is sign-extended in
-	the subsequent addition.
-	* testsuite/std/time/year_month/1.cc: Test adding months to a
-	year_month whose month component is below or above the
-	normalized range of [1,12].
-
-2020-08-27  Patrick Palka  <ppalka@redhat.com>
-
-	* include/std/chrono
-	(__detail::__months_years_conversion_disambiguator): Define.
-	(year_month::operator+=): Templatize the 'months'-based overload
-	so that the 'years'-based overload is selected in case of
-	equally-ranked implicit conversion sequences to both 'months'
-	and 'years' from the supplied argument.
-	(year_month::operator-=): Likewise.
-	(year_month::operator+): Likewise.
-	(year_month::operator-): Likewise.
-	(year_month_day::operator+=): Likewise.
-	(year_month_day::operator-=): Likewise.
-	(year_month_day::operator+): Likewise.
-	(year_month_day::operator-): Likewise.
-	(year_month_day_last::operator+=): Likewise.
-	(year_month_day_last::operator-=): Likewise.
-	(year_month_day_last::operator+): Likewise
-	(year_month_day_last::operator-): Likewise.
-	(year_month_day_weekday::operator+=): Likewise
-	(year_month_day_weekday::operator-=): Likewise.
-	(year_month_day_weekday::operator+): Likewise.
-	(year_month_day_weekday::operator-): Likewise.
-	(year_month_day_weekday_last::operator+=): Likewise
-	(year_month_day_weekday_last::operator-=): Likewise.
-	(year_month_day_weekday_last::operator+): Likewise.
-	(year_month_day_weekday_last::operator-): Likewise.
-	(testsuite/std/time/year_month/2.cc): New test.
-	(testsuite/std/time/year_month_day/2.cc): New test.
-	(testsuite/std/time/year_month_day_last/2.cc): New test.
-	(testsuite/std/time/year_month_weekday/2.cc): New test.
-	(testsuite/std/time/year_month_weekday_last/2.cc): New test.
-	* testsuite/std/time/year_month/2.cc: New file.
-	* testsuite/std/time/year_month_day/2.cc: New file.
-	* testsuite/std/time/year_month_day_last/2.cc: New file.
-	* testsuite/std/time/year_month_weekday/2.cc: New file.
-	* testsuite/std/time/year_month_weekday_last/2.cc: New file.
-
-2020-08-27  Patrick Palka  <ppalka@redhat.com>
-
-	PR libstdc++/95322
-	* include/std/ranges (transform_view::sentinel::__distance_from):
-	Give this a deduced return type.
-	(transform_view::sentinel::operator-): Adjust the return type so
-	that it's based on the constness of the iterator rather than
-	that of the sentinel.
-	* testsuite/std/ranges/adaptors/95322.cc: Refer to LWG 3488.
-
-2020-08-27  Patrick Palka  <ppalka@redhat.com>
-
-	* include/std/ranges (elements_view::begin): Adjust constraints.
-	(elements_view::end): Likewise.
-	(elements_view::_Sentinel::operator==): Templatize to take both
-	_Iterator<true> and _Iterator<false>.
-	(elements_view::_Sentinel::operator-): Likewise.
-	* testsuite/std/ranges/adaptors/elements.cc: Add testcase for
-	the example from P1994R1.
-	* testsuite/std/ranges/adaptors/lwg3406.cc: New test.
-
-2020-08-27  Patrick Palka  <ppalka@redhat.com>
-
-	* include/std/ranges (elements_view::end): Replace these two
-	overloads with four new overloads.
-	(elements_view::_Iterator::operator==): Remove.
-	(elements_view::_Iterator::operator-): Likewise.
-	(elements_view::_Sentinel): Define.
-
-2020-08-26  Jonathan Wakely  <jwakely@redhat.com>
-
-	* include/std/tuple (_Tuple_impl): Whitespaces changes for
-	consistent indentation. Also use __enable_if_t alias template.
-
-2020-08-26  Jonathan Wakely  <jwakely@redhat.com>
-
-	PR libstdc++/96803
-	* include/std/tuple
-	(_Tuple_impl(allocator_arg_t, Alloc, const _Tuple_impl<U...>&)):
-	Replace parameter pack with a type parameter and a pack and pass
-	the first type to __use_alloc.
-	* testsuite/20_util/tuple/cons/96803.cc: New test.
-
-2020-08-26  Patrick Palka  <ppalka@redhat.com>
-
-	* include/std/chrono (year_month_weekday::operator==): Compare
-	weekday_indexed instead of weekday.
-	* testsuite/std/time/year_month_weekday/1.cc: Augment testcase.
-
-2020-08-26  Jonathan Wakely  <jwakely@redhat.com>
-
-	* include/bits/hashtable_policy.h (_Hash_code_base): Change
-	index of _Hashtable_ebo_helper base class.
-	* testsuite/23_containers/unordered_map/dup_types.cc: New test.
-
-2020-08-26  Jonathan Wakely  <jwakely@redhat.com>
-
-	PR libstdc++/71960
-	* include/experimental/string_view (basic_string_view):
-	Enable debug assertions.
-	* include/std/string_view (basic_string_view):
-	Likewise.
-
-2020-08-26  François Dumont  <fdumont@gcc.gnu.org>
-
-	* include/bits/hashtable_policy.h (_Hashtable<>): Rename _H1 into _Hash
-	_H2 into _RangeHash and _Hash into _Unused.
-	(_Hastable_base<>): Likewise.
-	(_Map_base<>): Likewise.
-	(_Insert_base<>): Likewise.
-	(_Insert<>): Likewise.
-	(_Rehash_base<>): Likewise.
-	(_Local_iterator_base<>): Likewise.
-	(_Hash_code_base<>): Likewise.
-	(_Hash_code_base<_Key, _Value, _ExtractKey, _H1, _H2, _Hash, false>):
-	Remove.
-	(_Hash_code_base<_Key, _Value, _ExtractKey, _H1, _H2, _Hash, true>):
-	Remove.
-	(_Hash_code_base<_Key, _Value, _ExtractKey, _Hash, _RangeHas, _Unused,
-	bool>): Remove _Hashtable_ebo_helper<2, _RangeHash> base type..
-	(_Hash_code_base<>::_M_bucket_index(const _Key&, __hash_code, size_t)):
-	Replace by...
-	(_Hash_code_base<>::_M_bucket_index(__hash_code, size_t)): ...this.
-	(_Local_iterator<>): Remove _H1 and _H2 template parameters.
-	(_Local_const_iterator<>): Likewise.
-	(_Equality<>): Likewise.
-	(_Map_base<>::operator[](const key_type&): Adapt.
-	(_Map_base<>::operator[](key_type&&): Adapt.
-	(_Identity::operator()): Add noexcept.
-	(_Select1st::operator()): Likewise.
-	(_Hash_code_base<>): Remove _Hashtable_ebo_helper<0, _ExtractKey> base
-	type.
-	(_Hash_code_base::_M_extract): Remove.
-	* include/bits/hashtable.h (_Hashtable<>): Remove _H1 and _H2 template
-	parameters. Remove _ExtractKey from constructors.
-	(_Hashtable<>::_M_insert_unique_node(const key_type&, size_t,
-	__hash_code, __node_type*, size_t)): Replace by...
-	(_Hashtable<>::_M_insert_unique_node(size_t, __hash_code,
-	 __node_type*, size_t)): ...this.
-	(_Hashtable<>::_M_insert_muti_node(__node_type*, const key_type&,
-	__hash_code, __node_type*)): Replace by...
-	(_Hashtable<>::_M_insert_multi_node(__node_type*, __hash_code,
-	__node_type*)): ...this.
-	(_Hashtable<>::__key_extract): Remove.
-	* include/bits/node_handle.h: Adapt.
-
-2020-08-25  Jonathan Wakely  <jwakely@redhat.com>
-
-	* testsuite/21_strings/debug/iterator_self_move_assign_neg.cc: Removed.
-	* testsuite/21_strings/debug/self_move_assign_neg.cc: Removed.
-	* testsuite/23_containers/deque/debug/iterator_self_move_assign_neg.cc: Removed.
-	* testsuite/23_containers/deque/debug/self_move_assign_neg.cc: Removed.
-	* testsuite/23_containers/forward_list/debug/iterator_self_move_assign_neg.cc: Removed.
-	* testsuite/23_containers/forward_list/debug/self_move_assign_neg.cc: Removed.
-	* testsuite/23_containers/list/debug/iterator_self_move_assign_neg.cc: Removed.
-	* testsuite/23_containers/list/debug/self_move_assign_neg.cc: Removed.
-	* testsuite/23_containers/map/debug/iterator_self_move_assign_neg.cc: Removed.
-	* testsuite/23_containers/map/debug/self_move_assign_neg.cc: Removed.
-	* testsuite/23_containers/multimap/debug/iterator_self_move_assign_neg.cc: Removed.
-	* testsuite/23_containers/multimap/debug/self_move_assign_neg.cc: Removed.
-	* testsuite/23_containers/multiset/debug/iterator_self_move_assign_neg.cc: Removed.
-	* testsuite/23_containers/multiset/debug/self_move_assign_neg.cc: Removed.
-	* testsuite/23_containers/set/debug/iterator_self_move_assign_neg.cc: Removed.
-	* testsuite/23_containers/set/debug/self_move_assign_neg.cc: Removed.
-	* testsuite/23_containers/unordered_map/debug/iterator_self_move_assign_neg.cc: Removed.
-	* testsuite/23_containers/unordered_map/debug/self_move_assign_neg.cc: Removed.
-	* testsuite/23_containers/unordered_multimap/debug/iterator_self_move_assign_neg.cc:
-	Removed.
-	* testsuite/23_containers/unordered_multimap/debug/self_move_assign_neg.cc: Removed.
-	* testsuite/23_containers/unordered_multiset/debug/iterator_self_move_assign_neg.cc:
-	Removed.
-	* testsuite/23_containers/unordered_multiset/debug/self_move_assign_neg.cc: Removed.
-	* testsuite/23_containers/unordered_set/debug/iterator_self_move_assign_neg.cc: Removed.
-	* testsuite/23_containers/unordered_set/debug/self_move_assign_neg.cc: Removed.
-	* testsuite/23_containers/vector/debug/iterator_self_move_assign_neg.cc: Removed.
-	* testsuite/23_containers/vector/debug/self_move_assign_neg.cc: Removed.
-
-2020-08-25  Patrick Palka  <ppalka@redhat.com>
-
-	* include/std/chrono (year_month_weekday::ok): Fix assert.
-
-2020-08-25  Jonathan Wakely  <jwakely@redhat.com>
-
-	* include/std/future (future, shared_future. promise): Add
-	is_destructible assertion (LWG 3466). Adjust string-literal for
-	!is_array and !is_function assertions.
-	* testsuite/30_threads/future/requirements/lwg3458.cc: Check
-	types with no accessible destructor. Adjust expected errors.
-	* testsuite/30_threads/promise/requirements/lwg3466.cc:
-	Likewise.
-	* testsuite/30_threads/shared_future/requirements/lwg3458.cc:
-	Likewise.
-
-2020-08-25  Patrick Palka  <ppalka@redhat.com>
-	    Ed Smith-Rowland  <3dw4rd@verizon.net>
-	    Jonathan Wakely  <jwakely@redhat.com>
-
-	* include/std/chrono (time_point::operator++)
-	(time_point::operator--): Define.
-	(utc_clock, tai_clock, gps_clock): Forward declare.
-	(utc_time, utc_seconds, tai_time, tai_seconds, gps_time)
-	(gps_seconds): Define.
-	(is_clock<utc_clock>, is_clock<tai_clock>, is_clock<gps_clock>)
-	(is_clock_v<utc_clock>, is_clock_v<tai_clock>)
-	(is_clock_v<gps_clock>): Define these specializations.
-	(leap_second_info): Define.
-	(day, month, year, weekday, weekday_indexed)
-	(weekday_last, month_day, month_day_last, month_weekday)
-	(month_weekday_last, year_month, year_month_day)
-	(year_month_day_last, year_month_weekday, year_month_weekday_last):
-	Declare and later define.
-	(last_spec, last, __detail::__days_per_month)
-	(__detail::__days_per_month, __detail::__last_day): Define.
-	(January, February, March, April, May, June, July, August)
-	(September, October, November, December, Sunday, Monday, Tuesday)
-	(Wednesday, Thursday, Friday, Saturday): Define.
-	(weekday::operator[]): Define out-of-line.
-	(year_month_day::_S_from_days, year_month_day::M_days_since_epoch):
-	Likewise.
-	(year_month_day::year_month_day, year_month_day::ok): Likewise.
-	(__detail::__pow10, hh_mm_ss): Define.
-	(literals::chrono_literals::operator""d)
-	(literals::chrono_literals::operator""y): Define.
-	(is_am, is_pm, make12, make24): Define.
-	* testsuite/20_util/time_point/4.cc: New test.
-	* testsuite/std/time/day/1.cc: New test.
-	* testsuite/std/time/hh_mm_ss/1.cc: New test.
-	* testsuite/std/time/is_am/1.cc: New test.
-	* testsuite/std/time/is_pm/1.cc: New test.
-	* testsuite/std/time/make12/1.cc: New test.
-	* testsuite/std/time/make24/1.cc: New test.
-	* testsuite/std/time/month/1.cc: New test.
-	* testsuite/std/time/month_day/1.cc: New test.
-	* testsuite/std/time/month_day_last/1.cc: New test.
-	* testsuite/std/time/month_weekday/1.cc: New test.
-	* testsuite/std/time/month_weekday_last/1.cc: New test.
-	* testsuite/std/time/weekday/1.cc: New test.
-	* testsuite/std/time/weekday_indexed/1.cc: New test.
-	* testsuite/std/time/weekday_last/1.cc: New test.
-	* testsuite/std/time/year/1.cc: New test.
-	* testsuite/std/time/year_month/1.cc: New test.
-	* testsuite/std/time/year_month_day/1.cc: New test.
-	* testsuite/std/time/year_month_day_last/1.cc: New test.
-	* testsuite/std/time/year_month_weekday/1.cc: New test.
-	* testsuite/std/time/year_month_weekday_last/1.cc: New test.
-
-2020-08-24  Jonathan Wakely  <jwakely@redhat.com>
-
-	* include/std/ranges (join_view): Add deduction guide (LWG 3474).
-	* testsuite/std/ranges/adaptors/join_lwg3474.cc: New test.
-
-2020-08-24  Jonathan Wakely  <jwakely@redhat.com>
-
-	* include/bits/iterator_concepts.h (indirectly_readable): Add
-	partial specializations to resolve ambiguities (LWG 3446).
-	* testsuite/24_iterators/associated_types/readable.traits.cc:
-	Check types with both value_type and element_type.
-
-2020-08-24  Jonathan Wakely  <jwakely@redhat.com>
-
-	* include/std/ranges (ranges::iota_view::size()): Perform all
-	calculations in the right unsigned types.
-	* testsuite/std/ranges/iota/size.cc: New test.
-
-2020-08-24  Jonathan Wakely  <jwakely@redhat.com>
-
-	PR libstdc++/96766
-	* include/std/variant (_Variant_storage): Replace implicit
-	conversions from size_t to __index_type with explicit casts.
-
-2020-08-24  Jonathan Wakely  <jwakely@redhat.com>
-
-	* testsuite/30_threads/packaged_task/cons/alloc.cc: Run for
-	C++11 and skip for C++17 or later.
-
-2020-08-24  Corentin Gay  <gay@adacore.com>
-
-	* testsuite/20_util/shared_ptr/atomic/3.cc: Do not require POSIX
-	threads and add -pthread only on targets supporting them.
-	* testsuite/20_util/shared_ptr/thread/default_weaktoshared.cc:
-	Likewise.
-	* testsuite/20_util/shared_ptr/thread/mutex_weaktoshared.cc:
-	Likewise.
-	* testsuite/30_threads/async/42819.cc: Likewise.
-	* testsuite/30_threads/async/49668.cc: Likewise.
-	* testsuite/30_threads/async/54297.cc: Likewise.
-	* testsuite/30_threads/async/any.cc: Likewise.
-	* testsuite/30_threads/async/async.cc: Likewise.
-	* testsuite/30_threads/async/except.cc: Likewise.
-	* testsuite/30_threads/async/launch.cc: Likewise.
-	* testsuite/30_threads/async/lwg2021.cc: Likewise.
-	* testsuite/30_threads/async/sync.cc: Likewise. : Likewise.
-	* testsuite/30_threads/call_once/39909.cc: Likewise.
-	* testsuite/30_threads/call_once/49668.cc: Likewise.
-	* testsuite/30_threads/call_once/60497.cc: Likewise.
-	* testsuite/30_threads/call_once/call_once1.cc: Likewise.
-	* testsuite/30_threads/call_once/dr2442.cc: Likewise.
-	* testsuite/30_threads/condition_variable/54185.cc: Likewise.
-	* testsuite/30_threads/condition_variable/cons/1.cc: Likewise.
-	* testsuite/30_threads/condition_variable/members/1.cc: Likewise.
-	* testsuite/30_threads/condition_variable/members/2.cc: Likewise.
-	* testsuite/30_threads/condition_variable/members/3.cc: Likewise.
-	* testsuite/30_threads/condition_variable/members/53841.cc: Likewise.
-	* testsuite/30_threads/condition_variable/members/68519.cc: Likewise.
-	* testsuite/30_threads/condition_variable/native_handle/typesizes.cc:
-	Likewise.
-	* testsuite/30_threads/condition_variable_any/50862.cc: Likewise.
-	* testsuite/30_threads/condition_variable_any/53830.cc: Likewise.
-	* testsuite/30_threads/condition_variable_any/cond.cc: Likewise.
-	* testsuite/30_threads/condition_variable_any/cons/1.cc: Likewise.
-	* testsuite/30_threads/condition_variable_any/members/1.cc: Likewise.
-	* testsuite/30_threads/condition_variable_any/members/2.cc: Likewise.
-	* testsuite/30_threads/future/cons/move.cc: Likewise.
-	* testsuite/30_threads/future/members/45133.cc: Likewise.
-	* testsuite/30_threads/future/members/get.cc: Likewise.
-	* testsuite/30_threads/future/members/get2.cc: Likewise.
-	* testsuite/30_threads/future/members/share.cc: Likewise.
-	* testsuite/30_threads/future/members/valid.cc: Likewise.
-	* testsuite/30_threads/future/members/wait.cc: Likewise.
-	* testsuite/30_threads/future/members/wait_for.cc: Likewise.
-	* testsuite/30_threads/future/members/wait_until.cc: Likewise.
-	* testsuite/30_threads/lock/1.cc: Likewise.
-	* testsuite/30_threads/lock/2.cc: Likewise.
-	* testsuite/30_threads/lock/3.cc: Likewise.
-	* testsuite/30_threads/lock/4.cc: Likewise.
-	* testsuite/30_threads/mutex/cons/1.cc: Likewise.
-	* testsuite/30_threads/mutex/dest/destructor_locked.cc: Likewise.
-	* testsuite/30_threads/mutex/lock/1.cc: Likewise.
-	* testsuite/30_threads/mutex/native_handle/1.cc: Likewise.
-	* testsuite/30_threads/mutex/native_handle/typesizes.cc: Likewise.
-	* testsuite/30_threads/mutex/try_lock/1.cc: Likewise.
-	* testsuite/30_threads/mutex/try_lock/2.cc: Likewise.
-	* testsuite/30_threads/mutex/unlock/1.cc: Likewise.
-	* testsuite/30_threads/mutex/unlock/2.cc: Likewise.
-	* testsuite/30_threads/packaged_task/49668.cc: Likewise.
-	* testsuite/30_threads/packaged_task/60564.cc: Likewise.
-	* testsuite/30_threads/packaged_task/cons/1.cc: Likewise.
-	* testsuite/30_threads/packaged_task/cons/2.cc: Likewise.
-	* testsuite/30_threads/packaged_task/cons/3.cc: Likewise.
-	* testsuite/30_threads/packaged_task/cons/56492.cc: Likewise.
-	* testsuite/30_threads/packaged_task/cons/alloc.cc: Likewise.
-	* testsuite/30_threads/packaged_task/cons/move.cc: Likewise.
-	* testsuite/30_threads/packaged_task/cons/move_assign.cc: Likewise.
-	* testsuite/30_threads/packaged_task/members/at_thread_exit.cc:
-	Likewise.
-	* testsuite/30_threads/packaged_task/members/get_future.cc: Likewise.
-	* testsuite/30_threads/packaged_task/members/get_future2.cc: Likewise.
-	* testsuite/30_threads/packaged_task/members/invoke.cc: Likewise.
-	* testsuite/30_threads/packaged_task/members/invoke2.cc: Likewise.
-	* testsuite/30_threads/packaged_task/members/invoke3.cc: Likewise.
-	* testsuite/30_threads/packaged_task/members/invoke4.cc: Likewise.
-	* testsuite/30_threads/packaged_task/members/invoke5.cc: Likewise.
-	* testsuite/30_threads/packaged_task/members/reset.cc: Likewise.
-	* testsuite/30_threads/packaged_task/members/reset2.cc: Likewise.
-	* testsuite/30_threads/packaged_task/members/swap.cc: Likewise.
-	* testsuite/30_threads/packaged_task/members/valid.cc: Likewise.
-	* testsuite/30_threads/promise/60966.cc: Likewise.
-	* testsuite/30_threads/promise/cons/1.cc: Likewise.
-	* testsuite/30_threads/promise/cons/alloc.cc: Likewise.
-	* testsuite/30_threads/promise/cons/move.cc: Likewise.
-	* testsuite/30_threads/promise/cons/move_assign.cc: Likewise.
-	* testsuite/30_threads/promise/members/at_thread_exit.cc: Likewise.
-	* testsuite/30_threads/promise/members/at_thread_exit2.cc: Likewise.
-	* testsuite/30_threads/promise/members/get_future.cc: Likewise.
-	* testsuite/30_threads/promise/members/get_future2.cc: Likewise.
-	* testsuite/30_threads/promise/members/set_exception.cc: Likewise.
-	* testsuite/30_threads/promise/members/set_exception2.cc: Likewise.
-	* testsuite/30_threads/promise/members/set_value.cc: Likewise.
-	* testsuite/30_threads/promise/members/set_value2.cc: Likewise.
-	* testsuite/30_threads/promise/members/set_value3.cc: Likewise.
-	* testsuite/30_threads/promise/members/swap.cc: Likewise.
-	* testsuite/30_threads/recursive_mutex/cons/1.cc: Likewise.
-	* testsuite/30_threads/recursive_mutex/dest/destructor_locked.cc:
-	Likewise.
-	* testsuite/30_threads/recursive_mutex/lock/1.cc: Likewise.
-	* testsuite/30_threads/recursive_mutex/native_handle/1.cc: Likewise.
-	* testsuite/30_threads/recursive_mutex/native_handle/typesizes.cc:
-	Likewise.
-	* testsuite/30_threads/recursive_mutex/try_lock/1.cc: Likewise.
-	* testsuite/30_threads/recursive_mutex/try_lock/2.cc: Likewise.
-	* testsuite/30_threads/recursive_mutex/unlock/1.cc: Likewise.
-	* testsuite/30_threads/recursive_mutex/unlock/2.cc: Likewise.
-	* testsuite/30_threads/recursive_timed_mutex/cons/1.cc: Likewise.
-	* testsuite/30_threads/recursive_timed_mutex/dest/destructor_locked.cc:
-	Likewise.
-	* testsuite/30_threads/recursive_timed_mutex/lock/1.cc: Likewise.
-	* testsuite/30_threads/recursive_timed_mutex/lock/2.cc: Likewise.
-	* testsuite/30_threads/recursive_timed_mutex/native_handle/1.cc:
-	Likewise.
-	* testsuite/30_threads/recursive_timed_mutex/native_handle/typesizes.cc:
-	Likewise.
-	* testsuite/30_threads/recursive_timed_mutex/try_lock/1.cc: Likewise.
-	* testsuite/30_threads/recursive_timed_mutex/try_lock/2.cc: Likewise.
-	* testsuite/30_threads/recursive_timed_mutex/try_lock_for/1.cc:
-	Likewise.
-	* testsuite/30_threads/recursive_timed_mutex/try_lock_for/2.cc:
-	Likewise.
-	* testsuite/30_threads/recursive_timed_mutex/try_lock_for/3.cc:
-	Likewise.
-	* testsuite/30_threads/recursive_timed_mutex/try_lock_until/1.cc:
-	Likewise.
-	* testsuite/30_threads/recursive_timed_mutex/try_lock_until/2.cc:
-	Likewise.
-	* testsuite/30_threads/recursive_timed_mutex/unlock/1.cc: Likewise.
-	* testsuite/30_threads/recursive_timed_mutex/unlock/2.cc: Likewise.
-	* testsuite/30_threads/shared_future/cons/move.cc: Likewise.
-	* testsuite/30_threads/shared_future/members/45133.cc: Likewise.
-	* testsuite/30_threads/shared_future/members/get.cc: Likewise.
-	* testsuite/30_threads/shared_future/members/get2.cc: Likewise.
-	* testsuite/30_threads/shared_future/members/valid.cc: Likewise.
-	* testsuite/30_threads/shared_future/members/wait.cc: Likewise.
-	* testsuite/30_threads/shared_future/members/wait_for.cc: Likewise.
-	* testsuite/30_threads/shared_future/members/wait_until.cc: Likewise.
-	* testsuite/30_threads/shared_lock/cons/1.cc: Likewise.
-	* testsuite/30_threads/shared_lock/cons/2.cc: Likewise.
-	* testsuite/30_threads/shared_lock/cons/3.cc: Likewise.
-	* testsuite/30_threads/shared_lock/cons/4.cc: Likewise.
-	* testsuite/30_threads/shared_lock/cons/5.cc: Likewise.
-	* testsuite/30_threads/shared_lock/cons/6.cc: Likewise.
-	* testsuite/30_threads/shared_lock/locking/1.cc: Likewise.
-	* testsuite/30_threads/shared_lock/locking/2.cc: Likewise.
-	* testsuite/30_threads/shared_lock/locking/3.cc: Likewise.
-	* testsuite/30_threads/shared_lock/locking/4.cc: Likewise.
-	* testsuite/30_threads/shared_lock/modifiers/1.cc: Likewise.
-	* testsuite/30_threads/shared_mutex/cons/1.cc: Likewise.
-	* testsuite/30_threads/shared_mutex/try_lock/1.cc: Likewise.
-	* testsuite/30_threads/shared_mutex/try_lock/2.cc: Likewise.
-	* testsuite/30_threads/shared_mutex/unlock/1.cc: Likewise.
-	* testsuite/30_threads/shared_timed_mutex/cons/1.cc: Likewise.
-	* testsuite/30_threads/shared_timed_mutex/try_lock/1.cc: Likewise.
-	* testsuite/30_threads/shared_timed_mutex/try_lock/2.cc: Likewise.
-	* testsuite/30_threads/shared_timed_mutex/try_lock/3.cc: Likewise.
-	* testsuite/30_threads/shared_timed_mutex/unlock/1.cc: Likewise.
-	* testsuite/30_threads/this_thread/1.cc: Likewise.
-	* testsuite/30_threads/this_thread/sleep_for-mt.cc: Likewise.
-	* testsuite/30_threads/this_thread/sleep_until-mt.cc: Likewise.
-	* testsuite/30_threads/thread/cons/1.cc: Likewise.
-	* testsuite/30_threads/thread/cons/2.cc: Likewise.
-	* testsuite/30_threads/thread/cons/3.cc: Likewise.
-	* testsuite/30_threads/thread/cons/4.cc: Likewise.
-	* testsuite/30_threads/thread/cons/49668.cc: Likewise.
-	* testsuite/30_threads/thread/cons/5.cc: Likewise.
-	* testsuite/30_threads/thread/cons/6.cc: Likewise.
-	* testsuite/30_threads/thread/cons/7.cc: Likewise.
-	* testsuite/30_threads/thread/cons/8.cc: Likewise.
-	* testsuite/30_threads/thread/cons/9.cc: Likewise.
-	* testsuite/30_threads/thread/cons/moveable.cc: Likewise.
-	* testsuite/30_threads/thread/cons/terminate.cc: Likewise.
-	* testsuite/30_threads/thread/members/1.cc: Likewise.
-	* testsuite/30_threads/thread/members/2.cc: Likewise.
-	* testsuite/30_threads/thread/members/3.cc: Likewise.
-	* testsuite/30_threads/thread/members/4.cc: Likewise.
-	* testsuite/30_threads/thread/members/5.cc: Likewise.
-	* testsuite/30_threads/thread/members/hardware_concurrency.cc:
-	Likewise.
-	* testsuite/30_threads/thread/native_handle/typesizes.cc: Likewise.
-	* testsuite/30_threads/thread/swap/1.cc: Likewise.
-	* testsuite/30_threads/timed_mutex/cons/1.cc: Likewise.
-	* testsuite/30_threads/timed_mutex/dest/destructor_locked.cc:
-	Likewise.
-	* testsuite/30_threads/timed_mutex/lock/1.cc: Likewise.
-	* testsuite/30_threads/timed_mutex/native_handle/1.cc: Likewise.
-	* testsuite/30_threads/timed_mutex/native_handle/typesizes.cc:
-	Likewise.
-	* testsuite/30_threads/timed_mutex/try_lock/1.cc: Likewise.
-	* testsuite/30_threads/timed_mutex/try_lock/2.cc: Likewise.
-	* testsuite/30_threads/timed_mutex/try_lock_for/1.cc: Likewise.
-	* testsuite/30_threads/timed_mutex/try_lock_for/2.cc: Likewise.
-	* testsuite/30_threads/timed_mutex/try_lock_for/3.cc: Likewise.
-	* testsuite/30_threads/timed_mutex/try_lock_until/1.cc: Likewise.
-	* testsuite/30_threads/timed_mutex/try_lock_until/2.cc: Likewise.
-	* testsuite/30_threads/timed_mutex/try_lock_until/57641.cc: Likewise.
-	* testsuite/30_threads/timed_mutex/unlock/1.cc: Likewise.
-	* testsuite/30_threads/timed_mutex/unlock/2.cc: Likewise.
-	* testsuite/30_threads/try_lock/1.cc: Likewise.
-	* testsuite/30_threads/try_lock/2.cc: Likewise.
-	* testsuite/30_threads/try_lock/3.cc: Likewise.
-	* testsuite/30_threads/try_lock/4.cc: Likewise.
-	* testsuite/30_threads/unique_lock/cons/1.cc: Likewise.
-	* testsuite/30_threads/unique_lock/cons/2.cc: Likewise.
-	* testsuite/30_threads/unique_lock/cons/3.cc: Likewise.
-	* testsuite/30_threads/unique_lock/cons/4.cc: Likewise.
-	* testsuite/30_threads/unique_lock/cons/5.cc: Likewise.
-	* testsuite/30_threads/unique_lock/cons/6.cc: Likewise.
-	* testsuite/30_threads/unique_lock/locking/1.cc: Likewise.
-	* testsuite/30_threads/unique_lock/locking/2.cc: Likewise.
-	* testsuite/30_threads/unique_lock/locking/3.cc: Likewise.
-	* testsuite/30_threads/unique_lock/locking/4.cc: Likewise.
-	* testsuite/30_threads/unique_lock/modifiers/1.cc: Likewise.
-
-2020-08-21  Jonathan Wakely  <jwakely@redhat.com>
-
-	PR libstdc++/96736
-	* testsuite/17_intro/headers/c++1998/all_attributes.cc: Do not
-	test "cold" on darwin.
-	* testsuite/17_intro/headers/c++2011/all_attributes.cc:
-	Likewise.
-	* testsuite/17_intro/headers/c++2014/all_attributes.cc:
-	Likewise.
-	* testsuite/17_intro/headers/c++2017/all_attributes.cc:
-	Likewise.
-	* testsuite/17_intro/headers/c++2020/all_attributes.cc:
-	Likewise.
-
-2020-08-21  Jonathan Wakely  <jwakely@redhat.com>
-
-	PR libstdc++/96718
-	* testsuite/25_algorithms/pstl/feature_test-2.cc: Require
-	tbb-backend effective target.
-	* testsuite/25_algorithms/pstl/feature_test-3.cc: Likewise.
-	* testsuite/25_algorithms/pstl/feature_test-5.cc: Likewise.
-	* testsuite/25_algorithms/pstl/feature_test.cc: Likewise.
-
-2020-08-20  Jonathan Wakely  <jwakely@redhat.com>
-
-	* include/bits/iterator_concepts.h [__STRICT_ANSI__]
-	(incrementable_traits<__int128>): Define specialization.
-	(incrementable_traits<unsigned __int128>): Likewise.
-	* testsuite/std/ranges/iota/96042.cc: Test iota_view with
-	__int128.
-
-2020-08-19  Jonathan Wakely  <jwakely@redhat.com>
-	    Patrick Palka  <ppalka@redhat.com>
-
-	PR libstdc++/96042
-	* include/bits/range_access.h (__detail::__to_unsigned_like):
-	Do not use make_unsigned_t<T> in the return type, as it can
-	result in an error before the integral<T> constraint is checked.
-	[__STRICT_ANSI__]: Add overloads for 128-bit integer types.
-	(__detail::__make_unsigned_like_t): Define as the return type
-	of __to_unsigned_like.
-	* testsuite/std/ranges/subrange/96042.cc: New test.
-
-2020-08-19  Jonathan Wakely  <jwakely@redhat.com>
-
-	* include/bits/stl_tree.h (operator!=, operator>, operator<=)
-	(operator>=): Remove deprecated functions.
-
-2020-08-19  Jonathan Wakely  <jwakely@redhat.com>
-
-	PR libstdc++/96042
-	* include/ext/numeric_traits.h (__is_integer_nonstrict): New
-	trait which is true for 128-bit integers even in strict modes.
-	(__numeric_traits_integer, __numeric_traits): Use
-	__is_integer_nonstrict instead of __is_integer.
-	* include/std/limits [__STRICT_ANSI__ && __SIZEOF_INT128__]
-	(numeric_limits<__int128>, (numeric_limits<unsigned __int128>):
-	Define.
-	* testsuite/std/ranges/iota/96042.cc: New test.
-
-2020-08-19  Jonathan Wakely  <jwakely@redhat.com>
-
-	* include/bits/c++config (_GLIBCXX_DEPRECATED_SUGGEST)
-	(_GLIBCXX11_DEPRECATED, _GLIBCXX11_DEPRECATED_SUGGEST)
-	(_GLIBCXX17_DEPRECATED_SUGGEST, _GLIBCXX20_DEPRECATED_SUGGEST):
-	Add new macros to comment.
-
-2020-08-19  Patrick Palka  <ppalka@redhat.com>
-
-	* include/Makefile.am (bits_headers): Add new header
-	<bits/max_size_type.h>.
-	* include/Makefile.in: Regenerate.
-	* include/bits/iterator_concepts.h
-	(ranges::__detail::__max_diff_type): Remove definition, replace
-	with forward declaration of class __max_diff_type.
-	(__detail::__max_size_type): Remove definition, replace with
-	forward declaration of class __max_size_type.
-	(__detail::__is_unsigned_int128, __is_signed_int128)
-	(__is_int128): New concepts.
-	(__detail::__is_integer_like): Accept __int128 and unsigned
-	__int128.
-	(__detail::__is_signed_integer_like): Accept __int128.
-	* include/bits/max_size_type.h: New header.
-	* include/bits/range_access.h: Include <bits/max_size_type.h>.
-	(__detail::__to_unsigned_like): Two new overloads.
-	* testsuite/std/ranges/iota/difference_type.cc: New test.
-	* testsuite/std/ranges/iota/max_size_type.cc: New test.
-
-2020-08-19  Jonathan Wakely  <jwakely@redhat.com>
-
-	* include/bits/c++config (_GLIBCXX_DEPRECATED): Define for all
-	standard modes.
-	(_GLIBCXX_DEPRECATED_SUGGEST): New macro for "use 'foo' instead"
-	message in deprecated warnings.
-	(_GLIBCXX11_DEPRECATED, _GLIBCXX11_DEPRECATED_SUGGEST): New
-	macros for marking features deprecated in C++11.
-	(_GLIBCXX17_DEPRECATED_SUGGEST, _GLIBCXX20_DEPRECATED_SUGGEST):
-	New macros.
-	* include/backward/auto_ptr.h (auto_ptr_ref, auto_ptr<void>):
-	Use _GLIBCXX11_DEPRECATED instead of _GLIBCXX_DEPRECATED.
-	(auto_ptr): Use _GLIBCXX11_DEPRECATED_SUGGEST.
-	* include/backward/binders.h (binder1st, binder2nd): Likewise.
-	* include/bits/ios_base.h (io_state, open_mode, seek_dir)
-	(streampos, streamoff): Use _GLIBCXX_DEPRECATED_SUGGEST.
-	* include/std/streambuf (stossc): Replace C++11 attribute
-	with _GLIBCXX_DEPRECATED_SUGGEST.
-	* include/std/type_traits (__is_nullptr_t): Use
-	_GLIBCXX_DEPRECATED_SUGGEST instead of _GLIBCXX_DEPRECATED.
-	* testsuite/27_io/types/1.cc: Check for deprecated warnings.
-	Also check for io_state, open_mode and seek_dir typedefs.
-
-2020-08-19  Antony Polukhin  <antoshkka@gmail.com>
-
-	PR libstdc++/71579
-	* include/std/type_traits (invoke_result, is_nothrow_invocable_r)
-	Add static_asserts to make sure that the argument of the type
-	trait is not misused with incomplete types.
-	(is_swappable_with, is_nothrow_swappable_with): Add static_asserts
-	to make sure that the first and second arguments of the type trait
-	are not misused with incomplete types.
-	* testsuite/20_util/invoke_result/incomplete_neg.cc: New test.
-	* testsuite/20_util/is_nothrow_invocable/incomplete_neg.cc: New test.
-	* testsuite/20_util/is_nothrow_swappable/incomplete_neg.cc: New test.
-	* testsuite/20_util/is_nothrow_swappable_with/incomplete_neg.cc: New
-	test.
-	* testsuite/20_util/is_swappable_with/incomplete_neg.cc: New test.
-
-2020-08-18  David Edelsohn  <dje.gcc@gmail.com>
-	    Clement Chigot  <clement.chigot@atos.net>
-
-	* config/os/aix/t-aix: Add complementary mode object files to
-	libsupc++.a
-
-2020-08-18  Jonathan Wakely  <jwakely@redhat.com>
-
-	* testsuite/17_intro/headers/c++1998/all_attributes.cc: Check
-	"cold" isn't used in the library. Also check <cxxabi.h>.
-	* testsuite/17_intro/headers/c++2011/all_attributes.cc:
-	Likewise.
-	* testsuite/17_intro/headers/c++2014/all_attributes.cc:
-	Likewise.
-	* testsuite/17_intro/headers/c++2017/all_attributes.cc:
-	Likewise.
-	* testsuite/17_intro/headers/c++2020/all_attributes.cc:
-	Likewise.
-
-2020-08-18  Jonathan Wakely  <jwakely@redhat.com>
-
-	PR libstdc++/69724
-	* include/std/future (__future_base::_S_make_deferred_state)
-	(__future_base::_S_make_async_state): Remove.
-	(__future_base::_Deferred_state): Change constructor to accept a
-	parameter pack of arguments and forward them to the call
-	wrapper.
-	(__future_base::_Async_state_impl): Likewise. Replace lambda
-	expression with a named member function.
-	(async): Construct state object directly from the arguments,
-	instead of using thread::__make_invoker, _S_make_deferred_state
-	and _S_make_async_state. Move shared state into the returned
-	future.
-	* include/std/thread (thread::_Call_wrapper): New alias
-	template for use by constructor and std::async.
-	(thread::thread(Callable&&, Args&&...)): Create state object
-	directly instead of using _S_make_state.
-	(thread::__make_invoker, thread::__decayed_tuple)
-	(thread::_S_make_state): Remove.
-	* testsuite/30_threads/async/69724.cc: New test.
-
-2020-08-17  Jonathan Wakely  <jwakely@redhat.com>
-
-	PR libstdc++/55713
-	PR libstdc++/71096
-	PR libstdc++/93147
-	* include/std/tuple [__has_cpp_attribute(no_unique_address)]
-	(_Head_base<Idx, Head, true>): New definition of the partial
-	specialization, using [[no_unique_address]] instead of
-	inheritance.
-	* testsuite/libstdc++-prettyprinters/48362.cc: Adjust expected
-	output.
-	* testsuite/20_util/tuple/comparison_operators/93147.cc: New test.
-	* testsuite/20_util/tuple/creation_functions/55713.cc: New test.
-	* testsuite/20_util/tuple/element_access/71096.cc: New test.
-
-2020-08-14  Lewis Hyatt  <lhyatt@gmail.com>
-
-	* testsuite/lib/libstdc++.exp: Use the new option
-	-fdiagnostics-plain-output.
-
-2020-08-13  Jonathan Wakely  <jwakely@redhat.com>
-
-	* acinclude.m4 (GLIBCXX_ENABLE_CHEADERS): Warn if the c_std
-	option is used and fail unless --enable-cheaders-obsolete is
-	also used.
-	* configure: Regenerate.
-
-2020-08-12  Jonathan Wakely  <jwakely@redhat.com>
-
-	PR libstdc++/85828
-	* include/bits/basic_string.h (operator=(basic_string&&)): Check
-	for self-move before copying with char_traits::copy.
-	* include/bits/hashtable.h (operator=(_Hashtable&&)): Check for
-	self-move.
-	* include/bits/stl_deque.h (_M_move_assign1(deque&&, false_type)):
-	Check for equal allocators.
-	* include/bits/stl_list.h (_M_move_assign(list&&, true_type)):
-	Call clear() instead of _M_clear().
-	* include/debug/formatter.h (__msg_self_move_assign): Change
-	comment.
-	* include/debug/macros.h (__glibcxx_check_self_move_assign):
-	(_GLIBCXX_DEBUG_VERIFY): Remove.
-	* include/debug/safe_container.h (operator=(_Safe_container&&)):
-	Remove assertion check for safe move and make it well-defined.
-	* include/debug/safe_iterator.h (operator=(_Safe_iterator&&)):
-	Remove assertion check for self-move.
-	* include/debug/safe_local_iterator.h
-	(operator=(_Safe_local_iterator&&)): Likewise.
-	* testsuite/21_strings/basic_string/cons/char/self_move.cc: New test.
-	* testsuite/23_containers/deque/cons/self_move.cc: New test.
-	* testsuite/23_containers/forward_list/cons/self_move.cc: New test.
-	* testsuite/23_containers/list/cons/self_move.cc: New test.
-	* testsuite/23_containers/set/cons/self_move.cc: New test.
-	* testsuite/23_containers/unordered_set/cons/self_move.cc: New test.
-	* testsuite/23_containers/vector/cons/self_move.cc: New test.
-
-2020-08-11  François Dumont  <fdumont@gcc.gnu.org>
-
-	PR libstdc++/91620
-	* include/bits/forward_list.tcc (forward_list<>::remove): Collect nodes
-	to destroy in an intermediate forward_list.
-	(forward_list<>::remove_if, forward_list<>::unique): Likewise.
-	* include/bits/list.tcc (list<>::remove, list<>::unique): Likewise.
-	(list<>::remove_if): Likewise.
-	* include/debug/forward_list (forward_list<>::_M_erase_after): Remove.
-	(forward_list<>::erase_after): Adapt.
-	(forward_list<>::remove, forward_list<>::remove_if): Collect nodes to
-	destroy in an intermediate forward_list.
-	(forward_list<>::unique): Likewise.
-	* include/debug/list (list<>::remove, list<>::unique): Likewise.
-	(list<>::remove_if): Likewise.
-	* testsuite/23_containers/forward_list/operations/91620.cc: New test.
-	* testsuite/23_containers/list/operations/91620.cc: New test.
-
-2020-08-11  Jonathan Wakely  <jwakely@redhat.com>
-
-	* testsuite/30_threads/thread/cons/84535.cc: Use a custom
-	namespace.
-	* testsuite/30_threads/thread/cons/lwg2097.cc: Likewise.
-
-2020-08-11  Jonathan Wakely  <jwakely@redhat.com>
-
-	PR libstdc++/89760
-	* include/experimental/executor [!_GLIBCXX_HAS_GTHREADS]:
-	(execution_context::mutex_type): Define dummy mutex type.
-	(system_context): Use execution_context::mutex_type.
-	(system_context) [!_GLIBCXX_HAS_GTHREADS]: Define dummy
-	thread and condition variable types.
-	[!_GLIBCXX_HAS_GTHREADS] (system_context::_M_run()): Do not
-	define.
-	(system_context::_M_post) [!_GLIBCXX_HAS_GTHREADS]: Throw
-	an exception when threads aren't available.
-	(strand::running_in_this_thread()): Defer to _M_state.
-	(strand::_State::running_in_this_thread()): New function.
-	(use_future_t): Do not depend on _GLIBCXX_USE_C99_STDINT_TR1.
-	* include/experimental/io_context (io_context): Use the
-	execution_context::mutex_type alias. Replace stack of thread
-	IDs with counter.
-	* testsuite/experimental/net/execution_context/use_service.cc:
-	Enable test for non-pthread targets.
-
-2020-08-11  Jonathan Wakely  <jwakely@redhat.com>
-
-	* include/experimental/executor (system_context::a__tag): Make
-	default constructor explicit.
-
-2020-08-11  Jonathan Wakely  <jwakely@redhat.com>
-
-	* include/experimental/executor (system_context::_M_run()):
-	Fix predicate.
-	* testsuite/experimental/net/system_context/1.cc: New test.
-
-2020-08-11  Jonathan Wakely  <jwakely@redhat.com>
-
-	* include/std/stop_token: Check _GLIBCXX_HAS_GTHREADS using
-	#ifdef instead of #if.
-	(stop_token::_S_yield()): Check _GLIBCXX_HAS_GTHREADS before
-	using __gthread_yield.
-
-2020-08-11  Jonathan Wakely  <jwakely@redhat.com>
-
-	* include/std/thread [!_GLIBCXX_HAS_GTHREADS] (this_thread::yield)
-	(this_thread::sleep_until): Define.
-	[!_GLIBCXX_HAS_GTHREADS] (this_thread::sleep_for): Define. Replace
-	use of __gthread_time_t typedef with timespec.
-	* src/c++11/thread.cc [!_GLIBCXX_HAS_GTHREADS] (__sleep_for):
-	Likewise.
-	* testsuite/30_threads/this_thread/2.cc: Moved to...
-	* testsuite/30_threads/this_thread/yield.cc: ...here.
-	* testsuite/30_threads/this_thread/3.cc: Moved to...
-	* testsuite/30_threads/this_thread/sleep_for-mt.cc: ...here.
-	* testsuite/30_threads/this_thread/4.cc: Moved to...
-	* testsuite/30_threads/this_thread/sleep_until-mt.cc: ...here.
-	* testsuite/30_threads/this_thread/58038.cc: Add
-	dg-require-sleep.
-	* testsuite/30_threads/this_thread/60421.cc: Likewise.
-	* testsuite/30_threads/this_thread/sleep_for.cc: New test.
-	* testsuite/30_threads/this_thread/sleep_until.cc: New test.
-
-2020-08-10  Jonathan Wakely  <jwakely@redhat.com>
-
-	PR libstdc++/94681
-	* src/c++17/fs_ops.cc (read_symlink): Use posix::lstat instead
-	of calling ::lstat directly.
-	* src/filesystem/ops.cc (read_symlink): Likewise.
-
-2020-08-10  Jonathan Wakely  <jwakely@redhat.com>
-
-	* python/libstdcxx/v6/printers.py (UniquePointerPrinter.__init__):
-	Use gdb.Type.strip_typedefs().
-	* testsuite/libstdc++-prettyprinters/compat.cc: Use a typedef in
-	the emulated old type.
-
-2020-08-10  Jonathan Wakely  <jwakely@redhat.com>
-
-	PR libstdc++/94681
-	* acinclude.m4 (GLIBCXX_CHECK_FILESYSTEM_DEPS): Do not depend on
-	$enable_libstdcxx_filesystem_ts.
-	* configure: Regenerate.
-
-2020-08-10  Jonathan Wakely  <jwakely@redhat.com>
-
-	PR libstdc++/93904
-	* include/bits/stl_iterator.h (inserter): Do not deduce
-	iterator type (LWG 561).
-	* testsuite/24_iterators/insert_iterator/dr561.cc: New test.
-
-2020-08-10  Jonathan Wakely  <jwakely@redhat.com>
-
-	* include/bits/basic_string.tcc [_GLIBCXX_USE_CXX11_ABI=0]
-	(basic_string::reserve()): Do nothing if exceptions are not
-	enabled.
-
-2020-08-10  Jonathan Wakely  <jwakely@redhat.com>
-
-	PR libstdc++/95749
-	* src/filesystem/ops-common.h [_GLIBCXX_FILESYSTEM_IS_WINDOWS]
-	(stat_type): Change to __stat64.
-	(stat): Use _wstat64.
-
-2020-08-07  Jonathan Wakely  <jwakely@redhat.com>
-
-	PR libstdc++/96303
-	* include/debug/bitset (bitset::operator==): Call _M_base() on
-	right operand.
-	(bitset::operator!=): Likewise, but don't define it at all when
-	default comparisons are supported by the compiler.
-	* testsuite/23_containers/bitset/operations/96303.cc: New test.
-
-2020-08-07  Jonathan Wakely  <jwakely@redhat.com>
-
-	* testsuite/18_support/comparisons/algorithms/partial_order.cc:
-	Replace VERIFY with static_assert where the compiler now
-	allows it.
-	* testsuite/18_support/comparisons/algorithms/weak_order.cc:
-	Likewise.
-
-2020-08-07  Jonathan Wakely  <jwakely@redhat.com>
-
-	* config/abi/pre/gnu.ver: Fix wildcards for wstring symbols.
-
-2020-08-06  Andrew Luo  <andrewluotechnologies@outlook.com>
-	    Jonathan Wakely  <jwakely@redhat.com>
-
-	* config/abi/pre/gnu.ver (GLIBCXX_3.4): Use less greedy
-	patterns for basic_string members.
-	(GLIBCXX_3.4.29): Export new basic_string::reserve symbols.
-	* doc/xml/manual/status_cxx2020.xml: Update P0966 status.
-	* include/bits/basic_string.h (shrink_to_fit()): Call reserve().
-	(reserve(size_type)): Remove default argument.
-	(reserve()): Declare new overload.
-	[!_GLIBCXX_USE_CXX11_ABI] (shrink_to_fit, reserve): Likewise.
-	* include/bits/basic_string.tcc (reserve(size_type)): Remove
-	support for shrinking capacity.
-	(reserve()): Perform shrink-to-fit operation.
-	[!_GLIBCXX_USE_CXX11_ABI] (reserve): Likewise.
-	* testsuite/21_strings/basic_string/capacity/1.cc: Adjust to
-	reflect new behavior.
-	* testsuite/21_strings/basic_string/capacity/char/1.cc:
-	Likewise.
-	* testsuite/21_strings/basic_string/capacity/char/18654.cc:
-	Likewise.
-	* testsuite/21_strings/basic_string/capacity/char/2.cc:
-	Likewise.
-	* testsuite/21_strings/basic_string/capacity/wchar_t/1.cc:
-	Likewise.
-	* testsuite/21_strings/basic_string/capacity/wchar_t/18654.cc:
-	Likewise.
-	* testsuite/21_strings/basic_string/capacity/wchar_t/2.cc:
-	Likewise.
-
-2020-08-06  Jonathan Wakely  <jwakely@redhat.com>
-
-	* include/bits/basic_string.tcc
-	(operator>>(basic_istream&, basic_string&)): Do not set eofbit
-	if extraction stopped after in.width() characters.
-	* src/c++98/istream-string.cc (operator>>(istream&, string&)):
-	Likewise.
-	* include/bits/istream.tcc (__istream_extract): Do not set
-	eofbit if extraction stopped after n-1 characters.
-	* src/c++98/istream.cc (__istream_extract): Likewise.
-	* testsuite/21_strings/basic_string/inserters_extractors/char/13.cc: New test.
-	* testsuite/21_strings/basic_string/inserters_extractors/wchar_t/13.cc: New test.
-	* testsuite/27_io/basic_istream/extractors_character/char/5.cc: New test.
-	* testsuite/27_io/basic_istream/extractors_character/wchar_t/5.cc: New test.
-
-2020-08-06  Jonathan Wakely  <jwakely@redhat.com>
-
-	PR libstdc++/96484
-	* src/c++17/fs_ops.cc (fs::read_symlink): Return an error
-	immediately for non-symlinks.
-	* src/filesystem/ops.cc (fs::read_symlink): Likewise.
-
-2020-08-06  Jonathan Wakely  <jwakely@redhat.com>
-
-	* include/std/istream (operator>>(istream&, char*)): Add
-	attributes to get warnings for pointers that are null or known
-	to point to the end of a buffer. Request upper bound from
-	__builtin_object_size check and handle zero-sized buffer case.
-	(operator>>(istream&, signed char))
-	(operator>>(istream&, unsigned char*)): Add attributes.
-	* testsuite/27_io/basic_istream/extractors_character/char/overflow.cc:
-	Check extracting into the middle of a buffer.
-	* testsuite/27_io/basic_istream/extractors_character/wchar_t/overflow.cc: New test.
-
-2020-08-05  Jonathan Wakely  <jwakely@redhat.com>
-
-	* include/std/atomic (atomic<T>::store): Reformat.
-
-2020-08-05  Jonathan Wakely  <jwakely@redhat.com>
-
-	* doc/xml/manual/status_cxx2017.xml: Replace oneAPI DPC++ link
-	with LLVM repo for PSTL.
-	* doc/html/manual/status.html: Regenerate.
-
-2020-08-05  Jonathan Wakely  <jwakely@redhat.com>
-
-	* config/abi/pre/gnu.ver (GLIBCXX_3.4.29): Export new symbols.
-	* include/bits/istream.tcc (__istream_extract): New function
-	template implementing both of operator>>(istream&, char*) and
-	operator>>(istream&, char(&)[N]). Add explicit instantiation
-	declaration for it. Remove explicit instantiation declarations
-	for old function templates.
-	* include/std/istream (__istream_extract): Declare.
-	(operator>>(basic_istream<C,T>&, C*)): Define inline and simply
-	call __istream_extract.
-	(operator>>(basic_istream<char,T>&, signed char*)): Likewise.
-	(operator>>(basic_istream<char,T>&, unsigned char*)): Likewise.
-	(operator>>(basic_istream<C,T>&, C(7)[N])): Define for LWG 2499.
-	(operator>>(basic_istream<char,T>&, signed char(&)[N])):
-	Likewise.
-	(operator>>(basic_istream<char,T>&, unsigned char(&)[N])):
-	Likewise.
-	* include/std/streambuf (basic_streambuf): Declare char overload
-	of __istream_extract as a friend.
-	* src/c++11/istream-inst.cc: Add explicit instantiation
-	definition for wchar_t overload of __istream_extract. Remove
-	explicit instantiation definitions of old operator>> overloads
-	for versioned-namespace build.
-	* src/c++98/istream.cc (operator>>(istream&, char*)): Replace
-	with __istream_extract(istream&, char*, streamsize).
-	* testsuite/27_io/basic_istream/extractors_character/char/3.cc:
-	Do not use variable-length array.
-	* testsuite/27_io/basic_istream/extractors_character/char/4.cc:
-	Do not run test for C++20.
-	* testsuite/27_io/basic_istream/extractors_character/char/9555-ic.cc:
-	Do not test writing to pointers for C++20.
-	* testsuite/27_io/basic_istream/extractors_character/char/9826.cc:
-	Use array instead of pointer.
-	* testsuite/27_io/basic_istream/extractors_character/wchar_t/3.cc:
-	Do not use variable-length array.
-	* testsuite/27_io/basic_istream/extractors_character/wchar_t/4.cc:
-	Do not run test for C++20.
-	* testsuite/27_io/basic_istream/extractors_character/wchar_t/9555-ic.cc:
-	Do not test writing to pointers for C++20.
-	* testsuite/27_io/basic_istream/extractors_character/char/lwg2499.cc:
-	New test.
-	* testsuite/27_io/basic_istream/extractors_character/char/lwg2499_neg.cc:
-	New test.
-	* testsuite/27_io/basic_istream/extractors_character/char/overflow.cc:
-	New test.
-	* testsuite/27_io/basic_istream/extractors_character/wchar_t/lwg2499.cc:
-	New test.
-	* testsuite/27_io/basic_istream/extractors_character/wchar_t/lwg2499_neg.cc:
-	New test.
-
-2020-08-01  Gerald Pfeifer  <gerald@pfeifer.com>
-
-	* doc/xml/manual/using_exceptions.xml: Move www.stroustrup.com to
-	https.
-	* doc/html/manual/using_exceptions.html: Regenerate.
-
-2020-07-31  Gerald Pfeifer  <gerald@pfeifer.com>
-
-	* doc/xml/manual/status_cxx2017.xml: ParallelSTL is now part
-	of oneAPI DPC++ Library on Github.
-	* doc/html/manual/status.html: Regenerate.
-
-2020-07-31  François Dumont  <fdumont@gcc.gnu.org>
-
-	* include/bits/stl_bvector.h
-	[_GLIBCXX_INLINE_VERSION](_Bvector_impl_data::_M_start): Define as
-	_Bit_type*.
-	(_Bvector_impl_data(const _Bvector_impl_data&)): Default.
-	(_Bvector_impl_data(_Bvector_impl_data&&)): Delegate to latter.
-	(_Bvector_impl_data::operator=(const _Bvector_impl_data&)): Default.
-	(_Bvector_impl_data::_M_move_data(_Bvector_impl_data&&)): Use latter.
-	(_Bvector_impl_data::_M_reset()): Likewise.
-	(_Bvector_impl_data::_M_swap_data): New.
-	(_Bvector_impl::_Bvector_impl(_Bvector_impl&&)): Implement explicitely.
-	(_Bvector_impl::_Bvector_impl(_Bit_alloc_type&&, _Bvector_impl&&)): New.
-	(_Bvector_base::_Bvector_base(_Bvector_base&&, const allocator_type&)):
-	New, use latter.
-	(vector::vector(vector&&, const allocator_type&, true_type)): New, use
-	latter.
-	(vector::vector(vector&&, const allocator_type&, false_type)): New.
-	(vector::vector(vector&&, const allocator_type&)): Use latters.
-	(vector::vector(const vector&, const allocator_type&)): Adapt.
-	[__cplusplus >= 201103](vector::vector(_InputIt, _InputIt,
-	const allocator_type&)): Use _M_initialize_range.
-	(vector::operator[](size_type)): Use iterator operator[].
-	(vector::operator[](size_type) const): Use const_iterator operator[].
-	(vector::swap(vector&)): Add assertions on allocators. Use _M_swap_data.
-	[__cplusplus >= 201103](vector::insert(const_iterator, _InputIt,
-	_InputIt)): Use _M_insert_range.
-	(vector::_M_initialize(size_type)): Adapt.
-	[__cplusplus >= 201103](vector::_M_initialize_dispatch): Remove.
-	[__cplusplus >= 201103](vector::_M_insert_dispatch): Remove.
-	* python/libstdcxx/v6/printers.py (StdVectorPrinter._iterator): Stop
-	using start _M_offset.
-	(StdVectorPrinter.to_string): Likewise.
-	* testsuite/23_containers/vector/bool/allocator/swap.cc: Adapt.
-	* testsuite/23_containers/vector/bool/cons/noexcept_move_construct.cc:
-	Add check.
-
-2020-07-31  Jonathan Wakely  <jwakely@redhat.com>
-
-	* testsuite/27_io/basic_istream/ignore/char/94749.cc: Use 0
-	instead of nullptr.
-	* testsuite/27_io/basic_istream/ignore/wchar_t/94749.cc:
-	Likewise.
-
-2020-07-31  Jonathan Wakely  <jwakely@redhat.com>
-
-	* testsuite/20_util/specialized_algorithms/uninitialized_fill_n/sizes.cc:
-	Move struct to namespace scope.
-
-2020-07-31  Jonathan Wakely  <jwakely@redhat.com>
-
-	* testsuite/26_numerics/numbers/float128.cc: Check
-	__STRICT_ANSI__ before using __float128.
-	* testsuite/std/concepts/concepts.lang/concept.arithmetic/floating_point.cc:
-	Likewise.
-
-2020-07-31  Jonathan Wakely  <jwakely@redhat.com>
-
-	* testsuite/18_support/set_terminate.cc: Require C++11 or
-	higher.
-	* testsuite/28_regex/simple_c++11.cc: Likewise.
-	* testsuite/tr1/headers/c++200x/complex.cc: Likewise.
-	* testsuite/24_iterators/headers/iterator/synopsis.cc:
-	Require C++14 or lower.
-
-2020-07-31  Jonathan Wakely  <jwakely@redhat.com>
-
-	* testsuite/23_containers/span/back_assert_neg.cc: Split c++2a
-	effective-target from xfail selector.
-	* testsuite/23_containers/span/first_2_assert_neg.cc: Likewise.
-	* testsuite/23_containers/span/first_assert_neg.cc: Likewise.
-	* testsuite/23_containers/span/front_assert_neg.cc: Likewise.
-	* testsuite/23_containers/span/index_op_assert_neg.cc: Likewise.
-	* testsuite/23_containers/span/last_2_assert_neg.cc: Likewise.
-	* testsuite/23_containers/span/last_assert_neg.cc: Likewise.
-	* testsuite/23_containers/span/subspan_2_assert_neg.cc:
-	Likewise.
-	* testsuite/23_containers/span/subspan_3_assert_neg.cc:
-	Likewise.
-	* testsuite/23_containers/span/subspan_4_assert_neg.cc:
-	Likewise.
-	* testsuite/23_containers/span/subspan_5_assert_neg.cc:
-	Likewise.
-	* testsuite/23_containers/span/subspan_6_assert_neg.cc:
-	Likewise.
-	* testsuite/23_containers/span/subspan_assert_neg.cc: Likewise.
-
-2020-07-31  Jonathan Wakely  <jwakely@redhat.com>
-
-	* testsuite/20_util/reference_wrapper/83427.cc: Adjust
-	effective-target to specific language mode only.
-	* testsuite/24_iterators/headers/iterator/range_access_c++11.cc:
-	Likewise.
-	* testsuite/24_iterators/headers/iterator/range_access_c++14.cc:
-	Likewise.
-	* testsuite/24_iterators/headers/iterator/synopsis_c++11.cc:
-	Likewise.
-	* testsuite/24_iterators/headers/iterator/synopsis_c++14.cc:
-	Likewise.
-	* testsuite/26_numerics/valarray/69116.cc:
-	Likewise.
-	* testsuite/30_threads/headers/condition_variable/std_c++0x_neg.cc:
-	Remove whitespace at end of file.
-	* testsuite/30_threads/headers/future/std_c++0x_neg.cc:
-	Likewise.
-
-2020-07-31  Jonathan Wakely  <jwakely@redhat.com>
-
-	* testsuite/17_intro/headers/c++2017/all_attributes.cc: Add
-	c++17 effective-target.
-	* testsuite/17_intro/headers/c++2017/all_no_exceptions.cc:
-	Likewise.
-	* testsuite/17_intro/headers/c++2017/all_no_rtti.cc: Likewise.
-	* testsuite/17_intro/headers/c++2017/all_pedantic_errors.cc:
-	Likewise.
-	* testsuite/17_intro/headers/c++2017/operator_names.cc:
-	Likewise.
-	* testsuite/17_intro/headers/c++2017/stdc++.cc: Likewise.
-	* testsuite/17_intro/headers/c++2017/stdc++_multiple_inclusion.cc:
-	Likewise.
-	* testsuite/18_support/uncaught_exceptions/uncaught_exceptions.cc:
-	Likewise.
-	* testsuite/19_diagnostics/error_code/is_error_code_v.cc:
-	Likewise.
-	* testsuite/20_util/any/assign/1.cc: Likewise.
-	* testsuite/20_util/any/assign/2.cc: Likewise.
-	* testsuite/20_util/any/assign/emplace.cc: Likewise.
-	* testsuite/20_util/any/assign/exception.cc: Likewise.
-	* testsuite/20_util/any/assign/self.cc: Likewise.
-	* testsuite/20_util/any/cons/1.cc: Likewise.
-	* testsuite/20_util/any/cons/2.cc: Likewise.
-	* testsuite/20_util/any/cons/aligned.cc: Likewise.
-	* testsuite/20_util/any/cons/explicit.cc: Likewise.
-	* testsuite/20_util/any/cons/in_place.cc: Likewise.
-	* testsuite/20_util/any/cons/nontrivial.cc: Likewise.
-	* testsuite/20_util/any/make_any.cc: Likewise.
-	* testsuite/20_util/any/misc/any_cast.cc: Likewise.
-	* testsuite/20_util/any/misc/any_cast_no_rtti.cc: Likewise.
-	* testsuite/20_util/any/misc/swap.cc: Likewise.
-	* testsuite/20_util/any/modifiers/1.cc: Likewise.
-	* testsuite/20_util/any/observers/type.cc: Likewise.
-	* testsuite/20_util/any/requirements.cc: Likewise.
-	* testsuite/20_util/any/typedefs.cc: Likewise.
-	* testsuite/20_util/as_const/1.cc: Likewise.
-	* testsuite/20_util/as_const/rvalue_neg.cc: Likewise.
-	* testsuite/20_util/bind/is_placeholder_v.cc: Likewise.
-	* testsuite/20_util/bool_constant/requirements.cc: Likewise.
-	* testsuite/20_util/duration/requirements/treat_as_floating_point_v.cc:
-	Likewise.
-	* testsuite/20_util/duration_cast/rounding.cc: Likewise.
-	* testsuite/20_util/enable_shared_from_this/members/weak_from_this.cc:
-	Likewise.
-	* testsuite/20_util/function_objects/invoke/59768.cc: Likewise.
-	* testsuite/20_util/function_objects/not_fn/1.cc: Likewise.
-	* testsuite/20_util/function_objects/searchers.cc: Likewise.
-	* testsuite/20_util/in_place/requirements.cc: Likewise.
-	* testsuite/20_util/is_invocable/requirements/explicit_instantiation.cc:
-	Likewise.
-	* testsuite/20_util/is_invocable/requirements/typedefs.cc:
-	Likewise.
-	* testsuite/20_util/is_invocable/value.cc: Likewise.
-	* testsuite/20_util/is_nothrow_invocable/requirements/explicit_instantiation.cc:
-	Likewise.
-	* testsuite/20_util/is_nothrow_invocable/requirements/typedefs.cc:
-	Likewise.
-	* testsuite/20_util/is_nothrow_swappable/requirements/explicit_instantiation.cc:
-	Likewise.
-	* testsuite/20_util/is_nothrow_swappable/requirements/typedefs.cc:
-	Likewise.
-	* testsuite/20_util/is_nothrow_swappable/value.cc: Likewise.
-	* testsuite/20_util/is_nothrow_swappable_with/requirements/explicit_instantiation.cc:
-	Likewise.
-	* testsuite/20_util/is_nothrow_swappable_with/requirements/typedefs.cc:
-	Likewise.
-	* testsuite/20_util/is_nothrow_swappable_with/value.cc:
-	Likewise.
-	* testsuite/20_util/is_swappable/requirements/explicit_instantiation.cc:
-	Likewise.
-	* testsuite/20_util/is_swappable/requirements/typedefs.cc:
-	Likewise.
-	* testsuite/20_util/is_swappable/value.cc: Likewise.
-	* testsuite/20_util/is_swappable_with/requirements/explicit_instantiation.cc:
-	Likewise.
-	* testsuite/20_util/is_swappable_with/requirements/typedefs.cc:
-	Likewise.
-	* testsuite/20_util/is_swappable_with/value.cc: Likewise.
-	* testsuite/20_util/logical_traits/requirements/explicit_instantiation.cc:
-	Likewise.
-	* testsuite/20_util/logical_traits/requirements/typedefs.cc:
-	Likewise.
-	* testsuite/20_util/logical_traits/value.cc: Likewise.
-	* testsuite/20_util/optional/constexpr/make_optional.cc: Likewise.
-	* testsuite/20_util/optional/constexpr/observers/2.cc: Likewise.
-	* testsuite/20_util/optional/constexpr/observers/3.cc: Likewise.
-	* testsuite/20_util/optional/hash.cc: Likewise.
-	* testsuite/20_util/pair/swap_cxx17.cc: Likewise.
-	* testsuite/20_util/ratio/requirements/ratio_equal_v.cc: Likewise.
-	* testsuite/20_util/shared_ptr/requirements/weak_type.cc:
-	Likewise.
-	* testsuite/20_util/specialized_algorithms/memory_management_tools/1.cc:
-	Likewise.
-	* testsuite/20_util/tuple/apply/1.cc: Likewise.
-	* testsuite/20_util/tuple/make_from_tuple/1.cc: Likewise.
-	* testsuite/20_util/tuple/swap_cxx17.cc: Likewise.
-	* testsuite/20_util/tuple/tuple_size_v.cc: Likewise.
-	* testsuite/20_util/unique_ptr/specialized_algorithms/swap_cxx17.cc:
-	Likewise.
-	* testsuite/20_util/uses_allocator/requirements/uses_allocator_v.cc:
-	Likewise.
-	* testsuite/20_util/variant/any.cc: Likewise.
-	* testsuite/20_util/variant/compile.cc: Likewise.
-	* testsuite/20_util/variant/hash.cc: Likewise.
-	* testsuite/20_util/variant/index_type.cc: Likewise.
-	* testsuite/20_util/variant/run.cc: Likewise.
-	* testsuite/20_util/void_t/1.cc: Likewise.
-	* testsuite/21_strings/basic_string/79162.cc: Likewise.
-	* testsuite/21_strings/basic_string/cons/char/7.cc: Likewise.
-	* testsuite/21_strings/basic_string/cons/wchar_t/7.cc: Likewise.
-	* testsuite/21_strings/basic_string/lwg2758.cc: Likewise.
-	* testsuite/21_strings/basic_string/lwg2946.cc: Likewise.
-	* testsuite/21_strings/basic_string/modifiers/append/char/4.cc:
-	Likewise.
-	* testsuite/21_strings/basic_string/modifiers/append/wchar_t/4.cc:
-	Likewise.
-	* testsuite/21_strings/basic_string/modifiers/assign/char/4.cc:
-	Likewise.
-	* testsuite/21_strings/basic_string/modifiers/assign/wchar_t/4.cc:
-	Likewise.
-	* testsuite/21_strings/basic_string/modifiers/insert/char/3.cc:
-	Likewise.
-	* testsuite/21_strings/basic_string/modifiers/insert/wchar_t/3.cc:
-	Likewise.
-	* testsuite/21_strings/basic_string/modifiers/replace/char/7.cc:
-	Likewise.
-	* testsuite/21_strings/basic_string/modifiers/replace/wchar_t/7.cc:
-	Likewise.
-	* testsuite/21_strings/basic_string/operations/compare/char/2.cc:
-	Likewise.
-	* testsuite/21_strings/basic_string/operations/compare/wchar_t/2.cc:
-	Likewise.
-	* testsuite/21_strings/basic_string/operations/data/char/2.cc:
-	Likewise.
-	* testsuite/21_strings/basic_string/operations/data/wchar_t/2.cc:
-	Likewise.
-	* testsuite/21_strings/basic_string/operations/find/char/5.cc:
-	Likewise.
-	* testsuite/21_strings/basic_string/operations/find/wchar_t/5.cc:
-	Likewise.
-	* testsuite/21_strings/basic_string/operators/char/5.cc: Likewise.
-	* testsuite/21_strings/basic_string/operators/wchar_t/5.cc:
-	Likewise.
-	* testsuite/21_strings/basic_string_view/capacity/1.cc: Likewise.
-	* testsuite/21_strings/basic_string_view/cons/char/1.cc: Likewise.
-	* testsuite/21_strings/basic_string_view/cons/char/2.cc: Likewise.
-	* testsuite/21_strings/basic_string_view/cons/char/3.cc: Likewise.
-	* testsuite/21_strings/basic_string_view/cons/wchar_t/1.cc:
-	Likewise.
-	* testsuite/21_strings/basic_string_view/cons/wchar_t/2.cc:
-	Likewise.
-	* testsuite/21_strings/basic_string_view/cons/wchar_t/3.cc:
-	Likewise.
-	* testsuite/21_strings/basic_string_view/element_access/char/1.cc:
-	Likewise.
-	* testsuite/21_strings/basic_string_view/element_access/char/2.cc:
-	Likewise.
-	* testsuite/21_strings/basic_string_view/element_access/char/empty.cc:
-	Likewise.
-	* testsuite/21_strings/basic_string_view/element_access/char/front_back.cc:
-	Likewise.
-	* testsuite/21_strings/basic_string_view/element_access/wchar_t/1.cc:
-	Likewise.
-	* testsuite/21_strings/basic_string_view/element_access/wchar_t/2.cc:
-	Likewise.
-	* testsuite/21_strings/basic_string_view/element_access/wchar_t/empty.cc:
-	Likewise.
-	* testsuite/21_strings/basic_string_view/element_access/wchar_t/front_back.cc:
-	Likewise.
-	* testsuite/21_strings/basic_string_view/include.cc: Likewise.
-	* testsuite/21_strings/basic_string_view/inserters/char/1.cc:
-	Likewise.
-	* testsuite/21_strings/basic_string_view/inserters/char/2.cc:
-	Likewise.
-	* testsuite/21_strings/basic_string_view/inserters/char/3.cc:
-	Likewise.
-	* testsuite/21_strings/basic_string_view/inserters/pod/10081-out.cc:
-	Likewise.
-	* testsuite/21_strings/basic_string_view/inserters/wchar_t/1.cc:
-	Likewise.
-	* testsuite/21_strings/basic_string_view/inserters/wchar_t/2.cc:
-	Likewise.
-	* testsuite/21_strings/basic_string_view/inserters/wchar_t/3.cc:
-	Likewise.
-	* testsuite/21_strings/basic_string_view/literals/types-char8_t.cc:
-	Likewise.
-	* testsuite/21_strings/basic_string_view/literals/types.cc:
-	Likewise.
-	* testsuite/21_strings/basic_string_view/literals/values-char8_t.cc:
-	Likewise.
-	* testsuite/21_strings/basic_string_view/literals/values.cc:
-	Likewise.
-	* testsuite/21_strings/basic_string_view/modifiers/remove_prefix/char/1.cc:
-	Likewise.
-	* testsuite/21_strings/basic_string_view/modifiers/remove_prefix/wchar_t/1.cc:
-	Likewise.
-	* testsuite/21_strings/basic_string_view/modifiers/remove_suffix/char/1.cc:
-	Likewise.
-	* testsuite/21_strings/basic_string_view/modifiers/remove_suffix/wchar_t/1.cc:
-	Likewise.
-	* testsuite/21_strings/basic_string_view/operations/compare/char/1.cc:
-	Likewise.
-	* testsuite/21_strings/basic_string_view/operations/compare/char/13650.cc:
-	Likewise.
-	* testsuite/21_strings/basic_string_view/operations/compare/wchar_t/1.cc:
-	Likewise.
-	* testsuite/21_strings/basic_string_view/operations/compare/wchar_t/13650.cc:
-	Likewise.
-	* testsuite/21_strings/basic_string_view/operations/copy/char/1.cc:
-	Likewise.
-	* testsuite/21_strings/basic_string_view/operations/copy/wchar_t/1.cc:
-	Likewise.
-	* testsuite/21_strings/basic_string_view/operations/data/char/1.cc:
-	Likewise.
-	* testsuite/21_strings/basic_string_view/operations/data/wchar_t/1.cc:
-	Likewise.
-	* testsuite/21_strings/basic_string_view/operations/find/char/1.cc:
-	Likewise.
-	* testsuite/21_strings/basic_string_view/operations/find/char/2.cc:
-	Likewise.
-	* testsuite/21_strings/basic_string_view/operations/find/char/3.cc:
-	Likewise.
-	* testsuite/21_strings/basic_string_view/operations/find/char/4.cc:
-	Likewise.
-	* testsuite/21_strings/basic_string_view/operations/find/wchar_t/1.cc:
-	Likewise.
-	* testsuite/21_strings/basic_string_view/operations/find/wchar_t/2.cc:
-	Likewise.
-	* testsuite/21_strings/basic_string_view/operations/find/wchar_t/3.cc:
-	Likewise.
-	* testsuite/21_strings/basic_string_view/operations/find/wchar_t/4.cc:
-	Likewise.
-	* testsuite/21_strings/basic_string_view/operations/rfind/char/1.cc:
-	Likewise.
-	* testsuite/21_strings/basic_string_view/operations/rfind/char/2.cc:
-	Likewise.
-	* testsuite/21_strings/basic_string_view/operations/rfind/char/3.cc:
-	Likewise.
-	* testsuite/21_strings/basic_string_view/operations/rfind/wchar_t/1.cc:
-	Likewise.
-	* testsuite/21_strings/basic_string_view/operations/rfind/wchar_t/2.cc:
-	Likewise.
-	* testsuite/21_strings/basic_string_view/operations/rfind/wchar_t/3.cc:
-	Likewise.
-	* testsuite/21_strings/basic_string_view/operations/string_conversion/1.cc:
-	Likewise.
-	* testsuite/21_strings/basic_string_view/operations/substr/char/1.cc:
-	Likewise.
-	* testsuite/21_strings/basic_string_view/operations/substr/wchar_t/1.cc:
-	Likewise.
-	* testsuite/21_strings/basic_string_view/range_access/char/1.cc:
-	Likewise.
-	* testsuite/21_strings/basic_string_view/range_access/wchar_t/1.cc:
-	Likewise.
-	* testsuite/21_strings/basic_string_view/requirements/explicit_instantiation/1.cc:
-	Likewise.
-	* testsuite/21_strings/basic_string_view/requirements/explicit_instantiation/char/1.cc:
-	Likewise.
-	* testsuite/21_strings/basic_string_view/requirements/explicit_instantiation/char16_t/1.cc:
-	Likewise.
-	* testsuite/21_strings/basic_string_view/requirements/explicit_instantiation/char32_t/1.cc:
-	Likewise.
-	* testsuite/21_strings/basic_string_view/requirements/explicit_instantiation/char8_t/1.cc:
-	Likewise.
-	* testsuite/21_strings/basic_string_view/requirements/explicit_instantiation/wchar_t/1.cc:
-	Likewise.
-	* testsuite/21_strings/basic_string_view/requirements/typedefs.cc:
-	Likewise.
-	* testsuite/21_strings/basic_string_view/typedefs.cc: Likewise.
-	* testsuite/21_strings/basic_string_view/types/1.cc: Likewise.
-	* testsuite/23_containers/array/specialized_algorithms/swap_cxx17.cc:
-	Likewise.
-	* testsuite/23_containers/map/modifiers/extract.cc: Likewise.
-	* testsuite/23_containers/map/modifiers/insert_or_assign/1.cc:
-	Likewise.
-	* testsuite/23_containers/map/modifiers/merge.cc: Likewise.
-	* testsuite/23_containers/map/modifiers/try_emplace/1.cc: Likewise.
-	* testsuite/23_containers/multimap/modifiers/extract.cc: Likewise.
-	* testsuite/23_containers/multimap/modifiers/merge.cc: Likewise.
-	* testsuite/23_containers/multiset/modifiers/extract.cc: Likewise.
-	* testsuite/23_containers/multiset/modifiers/merge.cc: Likewise.
-	* testsuite/23_containers/set/modifiers/extract.cc: Likewise.
-	* testsuite/23_containers/set/modifiers/merge.cc: Likewise.
-	* testsuite/23_containers/unordered_map/modifiers/extract.cc:
-	Likewise.
-	* testsuite/23_containers/unordered_map/modifiers/insert_or_assign.cc:
-	Likewise.
-	* testsuite/23_containers/unordered_map/modifiers/merge.cc:
-	Likewise.
-	* testsuite/23_containers/unordered_map/modifiers/try_emplace.cc:
-	Likewise.
-	* testsuite/23_containers/unordered_multimap/modifiers/extract.cc:
-	Likewise.
-	* testsuite/23_containers/unordered_multimap/modifiers/merge.cc:
-	Likewise.
-	* testsuite/23_containers/unordered_multiset/modifiers/extract.cc:
-	Likewise.
-	* testsuite/23_containers/unordered_multiset/modifiers/merge.cc:
-	Likewise.
-	* testsuite/23_containers/unordered_set/modifiers/extract.cc:
-	Likewise.
-	* testsuite/23_containers/unordered_set/modifiers/merge.cc:
-	Likewise.
-	* testsuite/24_iterators/headers/iterator/range_access_c++17.cc:
-	Likewise.
-	* testsuite/24_iterators/headers/iterator/synopsis_c++17.cc:
-	Likewise.
-	* testsuite/25_algorithms/clamp/1.cc: Likewise.
-	* testsuite/25_algorithms/clamp/2.cc: Likewise.
-	* testsuite/25_algorithms/clamp/constexpr.cc: Likewise.
-	* testsuite/25_algorithms/clamp/requirements/explicit_instantiation/1.cc:
-	Likewise.
-	* testsuite/25_algorithms/clamp/requirements/explicit_instantiation/pod.cc:
-	Likewise.
-	* testsuite/26_numerics/headers/cmath/functions_std_c++17.cc:
-	Likewise.
-	* testsuite/26_numerics/headers/cmath/special_functions_global.cc:
-	Likewise.
-	* testsuite/27_io/basic_ostream/inserters_other/char/lwg2221.cc:
-	Likewise.
-	* testsuite/29_atomics/atomic/is_always_lock_free.cc: Likewise.
-	* testsuite/29_atomics/atomic_integral/is_always_lock_free.cc:
-	Likewise.
-	* testsuite/30_threads/shared_lock/70766.cc: Likewise.
-	* testsuite/30_threads/shared_mutex/cons/1.cc: Likewise.
-	* testsuite/30_threads/shared_mutex/cons/assign_neg.cc:
-	Likewise.
-	* testsuite/30_threads/shared_mutex/cons/copy_neg.cc:
-	Likewise.
-	* testsuite/30_threads/shared_mutex/requirements/standard_layout.cc:
-	Likewise.
-	* testsuite/30_threads/shared_mutex/try_lock/1.cc: Likewise.
-	* testsuite/30_threads/shared_mutex/try_lock/2.cc: Likewise.
-	* testsuite/30_threads/shared_mutex/unlock/1.cc: Likewise.
-
-2020-07-31  Jonathan Wakely  <jwakely@redhat.com>
-
-	PR libstdc++/96382
-	* include/bits/stl_iterator.h (reverse_iterator): Friend
-	declaration should not depend on __cplusplus.
-
-2020-07-31  Jonathan Wakely  <jwakely@redhat.com>
-
-	* testsuite/experimental/filesystem/filesystem_error/cons.cc:
-	Remove -std=gnu++17 option.
-
-2020-07-31  Jonathan Wakely  <jwakely@redhat.com>
-
-	* testsuite/20_util/is_aggregate/value.cc: Adjust for changes to
-	definition of aggregates in C++20.
-	* testsuite/20_util/optional/requirements.cc: Adjust for
-	defaulted comparisons in C++20.
-
-2020-07-31  Jonathan Wakely  <jwakely@redhat.com>
-
-	* testsuite/20_util/tuple/78939.cc: Suppress warnings about
-	deprecation of volatile-qualified structured bindings in C++20.
-	* testsuite/20_util/variable_templates_for_traits.cc: Likewise
-	for deprecation of is_pod in C++20
-
-2020-07-31  Jonathan Wakely  <jwakely@redhat.com>
-
-	* testsuite/20_util/time_point_cast/rounding.cc: Remove
-	duplicate dg-do directive and add c++17 effective target.
-
-2020-07-31  Jonathan Wakely  <jwakely@redhat.com>
-
-	* src/c++17/floating_from_chars.cc (from_chars_impl): Use
-	LC_ALL_MASK not LC_ALL.
-
-2020-07-31  Richard Biener  <rguenther@suse.de>
-
-	PR debug/96383
-	* testsuite/20_util/assume_aligned/3.cc: Use -g0.
-
-2020-07-30  Jonathan Wakely  <jwakely@redhat.com>
-
-	* include/bits/basic_string.h (size_type, difference_type):
-	Use allocator_traits to obtain the allocator's size_type and
-	difference_type.
-
-2020-07-30  Jonathan Wakely  <jwakely@redhat.com>
-
-	PR libstdc++/96279
-	* src/c++17/floating_from_chars.cc (from_chars_impl): Use
-	isinf unqualified.
-	[!_GLIBCXX_USE_C99_STDLIB]: Use strtod for float and long
-	double.
-
-2020-07-30  Jonathan Wakely  <jwakely@redhat.com>
-
-	* testsuite/23_containers/unordered_multiset/cons/noexcept_default_construct.cc:
-	Use allocator with the correct value type.
-	* testsuite/23_containers/unordered_set/cons/noexcept_default_construct.cc:
-	Likewise.
-
-2020-07-30  Jonathan Wakely  <jwakely@redhat.com>
-
-	* testsuite/20_util/from_chars/4.cc: Pass non-const iterator
-	to string::insert.
-
-2020-07-30  Jonathan Wakely  <jwakely@redhat.com>
-
-	* include/bits/iterator_concepts.h (__detail::__cv_bool): New
-	helper concept.
-	(__detail::__integral_nonbool): Likewise.
-	(__detail::__is_integer_like): Use __integral_nonbool.
-	* testsuite/std/ranges/access/lwg3467.cc: New test.
-
-2020-07-30  Jonathan Wakely  <jwakely@redhat.com>
-
-	* testsuite/20_util/from_chars/4.cc: Use dg-add-options ieee.
-	* testsuite/29_atomics/atomic_float/1.cc: Likewise.
-
-2020-07-30  Jonathan Wakely  <jwakely@redhat.com>
-
-	* testsuite/23_containers/vector/bool/72847.cc: Use the
-	exceptions_enabled effective-target keyword instead of
-	checking for an explicit -fno-exceptions option.
-	* testsuite/util/testsuite_abi.cc (examine_symbol): Remove
-	redundant try-catch.
-	* testsuite/util/testsuite_allocator.h [!__cpp_exceptions]:
-	Do not define check_allocate_max_size and memory_resource.
-	* testsuite/util/testsuite_containers.h: Replace comment with
-	#error if wrong standard dialect used.
-	* testsuite/util/testsuite_shared.cc: Likewise.
-
-2020-07-29  François Dumont  <fdumont@gcc.gnu.org>
-
-	* include/bits/hashtable_policy.h (_Node_iterator_base()): New.
-	(operator==(const _Node_iterator_base&, const _Node_iterator_base&)):
-	Make hidden friend.
-	(operator!=(const _Node_iterator_base&, const _Node_iterator_base&)):
-	Make hidden friend.
-	(_Local_iterator_base<>): Inherits _Node_iterator_base.
-	(_Local_iterator_base<>::_M_cur): Remove.
-	(_Local_iterator_base<>::_M_curr()): Remove.
-	(operator==(const _Local_iterator_base&, const _Local_iterator_base&)):
-	Remove.
-	(operator!=(const _Local_iterator_base&, const _Local_iterator_base&)):
-	Remove.
-	* include/debug/unordered_map (unordered_map<>::_M_invalidate): Adapt.
-	(unordered_multimap<>::_M_invalidate): Adapt.
-	* include/debug/unordered_set (unordered_set<>::_M_invalidate): Adapt.
-	(unordered_multiset<>::_M_invalidate): Adapt.
-
-2020-07-29  David Edelsohn  <dje.gcc@gmail.com>
-	    Jonathan Wakely  <jwakely@redhat.com>
-	    Rainer Orth  <ro@CeBiTec.Uni-Bielefeld.DE>
-
-	* testsuite/lib/dg-options.exp (add_options_for_libatomic): Add
-	target powerpc-ibm-aix* and powerpc*-*-darwin*.
-	* testsuite/29_atomics/atomic_float/value_init.cc: Add options
-	for libatomic.
-
-2020-07-29  François Dumont  <fdumont@gcc.gnu.org>
-
-	* include/bits/hashtable.h
-	(_Hashtable(_Hashtable&& __ht, __node_alloc_type&& __a, true_type)):
-	Add noexcept qualification.
-	(_Hashtable(_Hashtable&&)): Fix noexcept qualification.
-	(_Hashtable(_Hashtable&&, const allocator_type&)): Add noexcept
-	qualification.
-	* include/bits/unordered_map.h
-	(unordered_map(unordered_map&&, const allocator_type&)): Add noexcept
-	qualification.
-	(unordered_multimap(unordered_multimap&&, const allocator_type&)):
-	Likewise.
-	* include/bits/unordered_set.h
-	(unordered_set(unordered_set&&, const allocator_type&)): Likewise.
-	(unordered_multiset(unordered_multiset&&, const allocator_type&)):
-	Likewise.
-	* include/debug/unordered_map
-	(unordered_map(unordered_map&&, const allocator_type&)): Likewise.
-	(unordered_multimap(unordered_multimap&&, const allocator_type&)):
-	Likewise.
-	* include/debug/unordered_set
-	(unordered_set(unordered_set&&, const allocator_type&)): Likewise.
-	(unordered_multiset(unordered_multiset&&, const allocator_type&)):
-	Likewise.
-	* testsuite/23_containers/unordered_map/allocator/default_init.cc:
-	New test.
-	* testsuite/23_containers/unordered_map/cons/noexcept_default_construct.cc:
-	New test.
-	* testsuite/23_containers/unordered_map/cons/noexcept_move_construct.cc:
-	New test.
-	* testsuite/23_containers/unordered_map/modifiers/move_assign.cc:
-	New test.
-	* testsuite/23_containers/unordered_multimap/cons/noexcept_default_construct.cc:
-	New test.
-	* testsuite/23_containers/unordered_multimap/cons/noexcept_move_construct.cc:
-	New test.
-	* testsuite/23_containers/unordered_multiset/cons/noexcept_default_construct.cc:
-	New test.
-	* testsuite/23_containers/unordered_multiset/cons/noexcept_move_construct.cc:
-	New test.
-	* testsuite/23_containers/unordered_set/allocator/default_init.cc:
-	New test.
-	* testsuite/23_containers/unordered_set/cons/noexcept_default_construct.cc:
-	New test.
-	* testsuite/23_containers/unordered_set/cons/noexcept_move_construct.cc:
-	New test.
-
-2020-07-28  François Dumont  <fdumont@gcc.gnu.org>
-
-	* include/bits/hashtable.h
-	(_Hashtable<>(_InputIterator, _InputIterator, size_t, const _H1&,
-	const _H2&, const _Hash&, const _Equal&, const _ExtractKey&,
-	const allocator_type&, true_type)): New.
-	(_Hashtable<>(_InputIterator, _InputIterator, size_t, const _H1&,
-	const _H2&, const _Hash&, const _Equal&, const _ExtractKey&,
-	const allocator_type&, false_type)): New.
-	(_Hashtable<>(_InputIterator, _InputIterator, size_t, const _H1&,
-	const _H2&, const _Hash&, const _Equal&, const _ExtractKey&,
-	const allocator_type&)): Delegate to latters.
-	(operator=(initializer_list<value_type>)): Rehash if too small.
-	(_M_insert(_Arg&&, const _NodeGenerator&, true_type)): Remove
-	size_t len parameter.
-	* include/bits/hashtable_policy.h (_Insert_base<>::_M_insert_range):
-	Do not try to get input range distance.
-	* testsuite/23_containers/unordered_set/cons/bucket_hint.cc: New test.
-	* testsuite/23_containers/unordered_set/modifiers/insert.cc: New test.
-
-2020-07-27  François Dumont  <fdumont@gcc.gnu.org>
-
-	* include/bits/hashtable_policy.h (_Map_base<>::at): Use
-	_Hashtable<>::find.
-	(_Hashtable_base<>::_Equal_hash_code<>::_S_node_equals):New.
-	(_Hashtable_base<>::_M_node_equals): New, use latter.
-	(_Equality<_Key, _Value, _Alloc, _ExtractKey, _Equal, _H1, _H2, _Hash,
-	_RehashPolicy, false>::_M_equal): Adapt to use latter.
-	* include/bits/hashtable.h (_Hashtable<>::_M_update_bbegin): New.
-	(_Hashtable<>::_M_assign): Use latter.
-	(_Hashtable<>::_M_move_assign): Likewise.
-	(_Hashtable<>(_Hashtable<>&&)): Likewise.
-	(_Hashtable<>(_Hashtable<>&&, const allocator_type&)): Likewise.
-	(_Hashtable<>::swap): Likewise.
-	(_Hashtable<>::find): Build iterator directly from _M_find_node result.
-	(_Hashtable<>::count): Use _Hashtable<>::find.
-	(_Hashtable<>::equal_range): Likewise.
-	(_Hashtable<>::_M_erase(false_type, const key_type&)): Use
-	_M_node_equals.
-
-2020-07-27  Jonathan Wakely  <jwakely@redhat.com>
-
-	* src/c++17/floating_from_chars.cc (from_chars_impl): Ensure
-	that FE_NEAREST is used.
-	* testsuite/20_util/from_chars/4.cc: Do not use if constexpr in
-	a { target c++14 } test.
-	[!_GLIBCXX_HAVE_USELOCALE]: Disable all tests.
-	* testsuite/20_util/from_chars/5.cc [!_GLIBCXX_HAVE_USELOCALE]:
-	Likewise.
-	* testsuite/20_util/from_chars/6.cc: New test.
-
-2020-07-22  Jonathan Wakely  <jwakely@redhat.com>
-
-	* include/std/future (future, shared_future, promise): Add
-	static assertions to the primary template to reject array and
-	function types.
-	* testsuite/30_threads/future/requirements/lwg3458.cc: New test.
-	* testsuite/30_threads/promise/requirements/lwg3466.cc: New test.
-	* testsuite/30_threads/shared_future/requirements/lwg3458.cc: New test.
-
-2020-07-22  Jonathan Wakely  <jwakely@redhat.com>
-
-	* include/bits/stl_iterator.h (reverse_iterator): Constrain
-	converting constructor and converting assignment operator.
-	Access source iterator's data member directly instead of
-	calling base().
-	(move_iterator): Likewise.
-	* testsuite/24_iterators/move_iterator/dr3435.cc: New test.
-	* testsuite/24_iterators/reverse_iterator/dr3435.cc: New test.
-
-2020-07-20  Jonathan Wakely  <jwakely@redhat.com>
-
-	* acinclude.m4 (libtool_VERSION): Bump version.
-	* config.h.in: Regenerate.
-	* config/abi/pre/gnu.ver: Add GLIBCXX_3.4.29 version and new
-	exports.
-	* config/os/gnu-linux/ldbl-extra.ver: Add _GLIBCXX_LDBL_3.4.29
-	version and new export.
-	* configure: Regenerate.
-	* configure.ac: Check for <xlocale.h> and uselocale.
-	* crossconfig.m4: Add macro or checks for uselocale.
-	* include/std/charconv (from_chars): Declare overloads for
-	float, double, and long double.
-	* src/c++17/Makefile.am: Add new file.
-	* src/c++17/Makefile.in: Regenerate.
-	* src/c++17/floating_from_chars.cc: New file.
-	(from_chars): Define for float, double, and long double.
-	* testsuite/20_util/from_chars/1_c++20_neg.cc: Prune extra
-	diagnostics caused by new overloads.
-	* testsuite/20_util/from_chars/1_neg.cc: Likewise.
-	* testsuite/20_util/from_chars/2.cc: Check leading '+'.
-	* testsuite/20_util/from_chars/4.cc: New test.
-	* testsuite/20_util/from_chars/5.cc: New test.
-	* testsuite/util/testsuite_abi.cc: Add new symbol versions.
-
-2020-07-20  Jonathan Wakely  <jwakely@redhat.com>
-
-	* include/bits/istream.tcc
-	(basic_istream::get(__streambuf_type&, char_type): Use unsigned
-	long long for counter and check if it would overflow _M_gcount.
-	* testsuite/27_io/basic_istream/get/char/lwg3464.cc: New test.
-	* testsuite/27_io/basic_istream/get/wchar_t/lwg3464.cc: New test.
-
-2020-07-17  Iain Sandoe  <iain@sandoe.co.uk>
-
-	* include/std/coroutine: Mark the methods of the
-	trivial awaitables as constexpr.
-
-2020-07-14  David Edelsohn  <dje.gcc@gmail.com>
-
-	* config/os/aix/t-aix: Set BITS from compiler cpp macro.
-
-2020-07-13  Jonathan Wakely  <jwakely@redhat.com>
-
-	PR libstdc++/94749
-	PR libstdc++/96161
-	* include/bits/istream.tcc (basic_istream::ignore(streamsize))
-	[n == max]: Check overflow conditions on _M_gcount. Rely on
-	the fact that either EOF or the delimiter was reached.
-	[n < max]: Check _M_gcount < n before checking for EOF or
-	delimiter.
-	(basic_istream::ignore(streamsize, char_type): Likewise.
-	* src/c++98/compatibility.cc (istream::ignore(streamsize))
-	(wistream::ignore(streamsize)): Likewise.
-	* src/c++98/istream.cc (istream::ignore(streamsize, char_type))
-	(wistream::ignore(streamsize, char_type)): Likewise.
-	* testsuite/27_io/basic_istream/ignore/char/94749.cc: Check that
-	delimiter is discarded if the number of characters ignored
-	doesn't fit in streamsize.
-	* testsuite/27_io/basic_istream/ignore/wchar_t/94749.cc:
-	Likewise.
-	* testsuite/27_io/basic_istream/ignore/char/96161.cc: New test.
-	* testsuite/27_io/basic_istream/ignore/wchar_t/96161.cc: New test.
-
-2020-07-08  François Dumont  <fdumont@gcc.gnu.org>
-
-	* include/bits/stl_tree.h (_Rb_tree_impl(_Rb_tree_impl&&)): Add noexcept
-	qualification based only on _Compare one.
-	* testsuite/23_containers/map/cons/noexcept_move_construct.cc: Add
-	static asserts.
-	* testsuite/23_containers/multimap/cons/noexcept_move_construct.cc:
-	Likewise.
-	* testsuite/23_containers/multiset/cons/noexcept_move_construct.cc:
-	Likewise.
-	* testsuite/23_containers/set/cons/noexcept_move_construct.cc: Likewise.
-
-2020-07-07  Jonathan Wakely  <jwakely@redhat.com>
-
-	* include/std/limits: Whitespace changes.
-
-2020-07-07  Jonathan Wakely  <jwakely@redhat.com>
-
-	* include/Makefile.am: Remove bits/int_limits.h.
-	* include/Makefile.in: Regenerate.
-	* include/bits/int_limits.h: Removed.
-	* include/bits/parse_numbers.h (_Select_int_base): Replace
-	__int_limits with __int_traits.
-	* include/bits/range_access.h (_SSize::operator()): Likewise.
-	* include/ext/numeric_traits.h (__numeric_traits_integer): Add
-	static assertion.
-	(__int_traits): New alias template.
-	* include/std/bit (__rotl, __rotr, __countl_zero, __countl_one)
-	(__countr_zero, __countr_one, __popcount, __bit_ceil)
-	(__bit_floor, __bit_width) Replace __int_limits with
-	__int_traits.
-	* include/std/charconv (__to_chars_8, __from_chars_binary)
-	(__from_chars_alpha_to_num, from_chars): Likewise.
-	* include/std/memory_resource (polymorphic_allocator::allocate)
-	(polymorphic_allocator::allocate_object): Likewise.
-	* include/std/string_view (basic_string_view::_S_compare):
-	Likewise.
-	* include/std/utility (cmp_equal, cmp_less, in_range): Likewise.
-
-2020-07-07  Jonathan Wakely  <jwakely@redhat.com>
-
-	* include/std/limits: Whitespace changes.
-
-2020-07-06  Jonathan Wakely  <jwakely@redhat.com>
-
-	* include/std/optional (_Optional_payload_base, _Optional_base)
-	(optional, __optional_hash_call_base): Adjust whitespace and
-	other formatting. Remove redundant && tokens on template
-	arguments to type traits.
-
-2020-07-06  Jonathan Wakely  <jwakely@redhat.com>
-
-	* include/std/optional (make_optional): Add enable_if
-	constraints and noexcept-specifier to each overload.
-	* testsuite/20_util/optional/make_optional-2.cc: New test.
-
-2020-07-06  Jonathan Wakely  <jwakely@redhat.com>
-
-	PR libstdc++/96036
-	* include/std/optional (optional): Add noexcept-specifier to
-	every constructor, assignment operator, emplace function and
-	dereference operator.
-	* testsuite/20_util/optional/assignment/noexcept.cc: New test.
-	* testsuite/20_util/optional/cons/noexcept.cc: New test.
-
-2020-07-06  Jonathan Wakely  <jwakely@redhat.com>
-
-	PR libstdc++/96063
-	* include/bits/fs_dir.h: Use consistent tag in class-head.
-	* include/bits/localefwd.h: Likewise.
-	* include/bits/regex.h: Likewise.
-	* include/bits/stl_map.h: Likewise.
-	* include/bits/stl_multimap.h: Likewise.
-	* include/bits/stl_multiset.h: Likewise.
-	* include/bits/stl_set.h: Likewise.
-	* include/std/complex: Likewise.
-	* include/std/functional: Likewise.
-	* include/std/future: Likewise.
-	* include/std/system_error: Likewise.
-	* include/std/thread: Likewise.
-	* include/std/tuple: Likewise.
-	* include/std/type_traits: Likewise.
-	* include/std/valarray: Likewise.
-
-2020-07-02  Jonathan Wakely  <jwakely@redhat.com>
-
-	* testsuite/27_io/basic_ios/conv/voidptr.cc: Add c++98_only
-	target selector.
-
-2020-07-02  Jonathan Wakely  <jwakely@redhat.com>
-
-	* testsuite/18_support/headers/cstdalign/std_c++0x_neg.cc: Add
-	c++98_only target selector.
-	* testsuite/18_support/headers/cstdbool/std_c++0x_neg.cc:
-	Likewise.
-	* testsuite/18_support/headers/cstdint/std_c++0x_neg.cc:
-	Likewise.
-	* testsuite/18_support/headers/new/synopsis_cxx98.cc: Likewise.
-	* testsuite/19_diagnostics/headers/system_error/std_c++0x_neg.cc:
-	Likewise.
-	* testsuite/20_util/headers/type_traits/std_c++0x_neg.cc:
-	Likewise.
-	* testsuite/23_containers/headers/array/std_c++0x_neg.cc:
-	Likewise.
-	* testsuite/23_containers/headers/tuple/std_c++0x_neg.cc:
-	Likewise.
-	* testsuite/23_containers/headers/unordered_map/std_c++0x_neg.cc:
-	Likewise.
-	* testsuite/23_containers/headers/unordered_set/std_c++0x_neg.cc:
-	Likewise.
-	* testsuite/26_numerics/headers/ccomplex/std_c++0x_neg.cc:
-	Likewise.
-	* testsuite/26_numerics/headers/cfenv/std_c++0x_neg.cc:
-	Likewise.
-	* testsuite/26_numerics/headers/cmath/c99_classification_macros_c++98.cc:
-	Likewise.
-	* testsuite/26_numerics/headers/ctgmath/std_c++0x_neg.cc:
-	Likewise.
-	* testsuite/26_numerics/headers/random/std_c++0x_neg.cc:
-	Likewise.
-	* testsuite/27_io/headers/cinttypes/std_c++0x_neg.cc: Likewise.
-	* testsuite/28_regex/headers/regex/std_c++0x_neg.cc: Likewise.
-	* testsuite/29_atomics/headers/atomic/std_c++0x_neg.cc:
-	Likewise.
-	* testsuite/30_threads/headers/condition_variable/std_c++0x_neg.cc:
-	Likewise.
-	* testsuite/30_threads/headers/future/std_c++0x_neg.cc:
-	Likewise.
-	* testsuite/30_threads/headers/mutex/std_c++0x_neg.cc: Likewise.
-	* testsuite/30_threads/headers/thread/std_c++0x_neg.cc:
-	Likewise.
-
-2020-07-02  Ville Voutilainen  <ville.voutilainen@gmail.com>
-
-	PR libstdc++/91807
-	* include/std/variant
-	(_Copy_assign_base::operator=(const _Copy_assign_base&):
-	Do the move-assignment from a temporary so that the temporary
-	is constructed with an explicit index.
-	* testsuite/20_util/variant/91807.cc: New.
-
-2020-07-02  Jonathan Wakely  <jwakely.gcc@gmail.com>
-
-	PR libstdc++/91153
-	PR target/93224
-	* testsuite/29_atomics/atomic_float/1.cc: Use different values
-	for tests.
-	* testsuite/29_atomics/atomic_ref/float.cc: Likewise.
-
-2020-07-01  Jonathan Wakely  <jwakely@redhat.com>
-
-	PR libstdc++/94627
-	* include/bits/regex.h (operator==, operator!=): Remove noexcept
-	equality comparisons for match_results.
-	* testsuite/28_regex/match_results/94627.cc: New test.
-
-2020-07-01  Martin Sebor  <msebor@redhat.com>
-
-	* testsuite/21_strings/basic_string_view/cons/char/nonnull.cc: Adjust
-	text of expected warning.
-	* testsuite/21_strings/basic_string_view/cons/wchar_t/nonnull.cc: Same.
-	* testsuite/21_strings/basic_string_view/operations/compare/char/nonnull.cc: Same.
-	* testsuite/21_strings/basic_string_view/operations/find/char/nonnull.cc: Same.
-	* testsuite/21_strings/basic_string_view/operations/rfind/char/nonnull.cc: Same.
-
-2020-06-29  Ville Voutilainen  <ville.voutilainen@gmail.com>
-
-	Revert:
-	2020-06-28  Ville Voutilainen  <ville.voutilainen@gmail.com>
-
-	* include/bits/basic_string.h (string(_CharT*, const _Alloc&)):
-	Add a __nonnull__ attribute.
-	* testsuite/21_strings/basic_string/cons/char/nonnull.cc: New.
-	* testsuite/21_strings/basic_string/cons/wchar_t/nonnull.cc: Likewise.
-
-2020-06-28  Ville Voutilainen  <ville.voutilainen@gmail.com>
-
-	* include/bits/basic_string.h (string(_CharT*, const _Alloc&)):
-	Add a __nonnull__ attribute.
-	* testsuite/21_strings/basic_string/cons/char/nonnull.cc: New.
-	* testsuite/21_strings/basic_string/cons/wchar_t/nonnull.cc: Likewise.
-
-2020-06-28  Ville Voutilainen  <ville.voutilainen@gmail.com>
-
-	PR libstdc++/95915
-	* include/std/type_traits (is_literal_type, is_literal_type_v):
-	Deprecate in C++17.
-	* include/std/variant (_Uninitialized):
-	Adjust the condition and the comment.
-	* testsuite/20_util/is_literal_type/deprecated-1z.cc: New.
-	* testsuite/20_util/is_literal_type/requirements/explicit_instantiation.cc:
-	Adjust.
-	* testsuite/20_util/is_literal_type/requirements/typedefs.cc: Likewise.
-	* testsuite/20_util/is_literal_type/value.cc: Likewise.
-	* testsuite/20_util/optional/constexpr/nullopt.cc:
-	Use __is_literal_type directly.
-	* testsuite/20_util/optional/nullopt.cc: Likewise.
-	* testsuite/20_util/variable_templates_for_traits.cc: Adjust.
-	* testsuite/20_util/variant/95915.cc: New.
-	* testsuite/20_util/variant/compile.cc: Add new test.
-	* testsuite/experimental/optional/constexpr/nullopt.cc:
-	Use __is_literal_type directly.
-	* testsuite/experimental/optional/nullopt.cc: Likewise.
-	* testsuite/experimental/type_traits/value.cc: Adjust.
-	* testsuite/util/testsuite_common_types.h:
-	Use __is_literal_type directly.
-
-2020-06-24  Jonathan Wakely  <jwakely@redhat.com>
-
-	* include/std/charconv (__from_chars_binary): Ignore leading zeros.
-	* testsuite/20_util/from_chars/1.cc: Check "0x1" for all bases,
-	not just 10 and 16.
-	* testsuite/20_util/from_chars/3.cc: New test.
-
-2020-06-24  Jonathan Wakely  <jwakely@redhat.com>
-
-	* include/bits/stl_algobase.h (__find_if): Add FALLTHRU markers.
-	* include/std/charconv (__detail::__to_chars): Avoid
-	-Wsign-compare warning.
-
-2020-06-24  Jonathan Wakely  <jwakely@redhat.com>
-
-	PR libstdc++/95851
-	* include/std/charconv (__to_chars_i): Check for zero-sized
-	buffer unconditionally.
-	* testsuite/20_util/to_chars/95851.cc: New test.
-
-2020-06-23  Jonathan Wakely  <jwakely@redhat.com>
-
-	* testsuite/20_util/from_chars/1_c++20_neg.cc: Check enumeration
-	type.
-	* testsuite/20_util/from_chars/1_neg.cc: Likewise. Move dg-error
-	directives outside preprocessor condition.
-
-2020-06-23  Jonathan Wakely  <jwakely@redhat.com>
-
-	PR libstdc++/95832
-	* include/std/variant (__detail::__variant::_Build_FUN): Remove
-	partial specialization to prevent narrowing conversions to bool.
-	* testsuite/20_util/variant/compile.cc: Test non-narrowing
-	conversions to bool.
-	* testsuite/20_util/variant/run.cc: Likewise.
-
-2020-06-23  Jonathan Wakely  <jwakely@redhat.com>
-
-	* doc/Makefile.in: Regenerate.
-	* include/Makefile.in: Regenerate.
-	* libsupc++/Makefile.in: Regenerate.
-	* po/Makefile.in: Regenerate.
-	* python/Makefile.in: Regenerate.
-	* src/Makefile.in: Regenerate.
-	* src/c++11/Makefile.in: Regenerate.
-	* src/c++17/Makefile.in: Regenerate.
-	* src/c++98/Makefile.in: Regenerate.
-	* src/filesystem/Makefile.in: Regenerate.
-	* testsuite/Makefile.in: Regenerate.
-
-2020-06-22  David Edelsohn  <dje.gcc@gmail.com>
-
-	* Makefile.am: Use -include.
-	* Makefile.in: Regenerate.
-
-2020-06-21  David Edelsohn  <dje.gcc@gmail.com>
-
-	* Makefile.am (tmake_file): Build and install AIX-style FAT libraries.
-	* Makefile.in: Regenerate.
-	* configure.ac (tmake_file): Substitute.
-	* configure: Regenerate.
-	* configure.host (aix*): Define tmake_file.
-	* config/os/aix/t-aix: New file.
-
-2020-06-20  Jason Merrill  <jason@redhat.com>
-
-	* testsuite/24_iterators/move_iterator/rel_ops_c++20.cc:
-	Remove greedy_ops tests.
-	* testsuite/24_iterators/reverse_iterator/rel_ops_c++20.cc:
-	Remove greedy_ops tests.
-
-2020-06-19  Jonathan Wakely  <jwakely@redhat.com>
-
-	PR libstdc++/95765
-	* include/bits/stl_algobase.h (__size_to_integer(float))
-	(__size_to_integer(double), __size_to_integer(long double))
-	(__size_to_integer(__float128)): Cast return type explicitly.
-	* include/bits/stl_uninitialized.h (__uninitialized_default_1<true>):
-	Remove unused typedef.
-
-2020-06-19  Jonathan Wakely  <jwakely@redhat.com>
-
-	* include/bits/stl_pair.h (_Index_tuple): Remove redundant
-	namespace qualification.
-	(pair::pair(tuple<>&, tuple<>&, _Index_tuple, _Index_tuple)):
-	Likewise.
-	* include/std/tuple (_Head_base, _Tuple_impl, tuple_size)
-	(tuple_element, __get_helper, get, __make_tuple_impl)
-	(__make_1st_indices, __tuple_concater)
-	(pair::pair(tuple<>&, tuple<>&, _Index_tuple, _Index_tuple)):
-	Likewise.
-	* include/std/utility (tuple_element, __is_tuple_like_impl)
-	(tuple_size, __pair_get, get): Likewise.
-
-2020-06-19  Jonathan Wakely  <jwakely@redhat.com>
-
-	* include/bits/std_function.h (function): Define all member
-	functions inline.
-
-2020-06-19  Marc Glisse  <marc.glisse@inria.fr>
-
-	* include/bits/stl_algo.h (__includes): Simplify the code.
-
-2020-06-19  Marc Glisse  <marc.glisse@inria.fr>
-
-	* include/std/optional (optional()): Explicitly define it.
-
-2020-06-17  Jonathan Wakely  <jwakely@redhat.com>
-
-	PR libstdc++/94540
-	* include/bits/stl_uninitialized.h (__uninitialized_default_1<true>):
-	Construct the first value at *__first instead of on the stack.
-	(__uninitialized_default_n_1<true>): Likewise.
-	Improve comments on several of the non-standard algorithms.
-	* testsuite/20_util/specialized_algorithms/uninitialized_default/94540.cc:
-	New test.
-	* testsuite/20_util/specialized_algorithms/uninitialized_default_n/94540.cc:
-	New test.
-	* testsuite/20_util/specialized_algorithms/uninitialized_value_construct/94540.cc:
-	New test.
-	* testsuite/20_util/specialized_algorithms/uninitialized_value_construct_n/94540.cc:
-	New test.
-	* testsuite/23_containers/vector/cons/94540.cc: New test.
-
-2020-06-17  Jonathan Wakely  <jwakely@redhat.com>
-
-	* testsuite/20_util/specialized_algorithms/uninitialized_default_n/sizes.cc:
-	Replace Value type with int so trivial code path is used.
-	* testsuite/20_util/specialized_algorithms/uninitialized_value_construct_n/sizes.cc:
-	Likewise.
-
-2020-06-17  Jonathan Wakely  <jwakely@redhat.com>
-
-	* include/bits/stl_uninitialized.h (uninitialized_fill_n): Only
-	use std::fill_n when the size is an integral type.
-	(__uninitialized_default_n): Likewise.
-	* testsuite/20_util/specialized_algorithms/uninitialized_default_n/sizes.cc:
-	New test.
-	* testsuite/20_util/specialized_algorithms/uninitialized_fill_n/sizes.cc:
-	New test.
-	* testsuite/20_util/specialized_algorithms/uninitialized_value_construct_n/sizes.cc:
-	New test.
-
-2020-06-16  Jonathan Wakely  <jwakely@redhat.com>
-
-	PR libstdc++/95282
-	* include/bits/atomic_base.h (__atomic_impl::load): Use the _Val
-	alias instead of deducing _Tp as an unqualified type.
-	(__atomic_impl::exchange): Use the _Val alias to remove volatile
-	from the reinterpret_cast result type.
-
-2020-06-16  Jonathan Wakely  <jwakely@redhat.com>
-
-	* include/std/atomic (atomic): Add static assertions.
-	* testsuite/29_atomics/atomic/requirements/types_neg.cc: New test.
-
-2020-06-16  Patrick Palka  <ppalka@redhat.com>
-
-	PR libstdc++/94003
-	* testsuite/20_util/is_constructible/94003.cc: New test.
-
-2020-06-15  Jonathan Wakely  <jwakely@redhat.com>
-
-	* include/bits/char_traits.h (__cpp_lib_constexpr_char_traits):
-	Update value for C++20.
-	* include/std/version (__cpp_lib_constexpr_char_traits): Likewise.
-	* testsuite/21_strings/char_traits/requirements/constexpr_functions_c++17.cc:
-	Update expected value.
-	* testsuite/21_strings/char_traits/requirements/constexpr_functions_c++20.cc:
-	Likewise.
-
-2020-06-15  Paul Keir  <paul.keir@uws.ac.uk>
-
-	* include/bits/char_traits.h (char_traits::move): constexpr move with
-	overlap was using copy_backward incorrectly.
-	* testsuite/21_strings/char_traits/requirements/constexpr_functions_c++20.cc:
-	New test.
-
-2020-06-12  Jonathan Wakely  <jwakely@redhat.com>
-
-	* testsuite/29_atomics/atomic_flag/clear/1.cc: Also test clear()
-	when the value is currently set.
-	* testsuite/29_atomics/atomic_flag/test_and_set/explicit.cc:
-	Actually check the return value.
-	* testsuite/29_atomics/atomic_flag/test_and_set/implicit.cc:
-	Likewise.
-
-2020-06-12  Jonathan Wakely  <jwakely@redhat.com>
-
-	* include/bits/atomic_base.h (atomic_flag::test): Add missing
-	const qualifiers.
-	* testsuite/29_atomics/atomic_flag/test/explicit.cc: Add
-	dg-options and verify results of test function.
-	* testsuite/29_atomics/atomic_flag/test/implicit.cc: Likewise.
-
-2020-06-11  Jonathan Wakely  <jwakely@redhat.com>
-
-	PR libstdc++/94749
-	* include/bits/istream.tcc (basic_istream::ignore(streamsize, CharT)):
-	Only discard an extra character if we didn't already reach the
-	maximum number.
-	* src/c++98/istream.cc (istream::ignore(streamsiz, char))
-	(wistream::ignore(streamsize, wchar_t)): Likewise.
-	* testsuite/27_io/basic_istream/ignore/char/94749.cc: New test.
-	* testsuite/27_io/basic_istream/ignore/wchar_t/94749.cc: New test.
-
-2020-06-10  Patrick Palka  <ppalka@redhat.com>
-
-	PR libstdc++/95578
-	* include/bits/ranges_algo.h (__lexicographical_compare_fn):
-	Also check that the iterator and sentinel have the same type before
-	applying the unwrapping optimization for __normal_iterator.
-	Split the check into two, one for the first iterator/sentinel
-	pair and another for second iterator/sentinel pair.  Remove uses
-	of __niter_base, and remove uses of std::move on a
-	__normal_iterator.
-	* include/bits/ranges_algobase.h (__equal_fn): Likewise.
-	(__copy_or_move): Likewise.  Perform similar adjustments for
-	the reverse_iterator and move_iterator optimizations.  Inline
-	the checks into the if-constexprs, and use using-declarations to
-	make them less visually noisy.  Remove uses of __niter_wrap.
-	(__copy_or_move_backward): Likewise.
-	* testsuite/25_algorithms/copy/95578.cc: New test.
-	* testsuite/25_algorithms/copy_backward/95578.cc: New test.
-	* testsuite/25_algorithms/equal/95578.cc: New test.
-	* testsuite/25_algorithms/lexicographical_compare/95578.cc: New test.
-	* testsuite/25_algorithms/move/95578.cc: New test.
-	* testsuite/25_algorithms/move_backward/95578.cc: New test.
-
-2020-06-10  François Dumont  <fdumont@gcc.gnu.org>
-	    Jonathan Wakely  <jwakely@redhat.com>
-
-	* include/bits/deque.tcc (__lex_cmp_dit): New.
-	(__lexicographical_compare_aux1): Define overloads for deque
-	iterators.
-	* include/bits/stl_algobase.h (__lexicographical_compare::__3way):
-	New static member function.
-	(__lexicographical_compare<true>::__3way): Likewise.
-	(__lexicographical_compare<true>::__lc): Use __3way.
-	(__lexicographical_compare_aux): Rename to
-	__lexicographical_compare_aux1 and declare overloads for deque
-	iterators.
-	(__lexicographical_compare_aux): Define new forwarding function
-	that calls __lexicographical_compare_aux1 and declare new overloads
-	for safe iterators.
-	(lexicographical_compare): Do not use __niter_base on
-	parameters.
-	* include/debug/safe_iterator.tcc
-	(__lexicographical_compare_aux): Define overloads for safe
-	iterators.
-	* testsuite/25_algorithms/lexicographical_compare/1.cc: Add
-	checks with random access iterators.
-	* testsuite/25_algorithms/lexicographical_compare/deque_iterators/1.cc:
-	New test.
-
-2020-06-09  Jonathan Wakely  <jwakely@redhat.com>
-
-	* include/bits/stl_iterator.h (move_iterator::operator=): Define.
-	* testsuite/24_iterators/move_iterator/dr3265.cc: New test.
-
-2020-06-09  Jonathan Wakely  <jwakely@redhat.com>
-
-	* include/std/optional (bad_optional_access): Define default
-	constructor and destructor as defaulted.
-	* testsuite/20_util/optional/bad_access.cc: New test.
-
-2020-06-08  Jonathan Wakely  <jwakely@redhat.com>
-
-	* testsuite/20_util/default_delete/48631_neg.cc: Adjust dg-error
-	line number.
-	* testsuite/20_util/default_delete/void_neg.cc: Likewise.
-
-2020-06-08  Jonathan Wakely  <jwakely@redhat.com>
-
-	* include/bits/unique_ptr.h (operator<<): Define for C++20.
-	* testsuite/20_util/unique_ptr/io/lwg2948.cc: New test.
-
-2020-06-04  Jonathan Wakely  <jwakely@redhat.com>
-
-	* include/bits/iterator_concepts.h (__detail::__ptr, __detail::__ref)
-	(__detail::__cat, __detail::__diff): Move to class scope in the
-	relevant __iterator_traits specializations.
-	(__iterator_traits<>): Use nested class templates instead of ones from
-	namespace __detail.
-	* include/bits/stl_iterator.h (__detail::__common_iter_ptr): Move to
-	class scope in iterator_traits<common_iterator<I, S>>.
-	(iterator_traits<common_iterator<I, S>>): Use nested class template
-	instead of __detail::__common_iter_ptr.
-
-2020-06-04  François Dumont  <fdumont@gcc.gnu.org>
-
-	* include/bits/stl_algo.h (__copy_n_a): Move to ...
-	* include/bits/stl_algobase.h (__copy_n_a): ...here. Add __strict
-	parameter.
-	(__copy_n_a(istreambuf_iterator<>, _Size, _Deque_iterator<>, bool)):
-	Declare.
-	(__niter_base(const _Safe_iterator<_Ite, _Seq,
-	random_access_iterator_tag>&)): Declare.
-	(__copy_move_a2(istreambuf_iterator<>, istreambuf_iterator<>,
-	_Deque_iterator<>)): Declare.
-	* include/bits/deque.tcc
-	(__copy_move_a2(istreambuf_iterator<>, istreambuf_iterator<>,
-	_Deque_iterator<>)): New.
-	(__copy_n_a(istreambuf_iterator<>, _Size, _Deque_iterator<>, bool)):
-	New.
-	* include/bits/streambuf_iterator.h
-	(__copy_n_a(istreambuf_iterator<>, _Size, _CharT*, bool)): Adapt.
-	* include/debug/safe_iterator.tcc (__niter_base): New.
-	* testsuite/25_algorithms/copy/streambuf_iterators/char/4.cc
-	(test03): New.
-	* testsuite/25_algorithms/copy/streambuf_iterators/char/debug/deque_neg.cc:
-	New test.
-	* testsuite/25_algorithms/copy_n/debug/istreambuf_ite_deque_neg.cc:
-	New test.
-	* testsuite/25_algorithms/copy_n/istreambuf_iterator/2.cc: New test.
-	* testsuite/25_algorithms/copy_n/istreambuf_iterator/deque.cc:
-	New test.
-
-2020-06-04  Jonathan Wakely  <jwakely@redhat.com>
-
-	* include/bits/ranges_algobase.h (__copy_n_fn): Only call
-	ranges::copy for positive values.
-	* include/bits/stl_algo.h (copy_n): Convert Size argument to an
-	integral type and only call __copy_n for positive values.
-	* testsuite/util/testsuite_iterators.h
-	(random_access_iterator_wrapper::operator+=): Fix range check for
-	negative values.
-	(output_container, input_container, forward_container)
-	(bidirectional_container, random_access_container): New alias
-	templates.
-	* testsuite/25_algorithms/copy_n/5.cc: New test.
-
-2020-06-02  Jonathan Wakely  <jwakely@redhat.com>
-
-	PR libstdc++/90102
-	* include/debug/deque (deque(const _Base&)): Replace parameter
-	with a struct that wraps a const _Base&.
-	* include/debug/forward_list (forward_list(_Base_ref)): New
-	constructor.
-	* include/debug/list (list(const _Base&)): Replace parameter
-	with a struct that wraps a const _Base&.
-	* include/debug/map.h (map(const _Base&)): Likewise.
-	* include/debug/multimap.h (multimap(const _Base&)): Likewise.
-	* include/debug/multiset.h (multiset(const _Base&)): Likewise.
-	* include/debug/set.h (set(const _Base&)): Likewise.
-	* include/debug/unordered_map (unordered_map(const _Base&))
-	(unordered_multimap(const _Base&)): Likewise.
-	* include/debug/unordered_set (unordered_set(const _Base&))
-	(unordered_multiset(const _Base&)): Likewise.
-	* testsuite/23_containers/vector/cons/destructible_debug_neg.cc:
-	Adjust dg-error line number.
-	* include/debug/vector (vector(const _Base&)): Likewise.
-	* testsuite/23_containers/deque/debug/90102.cc: New test.
-	* testsuite/23_containers/forward_list/debug/90102.cc: New test.
-	* testsuite/23_containers/list/debug/90102.cc: New test.
-	* testsuite/23_containers/map/debug/90102.cc: New test.
-	* testsuite/23_containers/multimap/debug/90102.cc: New test.
-	* testsuite/23_containers/multiset/debug/90102.cc: New test.
-	* testsuite/23_containers/set/debug/90102.cc: New test.
-	* testsuite/23_containers/unordered_map/debug/90102.cc: New test.
-	* testsuite/23_containers/unordered_multimap/debug/90102.cc: New test.
-	* testsuite/23_containers/unordered_multiset/debug/90102.cc: New test.
-	* testsuite/23_containers/unordered_set/debug/90102.cc: New test.
-	* testsuite/23_containers/vector/debug/90102.cc: New test.
-
-2020-06-01  Jonathan Wakely  <jwakely@redhat.com>
-
-	PR libstdc++/95392
-	* include/bits/fs_path.h (path::_S_to_string): Move to
-	namespace-scope and rename to ...
-	(__detail::__string_from_range): ... this.
-	[WINDOWS] (__detail::__wstr_from_utf8): New function template to
-	convert a char sequence containing UTF-8 to wstring.
-	(path::_S_convert(Iter, Iter)): Adjust call to _S_to_string.
-	(path::_S_convert_loc(Iter, Iter, const locale&)): Likewise.
-	(u8path(InputIterator, InputIterator)) [WINDOWS]: Use
-	__string_from_range to obtain a contiguous range and
-	__wstr_from_utf8 to obtain a wide string.
-	(u8path(const Source&)) [WINDOWS]: Use __effective_range to
-	obtain a contiguous range and __wstr_from_utf8 to obtain a wide
-	string.
-	(path::_S_convert(const _EcharT*, const _EcharT)) [WINDOWS]:
-	Use __wstr_from_utf8.
-
-2020-06-01  Jonathan Wakely  <jwakely@redhat.com>
-
-	* testsuite/util/testsuite_iterators.h:
-	(input_iterator_wrapper::operator++(int)): Return proxy object.
-
-2020-06-01  Jonathan Wakely  <jwakely@redhat.com>
-
-	* doc/xml/manual/evolution.xml: Document deprecation of
-	__is_nullptr_t and removal of std::allocator members.
-	* doc/html/manual/api.html: Regenerate.
-
-2020-06-01  Jonathan Wakely  <jwakely@redhat.com>
-
-	* doc/xml/manual/containers.xml: Replace <xref> with <link>.
-	* doc/xml/manual/evolution.xml: Likewise.
-	* doc/html/manual/api.html: Regenerate.
-	* doc/html/manual/containers.html: Regenerate.
-
-2020-06-01  Gerald Pfeifer  <gerald@pfeifer.com>
-
-	* doc/xml/faq.xml: Adjust Valgrind reference and remove another.
-	* doc/html/faq.html: Regenerate.
-
-2020-06-01  Gerald Pfeifer  <gerald@pfeifer.com>
-
-	* doc/xml/manual/policy_data_structures_biblio.xml: Remove
-	stray change.
-
-2020-06-01  Gerald Pfeifer  <gerald@pfeifer.com>
-
-	* doc/xml/manual/policy_data_structures_biblio.xml: Switch
-	www.cs.princeton.edu to https.
-	* doc/html/manual/policy_data_structures.html: Regenerate.
-
-2020-05-31  Douglas B Rupp  <douglas.b.rupp@gmail.com>
-
-	* crossconfig.m4 (<*-vxworks>): Check for more math decls.
-	* configure: Rebuild.
-
-2020-05-29  H.J. Lu  <hjl.tools@gmail.com>
-
-	PR bootstrap/95413
-	* configure: Regenerated.
-
-2020-05-29  François Dumont  <fdumont@gcc.gnu.org>
-
-	PR libstdc++/95079
-	* include/bits/hashtable_policy.h (_Insert_base<>::try_emplace): New.
-	* include/bits/unordered_map.h (unordered_map<>::try_emplace): Adapt.
-	(unordered_map<>::insert_or_assign): Adapt.
-
-2020-05-27  Jonathan Wakely  <jwakely@redhat.com>
-
-	PR libstdc++/95282
-	* include/bits/atomic_base.h (__atomic_impl::load): Add
-	cv-qualifiers to parameter so that _Tp is deduced as the
-	unqualified type.
-	* testsuite/29_atomics/atomic_float/95282.cc: New test.
-
-2020-05-27  Jonathan Wakely  <jwakely@redhat.com>
-
-	PR libstdc++/95322
-	* include/std/ranges (transform_view::_Sentinel): Allow hidden
-	friends to work with _Iterator<true> and _Iterator<false>.
-	(join_view::_Sentinel): Likewise.
-	* testsuite/std/ranges/adaptors/95322.cc: New test.
-
-2020-05-27  Jonathan Wakely  <jwakely@redhat.com>
-
-	PR libstdc++/94354
-	* include/bits/stl_iterator.h (reverse_iterator): Fix comparison
-	operators to use the correct operations on the underlying
-	iterators.
-	* testsuite/24_iterators/reverse_iterator/rel_ops.cc: New test.
-
-2020-05-27  Jonathan Wakely  <jwakely@redhat.com>
-
-	* testsuite/18_support/comparisons/categories/zero_neg.cc: New test.
-
-2020-05-26  Patrick Palka  <ppalka@redhat.com>
-
-	PR libstdc++/95322
-	* include/bits/stl_iterator.h (__detail::_Common_iter_proxy):
-	Remove and instead define it ...
-	(common_iterator::_Proxy): ... here.
-	(common_iterator::operator->): Use it.
-	* testsuite/24_iterators/common_iterator/2.cc: New test.
-	* testsuite/std/ranges/adaptors/95322.cc: New test.
-
-2020-05-23  Patrick Palka  <ppalka@redhat.com>
-
-	PR libstdc++/93978
-	* testsuite/std/ranges/adaptors/93978.cc: Add -Wall to
-	dg-additional-options.  Avoid unused-but-set-variable warning.
-
-2020-05-23  Jonathan Wakely  <jwakely@redhat.com>
-
-	PR libstdc++/95289
-	* include/debug/helper_functions.h (__get_distance): Only declare
-	as a constexpr function for C++14 and up.
-	* testsuite/25_algorithms/copy/debug/95289.cc: New test.
-
-	* include/bits/fs_path.h (__detail::_S_range_begin)
-	(__detail::_S_range_end, path::_S_string_from_iter): Replace with
-	overloaded function template __detail::__effective_range.
-	(__detail::__effective_range): New overloaded function template to
-	create a basic_string or basic_string_view for an effective range.
-	(__detail::__value_type_is_char): Use __detail::__effective_range.
-	Do not use remove_const on value type.
-	(__detail::__value_type_is_char_or_char8_t): Likewise.
-	(path::path(const Source&, format))
-	(path::path(const Source&, const locale&))
-	(path::operator/=(const Source&), path::append(const Source&))
-	(path::concat(const Source&)): Use __detail::__effective_range.
-	(path::_S_to_string(InputIterator, InputIterator)): New function
-	template to create a string view if possible, or string otherwise.
-	(path::_S_convert): Add overloads that convert a string returned
-	by __detail::__effective_range. Use if-constexpr to inline conversion
-	logic from all overloads of _Cvt::_S_convert.
-	(path::_S_convert_loc): Add overload that converts a string. Use
-	_S_to_string to avoid allocation when possible.
-	(path::_Cvt): Remove.
-	(path::operator+=(CharT)): Remove indirection through path::concat.
-	* include/experimental/bits/fs_path.h (path::_S_convert_loc): Add
-	overload for non-const pointers, to avoid constructing a std::string.
-	* src/c++17/fs_path.cc (path::_S_convert_loc): Replace conditional
-	compilation with call to _S_convert.
-
-	* include/bits/fs_path.h (__detail::_S_range_begin)
-	(__detail::_S_range_end): Remove unintentional static specifiers.
-	* include/experimental/bits/fs_path.h (__detail::_S_range_begin)
-	(__detail::_S_range_end): Likewise.
-
-	* include/bits/fs_path.h (filesystem::__detail::__is_encoded_char):
-	Replace alias template with variable template. Don't remove const.
-	(filesystem::__detail::__is_path_src): Replace overloaded function
-	template with variable template and specializations.
-	(filesystem::__detail::__is_path_iter_src): Replace alias template
-	with class template.
-	(filesystem::__detail::_Path): Use __is_path_src. Remove support for
-	iterator pairs.
-	(filesystem::__detail::_Path2): New alias template for checking
-	InputIterator requirements.
-	(filesystem::__detail::__constructible_from): Remove.
-	(filesystem::path): Replace _Path<Iter, Iter> with _Path2<Iter>.
-	* testsuite/27_io/filesystem/path/construct/80762.cc: Check with two
-	constructor arguments of void and void* types.
-
-2020-05-21  Matthias Kretz  <kretz@kde.org>
-
-	* testsuite/Makefile.am: Remove dup target_triplet and set tool,
-	allowing runtest to work without arguments.
-	* testsuite/Makefile.in: Regenerate.
-
-2020-05-21  Jonathan Wakely  <jwakely@redhat.com>
-
-	PR libstdc++/93983
-	* include/bits/iterator_concepts.h (__detail::__cpp17_iterator):
-	Reorder constraints to avoid recursion when constructors use
-	iterator_traits (LWG 3420).
-	* testsuite/24_iterators/customization_points/lwg3420.cc: New test.
-
-	* include/experimental/socket (basic_socket::is_open()
-	(basic_socket_acceptor::is_open()): Use _GLIBCXX_NODISCARD macro.
-
-	* include/experimental/bits/net.h (__endpoint, __protocol)
-	(__acceptable_protocol, __inet_protocol): New concepts.
-	(__detail::__is_endpoint): Move trait from <experimental/socket>.
-	(__is_protocol, __is_acceptable_protocol, __is_inet_protocol): New
-	traits.
-	(__endpoint, __protocol, __acceptable_protocol): New variable
-	templates.
-	* include/experimental/socket (__is_endpoint): Move to net.h header.
-	(basic_socket, basic_socket_acceptor): Check requirements.
-
-	* include/experimental/executor (use_future_t::use_future_t()): Fix
-	incorrect noexcept-specifier.
-	* include/experimental/internet (basic_resolver_results): Adjust
-	whitespace.
-	* include/experimental/socket (__basic_socket_impl::release): Add
-	member function.
-	(basic_socket(io_context&, const endpoint_type&)): Fix argument to
-	target constructor.
-	(basic_socket::release(), basic_socket::release(error_code&)): Add
-	missing member functions.
-	(basic_socket::is_open()): Add nodiscard attribute.
-	(basic_socket::close(error_code&)): Pass argument to base function.
-	(basic_socket_acceptor::release())
-	(basic_socket_acceptor::release(error_code&)): Add missing member
-	functions.
-	(basic_socket_acceptor::is_open()): Add nodiscard attribute.
-	(basic_socket_streambuf::error()): Add noexcept.
-	(basic_socket_iostream::error()): Likewise.
-	* testsuite/experimental/net/socket/basic_socket.cc: New test.
-
-	* include/experimental/buffer: Replace typedefs with
-	alias-declarations.
-	* include/experimental/executor: Likewise.
-	* include/experimental/internet: Likewise.
-	* include/experimental/socket: Likewise.
-	* include/experimental/timer: Likewise.
-
-2020-05-19  Jonathan Wakely  <jwakely@redhat.com>
-
-	PR libstdc++/94087
-	* src/c++11/random.cc (__x86_rdseed): Allow fallback function to be
-	passed in.
-	(__x86_rdseed_rdrand): New function that uses rdseed with rdrand
-	fallback.
-	(random_device::_M_init): Use __x86_rdseed_rdrand when both
-	instructions are available.
-	* testsuite/26_numerics/random/random_device/94087.cc: New test.
-
-2020-05-19  Patrick Palka  <ppalka@redhat.com>
-
-	PR c++/66439
-	* testsuite/20_util/pair/astuple/get_neg.cc: Prune "type/value
-	mismatch" messages.
-	* testsuite/20_util/tuple/element_access/get_neg.cc: Likewise.
-
-2020-05-15  H.J. Lu  <hongjiu.lu@intel.com>
-
-	PR bootstrap/95147
-	* configure: Regenerated.
-
-2020-05-14  H.J. Lu  <hongjiu.lu@intel.com>
-
-	* configure: Regenerated.
-
-2020-05-13  Alexandre Oliva <oliva@adacore.com>
-
-	PR libstdc++/77691
-	* include/experimental/memory_resource
-	(__resource_adaptor_imp::do_allocate): Handle max_align_t on
-	x86-vxworks as on x86-solaris.
-	(__resource_adaptor_imp::do_deallocate): Likewise.
-	* testsuite/experimental/memory_resource/new_delete_resource.cc:
-	Drop xfail.
-	(BAD_MAX_ALIGN_T): Define on x86-vxworks as on x86-solaris.
-	(test03): Drop max-align test for char-aligned alloc.
-
-2020-05-08  Ulrich Drepper  <drepper@redhat.com>
-
-	* include/bits/atomic_base.h (atomic_flag): Implement test member
-	function.
-	* include/std/version: Define __cpp_lib_atomic_flag_test.
-	* testsuite/29_atomics/atomic_flag/test/explicit.cc: New file.
-	* testsuite/29_atomics/atomic_flag/test/implicit.cc: New file.
-
-2020-05-07  Jonathan Wakely  <jwakely@redhat.com>
-
-	PR libstdc++/94971 (partial)
-	* include/bits/ranges_algo.h (ranges::__sample_fn): Qualify
-	std::sample using macro to work in parallel mode.
-	(__sort_fn): Likewise for std::sort.
-	(ranges::__nth_element_fn): Likewise for std::nth_element.
-	* include/bits/stl_algobase.h (lexicographical_compare_three_way):
-	Likewise for std::__min_cmp.
-	* include/parallel/algobase.h (lexicographical_compare_three_way):
-	Add to namespace std::__parallel.
-
-	PR c/92472
-	* include/parallel/multiway_merge.h (_GuardedIterator::operator*)
-	(_GuardedIterator::operator _RAIter, _UnguardedIterator::operator*)
-	(_UnguardedIterator::operator _RAIter): Add const qualifier.
-	(operator<(_GuardedIterator&, _GuardedIterator&)
-	(operator<=(_GuardedIterator&, _GuardedIterator&)
-	(operator<(_UnguardedIterator&, _UnguardedIterator&)
-	(operator<=(_UnguardedIterator&, _UnguardedIterator&): Change
-	parameters to const references.
-
-2020-05-07  Eric Botcazou  <ebotcazou@adacore.com>
-
-	* config/abi/post/sparc64-linux-gnu/baseline_symbols.txt: Update.
-	* config/abi/post/sparc64-linux-gnu/32/baseline_symbols.txt: Likewise.
-
-2020-05-06  François Dumont  <fdumont@gcc.gnu.org>
-
-	* include/bits/stl_algobase.h (struct _Bit_iterator): New declaration.
-	(std::__fill_a1(_Bit_iterator, _Bit_iterator, const bool&)): Likewise.
-	* include/bits/stl_bvector.h (__fill_bvector): Move outside
-	_GLIBCXX_STD_C namespace.
-	(fill(_Bit_iterator, _Bit_iterator, const bool&)): Likewise and rename
-	into...
-	(__fill_a1): ...this.
-	* testsuite/25_algorithms/fill/bvector/1.cc: New.
-
-2020-05-06  H.J. Lu  <hongjiu.lu@intel.com>
-
-	* config/abi/post/x86_64-linux-gnu/x32/baseline_symbols.txt: Updated.
-
-2020-05-06  Rainer Orth  <ro@CeBiTec.Uni-Bielefeld.DE>
-
-	* config/abi/post/i386-solaris/baseline_symbols.txt: Regenerate.
-	* config/abi/post/i386-solaris/amd64/baseline_symbols.txt:
-	Likewise.
-	* config/abi/post/sparc-solaris/baseline_symbols.txt: Likewise.
-	* config/abi/post/sparc-solaris/sparcv9/baseline_symbols.txt:
-	Likewise.
-
-2020-05-06  Martin Liska  <mliska@suse.cz>
-
-	Revert:
-	2020-05-05  Martin Liska  <mliska@suse.cz>
-	PR c/92472
-	* include/parallel/multiway_merge.h:
-	Use const for _Compare template argument.
-
-2020-05-06  Jonathan Wakely  <jwakely@redhat.com>
-
-	* doc/xml/manual/abi.xml (abi.versioning.history): Document library
-	versions for GCC 9.[123] and 10.1 releases.
-	* doc/html/*: Regenerate.
-
-2020-05-06  Jakub Jelinek  <jakub@redhat.com>
-
-	* config/abi/post/x86_64-linux-gnu/baseline_symbols.txt: Update.
-	* config/abi/post/x86_64-linux-gnu/32/baseline_symbols.txt: Update.
-	* config/abi/post/i386-linux-gnu/baseline_symbols.txt: Update.
-	* config/abi/post/i486-linux-gnu/baseline_symbols.txt: Update.
-	* config/abi/post/aarch64-linux-gnu/baseline_symbols.txt: Update.
-	* config/abi/post/s390x-linux-gnu/baseline_symbols.txt: Update.
-	* config/abi/post/powerpc64-linux-gnu/baseline_symbols.txt: Update.
-
-2020-05-05  Martin Liska  <mliska@suse.cz>
-
-	PR c/92472
-	* include/parallel/multiway_merge.h:
-	Use const for _Compare template argument.
-
-2020-05-04  Fangrui Song  <maskray@google.com>
-
-	* libsupc++/cxxabi.h (__cxa_finalize): Fix return type.
-
-2020-05-04  Jonathan Wakely  <jwakely@redhat.com>
-
-	* doc/xml/faq.xml: Use working link for SGI STL FAQ.
-	* doc/html/*: Regenerate.
-
-	PR libstdc++/94906
-	* src/c++17/memory_resource.cc
-	(monotonic_buffer_resource::_Chunk::release): Use size_t for shift
-	operands.
-
-2020-05-04  Nathan Sidwell  <nathan@acm.org>
-
-	PR libstdc++/94747
-	* libsupc++/dyncast.cc (__dynamic_cast): Cast offsetof to
-	ptrdiff_t before negation, to show intent more clearly.
-
-2020-05-04  Jonathan Wakely  <jwakely@redhat.com>
-
-	PR libstdc++/94936
-	* src/c++17/memory_resource.cc (synchronized_pool_resource::_TPools):
-	Add comment about single-threaded behaviour.
-	(synchronized_pool_resource::_TPools::move_nonempty_chunks()): Hoist
-	class member access out of loop.
-	(synchronized_pool_resource::synchronized_pool_resource())
-	(synchronized_pool_resource::~synchronized_pool_resource())
-	(synchronized_pool_resource::release()): Check __gthread_active_p
-	before creating and/or deleting the thread-specific data key.
-	(synchronized_pool_resource::_M_thread_specific_pools()): Adjust
-	assertions.
-	(synchronized_pool_resource::do_allocate(size_t, size_t)): Add fast
-	path for single-threaded case.
-	(synchronized_pool_resource::do_deallocate(void*, size_t, size_t)):
-	Likewise. Return if unable to find a pool that owns the allocation.
-	* testsuite/20_util/synchronized_pool_resource/allocate_single.cc:
-	New test.
-	* testsuite/20_util/synchronized_pool_resource/cons_single.cc: New
-	test.
-	* testsuite/20_util/synchronized_pool_resource/release_single.cc: New
-	test.
-
-2020-05-03  Jonathan Wakely  <jwakely@redhat.com>
-
-	PR libstdc++/94933
-	* include/bits/stl_algobase.h (__fill_a1): Make overload for byte types
-	usable in constant expressions.
-	* testsuite/25_algorithms/fill_n/constexpr.cc: Test with bytes and
-	non-scalars.
-
-2020-05-01  Jonathan Wakely  <jwakely@redhat.com>
-
-	PR libstdc++/94901
-	* testsuite/17_intro/badnames.cc: Test values between _E9 and _E24 too.
-
-2020-05-01  Jonathan Wakely  <jwakely@redhat.com>
-	    Patrick Palka  <ppalka@redhat.com>
-
-	PR libstdc++/92894
-	* include/bits/iterator_concepts.h (ranges::__cust_imove::_IMove):
-	Add trait to determine return type and an alias for it.
-	(ranges::__cust_imove::_IMove::operator()): Use __result instead of
-	deduced return type.
-	(iter_rvalue_reference_t): Use _IMove::__type instead of checking
-	the result of ranges::iter_move.
-	(__detail::__indirectly_readable_impl): Use iter_rvalue_reference_t
-	instead of checking the result of ranges::iter_move.
-	* testsuite/24_iterators/customization_points/92894.cc: New test.
-	* testsuite/24_iterators/indirect_callable/92894.cc: New test.
-
-2020-05-01  Jonathan Wakely  <jwakely@redhat.com>
-
-	PR libstdc++/94901
-	* include/std/type_traits (__is_complete_or_unbounded): Replace
-	BADNAME _T with _Tp.
-	* testsuite/17_intro/badnames.cc: New test.
-
-2020-04-30  Jonathan Wakely  <jwakely@redhat.com>
-
-	PR libstdc++/89510
-	* include/bits/alloc_traits.h (allocator_traits::_S_construct)
-	(allocator_traits::_S_destroy)
-	(allocator_traits<allocator<T>>::construct): Use traits in
-	noexcept-specifiers.
-	* include/bits/allocator.h (allocator<void>::construct)
-	(allocator<void>::destroy): Likewise.
-	* include/ext/malloc_allocator.h (malloc_allocator::construct)
-	(malloc_allocator::destroy): Likewise.
-	* include/ext/new_allocator.h (new_allocator::construct)
-	(new_allocator::destroy): Likewise.
-	* testsuite/20_util/allocator/89510.cc: New test.
-	* testsuite/ext/malloc_allocator/89510.cc: New test.
-	* testsuite/ext/new_allocator/89510.cc: New test.
-
-2020-04-29  Jonathan Wakely  <jwakely@redhat.com>
-
-	PR libstdc++/94854
-	* include/bits/basic_string.tcc: Update comment about explicit
-	instantiations.
-
-2020-04-28  Jonathan Wakely  <jwakely@redhat.com>
-
-	PR libstdc++/91480
-	* include/bits/allocator.h (__cpp_lib_allocator_is_always_equal):
-	Remove non-standard macro.
-	* include/bits/stl_iterator.h (__cpp_lib_constexpr_iterator): Define
-	to indicate P1032R1 support.
-	* include/bits/stl_pair.h (__cpp_lib_constexpr_utility): Likewise.
-	* include/std/string_view (__cpp_lib_constexpr_string_view): Likewise.
-	* include/std/tuple (__cpp_lib_constexpr_tuple): Likewise.
-	* include/std/version (__cpp_lib_allocator_is_always_equal): Remove.
-	(__cpp_lib_constexpr_iterator, __cpp_lib_constexpr_string_view)
-	(__cpp_lib_constexpr_tuple, __cpp_lib_constexpr_utility): Define.
-	* testsuite/20_util/function_objects/constexpr_searcher.cc: Check
-	feature test macro.
-	* testsuite/20_util/tuple/cons/constexpr_allocator_arg_t.cc: Likewise.
-	* testsuite/21_strings/basic_string_view/operations/copy/char/
-	constexpr.cc: Likewise.
-	* testsuite/24_iterators/insert_iterator/constexpr.cc: Likewise.
-
-	PR libstdc++/94831
-	* include/bits/alloc_traits.h (_S_construct): Restore placement
-	new-expression for C++11/14/17 and call std::construct_at directly
-	for C++20.
-	* include/bits/stl_construct.h (_Construct): Revert to non-constexpr
-	function returning void.
-	* testsuite/20_util/specialized_algorithms/
-	uninitialized_value_construct/94831.cc: New test.
-	* testsuite/23_containers/vector/cons/94831.cc: New test.
-
-2020-04-28  Patrick Palka  <ppalka@redhat.com>
-
-	LWG 3433 subrange::advance(n) has UB when n < 0
-	* include/std/ranges (subrange::prev): Fix typo.
-	(subrange::advance): Handle a negative argument as per the proposed
-	resolution of LWG 3433.
-	* testsuite/std/ranges/subrange/lwg3433.cc: New test.
-
-2020-04-28  Jonathan Wakely  <jwakely@redhat.com>
-	    Iain Sandoe  <iain@sandoe.co.uk>
-
-	PR c++/94759
-	* include/std/coroutine: Implement handing for non-
-	class coroutine return types.
-
-2020-04-24  Jonathan Wakely  <jwakely@redhat.com>
-
-	* include/experimental/executor (service_already_exists): Make default
-	constructor public (LWG 3414).
-	* testsuite/experimental/net/execution_context/make_service.cc: Check
-	the service_already_exists can be default constructed.
-
-2020-04-24  Kamlesh Kumar  <kamleshbhalui@gmail.com>
-	    Jonathan Wakely  <jwakely@redhat.com>
-
-	PR libstdc++/90415
-	PR libstdc++/92156
-	* include/std/any (any): Rename template parameters for consistency
-	with the standard.
-	(any::_Decay): Rename to _Decay_if_not_any.
-	(any::any(T&&):: Remove is_constructible from constraints. Remove
-	non-standard overload.
-	(any::any(in_place_type_t<T>, Args&&...))
-	(any::any(in_place_type_t<T>, initializer_list<U>, Args&&...))
-	(any::emplace(Args&&...))
-	(any::emplace(initializer_list<U>, Args&&...)):
-	Use decay_t instead of _Decay.
-	* testsuite/20_util/any/cons/90415.cc: New test.
-	* testsuite/20_util/any/cons/92156.cc: New Test.
-	* testsuite/20_util/any/misc/any_cast_neg.cc: Make dg-error directives
-	more robust.
-	* testsuite/20_util/any/modifiers/92156.cc: New test.
-
-2020-04-23  Jonathan Wakely  <jwakely@redhat.com>
-
-	* doc/xml/manual/status_cxx2020.xml: Update C++20 status table.
-	* doc/html/*: Regenerate.
-
-	* include/bits/stl_iterator.h (__cpp_lib_array_constexpr): Revert
-	value for C++17 to 201803L because P0858R0 is supported for C++17.
-	* include/std/version (__cpp_lib_array_constexpr): Likewise.
-	* testsuite/23_containers/array/element_access/constexpr_c++17.cc:
-	Check for value corresponding to P0031R0 features being tested.
-	* testsuite/23_containers/array/requirements/constexpr_iter.cc:
-	Check for value corresponding to P0858R0 features being tested.
-
-	* include/std/version (__cpp_lib_three_way_comparison): Define for
-	freestanding builds.
-
-2020-04-23  Thomas Rodgers  <rodgert@appliantology.com>
-
-	* include/experimental/net/executor (system_context): Mark
-	system_context::system_context() = delete.
-	* testsuite/experimental/net/executor/1.cc: Add new
-	test to check system_context is not default constructible.
-
-2020-04-23  Iain Sandoe  <iain@sandoe.co.uk>
-
-	* include/std/coroutine: Update the inline namespace to __n4861.
-	Add the __cpp_lib_coroutine define, set to 201902L.
-	* include/std/version: Add __cpp_lib_coroutine, set to 201902L.
-
-2020-04-22  Jonathan Wakely  <jwakely@redhat.com>
-
-	* include/std/execution (__cpp_lib_execution): Define to indicate
-	support for P0024R2 and P1001R2.
-	* include/std/version (__cpp_lib_execution): Define.
-	* testsuite/25_algorithms/pstl/feature_test.cc: Only test macro
-	defined by <algorithm>, move other tests to new tests ...
-	* testsuite/25_algorithms/pstl/feature_test-2.cc: New test.
-	* testsuite/25_algorithms/pstl/feature_test-3.cc: New test.
-	* testsuite/25_algorithms/pstl/feature_test-4.cc: New test.
-	* testsuite/25_algorithms/pstl/feature_test-5.cc: New test.
-
-	* include/bits/stl_iterator.h (__cpp_lib_array_constexpr): Define
-	different values for C++17 and C++20, to indicate different feature
-	sets. Update value for C++20 to indicate P1032R1 support.
-	* include/std/version (__cpp_lib_array_constexpr): Likewise.
-	* testsuite/23_containers/array/comparison_operators/constexpr.cc:
-	Check feature test macro.
-	* testsuite/23_containers/array/element_access/constexpr_c++17.cc:
-	New test.
-	* testsuite/23_containers/array/requirements/constexpr_fill.cc: Check
-	feature test macro.
-	* testsuite/23_containers/array/requirements/constexpr_iter.cc: Test
-	in C++17 mode and check feature test macro.
-
-	* include/std/utility (__cpp_lib_constexpr_algorithms): Do not define
-	here.
-	* testsuite/20_util/exchange/constexpr.cc: Do not expect macro to be
-	defined by <utility>.
-
-	* include/std/functional (__cpp_lib_concepts): Update macro value to
-	indicate P1964R2 support.
-	* include/std/version (__cpp_lib_concepts): Likewise.
-	* testsuite/std/concepts/1.cc: Adjust expected value.
-	* testsuite/std/concepts/2.cc: Likewise.
-
-	* include/std/functional (__cpp_lib_constexpr_invoke): Rename to
-	__cpp_lib_constexpr_functional.
-	* include/std/version (__cpp_lib_constexpr_invoke): Likewise.
-	* testsuite/20_util/function_objects/invoke/constexpr.cc: Adjust.
-
-	* include/bits/ptr_traits.h (__cpp_lib_constexpr_memory): Define to
-	indicate P1006R1 support.
-	(__cpp_lib_to_address): Define to indicate P0653R2 support.
-	* include/bits/range_access.h (__cpp_lib_ssize): Define to indicate
-	P1227R2 support.
-	* include/bits/ranges_algo.h (__cpp_lib_shift): Define to indicate
-	P0769R2 support.
-	* include/std/atomic (__cpp_lib_atomic_float): Define to indicate
-	P0020R6 support.
-	* include/std/memory (__cpp_lib_assume_aligned): Define to indicate
-	P1007R3 support.
-	* include/std/memory_resource (__cpp_lib_polymorphic_allocator):
-	Define to indicate P0339R6 support.
-	* include/std/string_view (__cpp_lib_starts_ends_with): Define to
-	indicate P0457R2 support.
-	* include/std/type_traits (__cpp_lib_is_nothrow_convertible): Define
-	to indicate P0758R1 support.
-	(__cpp_lib_remove_cvref): Define to indicate P0550R2 support.
-	(__cpp_lib_type_identity): Define to indicate P0887R1 support.
-	* include/std/version (__cpp_lib_atomic_float)
-	(__cpp_lib_is_nothrow_convertible, __cpp_lib_remove_cvref)
-	(__cpp_lib_type_identity, __cpp_lib_assume_aligned)
-	(__cpp_lib_constexpr_memory, __cpp_lib_polymorphic_allocator)
-	(__cpp_lib_shift, __cpp_lib_ssize, __cpp_lib_starts_ends_with)
-	(__cpp_lib_to_address): Define.
-	* testsuite/20_util/to_address/1_neg.cc: Adjust dg-error line number.
-
-	* include/bits/stl_map.h (__cpp_lib_map_insertion): Remove old
-	macro.
-	* include/bits/unordered_map.h (__cpp_lib_unordered_map_insertion):
-	Likewise.
-	* include/std/version (__cpp_lib_map_insertion)
-	(__cpp_lib_unordered_map_insertion): Remove.
-
-	* include/std/condition_variable (__cpp_lib_jthread): Remove
-	redundant definition.
-	* include/std/stop_token (__cpp_lib_jthread): Update macro value to
-	indicate P1869R1 support.
-	* include/std/version (__cpp_lib_jthread): Update value.
-	* testsuite/30_threads/condition_variable_any/stop_token/1.cc: Check
-	for updated macro value.
-	* testsuite/30_threads/condition_variable_any/stop_token/2.cc:
-	Likewise.
-	* testsuite/30_threads/jthread/1.cc: Likewise.
-	* testsuite/30_threads/jthread/2.cc: Likewise.
-	* testsuite/30_threads/stop_token/1.cc: Likewise.
-	* testsuite/30_threads/stop_token/2.cc: Likewise.
-
-	* testsuite/21_strings/basic_string/erasure.cc: Check for
-	__cpp_lib_erase_if macro.
-	* testsuite/23_containers/deque/erasure.cc: Add header name to #error
-	messages.
-	* testsuite/23_containers/forward_list/erasure.cc: Likewise.
-	* testsuite/23_containers/list/erasure.cc: Likewise.
-	* testsuite/23_containers/map/erasure.cc: Likewise.
-	* testsuite/23_containers/set/erasure.cc: Likewise.
-	* testsuite/23_containers/unordered_map/erasure.cc: Likewise.
-	* testsuite/23_containers/unordered_set/erasure.cc: Likewise.
-	* testsuite/23_containers/vector/erasure.cc: Likewise.
-
-2020-04-21  Jeff Chapman II  <jchapman@lock3software.com>
-
-	* include/std/contract (contract_violation_continuation_mode): Remove
-	ALWAYS_CONTINUE.
-
-2020-04-21  Jonathan Wakely  <jwakely@redhat.com>
-
-	* include/bits/stl_iterator.h (__normal_iterator): Use synth-three-way
-	to define operator<=>.
-	* testsuite/24_iterators/normal_iterator/cmp_c++20.cc: New test.
-
-	* doc/Makefile.am (xml_sources_manual): Add missing XML files.
-	* doc/Makefile.in: Regenerate.
-	* doc/xml/manual/status_cxx1998.xml: Refer to "this section" instead
-	of "this page".
-	* doc/xml/manual/status_cxx2011.xml: Formatting and other corrections
-	to the C++11 status table.
-	* doc/xml/manual/status_cxx2014.xml: Replace list of C++14 feature
-	proposals with table matching contents of the C++14 standard.
-	* doc/xml/manual/status_cxx2017.xml: Add table matching contents of
-	the C++17 standard.
-	* doc/html/*: Regenerate.
-
-	PR c++/94149
-	* include/std/type_traits (__is_nt_constructible_impl): Add partial
-	specializations for bounded arrays with non-empty initializers.
-	* testsuite/20_util/is_nothrow_constructible/value_c++20.cc: New test.
-
-2020-04-20  Thomas Rodgers  <trodgers@redhat.com>
-
-	* testsuite/lib/libstdc++.exp: Add additional_flags=
-	-DTBB_SUPRESS_DEPRECATED_MESSAGES=1 to suppress warnings when
-	compiling with a newer Thread Building Blocks.
-
-2020-04-20  Jonathan Wakely  <jwakely@redhat.com>
-
-	* testsuite/24_iterators/istreambuf_iterator/sentinel.cc: New test.
-
-	* testsuite/20_util/is_constructible/51185.cc: Make test class a
-	non-aggregate so that the test verifies the same thing in all -std
-	modes.
-	* testsuite/20_util/is_constructible/value-2.cc: Adjust expected
-	results for some types when paren-init for aggregates is supported.
-
-	* include/std/version (__cpp_lib_three_way_comparison): Update value.
-	* libsupc++/compare (__cpp_lib_three_way_comparison): Likewise.
-	(__detail::__synth3way): Add noexcept-specifier.
-
-	* include/bits/stl_map.h (map): Define operator<=> and remove
-	operator< for C++20.
-	* include/bits/stl_multimap.h (multimap): Likewise.
-	* include/bits/stl_multiset.h (multiset): Likewise.
-	* include/bits/stl_set.h (set): Likewise.
-	* include/bits/stl_tree.h (_Rb_tree): Likewise.
-	(_Rb_tree_iterator, _Rb_tree_const_iterator): Remove redundant
-	operator!= for C++20.
-	* include/debug/map.h (__gnu_debug::map): Define operator<=> for C++20.
-	* include/debug/multimap.h (__gnu_debug::multimap): Likewise.
-	* include/debug/multiset.h (__gnu_debug::multiset): Likewise.
-	* include/debug/set.h (__gnu_debug::set): Likewise.
-	* testsuite/23_containers/map/operators/cmp_c++20.cc: New test.
-	* testsuite/23_containers/multimap/operators/cmp_c++20.cc: New test.
-	* testsuite/23_containers/multiset/operators/cmp_c++20.cc: New test.
-	* testsuite/23_containers/set/operators/cmp_c++20.cc: New test.
-
-2020-04-20  Matthias Kretz  <kretz@kde.org>
-
-	* testsuite/lib/libstdc++.exp: Avoid illegal argument to verbose.
-
-2020-04-19  Jonathan Wakely  <jwakely@redhat.com>
-
-	* include/bits/stl_queue.h (queue): Define operator<=> for C++20.
-	* include/bits/stl_stack.h (stack): Likewise.
-	* testsuite/23_containers/queue/cmp_c++20.cc: New test.
-	* testsuite/23_containers/stack/cmp_c++20.cc: New test.
-
-	* include/bits/unordered_map.h (unordered_map, unordered_multimap):
-	Remove redundant operator!= for C++20.
-	* include/bits/unordered_set.h (unordered_set, unordered_multiset):
-	Likewise.
-	* include/debug/unordered_map (unordered_map, unordered_multimap):
-	Likewise.
-	* include/debug/unordered_set (unordered_set, unordered_multiset):
-	Likewise.
-
-	PR other/94629
-	* include/debug/formatter.h (_Error_formatter::_Parameter): Fix
-	redundant assignment in constructor.
-
-2020-04-18  Jonathan Wakely  <jwakely@redhat.com>
-
-	* include/std/chrono (duration, time_point): Define operator<=> and
-	remove redundant operator!= for C++20.
-	* testsuite/20_util/duration/comparison_operators/three_way.cc: New
-	test.
-	* testsuite/20_util/time_point/comparison_operators/three_way.cc: New
-	test.
-
-	* testsuite/util/native_type/native_priority_queue.hpp: Use
-	allocator_traits to rebind allocator.
-
-2020-04-17  Jonathan Wakely  <jwakely@redhat.com>
-
-	* include/bits/forward_list.h (forward_list): Define operator<=> and
-	remove redundant comparison operators for C++20.
-	* include/bits/stl_bvector.h (vector<bool, Alloc>): Likewise.
-	* include/bits/stl_deque.h (deque): Likewise.
-	* include/bits/stl_iterator.h (__normal_iterator): Likewise.
-	* include/bits/stl_list.h (list): Likewise.
-	* include/bits/stl_vector.h (vector): Likewise.
-	* include/debug/deque (__gnu_debug::deque): Likewise.
-	* include/debug/forward_list (__gnu_debug::forward_list): Likewise.
-	* include/debug/list (__gnu_debug::list): Likewise.
-	* include/debug/safe_iterator.h (__gnu_debug::_Safe_iterator):
-	Likewise.
-	* include/debug/vector (__gnu_debug::vector): Likewise.
-	* include/ext/pointer.h (__gnu_cxx::_Pointer_adapter): Define
-	operator<=> for C++20.
-	* testsuite/23_containers/deque/operators/cmp_c++20.cc: New test.
-	* testsuite/23_containers/forward_list/cmp_c++20.cc: New test.
-	* testsuite/23_containers/list/cmp_c++20.cc: New test.
-	* testsuite/23_containers/vector/bool/cmp_c++20.cc: New test.
-	* testsuite/23_containers/vector/cmp_c++20.cc: New test.
-
-	* include/bits/basic_string.h (basic_string): Define operator<=> and
-	remove redundant comparison operators for C++20.
-	* include/bits/char_traits.h (__gnu_cxx::char_traits, char_traits):
-	Add comparison_category members.
-	(__detail::__char_traits_cmp_cat): New helper to get comparison
-	category from char traits class.
-	* include/bits/regex.h (regex_traits::_RegexMask::operator!=): Do not
-	define for C++20.
-	(sub_match): Define operator<=> and remove redundant comparison
-	operators for C++20.
-	(match_results): Remove redundant operator!= for C++20.
-	* include/std/string_view (basic_string_view): Define operator<=> and
-	remove redundant comparison operators for C++20.
-	* testsuite/21_strings/basic_string/operators/char/cmp_c++20.cc: New
-	test.
-	* testsuite/21_strings/basic_string/operators/wchar_t/cmp_c++20.cc:
-	New test.
-	* testsuite/21_strings/basic_string_view/operations/copy/char/
-	constexpr.cc: Initialize variable.
-	* testsuite/21_strings/basic_string_view/operations/copy/wchar_t/
-	constexpr.cc: Likewise.
-	* testsuite/21_strings/basic_string_view/operators/char/2.cc: Add
-	dg-do directive and remove comments showing incorrect signatures.
-	* testsuite/21_strings/basic_string_view/operators/wchar_t/2.cc:
-	Likewise.
-	* testsuite/21_strings/basic_string_view/operators/char/cmp_c++20.cc:
-	New test.
-	* testsuite/21_strings/basic_string_view/operators/wchar_t/cmp_c++20.cc:
-	New test.
-	* testsuite/28_regex/sub_match/compare_c++20.cc: New test.
-
-2020-04-16  Jonathan Wakely  <jwakely@redhat.com>
-
-	* testsuite/20_util/unsynchronized_pool_resource/allocate.cc: Remove
-	name of unused parameter.
-
-2020-04-15  Jonathan Wakely  <jwakely@redhat.com>
-
-	* include/bits/fs_dir.h (file_status): Define operator== for C++20.
-	(directory_entry): Define operator<=> and remove redundant comparison
-	operators for C++20.
-	* include/bits/fs_fwd.h (space_info): Define operator== for C++20.
-	* include/bits/fs_path.h (path): Define operator<=> and remove
-	redundant comparison operators for C++20.
-	* testsuite/27_io/filesystem/path/compare/compare.cc: Fix comment.
-	* testsuite/27_io/filesystem/path/compare/lwg2936.cc: Likewise.
-	* testsuite/27_io/filesystem/path/compare/path.cc: Likewise.
-	* testsuite/27_io/filesystem/path/compare/strings.cc: Likewise.
-
-	* include/bits/allocator.h (operator!=): Do not define for C++20.
-	* include/bits/locale_classes.h (operator!=): Likewise.
-	* include/bits/std_function.h (operator==(nullptr_t, const function&))
-	(operator!=(const function&, nullptr_t))
-	(operator!=(nullptr_t, const function&)): Likewise.
-	* include/ext/bitmap_allocator.h (operator!=): Likewise.
-	* include/ext/debug_allocator.h (operator!=): Likewise.
-	* include/ext/extptr_allocator.h (operator!=): Likewise.
-	* include/ext/malloc_allocator.h (operator!=): Likewise.
-	* include/ext/mt_allocator.h (operator!=): Likewise.
-	* include/ext/new_allocator.h (operator!=): Likewise.
-	* include/ext/pool_allocator.h (operator!=): Likewise.
-	* include/ext/throw_allocator.h (operator!=): Likewise.
-	* include/std/bitset (bitset::operator!=): Likewise.
-	* include/std/memory_resource (operator!=): Likewise.
-	* include/std/scoped_allocator (operator!=): Likewise.
-
-	* include/std/typeindex (operator<=>): Define for C++20.
-	* testsuite/20_util/typeindex/comparison_operators_c++20.cc: New test.
-
-2020-04-14  Jonathan Wakely  <jwakely@redhat.com>
-
-	* libsupc++/compare (compare_three_way): Fix constraint so that
-	BUILTIN-PTR-THREE-WAY does not require three_way_comparable_with.
-	* testsuite/18_support/comparisons/object/builtin-ptr-three-way.cc:
-	New test.
-
-	PR libstdc++/94562
-	* include/bits/shared_ptr.h (operator<=>): Define for C++20.
-	* include/bits/shared_ptr_base.h (operator<=>): Likewise.
-	* include/bits/unique_ptr.h (operator<=>): Add inline specifier.
-	* testsuite/20_util/shared_ptr/comparison/cmp_c++20.cc: New test.
-	* testsuite/20_util/shared_ptr/comparison/less.cc: Do not expect
-	std::less<A*> to be used when comparing std::shared_ptr<A> objects in
-	C++20.
-
-	PR libstdc++/94565
-	* libsupc++/compare (__unspec): Add noexcept-specifier to constructor.
-	* testsuite/18_support/comparisons/categories/94565.cc: New test.
-
-2020-04-13  Iain Sandoe  <iain@sandoe.co.uk>
-
-	* include/std/coroutine: Update coroutines builtin define,
-	per n4861.
-
-2020-04-09  Jonathan Wakely  <jwakely@redhat.com>
-
-	* libsupc++/compare (compare_three_way): Fix noexcept-specifier.
-	(strong_order, weak_order, partial_order): Replace uses of <=> with
-	compare_three_way function object (LWG 3324).
-	* testsuite/18_support/comparisons/algorithms/partial_order.cc: Add
-	equality operator so that X satisfies three_way_comparable.
-	* testsuite/18_support/comparisons/algorithms/strong_order.cc:
-	Likewise.
-	* testsuite/18_support/comparisons/algorithms/weak_order.cc: Likewise.
-
-	* include/bits/unique_ptr.h (operator<=>): Define for C++20.
-	* testsuite/20_util/default_delete/48631_neg.cc: Adjust dg-error line.
-	* testsuite/20_util/default_delete/void_neg.cc: Likewise.
-	* testsuite/20_util/unique_ptr/comparison/compare.cc: New test.
-	* testsuite/20_util/unique_ptr/comparison/compare_c++20.cc: New test.
-
-2020-04-08  Jonathan Wakely  <jwakely@redhat.com>
-
-	* include/bits/slice_array.h (operator==(const slice&, const slice&)):
-	Define for C++20.
-	* include/std/complex (operator==(const T&, const complex<T>&))
-	(operator!=(const complex<T>&, const complex<T>&))
-	(operator!=(const complex<T>&, const T&))
-	(operator!=(const T&, const complex<T>&)): Do not declare for C++20.
-	* testsuite/26_numerics/slice/compare.cc: New test.
-
-	* include/std/charconv (to_chars_result, from_chars_result): Add
-	defaulted equality comparisons for C++20.
-	* testsuite/20_util/from_chars/compare.cc: New test.
-	* testsuite/20_util/to_chars/compare.cc: New test.
-
-2020-04-07  Jonathan Wakely  <jwakely@redhat.com>
-
-	PR libstdc++/94520
-	* include/std/charconv (__integer_to_chars_result_type)
-	(__integer_from_chars_result_type): Use __or_ instead of __or_v_ to
-	allow use in C++14.
-	* testsuite/20_util/from_chars/1.cc: Run test as C++14 and replace
-	use of std::string_view with std::string.
-	* testsuite/20_util/from_chars/2.cc: Likewise.
-	* testsuite/20_util/to_chars/1.cc: Likewise.
-	* testsuite/20_util/to_chars/2.cc: Likewise.
-
-2020-04-06  Jonathan Wakely  <jwakely@redhat.com>
-
-	PR libstdc++/94498
-	* include/bits/char_traits.h (__gnu_cxx::char_traits::move): Make it
-	usable in constant expressions for C++20.
-	(__gnu_cxx::char_traits::copy, __gnu_cxx::char_traits::assign): Add
-	_GLIBCXX20_CONSTEXPR.
-	(std::char_traits<char>, std::char_traits<wchar_t>)
-	(std::char_traits<char8_t>): Make move, copy and assign usable in
-	constant expressions for C++20.
-	(std::char_traits<char16_t>, std::char_traits<char32_t>): Make move
-	and copy usable in constant expressions for C++20.
-	* include/std/string_view (basic_string_view::copy): Add
-	_GLIBCXX20_CONSTEXPR.
-	* testsuite/21_strings/basic_string_view/operations/copy/char/
-	constexpr.cc: New test.
-	* testsuite/21_strings/basic_string_view/operations/copy/wchar_t/
-	constexpr.cc: New test.
-
-2020-04-05  Gerald Pfeifer  <gerald@pfeifer.com>
-
-	* doc/xml/manual/appendix_contributing.xml: Refer to Git
-	documentation instead of Subversion.  Switch to https.
-	* doc/html/manual/appendix_contributing.html: Regenerate.
-
-2020-04-03  Jonathan Wakely  <jwakely@redhat.com>
-
-	PR libstdc++/93960
-	* include/bits/ptr_traits.h (__to_address): Add special case for debug
-	iterators, to avoid dereferenceable check.
-	* testsuite/20_util/to_address/1_neg.cc: Adjust dg-error line number.
-	* testsuite/20_util/to_address/debug.cc: New test.
-
-2020-04-01  Andrea Corallo  <andrea.corallo@arm.com>
-
-	* testsuite/experimental/net/execution_context/use_service.cc:
-	Require pthread and gthreads.
-
-2020-04-01  Gerald Pfeifer  <gerald@pfeifer.com>
-
-	* doc/xml/manual/appendix_free.xml: Move "free books" list from
-	fsf.org to gnu.org.
-	* doc/html/manual/appendix_free.html: Regenerate.
-
-2020-03-31  Ville Voutilainen  <ville.voutilainen@gmail.com>
-
-	Library-side tests for parenthesized aggregate init
-
-	PR c++/92878
-	PR c++/92947
-
-	* testsuite/20_util/allocator_traits/members/92878_92947.cc: New.
-	* testsuite/20_util/any/assign/92878_92947.cc: Likewise.
-	* testsuite/20_util/any/cons/92878_92947.cc: Likewise.
-	* testsuite/20_util/is_constructible/92878_92947.cc: Likewise.
-	* testsuite/20_util/optional/assignment/92878_92947.cc: Likewise.
-	* testsuite/20_util/optional/cons/92878_92947.cc: Likewise.
-	* testsuite/20_util/pair/cons/92878_92947.cc: Likewise.
-	* testsuite/20_util/shared_ptr/creation/92878_92947.cc: Likewise.
-	* testsuite/20_util/specialized_algorithms/construct_at/92878_92947.cc:
-	Likewise.
-	* testsuite/20_util/unique_ptr/creation/92878_92947.cc: Likewise.
-	* testsuite/20_util/uses_allocator/92878_92947.cc: Likewise.
-	* testsuite/20_util/variant/92878_92947.cc: Likewise.
-	* testsuite/23_containers/deque/modifiers/emplace/92878_92947.cc:
-	Likewise.
-	* testsuite/23_containers/forward_list/modifiers/92878_92947.cc:
-	Likewise.
-	* testsuite/23_containers/list/modifiers/emplace/92878_92947.cc:
-	Likewise.
-	* testsuite/23_containers/map/modifiers/emplace/92878_92947.cc:
-	Likewise.
-	* testsuite/23_containers/multimap/modifiers/emplace/92878_92947.cc:
-	Likewise.
-	* testsuite/23_containers/multiset/modifiers/emplace/92878_92947.cc:
-	Likewise.
-	* testsuite/23_containers/priority_queue/92878_92947.cc: Likewise.
-	* testsuite/23_containers/queue/92878_92947.cc: Likewise.
-	* testsuite/23_containers/set/modifiers/emplace/92878_92947.cc:
-	Likewise.
-	* testsuite/23_containers/stack/92878_92947.cc: Likewise.
-	* testsuite/23_containers/unordered_map/modifiers/92878_92947.cc:
-	Likewise.
-	* testsuite/23_containers/unordered_multimap/modifiers/92878_92947.cc:
-	Likewise.
-	* testsuite/23_containers/unordered_multiset/modifiers/92878_92947.cc:
-	Likewise.
-	* testsuite/23_containers/unordered_set/modifiers/92878_92947.cc:
-	Likewise.
-	* testsuite/23_containers/vector/modifiers/emplace/92878_92947.cc:
-	Likewise.
-
-2020-03-28  Jonathan Wakely  <jwakely@redhat.com>
-
-	* testsuite/20_util/is_constructible/value-2.cc: Fix test to account
-	for changes due to parenthesized aggregate-initialization in C++20.
-	* testsuite/20_util/time_point/cons/81468.cc: Fix test to not clash
-	with std::chrono::sys_time in C++20.
-
-	* include/bits/stl_iterator.h (reverse_iterator): Use requires-clause
-	to constrain C++20 versions of comparison operators. Fix backwards
-	logic of relational operators.
-	(move_iterator): Use requires-clause to constrain comparison operators
-	in C++20. Do not declare non-standard same-type overloads for C++20.
-	* testsuite/24_iterators/move_iterator/rel_ops_c++20.cc: Check result
-	of comparisons and check using greedy_ops type.
-	* testsuite/24_iterators/reverse_iterator/rel_ops_c++20.cc: Likewise.
-	* testsuite/24_iterators/move_iterator/greedy_ops.cc: Remove redundant
-	main function from compile-only test.
-	* testsuite/24_iterators/reverse_iterator/greedy_ops.cc: Likewise.
-
-2020-03-27  Jonathan Wakely  <jwakely@redhat.com>
-
-	* include/bits/range_cmp.h (__cpp_lib_ranges): Define.
-	* include/bits/stl_iterator.h: Check value of __cpp_concepts so that
-	C++20 concepts are required.
-	* include/bits/stl_iterator_base_types.h: Likewise.
-	* include/std/concepts: Likewise.
-	* include/std/version: Likewise.
-	* testsuite/std/ranges/headers/ranges/synopsis.cc: Check feature test
-	macro.
-
-	* include/bits/stl_iterator.h (reverse_iterator::iterator_concept)
-	(reverse_iterator::iterator_category): Define for C++20.
-	(reverse_iterator): Define comparison operators correctly for C++20.
-	(__normal_iterator): Add constraints to comparison operators for C++20.
-	(move_iterator::operator++(int)) [__cpp_lib_concepts]: Define new
-	overload for input iterators.
-	(move_iterator): Add constraints to comparison operators for C++20.
-	Define operator<=> for C++20.
-	* testsuite/24_iterators/move_iterator/input_iterator.cc: New test.
-	* testsuite/24_iterators/move_iterator/move_only.cc: New test.
-	* testsuite/24_iterators/move_iterator/rel_ops_c++20.cc: New test.
-	* testsuite/24_iterators/reverse_iterator/rel_ops_c++20.cc: New test.
-
-	* include/bits/iterator_concepts.h (__detail::__decay_copy)
-	(__detail::__member_begin, __detail::__adl_begin): Move here from
-	<bits/range_access.h>.
-	(__detail::__ranges_begin, __detail::__range_iter_t): Define.
-	* bits/range_access.h (__cust_access::__decay_copy)
-	(__cust_access::__member_begin, __cust_access::__adl_begin): Move to
-	<bits/iterator_concepts.h>.
-	(ranges::iterator_t): Use __detail::__range_iter_t.
-	* include/bits/stl_iterator.h (back_insert_iterator): Simplify
-	conditional compilation. Add _GLIBCXX20_CONSTEXPR to all members.
-	(front_insert_iterator): Likewise.
-	(insert_iterator): Implement changes from P0896R4 for C++20.
-	* testsuite/24_iterators/back_insert_iterator/constexpr.cc: New test.
-	* testsuite/24_iterators/front_insert_iterator/constexpr.cc: New test.
-	* testsuite/24_iterators/headers/iterator/synopsis_c++17.cc: Adjust
-	for inclusion in synopsis_c++20.cc which expects different signatures
-	for some function templates.
-	* testsuite/24_iterators/insert_iterator/constexpr.cc: New test.
-
-	* include/std/type_traits (__is_array_convertible): Move definition
-	to immediately after is_convertible.
-
-2020-03-26  Jonathan Wakely  <jwakely@redhat.com>
-
-	* include/std/chrono (chrono::days, chrono::weeks, chrono::years)
-	(chrono::months, chrono::sys_days, chrono::local_t)
-	(chrono::local_time, chrono::local_seconds, chrono::local_days):
-	Define for C++20.
-	(chrono::time_point): Add missing static assert.
-	* testsuite/20_util/time_point/requirements/duration_neg.cc: New test.
-	* testsuite/std/time/clock/file/overview.cc: New test.
-	* testsuite/std/time/clock/file/members.cc: New test.
-	* testsuite/std/time/syn_c++20.cc: New test.
-
-2020-03-25  Mike Crowe  <mac@mcrowe.com>
-
-	* testsuite/30_threads/shared_timed_mutex/try_lock_until/1.cc: New
-	test.
-	* testsuite/30_threads/shared_timed_mutex/try_lock_until/2.cc: New
-	test.
-
-2020-03-25  Jonathan Wakely  <jwakely@redhat.com>
-
-	* include/bits/fs_fwd.h (filesystem::__file_clock): Move to ...
-	* include/std/chrono (filesystem::__file_clock): Here.
-	(filesystem::__file_clock::from_sys, filesystem::__file_clock::to_sys):
-	Define public member functions for C++20.
-	(is_clock, is_clock_v): Define traits for C++20.
-	* include/std/condition_variable (condition_variable::wait_until): Add
-	check for valid clock.
-	* include/std/future (_State_baseV2::wait_until): Likewise.
-	* include/std/mutex (__timed_mutex_impl::_M_try_lock_until): Likewise.
-	* include/std/shared_mutex (shared_timed_mutex::try_lock_shared_until):
-	Likewise.
-	* include/std/thread (this_thread::sleep_until): Likewise.
-	* testsuite/30_threads/condition_variable/members/2.cc: Qualify
-	slow_clock with new namespace.
-	* testsuite/30_threads/condition_variable/members/clock_neg.cc: New
-	test.
-	* testsuite/30_threads/condition_variable_any/members/clock_neg.cc:
-	New test.
-	* testsuite/30_threads/future/members/clock_neg.cc: New test.
-	* testsuite/30_threads/recursive_timed_mutex/try_lock_until/3.cc:
-	Qualify slow_clock with new namespace.
-	* testsuite/30_threads/recursive_timed_mutex/try_lock_until/
-	clock_neg.cc: New test.
-	* testsuite/30_threads/shared_future/members/clock_neg.cc: New
-	test.
-	* testsuite/30_threads/shared_lock/locking/clock_neg.cc: New test.
-	* testsuite/30_threads/shared_timed_mutex/try_lock_until/clock_neg.cc:
-	New test.
-	* testsuite/30_threads/timed_mutex/try_lock_until/3.cc: Qualify
-	slow_clock with new namespace.
-	* testsuite/30_threads/timed_mutex/try_lock_until/4.cc: Likewise.
-	* testsuite/30_threads/timed_mutex/try_lock_until/clock_neg.cc: New
-	test.
-	* testsuite/30_threads/unique_lock/locking/clock_neg.cc: New test.
-	* testsuite/std/time/traits/is_clock.cc: New test.
-	* testsuite/util/slow_clock.h (slow_clock): Move to __gnu_test
-	namespace.
-
-2020-03-21  Jonathan Wakely  <jwakely@redhat.com>
-
-	PR libstdc++/93245
-	* include/experimental/bits/fs_path.h (path::generic_string<C,T,A>()):
-	* testsuite/experimental/filesystem/path/generic/generic_string.cc:
-	Improve test coverage.
-
-	PR libstdc++/94242
-	* include/bits/fs_path.h (path::_S_str_convert): Replace first
-	parameter with basic_string_view so that strings with different
-	allocators can be accepted.
-	(path::generic_string<C,T,A>()): Use basic_string object that uses the
-	right allocator type.
-	* testsuite/27_io/filesystem/path/generic/94242.cc: New test.
-	* testsuite/27_io/filesystem/path/generic/generic_string.cc: Improve
-	test coverage.
-
-2020-03-18  Jonathan Wakely  <jwakely@redhat.com>
-
-	PR libstdc++/94033
-	* include/std/type_traits (__is_nt_default_constructible_atom): Remove.
-	(__is_nt_default_constructible_impl): Remove.
-	(__is_nothrow_default_constructible_impl): Remove.
-	(__is_nt_constructible_impl): Add bool template parameter. Adjust
-	partial specializations.
-	(__is_nothrow_constructible_impl): Replace class template with alias
-	template.
-	(is_nothrow_default_constructible): Derive from alias template
-	__is_nothrow_constructible_impl instead of
-	__is_nothrow_default_constructible_impl.
-	* testsuite/20_util/is_nothrow_constructible/94003.cc: New test.
-
-	* include/std/stop_token (stop_token::_Stop_state_ref): Define
-	comparison operators explicitly if the compiler won't synthesize them.
-
-	* include/bits/stl_algobase.h (__lexicographical_compare_aux): Check
-	__cpp_lib_concepts before using iter_reference_t.
-	* include/bits/stream_iterator.h (istream_iterator): Check
-	__cpp_lib_concepts before using default_sentinel_t.
-	* include/bits/streambuf_iterator.h (istreambuf_iterator): Likewise.
-
-	PR libstdc++/94203
-	* include/experimental/executor (executor::executor(Executor)): Call
-	make_shared directly instead of _M_create. Create _Tgt1 object.
-	(executor::executor(allocator_arg_t, const ProtoAlloc&, Executor)):
-	Call allocate_shared directly instead of _M_create. Create _Tgt2
-	object.
-	(executor::target_type): Add cast needed for new _Tgt interface.
-	(executor::target): Define when RTTI is disabled. Use _Tgt::_M_func.
-	(executor::_Tgt): Define the same interface whether RTTI is enabled or
-	not.
-	(executor::_Tgt::target_type, executor::_Tgt::target): Do not use
-	std::type_info in the interface.
-	(executor::_Tgt::_M_func): Add data member.
-	(executor::_TgtImpl): Replace with _Tgt1 and _Tgt2 class templates.
-	(executor::_Tgt1::_S_func): Define function to access target without
-	depending on RTTI.
-	(executor::_M_create): Remove.
-	(operator==, operator!=): Simplify comparisons for executor.
-	* include/experimental/socket (is_error_code_enum<socket_errc>):
-	Define specialization before use.
-	* testsuite/experimental/net/executor/1.cc: New test.
-
-2020-03-16  Jonathan Wakely  <jwakely@redhat.com>
-
-	PR libstdc++/94199
-	* include/experimental/executor (service_already_exists): Add default
-	constructor. Declare make_service to be a friend.
-	* testsuite/experimental/net/execution_context/make_service.cc: New
-	test.
-
-2020-03-12  Jonathan Wakely  <jwakely@redhat.com>
-
-	* testsuite/tr1/8_c_compatibility/cstdlib/functions.cc: Do not pass
-	a null pointer to functions with nonnull(1) attribute.
-
-2020-03-11  Patrick Palka  <ppalka@redhat.com>
-
-	* include/std/ranges (split_view::_OuterIter::_OuterIter): Typo fix,
-	'address' -> 'std::__addressof'.
-	* testsuite/std/ranges/adaptors/split.cc: Test taking the split_view of
-	a non-forward input_range.
-	* testsuite/util/testsuite_iterators.h (output_iterator_wrapper): Make
-	default constructor protected instead of deleted, like with
-	input_iterator_wrapper.
-	(test_range::iterator): Add comment explaining that this type is used
-	only when the underlying wrapper is input_iterator_wrapper or
-	output_iterator_wrapper.  Remove delegating defaulted constructor so
-	that the inherited default constructor is used instead.
-
-	LWG 3286 ranges::size is not required to be valid after a call to
-	ranges::begin on an input range
-	* include/std/ranges (subrange::subrange): Split single-argument
-	constructor into two, one constrained by _S_store_size and another by
-	!_S_store_size.
-	(take_view::begin): Call size() before calling ranges::begin(_M_base).
-	* testsuite/std/ranges/adaptors/lwg3286.cc: New test.
-	* testsuite/std/ranges/subrange/lwg3286.cc: New test.
-
-2020-03-10  Jonathan Wakely  <jwakely@redhat.com>
-
-	* include/std/ranges (split_view::_OuterIter::__at_end): Use __current
-	instead of _M_current.
-	(split_view::_OuterIter::operator++): Likewise.
-
-	* include/std/ranges (transform_view::_Iterator::__iter_move): Remove.
-	(transform_view::_Iterator::operator*): Add noexcept-specifier.
-	(transform_view::_Iterator::iter_move): Inline __iter_move body here.
-	(split_view::_OuterIter::__current): Add noexcept.
-	(split_view::_InnerIter::__iter_swap): Remove.
-	(split_view::_InnerIter::__iter_move): Remove.
-	(split_view::_InnerIter::_M_i_current): New accessors.
-	(split_view::_InnerIter::__at_end): Use _M_i_current().
-	(split_view::_InnerIter::operator*): Likewise.
-	(split_view::_InnerIter::operator++): Likewise.
-	(iter_move(const _InnerIter&)): Likewise.
-	(iter_swap(const _InnerIter&, const _InnerIter&)): Likewise.
-	* testsuite/std/ranges/adaptors/split.cc: Check noexcept-specifier
-	for iter_move and iter_swap on split_view's inner iterator.
-
-	PR c++/94117
-	* include/std/ranges (ranges::transform_view::_Iterator::iter_move):
-	Change expression in noexcept-specifier to match function body.
-
-	* testsuite/23_containers/unordered_set/allocator/ext_ptr.cc: Add
-	comment explaining multiple dg-do directives.
-	* testsuite/24_iterators/ostream_iterator/1.cc: Fix do-do directive
-	so test is run as well as compiled.
-
-2020-03-09  Jonathan Wakely  <jwakely@redhat.com>
-
-	PR libstdc++/94063
-	* src/c++17/fs_path.cc (path::operator+=(const path&)): Add kluge to
-	handle concatenations that change the type of the first component.
-	(path::operator+=(basic_string_view<value_type>)): Likewise.
-	* testsuite/27_io/filesystem/path/concat/94063.cc: New test.
-
-2020-03-06  Patrick Palka  <ppalka@redhat.com>
-
-	* include/std/ranges (join_view::_Sentinel<_Const>): Befriend
-	join_view::_Sentinel<!_Const>.
-	* testsuite/std/ranges/adaptors/join.cc: Augment test.
-
-	PR libstdc++/93978
-	* include/bits/range_access.h (__cust_access::_Empty::operator()):
-	Declare return type to be bool instead of auto.
-	* testsuite/std/ranges/adaptors/93978.cc: New test.
-
-2020-03-06  Jonathan Wakely  <jwakely@redhat.com>
-
-	PR libstdc++/94069
-	* include/std/shared_mutex [!PTHREAD_RWLOCK_INITIALIZER]
-	(__shared_mutex_pthread::__shared_mutex_pthread()): Remove incorrect
-	second argument to __glibcxx_rwlock_init.
-	* testsuite/30_threads/shared_timed_mutex/94069.cc: New test.
-
-	PR libstdc++/93244
-	* testsuite/27_io/filesystem/path/generic/generic_string.cc: Adjust
-	test to not fail due to PR 94063.
-	* testsuite/27_io/filesystem/path/generic/utf.cc: Likewise.
-	* testsuite/27_io/filesystem/path/generic/wchar_t.cc: Likewise.
-
-2020-03-06  Andreas Krebbel  <krebbel@linux.ibm.com>
-
-	* src/c++11/system_error.cc: Omit the ENOTSUP case statement if it
-	would match ENOSYS.
-
-2020-03-05  Jonathan Wakely  <jwakely@redhat.com>
-
-	* testsuite/27_io/filesystem/operations/all.cc: Mark unused variable.
-	* testsuite/27_io/filesystem/operations/copy.cc: Fix typo.
-	* testsuite/experimental/filesystem/operations/copy.cc: Likewise.
-	* testsuite/27_io/filesystem/operations/file_size.cc: Use correct type
-	for return value, and in comparison.
-	* testsuite/experimental/filesystem/operations/file_size.cc: Likewise.
-
-	PR libstdc++/94051
-	* include/std/string_view: Include <bits/ostream_insert.h>.
-	* testsuite/21_strings/basic_string_view/inserters/94051.cc: New test.
-
-2020-03-04  Jonathan Wakely  <jwakely@redhat.com>
-
-	* include/bits/cpp_type_traits.h (__memcpyable): Fix comment.
-
-2020-03-04  Patrick Palka  <ppalka@redhat.com>
-
-	PR libstdc++/94017
-	* include/bits/ranges_algobase.h (__fill_n_fn::operator()): Refine
-	condition for when to use memset, making sure to additionally check that
-	the output pointer's value type is a non-volatile byte type.  Instead of
-	requiring that the fill type is a byte type, just require that it's an
-	integral type.
-	* testsuite/20_util/specialized_algorithms/uninitialized_fill/94017.cc:
-	New test.
-	* testsuite/20_util/specialized_algorithms/uninitialized_fill_n/94017.cc:
-	New test.
-	* testsuite/25_algorithms/fill/94013.cc: Uncomment part of test that was
-	blocked by PR 94017.
-	* testsuite/25_algorithms/fill/94017.cc: New test.
-	* testsuite/25_algorithms/fill_n/94017.cc: New test.
-
-	LWG 3355 The memory algorithms should support move-only input iterators
-	introduced by P1207
-	* include/bits/ranges_uninitialized.h
-	(__uninitialized_copy_fn::operator()): Use std::move to avoid attempting
-	to copy __ifirst, which could be a move-only input iterator.  Use
-	operator- instead of ranges::distance to compute distance from a sized
-	sentinel.
-	(__uninitialized_copy_n_fn::operator()): Likewise.
-	(__uninitialized_move_fn::operator()): Likewise.
-	(__uninitialized_move_n_fn::operator()): Likewise.
-	(__uninitialized_destroy_fn::operator()): Use std::move to avoid
-	attempting to copy __first.
-	(__uninitialized_destroy_n_fn::operator()): Likewise.
-	* testsuite/20_util/specialized_algorithms/destroy/constrained.cc:
-	Augment test.
-	* .../specialized_algorithms/uninitialized_copy/constrained.cc:
-	Likewise.
-	* .../specialized_algorithms/uninitialized_move/constrained.cc:
-	Likewise.
-
-	* testsuite/util/testsuite_iterators.h (test_range::get_iterator): Make
-	protected instead of private.
-	(test_sized_range_sized_sent): New.
-
-	* testsuite/util/testsuite_iterators.h (input_iterator_wrapper_nocopy):
-	New testsuite iterator.
-	* testsuite/24_iterators/counted_iterator/lwg3389.cc: use it.
-	* testsuite/24_iterators/move_iterator/lwg3390.cc: Likewise.
-
-	* include/bits/ranges_uninitialized.h
-	(uninitialized_copy_fn::operator()): Pass a reference type as the first
-	argument to is_nothrow_assignable_v.
-	(uninitialized_copy_fn::operator()): Likewise.
-	(uninitialized_move_fn::operator()): Likewise.  Return an in_out_result
-	with the input iterator stripped of its move_iterator.
-	(uninitialized_move_n_fn::operator()): Likewise.
-	(uninitialized_fill_fn::operator()): Pass a reference type as the first
-	argument to is_nothrow_assignable_v.
-	(uninitialized_fill_n_fn::operator()): Likewise.
-
-2020-03-03  Jonathan Wakely  <jwakely@redhat.com>
-
-	PR libstdc++/94013
-	* include/bits/cpp_type_traits.h (__memcpyable, __memcmpable): New
-	traits to control when to use memmove and memcmp optimizations.
-	(__is_nonvolatile_trivially_copyable): New helper trait.
-	* include/bits/ranges_algo.h (__lexicographical_compare_fn): Do not
-	use memcmp optimization with volatile data.
-	* include/bits/ranges_algobase.h (__equal_fn): Use __memcmpable.
-	(__copy_or_move, __copy_or_move_backward): Use __memcpyable.
-	* include/bits/stl_algobase.h (__copy_move_a2): Use __memcpyable.
-	(__copy_move_backward_a2): Likewise.
-	(__equal_aux1): Use __memcmpable.
-	(__lexicographical_compare_aux): Do not use memcmp optimization with
-	volatile data.
-	* testsuite/25_algorithms/copy/94013.cc: New test.
-	* testsuite/25_algorithms/copy_backward/94013.cc: New test.
-	* testsuite/25_algorithms/equal/94013.cc: New test.
-	* testsuite/25_algorithms/fill/94013.cc: New test.
-	* testsuite/25_algorithms/lexicographical_compare/94013.cc: New test.
-	* testsuite/25_algorithms/move/94013.cc: New test.
-	* testsuite/25_algorithms/move_backward/94013.cc: New test.
-
-	* include/bits/stl_algobase.h (lexicographical_compare_three_way):
-	Avoid redundant iterator comparisons (LWG 3410).
-
-2020-03-02  Jonathan Wakely  <jwakely@redhat.com>
-
-	PR libstdc++/93972
-	* include/bits/stl_algobase.h (__memcmp): Allow pointer types to
-	differ.
-	* testsuite/25_algorithms/lexicographical_compare/uchar.cc: New test.
-
-	* include/std/ranges (__detail::__maybe_empty_t): Rename to
-	__maybe_present_t.
-	(__adaptor::_RangeAdaptor, join_view, split_view): Use new name.
-
-	* include/bits/ranges_algo.h (shift_right): Add 'typename' to
-	dependent type.
-
-2020-03-01  H.J. Lu  <hongjiu.lu@intel.com>
-
-	* config/abi/post/x86_64-linux-gnu/x32/baseline_symbols.txt: Updated.
-
-2020-02-29  John David Anglin  <danglin@gcc.gnu.org>
-
-	* testsuite/17_intro/headers/c++1998/charset.cc: Skip on *-*-hpux*.
-	* testsuite/17_intro/headers/c++2011/charset.cc: Likewise.
-	* testsuite/17_intro/headers/c++2014/charset.cc: Likewise.
-	* testsuite/17_intro/headers/c++2017/charset.cc: Likewise.
-	* testsuite/17_intro/headers/c++2020/charset.cc: Likewise.
-
-	* testsuite/30_threads/condition_variable_any/stop_token/wait_on.cc:
-	Add libatomic option.
-	* testsuite/30_threads/jthread/jthread.cc: Likewise.
-
-2020-02-29  François Dumont  <fdumont@gcc.gnu.org>
-
-	* include/bits/stl_algo.h
-	(__find_if, __count_if, __is_permutation, std::is_permutation): Move...
-	* include/bits/stl_algobase.h: ...here.
-	* include/bits/hashtable_policy.h: Remove <bits/stl_algo.h> include.
-
-2020-02-29  John David Anglin  <danglin@gcc.gnu.org>
-
-	* testsuite/30_threads/stop_token/stop_callback.cc: Add libatomic
-	option.
-	* testsuite/30_threads/stop_token/stop_callback/deadlock-mt.cc:
-	Likewise.
-	* testsuite/30_threads/stop_token/stop_callback/deadlock.cc: Likewise.
-	* testsuite/30_threads/stop_token/stop_callback/destroy.cc: Likewise.
-	* testsuite/30_threads/stop_token/stop_callback/invoke.cc: Likewise.
-	* testsuite/30_threads/stop_token/stop_source.cc: Likewise.
-	* testsuite/30_threads/stop_token/stop_source/assign.cc: Likewise.
-	* testsuite/30_threads/stop_token/stop_token.cc: Likewise.
-	* testsuite/30_threads/stop_token/stop_token/stop_possible.cc:
-	Likewise.
-
-	PR libstdc++/92906
-	* config/abi/post/hppa-linux-gnu/baseline_symbols.txt: Update.
-
-2020-02-28  Patrick Palka  <ppalka@redhat.com>
-
-	PR libstdc++/93972
-	* include/bits/ranges_algo.h (__lexicographical_compare_fn::operator()):
-	Fix condition for when to use memcmp, making it consistent with the
-	corresponding condition used in std::lexicographical_compare.
-	* testsuite/25_algorithms/lexicographical_compare/93972.cc: New test.
-
-	* testsuite/26_numerics/headers/numeric/synopsis.cc: Add signatures for
-	functions introduced in C++11, C++17 and C++2a.  Add 'constexpr' to
-	existing signatures for C++2a.
-
-2020-02-28  Jonathan Wakely  <jwakely@redhat.com>
-
-	* testsuite/24_iterators/range_operations/advance_debug_neg.cc: Run
-	test instead of just compiling it.
-
-2020-02-28  Patrick Palka  <ppalka@redhat.com>
-
-	* include/std/ranges (reverse_view::_S_needs_cached_begin): Set to false
-	whenever the underlying range models common_range.
-
-	* include/std/ranges (__detail::_CachedPosition): New struct.
-	(views::filter_view::_S_needs_cached_begin): New member variable.
-	(views::filter_view::_M_cached_begin): New member variable.
-	(views::filter_view::begin): Use _M_cached_begin to cache its
-	result.
-	(views::drop_view::_S_needs_cached_begin): New static member variable.
-	(views::drop_view::_M_cached_begin): New member variable.
-	(views::drop_view::begin): Use _M_cached_begin to cache its result
-	when _S_needs_cached_begin.
-	(views::drop_while_view::_M_cached_begin): New member variable.
-	(views::drop_while_view::begin): Use _M_cached_begin to cache its
-	result.
-	(views::reverse_view::_S_needs_cached_begin): New static member
-	variable.
-	(views::reverse_view::_M_cached_begin): New member variable.
-	(views::reverse_view::begin): Use _M_cached_begin to cache its result
-	when _S_needs_cached_begin.
-	* testsuite/std/ranges/adaptors/drop.cc: Augment test to check that
-	drop_view::begin caches its result.
-	* testsuite/std/ranges/adaptors/drop_while.cc: Augment test to check
-	that drop_while_view::begin caches its result.
-	* testsuite/std/ranges/adaptors/filter.cc: Augment test to check that
-	filter_view::begin caches its result.
-	* testsuite/std/ranges/adaptors/reverse.cc: Augment test to check that
-	reverse_view::begin caches its result.
-
-2020-02-28  Jonathan Wakely  <jwakely@redhat.com>
-
-	* testsuite/27_io/filesystem/operations/last_write_time.cc: Fixes for
-	filesystems that silently truncate timestamps.
-	* testsuite/experimental/filesystem/operations/last_write_time.cc:
-	Likewise.
-
-	* testsuite/21_strings/basic_string/cons/char/1.cc: Disable
-	-Wstringop-overflow warnings.
-
-2020-02-27  Jonathan Wakely  <jwakely@redhat.com>
-
-	* testsuite/lib/libstdc++.exp (v3_target_compile): Add
-	-fdiagnostics-urls=never to options.
-
-2020-02-27  Patrick Palka  <ppalka@redhat.com>
-
-	* include/std/ranges (transform_view::_Iterator<_Const>): Befriend
-	_Iterator<!_Const>.
-	(transform_view::_Sentinel<_Const>): Befriend _Sentinel<!_Const>.
-	(take_view::_Sentinel<_Const>): Likewise.
-	(take_while_view::_Sentinel<_Const>): Likewise.
-	(split_view::_OuterIter<_Const>): Befriend _OuterIter<!_Const>.
-	* testsuite/std/ranges/adaptors/split.cc: Augment test.
-	* testsuite/std/ranges/adaptors/take.cc: Augment test.
-	* testsuite/std/ranges/adaptors/take_while.cc: Augment test.
-	* testsuite/std/ranges/adaptors/transform.cc: Augment test.
-
-	* testsuite/25_algorithms/copy/constrained.cc: Don't assume that the
-	base() of a vector<>::iterator is a pointer.
-	* testsuite/25_algorithms/copy_backward/constrained.cc: Likewise.
-	* testsuite/25_algorithms/move/constrained.cc: Likewise.
-	* testsuite/25_algorithms/move_backward/constrained.cc: Likewise.
-	* testsuite/25_algorithms/inplace_merge/constrained.cc: Use foo.data()
-	instead of &foo[0].
-	* testsuite/25_algorithms/partial_sort/constrained.cc: Likewise.
-	* testsuite/25_algorithms/partial_sort_copy/constrained.cc: Likewise.
-	* testsuite/25_algorithms/shuffle/constrained.cc: Likewise.
-	* testsuite/25_algorithms/sort/constrained.cc: Likewise.
-	* testsuite/25_algorithms/stable_sort/constrained.cc: Likewise.
-
-2020-02-27  Jonathan Wakely  <jwakely@redhat.com>
-
-	* include/debug/array (operator<=>): Define for C++20.
-	* testsuite/23_containers/array/tuple_interface/get_debug_neg.cc:
-	Adjust dg-error line numbers.
-	* testsuite/23_containers/array/tuple_interface/
-	tuple_element_debug_neg.cc: Likewise.
-
-	* testsuite/23_containers/span/back_assert_neg.cc: Add #undef before
-	defining _GLIBCXX_ASSERTIONS.
-	* testsuite/23_containers/span/first_2_assert_neg.cc: Likewise.
-	* testsuite/23_containers/span/first_assert_neg.cc: Likewise.
-	* testsuite/23_containers/span/front_assert_neg.cc: Likewise.
-	* testsuite/23_containers/span/index_op_assert_neg.cc: Likewise.
-	* testsuite/23_containers/span/last_2_assert_neg.cc: Likewise.
-	* testsuite/23_containers/span/last_assert_neg.cc: Likewise.
-	* testsuite/23_containers/span/subspan_2_assert_neg.cc: Likewise.
-	* testsuite/23_containers/span/subspan_3_assert_neg.cc: Likewise.
-	* testsuite/23_containers/span/subspan_4_assert_neg.cc: Likewise.
-	* testsuite/23_containers/span/subspan_5_assert_neg.cc: Likewise.
-	* testsuite/23_containers/span/subspan_6_assert_neg.cc: Likewise.
-	* testsuite/23_containers/span/subspan_assert_neg.cc: Likewise.
-
-	* include/debug/string (__gnu_debug::basic_string::insert): Fix for
-	C++98 where the member function of the base class returns void.
-
-	* testsuite/util/testsuite_iterators.h (forward_iterator_wrapper): Add
-	equality comparisons that support value-initialized iterators.
-
-	* include/bits/boost_concept_check.h (__function_requires): Add
-	_GLIBCXX14_CONSTEXPR.
-	* testsuite/25_algorithms/min/concept_checks.cc: New test.
-
-2020-02-26  Patrick Palka  <ppalka@redhat.com>
-
-	PR libstdc++/93936
-	* include/std/ranges (split_view::_InnerIter::operator==): Compare
-	the operands' _M_i rather than their _M_i.current().
-	* testsuite/std/ranges/adaptors/split.cc: Augment test.
-
-	P1645R1 constexpr for <numeric> algorithms
-	* include/bits/stl_numeric.h (iota, accumulate, inner_product,
-	partial_sum, adjacent_difference): Make conditionally constexpr for
-	C++20.
-	* include/std/numeric (__cpp_lib_constexpr_numeric): Define this feature
-	test macro.
-	(reduce, transform_reduce, exclusive_scan, inclusive_scan,
-	transform_exclusive_scan, transform_inclusive_scan): Make conditionally
-	constexpr for C++20.
-	* include/std/version (__cpp_lib_constexpr_numeric): Define.
-	* testsuite/26_numerics/accumulate/constexpr.cc: New test.
-	* testsuite/26_numerics/adjacent_difference/constexpr.cc: Likewise.
-	* testsuite/26_numerics/exclusive_scan/constexpr.cc: Likewise.
-	* testsuite/26_numerics/inclusive_scan/constexpr.cc: Likewise.
-	* testsuite/26_numerics/inner_product/constexpr.cc: Likewise.
-	* testsuite/26_numerics/iota/constexpr.cc: Likewise.
-	* testsuite/26_numerics/partial_sum/constexpr.cc: Likewise.
-	* testsuite/26_numerics/reduce/constexpr.cc: Likewise.
-	* testsuite/26_numerics/transform_exclusive_scan/constexpr.cc: Likewise.
-	* testsuite/26_numerics/transform_inclusive_scan/constexpr.cc: Likewise.
-	* testsuite/26_numerics/transform_reduce/constexpr.cc: Likewise.
-
-2020-02-26  Jonathan Wakely  <jwakely@redhat.com>
-
-	* include/bits/ranges_algo.h (__lexicographical_compare_fn): Declare
-	variables in smaller scope and avoid calling ranges::distance when we
-	know they are pointers. Remove statically-unreachable use of
-	__builtin_unreachable().
-	* include/bits/stl_algobase.h (__lexicographical_compare::__lc):
-	Define inline.
-
-	* include/std/ranges (__detail::__maybe_empty_t): Define new helper
-	alias.
-	(__detail::__maybe_const_t): Likewise.
-	(__adaptor::_RangeAdaptor): Use __maybe_empty_t.
-	(transform_view, take_view, take_while_view, elements_view): Use
-	__maybe_const_t.
-	(join_view, split_view): Use both.
-
-2020-02-25  Patrick Palka  <ppalka@redhat.com>
-
-	LWG 3397 basic_istream_view::iterator should not provide
-	iterator_category
-	* include/std/ranges (basic_istream_view:_Iterator::iterator_category):
-	Rename to ...
-	(basic_istream_view:_Iterator::iterator_concept): ... this.
-	* testsuite/std/ranges/istream_view.cc: Augment test.
-
-	LWG 3325 Constrain return type of transformation function for
-	transform_view
-	* include/std/ranges (transform_view): Constrain the return type of the
-	transformation function as per LWG 3325.
-	* testsuite/std/ranges/adaptors/lwg3325_neg.cc: New test.
-
-	LWG 3313 join_view::_Iterator::operator-- is incorrectly constrained
-	* include/std/ranges (join_view::_Iterator::operator--): Require that
-	range_reference_t<_Base> models common_range.
-	* testsuite/std/ranges/adaptors/lwg3313_neg.cc: New test.
-
-	LWG 3301 transform_view::_Iterator has incorrect iterator_category
-	* include/std/ranges (transform_view::_Iterator::_S_iter_cat): Adjust
-	determination of iterator_category as per LWG 3301.
-	* testsuite/std/ranges/adaptors/transform.cc: Augment test.
-
-	LWG 3292 iota_view is under-constrained
-	* include/std/ranges (iota_view): Require that _Winc models semiregular
-	  as per LWG 3292.
-	* testsuite/std/ranges/iota/lwg3292_neg.cc: New test.
-
-2020-02-25  Jonathan Wakely  <jwakely@redhat.com>
-
-	* include/bits/ranges_algobase.h (__copy_or_move): Do not use memmove
-	during constant evaluation. Call __builtin_memmove directly instead of
-	__memmove.
-	(__copy_or_move_backward): Likewise.
-	* include/bits/stl_algobase.h (__memmove): Remove.
-	(__copy_move<M, true, random_access_iterator_tag>::__copy_m)
-	(__copy_move_backward<M, true, random_access_iterator_tag>::__copy_m):
-	Use __builtin_memmove directly instead of __memmove.
-	(__copy_move_a2): Do not use memmove during constant evaluation.
-	(__copy_move_backward_a2): Use _IsMove constant to select correct
-	__copy_move_backward specialization.
-	* testsuite/25_algorithms/copy_backward/constexpr.cc: Check for copies
-	begin turned into moves during constant evaluation.
-
-	* testsuite/25_algorithms/move_backward/93872.cc: Add test left out of
-	previous commit.
-
-	PR libstdc++/93872
-	* include/bits/stl_algobase.h (__memmove): Cast away const before
-	doing move assignment.
-	* testsuite/25_algorithms/move/93872.cc: New test.
-	* testsuite/25_algorithms/move_backward/93872.cc: New test.
-
-2020-02-24  Patrick Palka  <ppalka@redhat.com>
-
-	PR libstdc++/93884
-	* include/bits/ranges_algobase.h (__copy_or_move,
-	__copy_or_move_backward): Don't inspect the iter_value_t of the output
-	iterator, instead inspect its iterator_traits directly.
-	* include/bits/stl_iterator.h (back_insert_iterator::container):
-	Conditionally initialize.
-	(back_insert_iterator::difference_type): Conditionally define.
-	(back_insert_iterator::back_insert_iterator): Conditionally define this
-	default constructor.
-	(front_insert_iterator::container): Conditionally initialize.
-	(front_insert_iterator::difference_type): Conditionally define.
-	(front_insert_iterator::front_insert_iterator): Conditionally define
-	this default constructor.
-	* 24_iterators/back_insert_iterator/pr93884.cc: New test.
-	* 24_iterators/front_insert_iterator/pr93884.cc: New test.
-
-	P0769R2 Add shift to <algorithm>
-	* include/bits/ranges_algo.h (shift_left, shift_right): New.
-	* testsuite/25_algorithms/shift_left/1.cc: New test.
-	* testsuite/25_algorithms/shift_right/1.cc: New test.
-
-2020-02-24  Jonathan Wakely  <jwakely@redhat.com>
-
-	* include/bits/stream_iterator.h (istream_iterator(default_sentinel_t)):
-	Make noexcept-specifier conditional.
-	* testsuite/24_iterators/istream_iterator/cons/sentinel.cc: Check
-	noexcept-specifier.
-
-	* include/bits/stream_iterator.h (istream_iterator(default_sentinel_t)):
-	Add constructor.
-	(operator==(istream_iterator, default_sentinel_t)): Add operator.
-	(ostream_iterator::difference_type): Define to ptrdiff_t for C++20.
-	* include/bits/streambuf_iterator.h
-	(istreambuf_iterator(default_sentinel_t)): Add constructor.
-	(operator==(istreambuf_iterator, default_sentinel_t)): Add operator.
-	* testsuite/24_iterators/istream_iterator/cons/sentinel.cc:
-	New test.
-	* testsuite/24_iterators/istream_iterator/sentinel.cc: New test.
-	* testsuite/24_iterators/istreambuf_iterator/cons/sentinel.cc:
-	New test.
-	* testsuite/24_iterators/istreambuf_iterator/sentinel.cc: New test.
-
-	* include/std/ranges (__deep_const_range, __enable_view_impl): Remove.
-	(ranges::enable_view): Simplify (LWG 3326).
-	* include/bits/range_access.h (ranges::enable_view): Declare.
-	* include/bits/regex.h (__enable_view_impl): Remove partial
-	specialization.
-	* include/bits/stl_multiset.h (__enable_view_impl): Likewise.
-	* include/bits/stl_set.h (__enable_view_impl): Likewise.
-	* include/bits/unordered_set.h (__enable_view_impl): Likewise.
-	* include/debug/multiset.h (__enable_view_impl): Likewise.
-	* include/debug/set.h (__enable_view_impl): Likewise.
-	* include/debug/unordered_set (__enable_view_impl): Likewise.
-	* include/experimental/string_view (ranges::enable_view): Define
-	partial specialization.
-	* include/std/span (ranges::enable_view): Likewise.
-	* include/std/string_view (ranges::enable_view): Likewise.
-	* testsuite/std/ranges/view.cc: Check satisfaction of updated concept.
-
-2020-02-21  Jonathan Wakely  <jwakely@redhat.com>
-
-	* include/std/optional (operator<=>(optional<T>, optional<U>))
-	(operator<=>(optional<T>, nullopt), operator<=>(optional<T>, U)):
-	Define for C++20.
-	* include/std/tuple (__tuple_cmp): New helper function for <=>.
-	(operator<=>(tuple<T...>, tuple<U>...)): Define for C++20.
-	* include/std/variant (operator<=>(variant<T...>, variant<T...>))
-	(operator<=>(monostate, monostate)): Define for C++20.
-	* testsuite/20_util/optional/relops/three_way.cc: New test.
-	* testsuite/20_util/tuple/comparison_operators/three_way.cc: New test.
-	* testsuite/20_util/variant/89851.cc: Move to ...
-	* testsuite/20_util/variant/relops/89851.cc: ... here.
-	* testsuite/20_util/variant/90008.cc: Move to ...
-	* testsuite/20_util/variant/relops/90008.cc: ... here.
-	* testsuite/20_util/variant/relops/three_way.cc: New test.
-
-2020-02-20  Patrick Palka  <ppalka@redhat.com>
-
-	* include/std/ranges (views::__adaptor::__maybe_refwrap): New utility
-	function.
-	(views::__adaptor::_RangeAdaptor::operator()): Add comments.  Use
-	__maybe_refwrap to capture lvalue references by reference, and then use
-	unwrap_reference_t to forward the by-reference captures as references.
-	* testsuite/std/ranges/adaptors/split.cc: Augment test.
-	* testsuite/std/ranges/adaptors/split_neg.cc: New test.
-
-	* include/std/ranges (iota_view): Forward declare _Sentinel.
-	(iota_view::_Iterator): Befriend _Sentinel.
-	(iota_view::_Sentinel::_M_equal): New member function.
-	(iota_view::_Sentinel::operator==): Use it.
-	(views::_Iota::operator()): Forward __f using the correct type.
-	* testsuite/std/ranges/access/ssize.cc (test06): Don't call views::iota
-	with integers of different signedness, to appease iota_view's deduction
-	guide.
-	* testsuite/std/ranges/iota/iota_view.cc: Augment test.
-
-2020-02-20  Jonathan Wakely  <jwakely@redhat.com>
-
-	* include/bits/range_access.h (ranges::begin): Reject array of
-	incomplete type.
-	(ranges::end, ranges::size): Require arrays to be bounded.
-	(ranges::data): Require lvalue or borrowed_range.
-	(ranges::iterator_t): Remove constraint.
-	* testsuite/std/ranges/access/begin.cc: Do not check array of
-	incomplete type.
-	* testsuite/std/ranges/access/begin_neg.cc: New test.
-	* testsuite/std/ranges/access/end_neg.cc: Adjust expected error.
-	* testsuite/std/ranges/access/size_neg.cc: Adjust expected error.
-	* testsuite/std/ranges/access/ssize.cc: Do not check array of
-	incomplete type.
-
-	* include/std/system_error (error_category::operator<=>)
-	(operator<=>(const error_code&, const error_code&))
-	(operator<=>(const error_condition&, const error_condition&)): Define
-	for C++20.
-	* testsuite/19_diagnostics/error_category/operators/less.cc: New test.
-	* testsuite/19_diagnostics/error_category/operators/three_way.cc: New
-	test.
-	* testsuite/19_diagnostics/error_code/operators/equal.cc: Remove
-	incorrect comment.
-	* testsuite/19_diagnostics/error_code/operators/less.cc: New test.
-	* testsuite/19_diagnostics/error_code/operators/not_equal.cc: Remove
-	incorrect comment.
-	* testsuite/19_diagnostics/error_code/operators/three_way.cc: New test.
-	* testsuite/19_diagnostics/error_condition/operators/equal.cc: Remove
-	incorrect comment.
-	* testsuite/19_diagnostics/error_condition/operators/less.cc: New test.
-	* testsuite/19_diagnostics/error_condition/operators/not_equal.cc:
-	Remove incorrect comment.
-	* testsuite/19_diagnostics/error_condition/operators/three_way.cc: New
-	test.
-
-	* libsupc++/typeinfo (type_info::operator!=): Remove for C++20.
-
-	* include/std/thread (thread::id::operator<=>): Define for C++20.
-	* testsuite/30_threads/thread/id/70294.cc: Do not take addresses of
-	functions in namespace std.
-	* testsuite/30_threads/thread/id/operators_c++20.cc: New test.
-
-2020-02-19  Patrick Palka  <ppalka@redhat.com>
-
-	* testsuite/std/ranges/adaptors/split.cc (test03): Don't include the
-	null terminator of the underlying string as part of the test_range.
-	(main): Call test03.
-
-2020-02-19  Jonathan Wakely  <jwakely@redhat.com>
-
-	* include/bits/stl_iterator.h (common_iterator): Add copyable<I>
-	requirement (LWG 3385).
-	* testsuite/24_iterators/headers/iterator/synopsis_c++20.cc: Adjust
-	expected declaration.
-
-	* include/std/ranges (take_while_view, drop_view, drop_while_view)
-	(elements_view:_Iterator): Initialize data members (LWG 3364).
-
-	* libsupc++/compare (three_way_comparable): Remove always-false check
-	that should have been removed with weak_equality (P1959R0).
-	(three_way_comparable_with): Likewise. Reorder requirements (LWG 3360).
-
-	* include/std/concepts (__detail::__partially_ordered_with): Move here
-	from <compare>.
-	(totally_ordered, totally_ordered_with): Use __partially_ordered_with
-	to simplify definition (LWG 3331).
-	* libsupc++/compare (__detail::__partially_ordered_with): Move to
-	<concepts>.
-
-	* include/std/concepts (totally_ordered_with): Remove redundant
-	requirement (LWG 3329).
-
-	* include/std/ranges (__detail::__convertible_to_non_slicing): New
-	helper concept.
-	(__detail::__pair_like_convertible_to): Remove.
-	(__detail::__pair_like_convertible_from): Add requirements for
-	non-slicing conversions.
-	(subrange): Constrain constructors with __convertible_to_non_slicing.
-	Remove constructors from pair-like types. Add new deduction guide.
-	* testsuite/std/ranges/subrange/lwg3282_neg.cc: New test.
-
-	* include/bits/iterator_concepts.h (iter_move): Add declaration to
-	prevent unqualified lookup finding a suitable declaration (LWG 3247).
-
-	* include/std/memory_resource (polymorphic_allocator::allocate)
-	(polymorphic_allocator::allocate_object): Change type of exception to
-	bad_array_new_length (LWG 3237).
-	* testsuite/20_util/polymorphic_allocator/lwg3237.cc: New test.
-
-	* include/std/type_traits (__cpp_lib_unwrap_ref): Define (LWG 3348).
-	* include/std/version (__cpp_lib_unwrap_ref): Likewise.
-	* testsuite/20_util/unwrap_reference/1.cc: Check macro.
-	* testsuite/20_util/unwrap_reference/3.cc: New test.
-
-	* include/std/numeric (midpoint(T8, T*)): Do not check for complete
-	type during overload resolution, use static assert instead (LWG 3200).
-	* testsuite/26_numerics/midpoint/pointer.cc: Do not test with
-	incomplete type.
-	* testsuite/26_numerics/midpoint/pointer_neg.cc: New test.
-
-	* include/std/span (span(T (&)[N])): Use non-deduced context to
-	prevent first parameter from interfering with class template argument
-	deduction (LWG 3369).
-	* testsuite/23_containers/span/deduction.cc: Add missing 'const'.
-	* testsuite/23_containers/span/lwg3255.cc: Check for construction from
-	rvalues.
-
-	* include/std/span (span::const_iterator, span::const_reverse_iterator)
-	(span::cbegin(), span::cend(), span::crbegin(), span::crend()):
-	Remove (LWG 3320).
-	* testsuite/23_containers/span/everything.cc: Replace uses of cbegin
-	and cend.
-	* testsuite/20_util/specialized_algorithms/destroy/constrained.cc:
-	Likewise.
-	* testsuite/20_util/specialized_algorithms/uninitialized_copy/
-	constrained.cc: Likewise.
-	* testsuite/20_util/specialized_algorithms/
-	uninitialized_default_construct/constrained.cc: Likewise.
-	* testsuite/20_util/specialized_algorithms/uninitialized_fill/
-	constrained.cc: Likewise.
-	* testsuite/20_util/specialized_algorithms/uninitialized_move/
-	constrained.cc: Likewise.
-	* testsuite/20_util/specialized_algorithms/
-	uninitialized_value_construct/constrained.cc: Likewise.
-
-	* include/bits/range_access.h (range_size_t): Define alias template.
-	* include/std/ranges (all_view): Rename to views::all_t (LWG 3335).
-	* testsuite/std/ranges/adaptors/filter.cc: Adjust to new name.
-
-	* include/std/ranges (filter_view, transform_view, take_view)
-	(join_view, split_view, reverse_view): Remove commented-out converting
-	constructors (LWG 3280).
-
-	* include/std/memory (uninitialized_construct_using_allocator): Use
-	std::construct_at (LWG 3321).
-
-	* include/std/memory_resource (polymorphic_allocator::allocate_bytes)
-	(polymorphic_allocator::allocate_object)
-	(polymorphic_allocator::new_object): Add nodiscard attribute (LWG3304).
-
-	LWG 3379. "safe" in several library names is misleading
-	* include/bits/range_access.h (enable_safe_range): Rename to
-	enable_borrowed_range.
-	(__detail::__maybe_safe_range): Rename to __maybe_borrowed_range.
-	(safe_range): Rename to borrowed_range.
-	* include/bits/ranges_algo.h: Adjust to use new names.
-	* include/bits/ranges_algobase.h: Likewise.
-	* include/bits/ranges_uninitialized.h: Likewise.
-	* include/std/ranges: Likewise.
-	(safe_iterator_t): Rename to borrowed_iterator_t.
-	(safe_subrange_t): Rename to borrowed_subrange_t.
-	* include/std/span: Adjust to use new names.
-	* include/std/string_view: Likewise.
-	* include/experimental/string_view: Likewise.
-	* testsuite/std/ranges/access/begin.cc: Likewise.
-	* testsuite/std/ranges/access/cbegin.cc: Likewise.
-	* testsuite/std/ranges/access/cdata.cc: Likewise.
-	* testsuite/std/ranges/access/cend.cc: Likewise.
-	* testsuite/std/ranges/access/crbegin.cc: Likewise.
-	* testsuite/std/ranges/access/crend.cc: Likewise.
-	* testsuite/std/ranges/access/data.cc: Likewise.
-	* testsuite/std/ranges/access/end.cc: Likewise.
-	* testsuite/std/ranges/access/rbegin.cc: Likewise.
-	* testsuite/std/ranges/access/rend.cc: Likewise.
-	* testsuite/std/ranges/safe_range.cc: Likewise.
-	* testsuite/std/ranges/safe_range_types.cc: Likewise.
-	* testsuite/util/testsuite_iterators.h: Likewise.
-
-	* include/std/ranges (tuple_element<0, const subrange<I, S, K>>)
-	(tuple_element<1, const subrange<I, S, K>>): Add partial
-	specializations (LWG 3398).
-	* testsuite/std/ranges/subrange/tuple_like.cc: New test.
-
-	* include/bits/ranges_algo.h (__find_fn, __find_first_of_fn)
-	(__adjacent_find_fn, __remove_if_fn, __remove_copy_if_fn)
-	(__unique_fn, __unique_copy_fn): Remove redundant conversions to bool.
-
-2020-02-18  Patrick Palka  <ppalka@redhat.com>
-
-	P1983R0 Wording for GB301, US296, US292, US291, and US283
-	* include/std/ranges (filter_view::pred): New member function.
-	(join_view::_Iterator::_Iterator): Remove now-redundant comment since
-	P1983R0 fixes the highlighted issue in the same way.
-	(join_view::_Iterator<_Const>): Add friend
-	join_view::_Iterator<!_Const>.
-	(join_view::_M_inner): Remove mutable specifier, effectively reverting
-	the proposed wording changes of P3278.
-	(join_view::begin): Refine the condition for when to return a const
-	iterator.
-	(split_view::_OuterIter::_OuterIter): Adjust constraints.
-	* testsuite/std/ranges/adaptors/filter.cc: Test that filter_view::pred
-	exists and works.
-
-2020-02-18  Jonathan Wakely  <jwakely@redhat.com>
-
-	PR libstdc++/93818
-	* include/std/ranges (_RangeAdaptor): Add deduction guide.
-	(filter_view::_Iterator): Add alias _Vp_iter and use in place of
-	iterator_t<_Vp>.
-	(filter_view::_Iterator::_S_iter_cat()): Add 'typename'.
-	(transform_view::_Iterator): Add alias _Base_iter and use in place of
-	iterator_t<_Base>.
-	(transform_view::_Iterator::_S_iter_cat()): Add 'typename'.
-	(join_view::_Iterator): Add _Outer_iter and _Inner_iter aliases.
-	(join_view::_Iterator::_S_iter_cat()): Add 'typename'.
-	(split_view::_InnerIter::_S_iter_cat()): Likewise.
-
-	* testsuite/20_util/integer_comparisons/equal.cc: Fix invalid
-	assumption that long is wider than int.
-	* testsuite/20_util/integer_comparisons/greater_equal.cc: Likewise.
-	* testsuite/20_util/integer_comparisons/less.cc: Likewise.
-	* testsuite/20_util/integer_comparisons/less_equal.cc: Likewise.
-	* testsuite/20_util/integer_comparisons/not_equal.cc: Likewise.
-
-	P1976R2 Fixed-size span construction from dynamic range
-	* include/std/span (__cpp_lib_span): Update value.
-	(span(It, size_type), span(It, End)): Make conditionally explicit. Add
-	assertion.
-	(span(R&&), span(const span<OType, OExtent>&)): Likewise and relax
-	constraints.
-	(span::first<Count>(), span::last<Count>()): Use explicit type in
-	return statement.
-	(as_bytes, as_writable_bytes): Likewise.
-	* include/std/version (__cpp_lib_span): Update value.
-	* testsuite/23_containers/span/1.cc: Check new value.
-	* testsuite/23_containers/span/2.cc: Check new value.
-	* testsuite/23_containers/span/explicit.cc: New test.
-
-	* include/std/span (span::__is_compatible_array): Simplify alias
-	template by using requires-clause.
-	(span::__is_compatible_ref): New alias template for constraining
-	constructors.
-	(span::__is_compatible_iterator, span::__is_compatible_range): Remove.
-	(span(It, size_type), span(It, End)): Use __is_compatible_ref.
-	(span(T(&)[N], span(array<T, N>&), span(const array<T, N>&)): Remove
-	redundant parentheses.
-	(span(R&&)): Add missing constraints.
-
-	* include/std/span (span): Reorder members and rename template
-	parameters to match declarations in the C++2a working paper.
-
-	P2116R0 Remove tuple-like protocol support from fixed-extent span
-	* include/std/span (get, tuple_size, tuple_element): Remove.
-	* testsuite/23_containers/span/everything.cc: Remove checks for
-	tuple-like API.
-	* testsuite/23_containers/span/get_neg.cc: Remove.
-	* testsuite/23_containers/span/tuple_element_dynamic_neg.cc: Remove.
-	* testsuite/23_containers/span/tuple_element_oob_neg.cc: Remove.
-	* testsuite/23_containers/span/tuple_size_neg.cc: Remove.
-
-2020-02-17  Patrick Palka  <ppalka@redhat.com>
-
-	P2106R0 Alternative wording for GB315 and GB316
-	* include/bits/ranges_algo.h (in_fun_result): New.
-	(for_each_result, for_each_n_result): Change into an alias of
-	in_fun_result.
-	(in_in_result): New.
-	(mismatch_result): Change into an alias of in_in_result.
-	(copy_if_result): Change into an alias of in_out_result.
-	(swap_ranges_result): Change into an alias of in_in_result.
-	(unary_transform_result): Change into an alias of in_out_result.
-	(in_in_out_result): New.
-	(binary_transform_result): Change into an alias of in_in_out_result.
-	(replace_copy_result, replace_copy_if_result, remove_copy_if_result,
-	remove_copy_result, unique_copy_result, reverse_copy_result,
-	rotate_copy_result, partial_sort_copy_result): Change into an alias of
-	in_out_result.
-	(in_out_out_result): New.
-	(partition_copy_result, merge_result): Change into an alias of
-	in_out_out_result.
-	(set_union_result, set_intersection_result): Change into an alias of
-	in_in_out_result.
-	(set_difference_result): Change into an alias of in_out_result.
-	(set_symmetric_difference): Change into an alias of in_in_out_result.
-	(min_max_result): New.
-	(minmax_result, minmax_element_result): Change into an alias of
-	min_max_result.
-	(in_found_result): New.
-	(next_permutation_result, prev_permutation_result): Change into an alias
-	of in_found_result.
-	(__next_permutation_fn::operator(), __prev_permutation_fn::operator()):
-	Adjust following changes to next_permutation_result and
-	prev_permutation_result.
-	* include/bits/ranges_algobase.h (in_out_result): New.
-	(copy_result, move_result, move_backward_result, copy_backward_result,
-	copy_n_result): Change into an alias of in_out_result.
-	* include/bits/ranges_uninitialized.h (uninitialized_copy_result,
-	uninitialized_copy_n_result, uninitialized_move_result,
-	uninitialized_move_n_result): Likewise.
-	* testsuite/25_algorithms/next_permutation/constrained.cc: Adjust uses of
-	structured bindings.
-	* testsuite/25_algorithms/prev_permutation/constrained.cc: Likewise.
-
-	P1243R4 Rangify new algorithms
-	* include/bits/ranges_algo.h (for_each_n_result, __for_each_n_fn,
-	for_each_n, __sample_fn, sample, __clamp_fn, clamp): New.
-	* testsuite/25_algorithms/clamp/constrained.cc: New test.
-	* testsuite/25_algorithms/for_each/constrained.cc: Augment test.
-	* testsuite/25_algorithms/sample/constrained.cc: New test.
-
-2020-02-17  Jonathan Wakely  <jwakely@redhat.com>
-
-	P1964R2 Wording for boolean-testable
-	* include/bits/ranges_algo.h (__find_fn, __find_first_of_fn)
-	(__adjacent_find_fn): Cast result of predicate to bool.
-	* include/std/concepts (__boolean): Remove.
-	(__detail::__boolean_testable_impl, __detail::__boolean_testable): Add
-	new helper concepts.
-	(__detail::__weakly_eq_cmp_with, totally_ordered, totally_ordered_with)
-	(predicate): Use __boolean_testable instead of boolean.
-	* libsupc++/compare (__detail::__partially_ordered, _Synth3way):
-	Likewise.
-
-	P1970R2 Consistency for size() functions: Add ranges::ssize
-	* include/bits/range_access.h (_SSize, ssize): Define for C++20.
-	* testsuite/std/ranges/access/ssize.cc: New test.
-
-	P1956R1 On the names of low-level bit manipulation functions
-	* include/bits/hashtable_policy.h: Update comment.
-	* include/std/bit (__ispow2, __ceil2, __floor2, __log2p1): Rename.
-	(ispow2, ceil2, floor2, log2p1): Likewise.
-	(__cpp_lib_int_pow2): Add feature test macro.
-	* include/std/charconv (__to_chars_len_2): Adjust use of __log2p1.
-	* include/std/memory (assume_aligned): Adjust use of ispow2.
-	* include/std/version (__cpp_lib_int_pow2): Add.
-	* libsupc++/new_opa.cc: Adjust use of __ispow2.
-	* src/c++17/memory_resource.cc: Likewise, and for __ceil2 and __log2p1.
-	* testsuite/17_intro/freestanding.cc: Adjust use of ispow2.
-	* testsuite/26_numerics/bit/bit.pow.two/ceil2.cc: Rename to ...
-	* testsuite/26_numerics/bit/bit.pow.two/bit_ceil.cc: ... here.
-	* testsuite/26_numerics/bit/bit.pow.two/ceil2_neg.cc: Rename to ...
-	* testsuite/26_numerics/bit/bit.pow.two/bit_ceil_neg.cc: ... here.
-	* testsuite/26_numerics/bit/bit.pow.two/floor2.cc: Rename to ...
-	* testsuite/26_numerics/bit/bit.pow.two/bit_floor.cc: ... here.
-	* testsuite/26_numerics/bit/bit.pow.two/log2p1.cc: Rename to ...
-	* testsuite/26_numerics/bit/bit.pow.two/bit_width.cc: ... here.
-	* testsuite/26_numerics/bit/bit.pow.two/ispow2.cc: Rename to ...
-	* testsuite/26_numerics/bit/bit.pow.two/has_single_bit.cc: ... here.
-
-	* include/std/charconv: Add comment.
-
-	PR libstdc++/92546 (partial)
-	* include/bits/random.h (uniform_random_bit_generator): Move definition
-	to <bits/uniform_int_dist.h>.
-	* include/bits/ranges_algo.h: Include <bits/uniform_int_dist.h> instead
-	of <bits/random.h>.
-	* include/bits/ranges_algobase.h: Do not include <cmath>.
-	* include/bits/uniform_int_dist.h (uniform_random_bit_generator):
-	Move here.
-	* include/std/ranges: Do not include <limits>.
-	* testsuite/26_numerics/random/pr60037-neg.cc: Adjust dg-error lineno.
-
-	PR libstdc++/92546 (partial)
-	* include/Makefile.am: Add new header.
-	* include/Makefile.in: Regenerate.
-	* include/bits/int_limits.h: New header.
-	* include/bits/parse_numbers.h (__select_int::_Select_int): Replace
-	numeric_limits with __detail::__int_limits.
-	* include/std/bit (__rotl, __rotr, __countl_zero, __countl_one)
-	(__countr_zero, __countr_one, __popcount, __ceil2, __floor2, __log2p1):
-	Likewise.
-	* include/std/charconv (__to_chars_8, __from_chars_binary)
-	(__from_chars_alpha_to_num, from_chars): Likewise.
-	* include/std/memory_resource (polymorphic_allocator::allocate)
-	(polymorphic_allocator::allocate_object): Likewise.
-	* include/std/string_view (basic_string_view::_S_compare): Likewise.
-	* include/std/utility (in_range): Likewise.
-	* testsuite/20_util/integer_comparisons/in_range_neg.cc: Adjust for
-	extra error about incomplete type __int_limits<bool>.
-	* testsuite/26_numerics/bit/bit.count/countl_one.cc: Include <limits>.
-	* testsuite/26_numerics/bit/bit.count/countl_zero.cc: Likewise.
-	* testsuite/26_numerics/bit/bit.count/countr_one.cc: Likewise.
-	* testsuite/26_numerics/bit/bit.count/countr_zero.cc: Likewise.
-	* testsuite/26_numerics/bit/bit.count/popcount.cc: Likewise.
-	* testsuite/26_numerics/bit/bit.pow.two/ceil2_neg.cc: Likewise.
-	* testsuite/26_numerics/bit/bit.pow.two/ceil2.cc: Likewise.
-	* testsuite/26_numerics/bit/bit.pow.two/floor2.cc: Likewise.
-	* testsuite/26_numerics/bit/bit.pow.two/ispow2.cc: Likewise.
-	* testsuite/26_numerics/bit/bit.pow.two/log2p1.cc: Likewise.
-	* testsuite/26_numerics/bit/bit.rotate/rotl.cc: Likewise.
-	* testsuite/26_numerics/bit/bit.rotate/rotr.cc: Likewise.
-
-	* python/libstdcxx/v6/printers.py (StdCmpCatPrinter.to_string): Update
-	value for partial_ordering::unordered.
-
-	* include/bits/iterator_concepts.h (indirectly_copyable_storable): Add
-	const-qualified expression variations.
-	* include/std/concepts (copyable): Likewise.
-
-	* include/std/type_traits (__is_standard_integer): New helper trait.
-	* include/std/utility (cmp_equal, cmp_not_equal, cmp_less, cmp_greater)
-	(cmp_less_equal, cmp_greater_equal, in_range): Define for C++20.
-	* include/std/version (__cpp_lib_integer_comparison_functions): Define.
-	* testsuite/20_util/integer_comparisons/1.cc: New test.
-	* testsuite/20_util/integer_comparisons/2.cc: New test.
-	* testsuite/20_util/integer_comparisons/equal.cc: New test.
-	* testsuite/20_util/integer_comparisons/equal_neg.cc: New test.
-	* testsuite/20_util/integer_comparisons/greater_equal.cc: New test.
-	* testsuite/20_util/integer_comparisons/greater_equal_neg.cc: New test.
-	* testsuite/20_util/integer_comparisons/greater_neg.cc: New test.
-	* testsuite/20_util/integer_comparisons/in_range.cc: New test.
-	* testsuite/20_util/integer_comparisons/in_range_neg.cc: New test.
-	* testsuite/20_util/integer_comparisons/less.cc: New test.
-	* testsuite/20_util/integer_comparisons/less_equal.cc: New test.
-	* testsuite/20_util/integer_comparisons/less_equal_neg.cc: New test.
-	* testsuite/20_util/integer_comparisons/less_neg.cc: New test.
-	* testsuite/20_util/integer_comparisons/not_equal.cc: New test.
-	* testsuite/20_util/integer_comparisons/not_equal_neg.cc: New test.
-
-2020-02-16  Patrick Palka  <ppalka@redhat.com>
-
-	* include/bits/ranges_algo.h (__lexicographical_compare_fn::operator()):
-	Move code after an early exit constexpr if to under an else branch.
-	* include/bits/ranges_algobase.h (__equal_fn::operator()): Likewise.
-
-2020-02-15  Patrick Palka  <ppalka@redhat.com>
-
-	* include/bits/ranges_algo.h: Adjust whitespace and formatting.
-	* include/bits/ranges_algobase.h: Likewise.
-	* include/bits/ranges_uninitialized.h: Likewise.
-
-	* include/bits/ranges_algo.h: (adjacent_find, all_of, any_of,
-	binary_search, copy_if, count, count_if, equal_range, find, find_end,
-	find_first_of, find_if, find_if_not, for_each, generate, generate_n,
-	includes, inplace_merge, is_heap, is_heap_until, is_partitioned,
-	is_permutation, is_sorted, is_sorted_until, lexicographical_compare,
-	lower_bound, make_heap, max, max_element, merge, min, min_element,
-	minmax, minmax_element, mismatch, next_permutation, none_of,
-	nth_element, partial_sort, partial_sort_copy, partition, partition_copy,
-	partition_point, pop_heap, prev_permutation, push_heap, remove,
-	remove_copy, remove_copy_if, remove_if, replace, replace_copy,
-	replace_copy_if, replace_if, reverse, reverse_copy, rotate, rotate_copy,
-	search, search_n, set_difference, set_intersection,
-	set_symmetric_difference, set_union, shuffle, sort, sort_heap,
-	stable_partition, stable_sort, swap_ranges, transform, unique,
-	unique_copy, upper_bound): Convert into function objects.
-	* include/bits/ranges_algobase.h: (equal, copy, move, copy_n, fill_n,
-	fill, move_backward, copy_backward): Likewise.
-	* include/bits/ranges_uninitialized.h (uninitialized_default_construct,
-	uninitialized_default_construct_n, uninitialized_value_construct,
-	uninitialized_value_construct_n, uninitialized_copy,
-	uninitialized_copy_n, uninitialized_move, uninitialized_move_n,
-	uninitialized_fill, uninitialized_fill_n, construct_at, destroy_at,
-	destroy, destroy_n): Likewise.
-
-	* include/bits/ranges_algo.h (ranges::__find_end): Fold into ...
-	(ranges::find_end): ... here.
-	(ranges::__lexicographical_compare): Fold into ...
-	(ranges::lexicographical_compare): ... here.
-	* include/bits/ranges_algobase.h (ranges::__equal): Fold into ...
-	(ranges::equal): ... here.
-
-2020-02-15  Jonathan Wakely  <jwakely@redhat.com>
-
-	* include/bits/erase_if.h (__cpp_lib_erase_if): Define to 202002L.
-	* include/std/deque: Likewise.
-	* include/std/forward_list: Likewise.
-	* include/std/list: Likewise.
-	* include/std/string: Likewise.
-	* include/std/vector: Likewise.
-	* include/std/version: Likewise.
-	* testsuite/23_containers/deque/erasure.cc: Test for new value.
-	* testsuite/23_containers/forward_list/erasure.cc: Likewise.
-	* testsuite/23_containers/list/erasure.cc: Likewise.
-	* testsuite/23_containers/map/erasure.cc: Likewise.
-	* testsuite/23_containers/set/erasure.cc: Likewise.
-	* testsuite/23_containers/unordered_map/erasure.cc: Likewise.
-	* testsuite/23_containers/unordered_set/erasure.cc: Likewise.
-	* testsuite/23_containers/vector/erasure.cc: Likewise.
-
-2020-02-15  Jonathan Wakely  <jwakely@redhat.com>
-
-	* include/bits/random.h (uniform_random_bit_generator): Require min()
-	and max() to be constant expressions and min() to be less than max().
-	* testsuite/26_numerics/random/concept.cc: Check additional cases.
-	* testsuite/26_numerics/random/pr60037-neg.cc: Adjust dg-error lineno.
-
-2020-02-13  Patrick Palka  <ppalka@redhat.com>
-
-	* include/Makefile.am: Add <bits/ranges_uninitialized.h>.
-	* include/Makefile.in: Regenerate.
-	* include/bits/ranges_uninitialized.h: New header.
-	* include/std/memory: Include it.
-	* testsuite/20_util/specialized_algorithms/destroy/constrained.cc: New
-	test.
-	* .../uninitialized_copy/constrained.cc: New test.
-	* .../uninitialized_default_construct/constrained.cc: New test.
-	* .../uninitialized_fill/constrained.cc: New test.
-	* .../uninitialized_move/constrained.cc: New test.
-	* .../uninitialized_value_construct/constrained.cc: New test.
-
-	* include/Makefile.am: Add bits/ranges_algobase.h
-	* include/Makefile.in: Regenerate.
-	* bits/ranges_algo.h: Include <bits/ranges_algobase.h> and refactor
-	existing #includes.
-	(__detail::__is_normal_iterator, __detail::is_reverse_iterator,
-	__detail::__is_move_iterator, copy_result, move_result,
-	__equal, equal, copy_result, move_result, move_backward_result,
-	copy_backward_result, __copy_or_move_backward, __copy_or_move, copy,
-	move, copy_backward, move_backward, copy_n_result, copy_n, fill_n,
-	fill): Split out into ...
-	* bits/range_algobase.h: ... this new header.
-
-2020-02-12  Patrick Palka  <ppalka@redhat.com>
-
-	LWG 3389 and LWG 3390
-	* include/bits/stl_iterator.h (move_move_iterator): Use std::move when
-	constructing the move_iterator with __i.
-	(counted_iterator::counted_iterator): Use std::move when initializing
-	M_current with __i.
-	* testsuite/24_iterators/counted_iterator/lwg3389.cc: New test.
-	* testsuite/24_iterators/move_iterator/lwg3390.cc: New test.
-
-2020-02-12  Sandra Loosemore  <sandra@codesourcery.com>
-
-	PR libstdc++/79193
-	PR libstdc++/88999
-
-	* configure: Regenerated.
-
-2020-02-12  François Dumont  <fdumont@gcc.gnu.org>
-
-	* include/bits/hashtable.h
-	(_Hashtable<>(_Hashtable&&, std::allocator_type&)): Add
-	missing std namespace qualification to forward call.
-
-2020-02-09  Jonathan Wakely  <jwakely@redhat.com>
-
-	* testsuite/20_util/function_objects/range.cmp/equal_to.cc: Fix
-	comment.
-	* testsuite/20_util/function_objects/range.cmp/less.ccL Likewise.
-
-	* include/std/ranges: Fix non-ASCII characters in comment.
-
-	* include/bits/range_cmp.h (__detail::__eq_builtin_ptr_cmp): Require
-	equality comparison to be valid and return bool.
-	(__detail::__less_builtin_ptr_cmp): Likewise for less-than comparison.
-	* testsuite/20_util/function_objects/range.cmp/equal_to.cc: Check
-	type with ambiguous conversion to fundamental types.
-	* testsuite/20_util/function_objects/range.cmp/less.cc: Likewise.
-
-2020-02-07  Jonathan Wakely  <jwakely@redhat.com>
-
-	* include/bits/iterator_concepts.h (iter_difference_t, iter_value_t):
-	Use remove_cvref_t.
-	(readable_traits): Rename to indirectly_readable_traits.
-	(readable): Rename to indirectly_readable.
-	(writable): Rename to indirectly_writable.
-	(__detail::__iter_exchange_move): Do not use remove_reference_t.
-	(indirectly_swappable): Adjust requires expression parameter types.
-	expression.
-	* include/bits/ranges_algo.h (ranges::transform, ranges::replace)
-	(ranges::replace_if, ranges::generate_n, ranges::generate)
-	(ranges::remove): Use new name for writable.
-	* include/bits/stl_iterator.h (__detail::__common_iter_has_arrow):
-	Use new name for readable.
-	* include/ext/pointer.h (readable_traits<_Pointer_adapter<P>>): Use
-	new name for readable_traits.
-	* testsuite/24_iterators/associated_types/readable.traits.cc: Likewise.
-	* testsuite/24_iterators/indirect_callable/projected.cc: Adjust for
-	new definition of indirectly_readable.
-
-	* include/bits/stl_iterator.h (__detail::__common_iter_ptr): Change
-	to take parameters of common_iterator, instead of the common_iterator
-	type itself. Fix argument for __common_iter_has_arrow constraint.
-	(iterator_traits<common_iterator<I, S>>::pointer): Adjust.
-
-2020-02-07  Jonathan Wakely  <jwakely@redhat.com>
-
-	* include/std/ranges (iota_view): Add braces to prevent -Wempty-body
-	warning.
-	(basic_istream_view::_Iterator::operator++()): Add missing return.
-
-2020-02-07  Patrick Palka  <ppalka@redhat.com>
-
-	* include/bits/ranges_algo.h: Remove extraneous &&.
-
-	* include/std/ranges (ranges::__detail::__stream_extractable,
-	ranges::basic_istream_view, ranges::istream_view): Define.
-	* testsuite/std/ranges/istream_view: New test.
-
-	Implement C++20 range adaptors
-	* include/std/ranges: Include <bits/refwrap.h> and <tuple>.
-	(subrange::_S_store_size): Mark as const instead of constexpr to
-	avoid what seems to be a bug in GCC.
-	(__detail::__box): Give it defaulted copy and move constructors.
-	(ranges::views::_Single::operator()): Mark constexpr.
-	(ranges::views::_Iota::operator()): Mark constexpr.
-	(__detail::Empty): Define.
-	(ranges::views::__closure::_RangeAdaptor,
-	ranges::views::__closure::_RangeAdaptorClosure, ref_view, all_view,
-	ranges::views::all, ranges::__detail::find_if,
-	ranges::__detail::find_if_not, ranges::__detail::mismatch,
-	ranges::detail::min, filter_view, ranges::views::filter, transform_view,
-	ranges::views::transform, take_view, ranges::views::take,
-	take_while_view, ranges::views::take_while, drop_view,
-	ranges::views::drop, join_view, ranges::views::join,
-	__detail::require_constant, __detail::tiny_range, split_view,
-	ranges::views::split, ranges::views::_Counted, ranges::views::counted,
-	common_view, ranges::views::common, reverse_view,
-	ranges::views::reverse,
-	ranges::views::__detail::__is_reversible_subrange,
-	ranges::views::__detail::__is_reverse_view, reverse_view,
-	ranges::views::reverse, __detail::__has_tuple_element, elements_view,
-	ranges::views::elements, ranges::views::keys, ranges::views::values):
-	Define.
-	(views): Alias for ranges::views.
-	(tuple_size<ranges::subrange<>>, tuple_element<0, ranges::subrange>,
-	tuple_element<1, ranges::subrange>): New partial specializations.
-	* testsuite/std/ranges/adaptors/all.cc: New test.
-	* testsuite/std/ranges/adaptors/common.cc: Likewise.
-	* testsuite/std/ranges/adaptors/counted.cc: Likewise.
-	* testsuite/std/ranges/adaptors/drop.cc: Likewise.
-	* testsuite/std/ranges/adaptors/drop_while.cc: Likewise.
-	* testsuite/std/ranges/adaptors/elements.cc: Likewise.
-	* testsuite/std/ranges/adaptors/filter.cc: Likewise.
-	* testsuite/std/ranges/adaptors/join.cc: Likewise.
-	* testsuite/std/ranges/adaptors/reverse.cc: Likewise.
-	* testsuite/std/ranges/adaptors/split.cc: Likewise.
-	* testsuite/std/ranges/adaptors/take.cc: Likewise.
-	* testsuite/std/ranges/adaptors/take_while.cc: Likewise.
-	* testsuite/std/ranges/adaptors/transform.cc: Likewise.
-
-2020-02-07  Jonathan Wakely  <jwakely@redhat.com>
-
-	* libsupc++/compare (__cmp_cat::type): Define typedef for underlying
-	type of enumerations and comparison category types.
-	(__cmp_cat::_Ord, __cmp_cat::_Ncmp): Add underlying type.
-	(__cmp_cat::_Ncmp::unordered): Change value to 2.
-	(partial_ordering::_M_value, weak_ordering::_M_value)
-	(strong_ordering::_M_value): Change type to __cmp_cat::type.
-	(partial_ordering::_M_is_ordered): Remove data member.
-	(partial_ordering): Use second bit of _M_value for unordered. Adjust
-	comparison operators.
-	(weak_ordering::operator partial_ordering): Simplify to remove
-	branches.
-	(operator<=>(unspecified, weak_ordering)): Likewise.
-	(strong_ordering::operator partial_ordering): Likewise.
-	(strong_ordering::operator weak_ordering): Likewise.
-	(operator<=>(unspecified, strong_ordering)): Likewise.
-	* testsuite/18_support/comparisons/categories/partialord.cc: New test.
-	* testsuite/18_support/comparisons/categories/strongord.cc: New test.
-	* testsuite/18_support/comparisons/categories/weakord.cc: New test.
-
-	* include/std/ranges (iota_view::_Iterator): Fix typo in name of
-	__cpp_lib_three_way_comparison macro and use deduced return type for
-	operator<=>.
-	* testsuite/std/ranges/iota/iterator.cc: New test.
-
-2020-02-07  Patrick Palka  <ppalka@redhat.com>
-	    Jonathan Wakely  <jwakely@redhat.com>
-
-	Implement C++20 constrained algorithms
-	* include/Makefile.am: Add new header.
-	* include/Makefile.in: Regenerate.
-	* include/std/algorithm: Include <bits/ranges_algo.h>.
-	* include/bits/ranges_algo.h: New file.
-	* testsuite/25_algorithms/adjacent_find/constrained.cc: New test.
-	* testsuite/25_algorithms/all_of/constrained.cc: New test.
-	* testsuite/25_algorithms/any_of/constrained.cc: New test.
-	* testsuite/25_algorithms/binary_search/constrained.cc: New test.
-	* testsuite/25_algorithms/copy/constrained.cc: New test.
-	* testsuite/25_algorithms/copy_backward/constrained.cc: New test.
-	* testsuite/25_algorithms/copy_if/constrained.cc: New test.
-	* testsuite/25_algorithms/copy_n/constrained.cc: New test.
-	* testsuite/25_algorithms/count/constrained.cc: New test.
-	* testsuite/25_algorithms/count_if/constrained.cc: New test.
-	* testsuite/25_algorithms/equal/constrained.cc: New test.
-	* testsuite/25_algorithms/equal_range/constrained.cc: New test.
-	* testsuite/25_algorithms/fill/constrained.cc: New test.
-	* testsuite/25_algorithms/fill_n/constrained.cc: New test.
-	* testsuite/25_algorithms/find/constrained.cc: New test.
-	* testsuite/25_algorithms/find_end/constrained.cc: New test.
-	* testsuite/25_algorithms/find_first_of/constrained.cc: New test.
-	* testsuite/25_algorithms/find_if/constrained.cc: New test.
-	* testsuite/25_algorithms/find_if_not/constrained.cc: New test.
-	* testsuite/25_algorithms/for_each/constrained.cc: New test.
-	* testsuite/25_algorithms/generate/constrained.cc: New test.
-	* testsuite/25_algorithms/generate_n/constrained.cc: New test.
-	* testsuite/25_algorithms/heap/constrained.cc: New test.
-	* testsuite/25_algorithms/includes/constrained.cc: New test.
-	* testsuite/25_algorithms/inplace_merge/constrained.cc: New test.
-	* testsuite/25_algorithms/is_partitioned/constrained.cc: New test.
-	* testsuite/25_algorithms/is_permutation/constrained.cc: New test.
-	* testsuite/25_algorithms/is_sorted/constrained.cc: New test.
-	* testsuite/25_algorithms/is_sorted_until/constrained.cc: New test.
-	* testsuite/25_algorithms/lexicographical_compare/constrained.cc: New
-	test.
-	* testsuite/25_algorithms/lower_bound/constrained.cc: New test.
-	* testsuite/25_algorithms/max/constrained.cc: New test.
-	* testsuite/25_algorithms/max_element/constrained.cc: New test.
-	* testsuite/25_algorithms/merge/constrained.cc: New test.
-	* testsuite/25_algorithms/min/constrained.cc: New test.
-	* testsuite/25_algorithms/min_element/constrained.cc: New test.
-	* testsuite/25_algorithms/minmax/constrained.cc: New test.
-	* testsuite/25_algorithms/minmax_element/constrained.cc: New test.
-	* testsuite/25_algorithms/mismatch/constrained.cc: New test.
-	* testsuite/25_algorithms/move/constrained.cc: New test.
-	* testsuite/25_algorithms/move_backward/constrained.cc: New test.
-	* testsuite/25_algorithms/next_permutation/constrained.cc: New test.
-	* testsuite/25_algorithms/none_of/constrained.cc: New test.
-	* testsuite/25_algorithms/nth_element/constrained.cc: New test.
-	* testsuite/25_algorithms/partial_sort/constrained.cc: New test.
-	* testsuite/25_algorithms/partial_sort_copy/constrained.cc: New test.
-	* testsuite/25_algorithms/partition/constrained.cc: New test.
-	* testsuite/25_algorithms/partition_copy/constrained.cc: New test.
-	* testsuite/25_algorithms/partition_point/constrained.cc: New test.
-	* testsuite/25_algorithms/prev_permutation/constrained.cc: New test.
-	* testsuite/25_algorithms/remove/constrained.cc: New test.
-	* testsuite/25_algorithms/remove_copy/constrained.cc: New test.
-	* testsuite/25_algorithms/remove_copy_if/constrained.cc: New test.
-	* testsuite/25_algorithms/remove_if/constrained.cc: New test.
-	* testsuite/25_algorithms/replace/constrained.cc: New test.
-	* testsuite/25_algorithms/replace_copy/constrained.cc: New test.
-	* testsuite/25_algorithms/replace_copy_if/constrained.cc: New test.
-	* testsuite/25_algorithms/replace_if/constrained.cc: New test.
-	* testsuite/25_algorithms/reverse/constrained.cc: New test.
-	* testsuite/25_algorithms/reverse_copy/constrained.cc: New test.
-	* testsuite/25_algorithms/rotate/constrained.cc: New test.
-	* testsuite/25_algorithms/rotate_copy/constrained.cc: New test.
-	* testsuite/25_algorithms/search/constrained.cc: New test.
-	* testsuite/25_algorithms/search_n/constrained.cc: New test.
-	* testsuite/25_algorithms/set_difference/constrained.cc: New test.
-	* testsuite/25_algorithms/set_intersection/constrained.cc: New test.
-	* testsuite/25_algorithms/set_symmetric_difference/constrained.cc: New
-	test.
-	* testsuite/25_algorithms/set_union/constrained.cc: New test.
-	* testsuite/25_algorithms/shuffle/constrained.cc: New test.
-	* testsuite/25_algorithms/sort/constrained.cc: New test.
-	* testsuite/25_algorithms/stable_partition/constrained.cc: New test.
-	* testsuite/25_algorithms/stable_sort/constrained.cc: New test.
-	* testsuite/25_algorithms/swap_ranges/constrained.cc: New test.
-	* testsuite/25_algorithms/transform/constrained.cc: New test.
-	* testsuite/25_algorithms/unique/constrained.cc: New test.
-	* testsuite/25_algorithms/unique_copy/constrained.cc: New test.
-	* testsuite/25_algorithms/upper_bound/constrained.cc: New test.
-
-2020-02-06  Jonathan Wakely  <jwakely@redhat.com>
-
-	* include/bits/stl_iterator.h (__detail::__common_iter_ptr): Fix PR
-	number in comment. Fix indentation.
-
-	* include/bits/stl_algobase.h (__iter_swap, __iter_swap<true>): Remove
-	redundant _GLIBCXX20_CONSTEXPR.
-
-	* include/std/ranges (viewable_range): Replace decay_t with
-	remove_cvref_t (LWG 3375).
-
-2020-02-05  Jonathan Wakely  <jwakely@redhat.com>
-
-	* include/bits/iterator_concepts.h (iter_reference_t)
-	(iter_rvalue_reference_t, iter_common_reference_t, indirect_result_t):
-	Remove workarounds for PR c++/67704.
-	* testsuite/24_iterators/aliases.cc: New test.
-
-2020-02-05  Patrick Palka  <ppalka@redhat.com>
-
-	* include/bits/stl_iterator.h (move_iterator::move_iterator): Move __i
-	when initializing _M_current.
-	(move_iterator::base): Split into two overloads differing in
-	ref-qualifiers as in P1207R4 for C++20.
-
-2020-02-04  Jonathan Wakely  <jwakely@redhat.com>
-
-	* include/std/functional (_GLIBCXX_NOT_FN_CALL_OP): Un-define after
-	use.
-
-	PR libstdc++/93562
-	* include/bits/unique_ptr.h (__uniq_ptr_impl::swap): Define.
-	(unique_ptr::swap, unique_ptr<T[], D>::swap): Call it.
-	* testsuite/20_util/unique_ptr/modifiers/93562.cc: New test.
-
-2020-02-01  Andrew Burgess  <andrew.burgess@embecosm.com>
-
-	* configure: Regenerate.
-
-2020-01-31  Patrick Palka  <ppalka@redhat.com>
-
-	* testsuite/24_iterators/range_operations/distance.cc: Do not assume
-	test_range::end() returns the same type as test_range::begin().
-	* testsuite/24_iterators/range_operations/next.cc: Likewise.
-	* testsuite/24_iterators/range_operations/prev.cc: Likewise.
-	* testsuite/util/testsuite_iterators.h (__gnu_test::test_range::end):
-	Always return a sentinel<I>.
-
-2020-01-29  Jonathan Wakely  <jwakely@redhat.com>
-
-	PR libstdc++/92895
-	* include/std/stop_token (stop_token::stop_possible()): Call new
-	_M_stop_possible() function.
-	(stop_token::stop_requested()): Do not use stop_possible().
-	(stop_token::binary_semaphore): New class, as temporary stand-in for
-	std::binary_semaphore.
-	(stop_token::_Stop_cb::_M_callback): Add noexcept to type.
-	(stop_token::_Stop_cb::_M_destroyed, stop_token::_Stop_cb::_M_done):
-	New data members for symchronization with stop_callback destruction.
-	(stop_token::_Stop_cb::_Stop_cb): Make non-template.
-	(stop_token::_Stop_cb::_M_linked, stop_token::_Stop_cb::_S_execute):
-	Remove.
-	(stop_token::_Stop_cb::_M_run): New member function.
-	(stop_token::_Stop_state::_M_stopped, stop_token::_Stop_state::_M_mtx):
-	Remove.
-	(stop_token::_Stop_state::_M_owners): New data member to track
-	reference count for ownership.
-	(stop_token::_Stop_state::_M_value): New data member combining a
-	spinlock, the stop requested flag, and the reference count for
-	associated stop_source objects.
-	(stop_token::_Stop_state::_M_requester): New data member for
-	synchronization with stop_callback destruction.
-	(stop_token::_Stop_state::_M_stop_possible()): New member function.
-	(stop_token::_Stop_state::_M_stop_requested()): Inspect relevant bit
-	of _M_value.
-	(stop_token::_Stop_state::_M_add_owner)
-	(stop_token::_Stop_state::_M_release_ownership)
-	(stop_token::_Stop_state::_M_add_ssrc)
-	(stop_token::_Stop_state::_M_sub_ssrc): New member functions for
-	updating reference counts.
-	(stop_token::_Stop_state::_M_lock, stop_token::_Stop_state::_M_unlock)
-	(stop_token::_Stop_state::_M_lock, stop_token::_Stop_state::_M_unlock)
-	(stop_token::_Stop_state::_M_try_lock)
-	(stop_token::_Stop_state::_M_try_lock_and_stop)
-	(stop_token::_Stop_state::_M_do_try_lock): New member functions for
-	managing spinlock.
-	(stop_token::_Stop_state::_M_request_stop): Use atomic operations to
-	read and update state. Release lock while running callbacks. Use new
-	data members to synchronize with callback destruction.
-	(stop_token::_Stop_state::_M_remove_callback): Likewise.
-	(stop_token::_Stop_state::_M_register_callback): Use atomic operations
-	to read and update state.
-	(stop_token::_Stop_state_ref): Handle type to manage _Stop_state,
-	replacing shared_ptr.
-	(stop_source::stop_source(const stop_source&)): Update reference count.
-	(stop_source::operator=(const stop_source&)): Likewise.
-	(stop_source::~stop_source()): Likewise.
-	(stop_source::stop_source(stop_source&&)): Define as defaulted.
-	(stop_source::operator=(stop_source&&)): Establish postcondition on
-	parameter.
-	(stop_callback): Enforce preconditions on template parameter. Replace
-	base class with data member of new _Cb_impl type.
-	(stop_callback::stop_callback(const stop_token&, Cb&&))
-	(stop_callback::stop_callback(stop_token&&, Cb&&)): Fix TOCTTOU race.
-	(stop_callback::_Cb_impl): New type wrapping _Callback member and
-	defining the _S_execute member function.
-	* testsuite/30_threads/stop_token/stop_callback/deadlock-mt.cc: New
-	test.
-	* testsuite/30_threads/stop_token/stop_callback/deadlock.cc: New test.
-	* testsuite/30_threads/stop_token/stop_callback/destroy.cc: New test.
-	* testsuite/30_threads/stop_token/stop_callback/destructible_neg.cc:
-	New test.
-	* testsuite/30_threads/stop_token/stop_callback/invocable_neg.cc: New
-	test.
-	* testsuite/30_threads/stop_token/stop_callback/invoke.cc: New test.
-	* testsuite/30_threads/stop_token/stop_source/assign.cc: New test.
-	* testsuite/30_threads/stop_token/stop_token/stop_possible.cc: New
-	test.
-
-	* libsupc++/compare (__detail::__3way_builtin_ptr_cmp): Use
-	three_way_comparable_with.
-	(__detail::__3way_cmp_with): Remove workaround for fixed bug.
-	(compare_three_way::operator()): Remove redundant constraint from
-	requires-clause.
-	(__detail::_Synth3way::operator()): Use three_way_comparable_with
-	instead of workaround.
-	* testsuite/18_support/comparisons/object/93479.cc: Prune extra
-	output due to simplified constraints on compare_three_way::operator().
-
-	PR libstdc++/93479
-	* libsupc++/compare (__3way_builtin_ptr_cmp): Require <=> to be valid.
-	* testsuite/18_support/comparisons/object/93479.cc: New test.
-
-	* testsuite/std/ranges/access/end.cc: Do not assume test_range::end()
-	returns the same type as test_range::begin(). Add comments.
-	* testsuite/std/ranges/access/rbegin.cc: Likewise.
-	* testsuite/std/ranges/access/rend.cc: Likewise.
-	* testsuite/std/ranges/range.cc: Do not assume the sentinel for
-	test_range is the same as its iterator type.
-	* testsuite/util/testsuite_iterators.h (test_range::sentinel): Add
-	operator- overloads to satisfy sized_sentinel_for when the iterator
-	satisfies random_access_iterator.
-
-2020-01-28  Jonathan Wakely  <jwakely@redhat.com>
-
-	PR libstdc++/93470
-	* include/bits/refwrap.h (reference_wrapper::operator()): Restrict
-	static assertion to object types.
-
-	PR libstdc++/93325
-	* acinclude.m4 (GLIBCXX_ENABLE_LIBSTDCXX_TIME): Use AC_SEARCH_LIBS for
-	clock_gettime instead of explicit glibc version check.
-	* configure: Regenerate.
-
-2020-01-28  Martin Liska  <mliska@suse.cz>
-
-	PR libstdc++/93478
-	* include/std/atomic: Fix typo.
-	* include/std/optional: Likewise.
-
-2020-01-27  Andrew Burgess  <andrew.burgess@embecosm.com>
-
-	* configure: Regenerate.
-
-2020-01-27  Jonathan Wakely  <jwakely@redhat.com>
-
-	PR libstdc++/93426
-	* include/std/span (span): Fix deduction guide.
-	* testsuite/23_containers/span/deduction.cc: New test.
-
-2020-01-24  Jonathan Wakely  <jwakely@redhat.com>
-
-	* libsupc++/compare (__cmp_cat::_Eq): Remove enumeration type.
-	(__cmp_cat::_Ord::equivalent): Add enumerator.
-	(__cmp_cat::_Ord::_Less, __cmp_cat::_Ord::_Greater): Rename to less
-	and greater.
-	(partial_ordering, weak_ordering, strong_ordering): Remove
-	constructors taking __cmp_cat::_Eq parameters. Use renamed
-	enumerators.
-
-2020-01-24  Maciej W. Rozycki  <macro@wdc.com>
-
-	* acinclude.m4: Handle `--with-toolexeclibdir='.
-	* Makefile.in: Regenerate.
-	* aclocal.m4: Regenerate.
-	* configure: Regenerate.
-	* doc/Makefile.in: Regenerate.
-	* include/Makefile.in: Regenerate.
-	* libsupc++/Makefile.in: Regenerate.
-	* po/Makefile.in: Regenerate.
-	* python/Makefile.in: Regenerate.
-	* src/Makefile.in: Regenerate.
-	* src/c++11/Makefile.in: Regenerate.
-	* src/c++17/Makefile.in: Regenerate.
-	* src/c++98/Makefile.in: Regenerate.
-	* src/filesystem/Makefile.in: Regenerate.
-	* testsuite/Makefile.in: Regenerate.
-
-2020-01-23  Alexandre Oliva <oliva@adacore.com>
-
-	* crossconfig.m4 (GLIBCXX_CHECK_MATH_DECL): Reject macros.
-	* configure: Rebuild.
-
-	* testsuite/27_io/fpos/mbstate_t/1.cc: Zero-init mbstate_t.
-
-2020-01-23  Jonathan Wakely  <jwakely@redhat.com>
-
-	PR libstdc++/91947
-	* include/Makefile.am (${host_builddir}/largefile-config.h): Simplify
-	rule.
-	* include/Makefile.in: Regenerate.
-
-2020-01-20  Jonathan Wakely  <jwakely@redhat.com>
-
-	* doc/xml/faq.xml: Fix grammar.
-	* doc/xml/manual/appendix_contributing.xml: Improve instructions.
-	* doc/xml/manual/spine.xml: Update copyright years.
-	* doc/html/*: Regenerate.
-
-2020-01-19  Eric S. Raymond <esr@thyrsus.com>
-
-	* doc/xml/faq.xml: Update for SVN -> Git transition.
-	* doc/xml/manual/appendix_contributing.xml: Likewise.
-	* doc/xml/manual/status_cxx1998.xml: Likewise.
-	* doc/xml/manual/status_cxx2011.xml: Likewise.
-	* doc/xml/manual/status_cxx2014.xml: Likewise.
-	* doc/xml/manual/status_cxx2017.xml: Likewise.
-	* doc/xml/manual/status_cxx2020.xml: Likewise.
-	* doc/xml/manual/status_cxxtr1.xml: Likewise.
-	* doc/xml/manual/status_cxxtr24733.xml: Likewise.
-
-2020-01-18  Iain Sandoe  <iain@sandoe.co.uk>
-
-	* include/Makefile.am: Add coroutine to the std set.
-	* include/Makefile.in: Regenerated.
-	* include/std/coroutine: New file.
-
-2020-01-17  Jonathan Wakely  <jwakely@redhat.com>
-
-	PR libstdc++/92376
-	* include/bits/c++config: Only do PSTL config when the header is
-	present, to fix freestanding.
-	* libsupc++/new_opa.cc [!_GLIBCXX_HOSTED]: Declare allocation
-	functions if they were detected by configure.
-
-2020-01-16  Kai-Uwe Eckhardt  <kuehro@gmx.de>
-	    Matthew Bauer  <mjbauer95@gmail.com>
-	    Jonathan Wakely  <jwakely@redhat.com>
-
-	PR bootstrap/64271 (partial)
-	* config/os/bsd/netbsd/ctype_base.h (ctype_base::mask): Change type
-	to unsigned short.
-	(ctype_base::alpha, ctype_base::digit, ctype_base::xdigit)
-	(ctype_base::print, ctype_base::graph, ctype_base::alnum): Sync
-	definitions with NetBSD upstream.
-	(ctype_base::blank): Use _CTYPE_BL.
-	* config/os/bsd/netbsd/ctype_configure_char.cc (_C_ctype_): Remove
-	Declaration.
-	(ctype<char>::classic_table): Use _C_ctype_tab_ instead of _C_ctype_.
-	(ctype<char>::do_toupper, ctype<char>::do_tolower): Cast char
-	parameters to unsigned char.
-	* config/os/bsd/netbsd/ctype_inline.h (ctype<char>::is): Likewise.
-
-2020-01-16  François Dumont  <fdumont@gcc.gnu.org>
-
-	PR libstdc++/91263
-	* include/bits/hashtable.h (_Hashtable<>): Make _Equality<> friend.
-	* include/bits/hashtable_policy.h: Include <bits/stl_algo.h>.
-	(_Equality_base): Remove.
-	(_Equality<>::_M_equal): Review implementation. Use
-	std::is_permutation.
-	* testsuite/23_containers/unordered_multiset/operators/1.cc
-	(Hash, Equal, test02, test03): New.
-	* testsuite/23_containers/unordered_set/operators/1.cc
-	(Hash, Equal, test02, test03): New.
-
-2020-01-15  Jonathan Wakely  <jwakely@redhat.com>
-
-	PR libstdc++/93267
-	* include/bits/iterator_concepts.h (__max_diff_type, __max_size_type):
-	Move here from <bits/range_access.h> and define using __int128 when
-	available.
-	(__is_integer_like, __is_signed_integer_like): Move here from
-	<bits/range_access.h>.
-	(weakly_incrementable): Use __is_signed_integer_like.
-	* include/bits/range_access.h (__max_diff_type, __max_size_type)
-	(__is_integer_like, __is_signed_integer_like): Move to
-	<bits/iterator_concepts.h>.
-	(__make_unsigned_like_t): Move here from <ranges>.
-	* include/std/ranges (__make_unsigned_like_t): Move to
-	<bits/range_access.h>.
-	(iota_view): Replace using-directive with using-declarations.
-	* testsuite/std/ranges/iota/93267.cc: New test.
-	* testsuite/std/ranges/iota_view.cc: Move to new 'iota' sub-directory.
-
-2020-01-13  Jonathan Wakely  <jwakely@redhat.com>
-
-	PR libstdc++/93244
-	* include/bits/fs_path.h (path::generic_string<C,A>)
-	[_GLIBCXX_FILESYSTEM_IS_WINDOWS]: Convert root-dir to forward-slash.
-	* testsuite/27_io/filesystem/path/generic/generic_string.cc: Check
-	root-dir is converted to forward slash in generic pathname.
-	* testsuite/27_io/filesystem/path/generic/utf.cc: New test.
-	* testsuite/27_io/filesystem/path/generic/wchar_t.cc: New test.
-
-	PR libstdc++/58605
-	* include/bits/atomic_base.h (__cpp_lib_atomic_value_initialization):
-	Define.
-	(__atomic_flag_base, __atomic_base, __atomic_base<_PTp*>)
-	(__atomic_float): Add default member initializer for C++20.
-	* include/std/atomic (atomic): Likewise.
-	(atomic::atomic()): Remove noexcept-specifier on default constructor.
-	* include/std/version (__cpp_lib_atomic_value_initialization): Define.
-	* testsuite/29_atomics/atomic/cons/assign_neg.cc: Adjust dg-error line
-	number.
-	* testsuite/29_atomics/atomic/cons/copy_neg.cc: Likewise.
-	* testsuite/29_atomics/atomic/cons/value_init.cc: New test.
-	* testsuite/29_atomics/atomic_flag/cons/value_init.cc: New test.
-	* testsuite/29_atomics/atomic_flag/requirements/trivial.cc: Adjust
-	expected result for is_trivially_default_constructible.
-	* testsuite/29_atomics/atomic_float/requirements.cc: Likewise.
-	* testsuite/29_atomics/atomic_float/value_init.cc: New test.
-	* testsuite/29_atomics/atomic_integral/cons/assign_neg.cc: Likewise.
-	* testsuite/29_atomics/atomic_integral/cons/copy_neg.cc: Likewise.
-	* testsuite/29_atomics/atomic_integral/cons/value_init.cc
-	* testsuite/29_atomics/atomic_integral/requirements/trivial.cc: Adjust
-	expected results for is_trivially_default_constructible.
-	* testsuite/util/testsuite_common_types.h (has_trivial_dtor): Add
-	new test generator.
-
-2020-01-10  Jonathan Wakely  <jwakely@redhat.com>
-
-	* testsuite/util/testsuite_iterators.h: Improve comment.
-
-	* testsuite/25_algorithms/equal/deque_iterators/1.cc: Don't use C++11
-	initialization syntax.
-
-	PR libstdc++/92285
-	* include/bits/streambuf_iterator.h (istreambuf_iterator): Make type
-	of base class independent of __cplusplus value.
-	[__cplusplus < 201103L] (istreambuf_iterator::reference): Override the
-	type defined in the base class
-	* testsuite/24_iterators/istreambuf_iterator/92285.cc: New test.
-	* testsuite/24_iterators/istreambuf_iterator/requirements/
-	base_classes.cc: Adjust expected base class for C++98.
-
-2020-01-09  Olivier Hainque  <hainque@adacore.com>
-
-	* doc/xml/manual/appendix_contributing.xml: Document _C2
-	as a reserved identifier, by VxWorks.
-	* include/bits/stl_map.h: Rename _C2 template typenames	as _Cmp2.
-	* include/bits/stl_multimap.h: Likewise.
-
-2020-01-09  Jonathan Wakely  <jwakely@redhat.com>
-
-	* include/ext/extptr_allocator.h (_ExtPtr_allocator::operator==)
-	(_ExtPtr_allocator::operator!=): Add missing const qualifiers.
-	* include/ext/pointer.h (readable_traits<_Pointer_adapter<S>>): Add
-	partial specialization to disambiguate the two constrained
-	specializations.
-
-	* include/experimental/type_traits (experimental::is_pod_v): Disable
-	-Wdeprecated-declarations warnings around reference to std::is_pod.
-	* include/std/type_traits (is_pod_v): Likewise.
-	* testsuite/18_support/max_align_t/requirements/2.cc: Also check
-	is_standard_layout and is_trivial. Do not check is_pod for C++20.
-	* testsuite/20_util/is_pod/requirements/explicit_instantiation.cc:
-	Add -Wno-deprecated for C++20.
-	* testsuite/20_util/is_pod/requirements/typedefs.cc: Likewise.
-	* testsuite/20_util/is_pod/value.cc: Likewise.
-	* testsuite/experimental/type_traits/value.cc: Likewise.
-
-2020-01-09  JeanHeyd "ThePhD" Meneide  <phdofthehouse@gmail.com>
-
-	* include/bits/c++config (_GLIBCXX20_DEPRECATED): Add new macro.
-	* include/std/type_traits (is_pod, is_pod_v): Deprecate for C++20.
-	* testuite/20_util/is_pod/deprecated-2a.cc: New test.
-
-2020-01-09  Jonathan Wakely  <jwakely@redhat.com>
-
-	PR libstdc++/93205
-	* include/bits/random.h (operator>>): Check stream operation succeeds.
-	* include/bits/random.tcc (operator<<): Remove redundant __ostream_type
-	typedefs.
-	(operator>>): Remove redundant __istream_type typedefs. Check stream
-	operations succeed.
-	(__extract_params): New function to fill a vector from a stream.
-	* testsuite/26_numerics/random/pr60037-neg.cc: Adjust dg-error line.
-
-	PR libstdc++/93208
-	* config/abi/pre/gnu.ver: Add new exports.
-	* include/std/memory_resource (memory_resource::~memory_resource()):
-	Do not define inline.
-	(monotonic_buffer_resource::~monotonic_buffer_resource()): Likewise.
-	* src/c++17/memory_resource.cc (memory_resource::~memory_resource()):
-	Define.
-	(monotonic_buffer_resource::~monotonic_buffer_resource()): Define.
-	* testsuite/20_util/monotonic_buffer_resource/93208.cc: New test.
-
-2020-01-09  François Dumont  <fdumont@gcc.gnu.org>
-
-	PR libstdc++/92124
-	* include/bits/hashtable.h (_Hashtable<>::__alloc_node_gen_t): New
-	template alias.
-	(_Hashtable<>::__fwd_value_for): New.
-	(_Hashtable<>::_M_assign_elements<>): Remove _NodeGenerator template
-	parameter.
-	(_Hashtable<>::_M_assign<>): Add _Ht template parameter.
-	(_Hashtable<>::operator=(const _Hashtable<>&)): Adapt.
-	(_Hashtable<>::_M_move_assign): Adapt. Replace std::move_if_noexcept
-	with std::move.
-	(_Hashtable<>::_Hashtable(const _Hashtable&)): Adapt.
-	(_Hashtable<>::_Hashtable(const _Hashtable&, const allocator_type&)):
-	Adapt.
-	(_Hashtable<>::_Hashtable(_Hashtable&&, const allocator_type&)):
-	Adapt.
-	* testsuite/23_containers/unordered_set/92124.cc: New.
-
-2020-01-08  Jonathan Wakely  <jwakely@redhat.com>
-
-	PR libstdc++/93201
-	* src/c++17/fs_ops.cc (do_remove_all): New function implementing more
-	detailed error reporting for remove_all. Check result of recursive
-	call before incrementing iterator.
-	(remove_all(const path&), remove_all(const path&, error_code&)): Use
-	do_remove_all.
-	* src/filesystem/ops.cc (remove_all(const path&, error_code&)): Check
-	result of recursive call before incrementing iterator.
-	* testsuite/27_io/filesystem/operations/remove_all.cc: Check errors
-	are reported correctly.
-	* testsuite/experimental/filesystem/operations/remove_all.cc: Likewise.
-
-2020-01-07  Thomas Rodgers  <trodgers@redhat.com>
-
-	* include/std/condition_variable
-	(condition_variable_any::wait_on): Rename to match current draft
-	standard.
-	(condition_variable_any::wait_on_until): Likewise.
-	(condition_variable_any::wait_on_for): Likewise.
-	* testsuite/30_threads/condition_variable_any/stop_token/wait_on.cc:
-	Adjust tests to account for renamed methods.
-
-2020-01-07  François Dumont  <fdumont@gcc.gnu.org>
-
-	PR libstdc++/92124
-	* include/bits/stl_tree.h
-	(_Rb_tree<>::_M_move_assign(_Rb_tree&, false_type)): Replace
-	std::move_if_noexcept by std::move.
-	* testsuite/23_containers/map/92124.cc: New.
-	* testsuite/23_containers/set/92124.cc: New.
-
-2020-01-06  Jonathan Wakely  <jwakely@redhat.com>
-
-	* include/std/stop_token (stop_token): Remove operator!= (LWG 3254).
-	(stop_source): Likewise (LWG 3362).
-	* testsuite/30_threads/stop_token/stop_source.cc: Test equality
-	comparisons.
-
-	* include/bits/stl_algobase.h (__is_byte_iter, __min_cmp)
-	(lexicographical_compare_three_way): Do not depend on
-	__cpp_lib_concepts.
-	* include/std/version (__cpp_lib_three_way_comparison): Only define
-	when __cpp_lib_concepts is defined.
-	* libsupc++/compare (__cpp_lib_three_way_comparison): Likewise.
-
-2020-01-03  Jonathan Wakely  <jwakely@redhat.com>
-
-	* include/bits/stl_algobase.h (lexicographical_compare_three_way):
-	Only define four-argument overload when __cpp_lib_concepts is defined.
-
-2020-01-01  John David Anglin  <danglin@gcc.gnu.org>
-
-	* config/abi/post/hppa-linux-gnu/baseline_symbols.txt: Update.
-
-2020-01-01  Jakub Jelinek  <jakub@redhat.com>
-
-	Update copyright years.
-=======
->>>>>>> 6d0b075d
  
 Copyright (C) 2021 Free Software Foundation, Inc.
