<<<<<<< HEAD
2019-04-21  Jeff Chapman II  <jchapman@lock3software.com>

	* include/std/contract (contract_violation_continuation_mode): Remove
	ALWAYS_CONTINUE.
=======
2020-05-06  Martin Liska  <mliska@suse.cz>

	Revert:
	2020-05-05  Martin Liska  <mliska@suse.cz>
	PR c/92472
	* include/parallel/multiway_merge.h:
	Use const for _Compare template argument.

2020-05-06  Jonathan Wakely  <jwakely@redhat.com>

	* doc/xml/manual/abi.xml (abi.versioning.history): Document library
	versions for GCC 9.[123] and 10.1 releases.
	* doc/html/*: Regenerate.

2020-05-06  Jakub Jelinek  <jakub@redhat.com>

	* config/abi/post/x86_64-linux-gnu/baseline_symbols.txt: Update.
	* config/abi/post/x86_64-linux-gnu/32/baseline_symbols.txt: Update.
	* config/abi/post/i386-linux-gnu/baseline_symbols.txt: Update.
	* config/abi/post/i486-linux-gnu/baseline_symbols.txt: Update.
	* config/abi/post/aarch64-linux-gnu/baseline_symbols.txt: Update.
	* config/abi/post/s390x-linux-gnu/baseline_symbols.txt: Update.
	* config/abi/post/powerpc64-linux-gnu/baseline_symbols.txt: Update.

2020-05-05  Martin Liska  <mliska@suse.cz>

	PR c/92472
	* include/parallel/multiway_merge.h:
	Use const for _Compare template argument.

2020-05-04  Fangrui Song  <maskray@google.com>

	* libsupc++/cxxabi.h (__cxa_finalize): Fix return type.

2020-05-04  Jonathan Wakely  <jwakely@redhat.com>

	* doc/xml/faq.xml: Use working link for SGI STL FAQ.
	* doc/html/*: Regenerate.

	PR libstdc++/94906
	* src/c++17/memory_resource.cc
	(monotonic_buffer_resource::_Chunk::release): Use size_t for shift
	operands.

2020-05-04  Nathan Sidwell  <nathan@acm.org>

	PR libstdc++/94747
	* libsupc++/dyncast.cc (__dynamic_cast): Cast offsetof to
	ptrdiff_t before negation, to show intent more clearly.

2020-05-04  Jonathan Wakely  <jwakely@redhat.com>

	PR libstdc++/94936
	* src/c++17/memory_resource.cc (synchronized_pool_resource::_TPools):
	Add comment about single-threaded behaviour.
	(synchronized_pool_resource::_TPools::move_nonempty_chunks()): Hoist
	class member access out of loop.
	(synchronized_pool_resource::synchronized_pool_resource())
	(synchronized_pool_resource::~synchronized_pool_resource())
	(synchronized_pool_resource::release()): Check __gthread_active_p
	before creating and/or deleting the thread-specific data key.
	(synchronized_pool_resource::_M_thread_specific_pools()): Adjust
	assertions.
	(synchronized_pool_resource::do_allocate(size_t, size_t)): Add fast
	path for single-threaded case.
	(synchronized_pool_resource::do_deallocate(void*, size_t, size_t)):
	Likewise. Return if unable to find a pool that owns the allocation.
	* testsuite/20_util/synchronized_pool_resource/allocate_single.cc:
	New test.
	* testsuite/20_util/synchronized_pool_resource/cons_single.cc: New
	test.
	* testsuite/20_util/synchronized_pool_resource/release_single.cc: New
	test.

2020-05-03  Jonathan Wakely  <jwakely@redhat.com>

	PR libstdc++/94933
	* include/bits/stl_algobase.h (__fill_a1): Make overload for byte types
	usable in constant expressions.
	* testsuite/25_algorithms/fill_n/constexpr.cc: Test with bytes and
	non-scalars.

2020-05-01  Jonathan Wakely  <jwakely@redhat.com>

	PR libstdc++/94901
	* testsuite/17_intro/badnames.cc: Test values between _E9 and _E24 too.

2020-05-01  Jonathan Wakely  <jwakely@redhat.com>
	    Patrick Palka  <ppalka@redhat.com>

	PR libstdc++/92894
	* include/bits/iterator_concepts.h (ranges::__cust_imove::_IMove):
	Add trait to determine return type and an alias for it.
	(ranges::__cust_imove::_IMove::operator()): Use __result instead of
	deduced return type.
	(iter_rvalue_reference_t): Use _IMove::__type instead of checking
	the result of ranges::iter_move.
	(__detail::__indirectly_readable_impl): Use iter_rvalue_reference_t
	instead of checking the result of ranges::iter_move.
	* testsuite/24_iterators/customization_points/92894.cc: New test.
	* testsuite/24_iterators/indirect_callable/92894.cc: New test.

2020-05-01  Jonathan Wakely  <jwakely@redhat.com>

	PR libstdc++/94901
	* include/std/type_traits (__is_complete_or_unbounded): Replace
	BADNAME _T with _Tp.
	* testsuite/17_intro/badnames.cc: New test.

2020-04-30  Jonathan Wakely  <jwakely@redhat.com>

	PR libstdc++/89510
	* include/bits/alloc_traits.h (allocator_traits::_S_construct)
	(allocator_traits::_S_destroy)
	(allocator_traits<allocator<T>>::construct): Use traits in
	noexcept-specifiers.
	* include/bits/allocator.h (allocator<void>::construct)
	(allocator<void>::destroy): Likewise.
	* include/ext/malloc_allocator.h (malloc_allocator::construct)
	(malloc_allocator::destroy): Likewise.
	* include/ext/new_allocator.h (new_allocator::construct)
	(new_allocator::destroy): Likewise.
	* testsuite/20_util/allocator/89510.cc: New test.
	* testsuite/ext/malloc_allocator/89510.cc: New test.
	* testsuite/ext/new_allocator/89510.cc: New test.

2020-04-29  Jonathan Wakely  <jwakely@redhat.com>

	PR libstdc++/94854
	* include/bits/basic_string.tcc: Update comment about explicit
	instantiations.

2020-04-28  Jonathan Wakely  <jwakely@redhat.com>

	PR libstdc++/91480
	* include/bits/allocator.h (__cpp_lib_allocator_is_always_equal):
	Remove non-standard macro.
	* include/bits/stl_iterator.h (__cpp_lib_constexpr_iterator): Define
	to indicate P1032R1 support.
	* include/bits/stl_pair.h (__cpp_lib_constexpr_utility): Likewise.
	* include/std/string_view (__cpp_lib_constexpr_string_view): Likewise.
	* include/std/tuple (__cpp_lib_constexpr_tuple): Likewise.
	* include/std/version (__cpp_lib_allocator_is_always_equal): Remove.
	(__cpp_lib_constexpr_iterator, __cpp_lib_constexpr_string_view)
	(__cpp_lib_constexpr_tuple, __cpp_lib_constexpr_utility): Define.
	* testsuite/20_util/function_objects/constexpr_searcher.cc: Check
	feature test macro.
	* testsuite/20_util/tuple/cons/constexpr_allocator_arg_t.cc: Likewise.
	* testsuite/21_strings/basic_string_view/operations/copy/char/
	constexpr.cc: Likewise.
	* testsuite/24_iterators/insert_iterator/constexpr.cc: Likewise.

	PR libstdc++/94831
	* include/bits/alloc_traits.h (_S_construct): Restore placement
	new-expression for C++11/14/17 and call std::construct_at directly
	for C++20.
	* include/bits/stl_construct.h (_Construct): Revert to non-constexpr
	function returning void.
	* testsuite/20_util/specialized_algorithms/
	uninitialized_value_construct/94831.cc: New test.
	* testsuite/23_containers/vector/cons/94831.cc: New test.

2020-04-28  Patrick Palka  <ppalka@redhat.com>

	LWG 3433 subrange::advance(n) has UB when n < 0
	* include/std/ranges (subrange::prev): Fix typo.
	(subrange::advance): Handle a negative argument as per the proposed
	resolution of LWG 3433.
	* testsuite/std/ranges/subrange/lwg3433.cc: New test.

2020-04-28  Jonathan Wakely  <jwakely@redhat.com>
	    Iain Sandoe  <iain@sandoe.co.uk>

	PR c++/94759
	* include/std/coroutine: Implement handing for non-
	class coroutine return types.

2020-04-24  Jonathan Wakely  <jwakely@redhat.com>

	* include/experimental/executor (service_already_exists): Make default
	constructor public (LWG 3414).
	* testsuite/experimental/net/execution_context/make_service.cc: Check
	the service_already_exists can be default constructed.

2020-04-24  Kamlesh Kumar  <kamleshbhalui@gmail.com>
	    Jonathan Wakely  <jwakely@redhat.com>

	PR libstdc++/90415
	PR libstdc++/92156
	* include/std/any (any): Rename template parameters for consistency
	with the standard.
	(any::_Decay): Rename to _Decay_if_not_any.
	(any::any(T&&):: Remove is_constructible from constraints. Remove
	non-standard overload.
	(any::any(in_place_type_t<T>, Args&&...))
	(any::any(in_place_type_t<T>, initializer_list<U>, Args&&...))
	(any::emplace(Args&&...))
	(any::emplace(initializer_list<U>, Args&&...)):
	Use decay_t instead of _Decay.
	* testsuite/20_util/any/cons/90415.cc: New test.
	* testsuite/20_util/any/cons/92156.cc: New Test.
	* testsuite/20_util/any/misc/any_cast_neg.cc: Make dg-error directives
	more robust.
	* testsuite/20_util/any/modifiers/92156.cc: New test.

2020-04-23  Jonathan Wakely  <jwakely@redhat.com>

	* doc/xml/manual/status_cxx2020.xml: Update C++20 status table.
	* doc/html/*: Regenerate.

	* include/bits/stl_iterator.h (__cpp_lib_array_constexpr): Revert
	value for C++17 to 201803L because P0858R0 is supported for C++17.
	* include/std/version (__cpp_lib_array_constexpr): Likewise.
	* testsuite/23_containers/array/element_access/constexpr_c++17.cc:
	Check for value corresponding to P0031R0 features being tested.
	* testsuite/23_containers/array/requirements/constexpr_iter.cc:
	Check for value corresponding to P0858R0 features being tested.

	* include/std/version (__cpp_lib_three_way_comparison): Define for
	freestanding builds.

2020-04-23  Thomas Rodgers  <rodgert@appliantology.com>

	* include/experimental/net/executor (system_context): Mark
	system_context::system_context() = delete.
	* testsuite/experimental/net/executor/1.cc: Add new
	test to check system_context is not default constructible.

2020-04-23  Iain Sandoe  <iain@sandoe.co.uk>

	* include/std/coroutine: Update the inline namespace to __n4861.
	Add the __cpp_lib_coroutine define, set to 201902L.
	* include/std/version: Add __cpp_lib_coroutine, set to 201902L.

2020-04-22  Jonathan Wakely  <jwakely@redhat.com>

	* include/std/execution (__cpp_lib_execution): Define to indicate
	support for P0024R2 and P1001R2.
	* include/std/version (__cpp_lib_execution): Define.
	* testsuite/25_algorithms/pstl/feature_test.cc: Only test macro
	defined by <algorithm>, move other tests to new tests ...
	* testsuite/25_algorithms/pstl/feature_test-2.cc: New test.
	* testsuite/25_algorithms/pstl/feature_test-3.cc: New test.
	* testsuite/25_algorithms/pstl/feature_test-4.cc: New test.
	* testsuite/25_algorithms/pstl/feature_test-5.cc: New test.

	* include/bits/stl_iterator.h (__cpp_lib_array_constexpr): Define
	different values for C++17 and C++20, to indicate different feature
	sets. Update value for C++20 to indicate P1032R1 support.
	* include/std/version (__cpp_lib_array_constexpr): Likewise.
	* testsuite/23_containers/array/comparison_operators/constexpr.cc:
	Check feature test macro.
	* testsuite/23_containers/array/element_access/constexpr_c++17.cc:
	New test.
	* testsuite/23_containers/array/requirements/constexpr_fill.cc: Check
	feature test macro.
	* testsuite/23_containers/array/requirements/constexpr_iter.cc: Test
	in C++17 mode and check feature test macro.

	* include/std/utility (__cpp_lib_constexpr_algorithms): Do not define
	here.
	* testsuite/20_util/exchange/constexpr.cc: Do not expect macro to be
	defined by <utility>.

	* include/std/functional (__cpp_lib_concepts): Update macro value to
	indicate P1964R2 support.
	* include/std/version (__cpp_lib_concepts): Likewise.
	* testsuite/std/concepts/1.cc: Adjust expected value.
	* testsuite/std/concepts/2.cc: Likewise.

	* include/std/functional (__cpp_lib_constexpr_invoke): Rename to
	__cpp_lib_constexpr_functional.
	* include/std/version (__cpp_lib_constexpr_invoke): Likewise.
	* testsuite/20_util/function_objects/invoke/constexpr.cc: Adjust.

	* include/bits/ptr_traits.h (__cpp_lib_constexpr_memory): Define to
	indicate P1006R1 support.
	(__cpp_lib_to_address): Define to indicate P0653R2 support.
	* include/bits/range_access.h (__cpp_lib_ssize): Define to indicate
	P1227R2 support.
	* include/bits/ranges_algo.h (__cpp_lib_shift): Define to indicate
	P0769R2 support.
	* include/std/atomic (__cpp_lib_atomic_float): Define to indicate
	P0020R6 support.
	* include/std/memory (__cpp_lib_assume_aligned): Define to indicate
	P1007R3 support.
	* include/std/memory_resource (__cpp_lib_polymorphic_allocator):
	Define to indicate P0339R6 support.
	* include/std/string_view (__cpp_lib_starts_ends_with): Define to
	indicate P0457R2 support.
	* include/std/type_traits (__cpp_lib_is_nothrow_convertible): Define
	to indicate P0758R1 support.
	(__cpp_lib_remove_cvref): Define to indicate P0550R2 support.
	(__cpp_lib_type_identity): Define to indicate P0887R1 support.
	* include/std/version (__cpp_lib_atomic_float)
	(__cpp_lib_is_nothrow_convertible, __cpp_lib_remove_cvref)
	(__cpp_lib_type_identity, __cpp_lib_assume_aligned)
	(__cpp_lib_constexpr_memory, __cpp_lib_polymorphic_allocator)
	(__cpp_lib_shift, __cpp_lib_ssize, __cpp_lib_starts_ends_with)
	(__cpp_lib_to_address): Define.
	* testsuite/20_util/to_address/1_neg.cc: Adjust dg-error line number.

	* include/bits/stl_map.h (__cpp_lib_map_insertion): Remove old
	macro.
	* include/bits/unordered_map.h (__cpp_lib_unordered_map_insertion):
	Likewise.
	* include/std/version (__cpp_lib_map_insertion)
	(__cpp_lib_unordered_map_insertion): Remove.

	* include/std/condition_variable (__cpp_lib_jthread): Remove
	redundant definition.
	* include/std/stop_token (__cpp_lib_jthread): Update macro value to
	indicate P1869R1 support.
	* include/std/version (__cpp_lib_jthread): Update value.
	* testsuite/30_threads/condition_variable_any/stop_token/1.cc: Check
	for updated macro value.
	* testsuite/30_threads/condition_variable_any/stop_token/2.cc:
	Likewise.
	* testsuite/30_threads/jthread/1.cc: Likewise.
	* testsuite/30_threads/jthread/2.cc: Likewise.
	* testsuite/30_threads/stop_token/1.cc: Likewise.
	* testsuite/30_threads/stop_token/2.cc: Likewise.

	* testsuite/21_strings/basic_string/erasure.cc: Check for
	__cpp_lib_erase_if macro.
	* testsuite/23_containers/deque/erasure.cc: Add header name to #error
	messages.
	* testsuite/23_containers/forward_list/erasure.cc: Likewise.
	* testsuite/23_containers/list/erasure.cc: Likewise.
	* testsuite/23_containers/map/erasure.cc: Likewise.
	* testsuite/23_containers/set/erasure.cc: Likewise.
	* testsuite/23_containers/unordered_map/erasure.cc: Likewise.
	* testsuite/23_containers/unordered_set/erasure.cc: Likewise.
	* testsuite/23_containers/vector/erasure.cc: Likewise.

2020-04-21  Jonathan Wakely  <jwakely@redhat.com>

	* include/bits/stl_iterator.h (__normal_iterator): Use synth-three-way
	to define operator<=>.
	* testsuite/24_iterators/normal_iterator/cmp_c++20.cc: New test.

	* doc/Makefile.am (xml_sources_manual): Add missing XML files.
	* doc/Makefile.in: Regenerate.
	* doc/xml/manual/status_cxx1998.xml: Refer to "this section" instead
	of "this page".
	* doc/xml/manual/status_cxx2011.xml: Formatting and other corrections
	to the C++11 status table.
	* doc/xml/manual/status_cxx2014.xml: Replace list of C++14 feature
	proposals with table matching contents of the C++14 standard.
	* doc/xml/manual/status_cxx2017.xml: Add table matching contents of
	the C++17 standard.
	* doc/html/*: Regenerate.

	PR c++/94149
	* include/std/type_traits (__is_nt_constructible_impl): Add partial
	specializations for bounded arrays with non-empty initializers.
	* testsuite/20_util/is_nothrow_constructible/value_c++20.cc: New test.

2020-04-20  Thomas Rodgers  <trodgers@redhat.com>

	* testsuite/lib/libstdc++.exp: Add additional_flags=
	-DTBB_SUPRESS_DEPRECATED_MESSAGES=1 to suppress warnings when
	compiling with a newer Thread Building Blocks.

2020-04-20  Jonathan Wakely  <jwakely@redhat.com>

	* testsuite/24_iterators/istreambuf_iterator/sentinel.cc: New test.

	* testsuite/20_util/is_constructible/51185.cc: Make test class a
	non-aggregate so that the test verifies the same thing in all -std
	modes.
	* testsuite/20_util/is_constructible/value-2.cc: Adjust expected
	results for some types when paren-init for aggregates is supported.

	* include/std/version (__cpp_lib_three_way_comparison): Update value.
	* libsupc++/compare (__cpp_lib_three_way_comparison): Likewise.
	(__detail::__synth3way): Add noexcept-specifier.

	* include/bits/stl_map.h (map): Define operator<=> and remove
	operator< for C++20.
	* include/bits/stl_multimap.h (multimap): Likewise.
	* include/bits/stl_multiset.h (multiset): Likewise.
	* include/bits/stl_set.h (set): Likewise.
	* include/bits/stl_tree.h (_Rb_tree): Likewise.
	(_Rb_tree_iterator, _Rb_tree_const_iterator): Remove redundant
	operator!= for C++20.
	* include/debug/map.h (__gnu_debug::map): Define operator<=> for C++20.
	* include/debug/multimap.h (__gnu_debug::multimap): Likewise.
	* include/debug/multiset.h (__gnu_debug::multiset): Likewise.
	* include/debug/set.h (__gnu_debug::set): Likewise.
	* testsuite/23_containers/map/operators/cmp_c++20.cc: New test.
	* testsuite/23_containers/multimap/operators/cmp_c++20.cc: New test.
	* testsuite/23_containers/multiset/operators/cmp_c++20.cc: New test.
	* testsuite/23_containers/set/operators/cmp_c++20.cc: New test.

2020-04-20  Matthias Kretz  <kretz@kde.org>

	* testsuite/lib/libstdc++.exp: Avoid illegal argument to verbose.

2020-04-19  Jonathan Wakely  <jwakely@redhat.com>

	* include/bits/stl_queue.h (queue): Define operator<=> for C++20.
	* include/bits/stl_stack.h (stack): Likewise.
	* testsuite/23_containers/queue/cmp_c++20.cc: New test.
	* testsuite/23_containers/stack/cmp_c++20.cc: New test.

	* include/bits/unordered_map.h (unordered_map, unordered_multimap):
	Remove redundant operator!= for C++20.
	* include/bits/unordered_set.h (unordered_set, unordered_multiset):
	Likewise.
	* include/debug/unordered_map (unordered_map, unordered_multimap):
	Likewise.
	* include/debug/unordered_set (unordered_set, unordered_multiset):
	Likewise.

	PR other/94629
	* include/debug/formatter.h (_Error_formatter::_Parameter): Fix
	redundant assignment in constructor.

2020-04-18  Jonathan Wakely  <jwakely@redhat.com>

	* include/std/chrono (duration, time_point): Define operator<=> and
	remove redundant operator!= for C++20.
	* testsuite/20_util/duration/comparison_operators/three_way.cc: New
	test.
	* testsuite/20_util/time_point/comparison_operators/three_way.cc: New
	test.

	* testsuite/util/native_type/native_priority_queue.hpp: Use
	allocator_traits to rebind allocator.

2020-04-17  Jonathan Wakely  <jwakely@redhat.com>

	* include/bits/forward_list.h (forward_list): Define operator<=> and
	remove redundant comparison operators for C++20.
	* include/bits/stl_bvector.h (vector<bool, Alloc>): Likewise.
	* include/bits/stl_deque.h (deque): Likewise.
	* include/bits/stl_iterator.h (__normal_iterator): Likewise.
	* include/bits/stl_list.h (list): Likewise.
	* include/bits/stl_vector.h (vector): Likewise.
	* include/debug/deque (__gnu_debug::deque): Likewise.
	* include/debug/forward_list (__gnu_debug::forward_list): Likewise.
	* include/debug/list (__gnu_debug::list): Likewise.
	* include/debug/safe_iterator.h (__gnu_debug::_Safe_iterator):
	Likewise.
	* include/debug/vector (__gnu_debug::vector): Likewise.
	* include/ext/pointer.h (__gnu_cxx::_Pointer_adapter): Define
	operator<=> for C++20.
	* testsuite/23_containers/deque/operators/cmp_c++20.cc: New test.
	* testsuite/23_containers/forward_list/cmp_c++20.cc: New test.
	* testsuite/23_containers/list/cmp_c++20.cc: New test.
	* testsuite/23_containers/vector/bool/cmp_c++20.cc: New test.
	* testsuite/23_containers/vector/cmp_c++20.cc: New test.

	* include/bits/basic_string.h (basic_string): Define operator<=> and
	remove redundant comparison operators for C++20.
	* include/bits/char_traits.h (__gnu_cxx::char_traits, char_traits):
	Add comparison_category members.
	(__detail::__char_traits_cmp_cat): New helper to get comparison
	category from char traits class.
	* include/bits/regex.h (regex_traits::_RegexMask::operator!=): Do not
	define for C++20.
	(sub_match): Define operator<=> and remove redundant comparison
	operators for C++20.
	(match_results): Remove redundant operator!= for C++20.
	* include/std/string_view (basic_string_view): Define operator<=> and
	remove redundant comparison operators for C++20.
	* testsuite/21_strings/basic_string/operators/char/cmp_c++20.cc: New
	test.
	* testsuite/21_strings/basic_string/operators/wchar_t/cmp_c++20.cc:
	New test.
	* testsuite/21_strings/basic_string_view/operations/copy/char/
	constexpr.cc: Initialize variable.
	* testsuite/21_strings/basic_string_view/operations/copy/wchar_t/
	constexpr.cc: Likewise.
	* testsuite/21_strings/basic_string_view/operators/char/2.cc: Add
	dg-do directive and remove comments showing incorrect signatures.
	* testsuite/21_strings/basic_string_view/operators/wchar_t/2.cc:
	Likewise.
	* testsuite/21_strings/basic_string_view/operators/char/cmp_c++20.cc:
	New test.
	* testsuite/21_strings/basic_string_view/operators/wchar_t/cmp_c++20.cc:
	New test.
	* testsuite/28_regex/sub_match/compare_c++20.cc: New test.

2020-04-16  Jonathan Wakely  <jwakely@redhat.com>

	* testsuite/20_util/unsynchronized_pool_resource/allocate.cc: Remove
	name of unused parameter.

2020-04-15  Jonathan Wakely  <jwakely@redhat.com>

	* include/bits/fs_dir.h (file_status): Define operator== for C++20.
	(directory_entry): Define operator<=> and remove redundant comparison
	operators for C++20.
	* include/bits/fs_fwd.h (space_info): Define operator== for C++20.
	* include/bits/fs_path.h (path): Define operator<=> and remove
	redundant comparison operators for C++20.
	* testsuite/27_io/filesystem/path/compare/compare.cc: Fix comment.
	* testsuite/27_io/filesystem/path/compare/lwg2936.cc: Likewise.
	* testsuite/27_io/filesystem/path/compare/path.cc: Likewise.
	* testsuite/27_io/filesystem/path/compare/strings.cc: Likewise.

	* include/bits/allocator.h (operator!=): Do not define for C++20.
	* include/bits/locale_classes.h (operator!=): Likewise.
	* include/bits/std_function.h (operator==(nullptr_t, const function&))
	(operator!=(const function&, nullptr_t))
	(operator!=(nullptr_t, const function&)): Likewise.
	* include/ext/bitmap_allocator.h (operator!=): Likewise.
	* include/ext/debug_allocator.h (operator!=): Likewise.
	* include/ext/extptr_allocator.h (operator!=): Likewise.
	* include/ext/malloc_allocator.h (operator!=): Likewise.
	* include/ext/mt_allocator.h (operator!=): Likewise.
	* include/ext/new_allocator.h (operator!=): Likewise.
	* include/ext/pool_allocator.h (operator!=): Likewise.
	* include/ext/throw_allocator.h (operator!=): Likewise.
	* include/std/bitset (bitset::operator!=): Likewise.
	* include/std/memory_resource (operator!=): Likewise.
	* include/std/scoped_allocator (operator!=): Likewise.

	* include/std/typeindex (operator<=>): Define for C++20.
	* testsuite/20_util/typeindex/comparison_operators_c++20.cc: New test.

2020-04-14  Jonathan Wakely  <jwakely@redhat.com>

	* libsupc++/compare (compare_three_way): Fix constraint so that
	BUILTIN-PTR-THREE-WAY does not require three_way_comparable_with.
	* testsuite/18_support/comparisons/object/builtin-ptr-three-way.cc:
	New test.

	PR libstdc++/94562
	* include/bits/shared_ptr.h (operator<=>): Define for C++20.
	* include/bits/shared_ptr_base.h (operator<=>): Likewise.
	* include/bits/unique_ptr.h (operator<=>): Add inline specifier.
	* testsuite/20_util/shared_ptr/comparison/cmp_c++20.cc: New test.
	* testsuite/20_util/shared_ptr/comparison/less.cc: Do not expect
	std::less<A*> to be used when comparing std::shared_ptr<A> objects in
	C++20.

	PR libstdc++/94565
	* libsupc++/compare (__unspec): Add noexcept-specifier to constructor.
	* testsuite/18_support/comparisons/categories/94565.cc: New test.

2020-04-13  Iain Sandoe  <iain@sandoe.co.uk>

	* include/std/coroutine: Update coroutines builtin define,
	per n4861.

2020-04-09  Jonathan Wakely  <jwakely@redhat.com>

	* libsupc++/compare (compare_three_way): Fix noexcept-specifier.
	(strong_order, weak_order, partial_order): Replace uses of <=> with
	compare_three_way function object (LWG 3324).
	* testsuite/18_support/comparisons/algorithms/partial_order.cc: Add
	equality operator so that X satisfies three_way_comparable.
	* testsuite/18_support/comparisons/algorithms/strong_order.cc:
	Likewise.
	* testsuite/18_support/comparisons/algorithms/weak_order.cc: Likewise.

	* include/bits/unique_ptr.h (operator<=>): Define for C++20.
	* testsuite/20_util/default_delete/48631_neg.cc: Adjust dg-error line.
	* testsuite/20_util/default_delete/void_neg.cc: Likewise.
	* testsuite/20_util/unique_ptr/comparison/compare.cc: New test.
	* testsuite/20_util/unique_ptr/comparison/compare_c++20.cc: New test.

2020-04-08  Jonathan Wakely  <jwakely@redhat.com>

	* include/bits/slice_array.h (operator==(const slice&, const slice&)):
	Define for C++20.
	* include/std/complex (operator==(const T&, const complex<T>&))
	(operator!=(const complex<T>&, const complex<T>&))
	(operator!=(const complex<T>&, const T&))
	(operator!=(const T&, const complex<T>&)): Do not declare for C++20.
	* testsuite/26_numerics/slice/compare.cc: New test.

	* include/std/charconv (to_chars_result, from_chars_result): Add
	defaulted equality comparisons for C++20.
	* testsuite/20_util/from_chars/compare.cc: New test.
	* testsuite/20_util/to_chars/compare.cc: New test.

2020-04-07  Jonathan Wakely  <jwakely@redhat.com>

	PR libstdc++/94520
	* include/std/charconv (__integer_to_chars_result_type)
	(__integer_from_chars_result_type): Use __or_ instead of __or_v_ to
	allow use in C++14.
	* testsuite/20_util/from_chars/1.cc: Run test as C++14 and replace
	use of std::string_view with std::string.
	* testsuite/20_util/from_chars/2.cc: Likewise.
	* testsuite/20_util/to_chars/1.cc: Likewise.
	* testsuite/20_util/to_chars/2.cc: Likewise.

2020-04-06  Jonathan Wakely  <jwakely@redhat.com>

	PR libstdc++/94498
	* include/bits/char_traits.h (__gnu_cxx::char_traits::move): Make it
	usable in constant expressions for C++20.
	(__gnu_cxx::char_traits::copy, __gnu_cxx::char_traits::assign): Add
	_GLIBCXX20_CONSTEXPR.
	(std::char_traits<char>, std::char_traits<wchar_t>)
	(std::char_traits<char8_t>): Make move, copy and assign usable in
	constant expressions for C++20.
	(std::char_traits<char16_t>, std::char_traits<char32_t>): Make move
	and copy usable in constant expressions for C++20.
	* include/std/string_view (basic_string_view::copy): Add
	_GLIBCXX20_CONSTEXPR.
	* testsuite/21_strings/basic_string_view/operations/copy/char/
	constexpr.cc: New test.
	* testsuite/21_strings/basic_string_view/operations/copy/wchar_t/
	constexpr.cc: New test.

2020-04-05  Gerald Pfeifer  <gerald@pfeifer.com>

	* doc/xml/manual/appendix_contributing.xml: Refer to Git
	documentation instead of Subversion.  Switch to https.
	* doc/html/manual/appendix_contributing.html: Regenerate.

2020-04-03  Jonathan Wakely  <jwakely@redhat.com>

	PR libstdc++/93960
	* include/bits/ptr_traits.h (__to_address): Add special case for debug
	iterators, to avoid dereferenceable check.
	* testsuite/20_util/to_address/1_neg.cc: Adjust dg-error line number.
	* testsuite/20_util/to_address/debug.cc: New test.

2020-04-01  Andrea Corallo  <andrea.corallo@arm.com>

	* testsuite/experimental/net/execution_context/use_service.cc:
	Require pthread and gthreads.

2020-04-01  Gerald Pfeifer  <gerald@pfeifer.com>

	* doc/xml/manual/appendix_free.xml: Move "free books" list from
	fsf.org to gnu.org.
	* doc/html/manual/appendix_free.html: Regenerate.

2020-03-31  Ville Voutilainen  <ville.voutilainen@gmail.com>

	Library-side tests for parenthesized aggregate init

	PR c++/92878
	PR c++/92947

	* testsuite/20_util/allocator_traits/members/92878_92947.cc: New.
	* testsuite/20_util/any/assign/92878_92947.cc: Likewise.
	* testsuite/20_util/any/cons/92878_92947.cc: Likewise.
	* testsuite/20_util/is_constructible/92878_92947.cc: Likewise.
	* testsuite/20_util/optional/assignment/92878_92947.cc: Likewise.
	* testsuite/20_util/optional/cons/92878_92947.cc: Likewise.
	* testsuite/20_util/pair/cons/92878_92947.cc: Likewise.
	* testsuite/20_util/shared_ptr/creation/92878_92947.cc: Likewise.
	* testsuite/20_util/specialized_algorithms/construct_at/92878_92947.cc:
	Likewise.
	* testsuite/20_util/unique_ptr/creation/92878_92947.cc: Likewise.
	* testsuite/20_util/uses_allocator/92878_92947.cc: Likewise.
	* testsuite/20_util/variant/92878_92947.cc: Likewise.
	* testsuite/23_containers/deque/modifiers/emplace/92878_92947.cc:
	Likewise.
	* testsuite/23_containers/forward_list/modifiers/92878_92947.cc:
	Likewise.
	* testsuite/23_containers/list/modifiers/emplace/92878_92947.cc:
	Likewise.
	* testsuite/23_containers/map/modifiers/emplace/92878_92947.cc:
	Likewise.
	* testsuite/23_containers/multimap/modifiers/emplace/92878_92947.cc:
	Likewise.
	* testsuite/23_containers/multiset/modifiers/emplace/92878_92947.cc:
	Likewise.
	* testsuite/23_containers/priority_queue/92878_92947.cc: Likewise.
	* testsuite/23_containers/queue/92878_92947.cc: Likewise.
	* testsuite/23_containers/set/modifiers/emplace/92878_92947.cc:
	Likewise.
	* testsuite/23_containers/stack/92878_92947.cc: Likewise.
	* testsuite/23_containers/unordered_map/modifiers/92878_92947.cc:
	Likewise.
	* testsuite/23_containers/unordered_multimap/modifiers/92878_92947.cc:
	Likewise.
	* testsuite/23_containers/unordered_multiset/modifiers/92878_92947.cc:
	Likewise.
	* testsuite/23_containers/unordered_set/modifiers/92878_92947.cc:
	Likewise.
	* testsuite/23_containers/vector/modifiers/emplace/92878_92947.cc:
	Likewise.

2020-03-28  Jonathan Wakely  <jwakely@redhat.com>

	* testsuite/20_util/is_constructible/value-2.cc: Fix test to account
	for changes due to parenthesized aggregate-initialization in C++20.
	* testsuite/20_util/time_point/cons/81468.cc: Fix test to not clash
	with std::chrono::sys_time in C++20.

	* include/bits/stl_iterator.h (reverse_iterator): Use requires-clause
	to constrain C++20 versions of comparison operators. Fix backwards
	logic of relational operators.
	(move_iterator): Use requires-clause to constrain comparison operators
	in C++20. Do not declare non-standard same-type overloads for C++20.
	* testsuite/24_iterators/move_iterator/rel_ops_c++20.cc: Check result
	of comparisons and check using greedy_ops type.
	* testsuite/24_iterators/reverse_iterator/rel_ops_c++20.cc: Likewise.
	* testsuite/24_iterators/move_iterator/greedy_ops.cc: Remove redundant
	main function from compile-only test.
	* testsuite/24_iterators/reverse_iterator/greedy_ops.cc: Likewise.

2020-03-27  Jonathan Wakely  <jwakely@redhat.com>

	* include/bits/range_cmp.h (__cpp_lib_ranges): Define.
	* include/bits/stl_iterator.h: Check value of __cpp_concepts so that
	C++20 concepts are required.
	* include/bits/stl_iterator_base_types.h: Likewise.
	* include/std/concepts: Likewise.
	* include/std/version: Likewise.
	* testsuite/std/ranges/headers/ranges/synopsis.cc: Check feature test
	macro.

	* include/bits/stl_iterator.h (reverse_iterator::iterator_concept)
	(reverse_iterator::iterator_category): Define for C++20.
	(reverse_iterator): Define comparison operators correctly for C++20.
	(__normal_iterator): Add constraints to comparison operators for C++20.
	(move_iterator::operator++(int)) [__cpp_lib_concepts]: Define new
	overload for input iterators.
	(move_iterator): Add constraints to comparison operators for C++20.
	Define operator<=> for C++20.
	* testsuite/24_iterators/move_iterator/input_iterator.cc: New test.
	* testsuite/24_iterators/move_iterator/move_only.cc: New test.
	* testsuite/24_iterators/move_iterator/rel_ops_c++20.cc: New test.
	* testsuite/24_iterators/reverse_iterator/rel_ops_c++20.cc: New test.

	* include/bits/iterator_concepts.h (__detail::__decay_copy)
	(__detail::__member_begin, __detail::__adl_begin): Move here from
	<bits/range_access.h>.
	(__detail::__ranges_begin, __detail::__range_iter_t): Define.
	* bits/range_access.h (__cust_access::__decay_copy)
	(__cust_access::__member_begin, __cust_access::__adl_begin): Move to
	<bits/iterator_concepts.h>.
	(ranges::iterator_t): Use __detail::__range_iter_t.
	* include/bits/stl_iterator.h (back_insert_iterator): Simplify
	conditional compilation. Add _GLIBCXX20_CONSTEXPR to all members.
	(front_insert_iterator): Likewise.
	(insert_iterator): Implement changes from P0896R4 for C++20.
	* testsuite/24_iterators/back_insert_iterator/constexpr.cc: New test.
	* testsuite/24_iterators/front_insert_iterator/constexpr.cc: New test.
	* testsuite/24_iterators/headers/iterator/synopsis_c++17.cc: Adjust
	for inclusion in synopsis_c++20.cc which expects different signatures
	for some function templates.
	* testsuite/24_iterators/insert_iterator/constexpr.cc: New test.

	* include/std/type_traits (__is_array_convertible): Move definition
	to immediately after is_convertible.

2020-03-26  Jonathan Wakely  <jwakely@redhat.com>

	* include/std/chrono (chrono::days, chrono::weeks, chrono::years)
	(chrono::months, chrono::sys_days, chrono::local_t)
	(chrono::local_time, chrono::local_seconds, chrono::local_days):
	Define for C++20.
	(chrono::time_point): Add missing static assert.
	* testsuite/20_util/time_point/requirements/duration_neg.cc: New test.
	* testsuite/std/time/clock/file/overview.cc: New test.
	* testsuite/std/time/clock/file/members.cc: New test.
	* testsuite/std/time/syn_c++20.cc: New test.

2020-03-25  Mike Crowe  <mac@mcrowe.com>

	* testsuite/30_threads/shared_timed_mutex/try_lock_until/1.cc: New
	test.
	* testsuite/30_threads/shared_timed_mutex/try_lock_until/2.cc: New
	test.

2020-03-25  Jonathan Wakely  <jwakely@redhat.com>

	* include/bits/fs_fwd.h (filesystem::__file_clock): Move to ...
	* include/std/chrono (filesystem::__file_clock): Here.
	(filesystem::__file_clock::from_sys, filesystem::__file_clock::to_sys):
	Define public member functions for C++20.
	(is_clock, is_clock_v): Define traits for C++20.
	* include/std/condition_variable (condition_variable::wait_until): Add
	check for valid clock.
	* include/std/future (_State_baseV2::wait_until): Likewise.
	* include/std/mutex (__timed_mutex_impl::_M_try_lock_until): Likewise.
	* include/std/shared_mutex (shared_timed_mutex::try_lock_shared_until):
	Likewise.
	* include/std/thread (this_thread::sleep_until): Likewise.
	* testsuite/30_threads/condition_variable/members/2.cc: Qualify
	slow_clock with new namespace.
	* testsuite/30_threads/condition_variable/members/clock_neg.cc: New
	test.
	* testsuite/30_threads/condition_variable_any/members/clock_neg.cc:
	New test.
	* testsuite/30_threads/future/members/clock_neg.cc: New test.
	* testsuite/30_threads/recursive_timed_mutex/try_lock_until/3.cc:
	Qualify slow_clock with new namespace.
	* testsuite/30_threads/recursive_timed_mutex/try_lock_until/
	clock_neg.cc: New test.
	* testsuite/30_threads/shared_future/members/clock_neg.cc: New
	test.
	* testsuite/30_threads/shared_lock/locking/clock_neg.cc: New test.
	* testsuite/30_threads/shared_timed_mutex/try_lock_until/clock_neg.cc:
	New test.
	* testsuite/30_threads/timed_mutex/try_lock_until/3.cc: Qualify
	slow_clock with new namespace.
	* testsuite/30_threads/timed_mutex/try_lock_until/4.cc: Likewise.
	* testsuite/30_threads/timed_mutex/try_lock_until/clock_neg.cc: New
	test.
	* testsuite/30_threads/unique_lock/locking/clock_neg.cc: New test.
	* testsuite/std/time/traits/is_clock.cc: New test.
	* testsuite/util/slow_clock.h (slow_clock): Move to __gnu_test
	namespace.
>>>>>>> 371905d1

2020-03-21  Jonathan Wakely  <jwakely@redhat.com>

	PR libstdc++/93245
	* include/experimental/bits/fs_path.h (path::generic_string<C,T,A>()):
	* testsuite/experimental/filesystem/path/generic/generic_string.cc:
	Improve test coverage.

	PR libstdc++/94242
	* include/bits/fs_path.h (path::_S_str_convert): Replace first
	parameter with basic_string_view so that strings with different
	allocators can be accepted.
	(path::generic_string<C,T,A>()): Use basic_string object that uses the
	right allocator type.
	* testsuite/27_io/filesystem/path/generic/94242.cc: New test.
	* testsuite/27_io/filesystem/path/generic/generic_string.cc: Improve
	test coverage.

2020-03-18  Jonathan Wakely  <jwakely@redhat.com>

	PR libstdc++/94033
	* include/std/type_traits (__is_nt_default_constructible_atom): Remove.
	(__is_nt_default_constructible_impl): Remove.
	(__is_nothrow_default_constructible_impl): Remove.
	(__is_nt_constructible_impl): Add bool template parameter. Adjust
	partial specializations.
	(__is_nothrow_constructible_impl): Replace class template with alias
	template.
	(is_nothrow_default_constructible): Derive from alias template
	__is_nothrow_constructible_impl instead of
	__is_nothrow_default_constructible_impl.
	* testsuite/20_util/is_nothrow_constructible/94003.cc: New test.

	* include/std/stop_token (stop_token::_Stop_state_ref): Define
	comparison operators explicitly if the compiler won't synthesize them.

	* include/bits/stl_algobase.h (__lexicographical_compare_aux): Check
	__cpp_lib_concepts before using iter_reference_t.
	* include/bits/stream_iterator.h (istream_iterator): Check
	__cpp_lib_concepts before using default_sentinel_t.
	* include/bits/streambuf_iterator.h (istreambuf_iterator): Likewise.

	PR libstdc++/94203
	* include/experimental/executor (executor::executor(Executor)): Call
	make_shared directly instead of _M_create. Create _Tgt1 object.
	(executor::executor(allocator_arg_t, const ProtoAlloc&, Executor)):
	Call allocate_shared directly instead of _M_create. Create _Tgt2
	object.
	(executor::target_type): Add cast needed for new _Tgt interface.
	(executor::target): Define when RTTI is disabled. Use _Tgt::_M_func.
	(executor::_Tgt): Define the same interface whether RTTI is enabled or
	not.
	(executor::_Tgt::target_type, executor::_Tgt::target): Do not use
	std::type_info in the interface.
	(executor::_Tgt::_M_func): Add data member.
	(executor::_TgtImpl): Replace with _Tgt1 and _Tgt2 class templates.
	(executor::_Tgt1::_S_func): Define function to access target without
	depending on RTTI.
	(executor::_M_create): Remove.
	(operator==, operator!=): Simplify comparisons for executor.
	* include/experimental/socket (is_error_code_enum<socket_errc>):
	Define specialization before use.
	* testsuite/experimental/net/executor/1.cc: New test.

2020-03-16  Jonathan Wakely  <jwakely@redhat.com>

	PR libstdc++/94199
	* include/experimental/executor (service_already_exists): Add default
	constructor. Declare make_service to be a friend.
	* testsuite/experimental/net/execution_context/make_service.cc: New
	test.

2020-03-12  Jonathan Wakely  <jwakely@redhat.com>

	* testsuite/tr1/8_c_compatibility/cstdlib/functions.cc: Do not pass
	a null pointer to functions with nonnull(1) attribute.

2020-03-11  Patrick Palka  <ppalka@redhat.com>

	* include/std/ranges (split_view::_OuterIter::_OuterIter): Typo fix,
	'address' -> 'std::__addressof'.
	* testsuite/std/ranges/adaptors/split.cc: Test taking the split_view of
	a non-forward input_range.
	* testsuite/util/testsuite_iterators.h (output_iterator_wrapper): Make
	default constructor protected instead of deleted, like with
	input_iterator_wrapper.
	(test_range::iterator): Add comment explaining that this type is used
	only when the underlying wrapper is input_iterator_wrapper or
	output_iterator_wrapper.  Remove delegating defaulted constructor so
	that the inherited default constructor is used instead.

	LWG 3286 ranges::size is not required to be valid after a call to
	ranges::begin on an input range
	* include/std/ranges (subrange::subrange): Split single-argument
	constructor into two, one constrained by _S_store_size and another by
	!_S_store_size.
	(take_view::begin): Call size() before calling ranges::begin(_M_base).
	* testsuite/std/ranges/adaptors/lwg3286.cc: New test.
	* testsuite/std/ranges/subrange/lwg3286.cc: New test.

2020-03-10  Jonathan Wakely  <jwakely@redhat.com>

	* include/std/ranges (split_view::_OuterIter::__at_end): Use __current
	instead of _M_current.
	(split_view::_OuterIter::operator++): Likewise.

	* include/std/ranges (transform_view::_Iterator::__iter_move): Remove.
	(transform_view::_Iterator::operator*): Add noexcept-specifier.
	(transform_view::_Iterator::iter_move): Inline __iter_move body here.
	(split_view::_OuterIter::__current): Add noexcept.
	(split_view::_InnerIter::__iter_swap): Remove.
	(split_view::_InnerIter::__iter_move): Remove.
	(split_view::_InnerIter::_M_i_current): New accessors.
	(split_view::_InnerIter::__at_end): Use _M_i_current().
	(split_view::_InnerIter::operator*): Likewise.
	(split_view::_InnerIter::operator++): Likewise.
	(iter_move(const _InnerIter&)): Likewise.
	(iter_swap(const _InnerIter&, const _InnerIter&)): Likewise.
	* testsuite/std/ranges/adaptors/split.cc: Check noexcept-specifier
	for iter_move and iter_swap on split_view's inner iterator.

	PR c++/94117
	* include/std/ranges (ranges::transform_view::_Iterator::iter_move):
	Change expression in noexcept-specifier to match function body.

	* testsuite/23_containers/unordered_set/allocator/ext_ptr.cc: Add
	comment explaining multiple dg-do directives.
	* testsuite/24_iterators/ostream_iterator/1.cc: Fix do-do directive
	so test is run as well as compiled.

2020-03-09  Jonathan Wakely  <jwakely@redhat.com>

	PR libstdc++/94063
	* src/c++17/fs_path.cc (path::operator+=(const path&)): Add kluge to
	handle concatenations that change the type of the first component.
	(path::operator+=(basic_string_view<value_type>)): Likewise.
	* testsuite/27_io/filesystem/path/concat/94063.cc: New test.

2020-03-06  Patrick Palka  <ppalka@redhat.com>

	* include/std/ranges (join_view::_Sentinel<_Const>): Befriend
	join_view::_Sentinel<!_Const>.
	* testsuite/std/ranges/adaptors/join.cc: Augment test.

	PR libstdc++/93978
	* include/bits/range_access.h (__cust_access::_Empty::operator()):
	Declare return type to be bool instead of auto.
	* testsuite/std/ranges/adaptors/93978.cc: New test.

2020-03-06  Jonathan Wakely  <jwakely@redhat.com>

	PR libstdc++/94069
	* include/std/shared_mutex [!PTHREAD_RWLOCK_INITIALIZER]
	(__shared_mutex_pthread::__shared_mutex_pthread()): Remove incorrect
	second argument to __glibcxx_rwlock_init.
	* testsuite/30_threads/shared_timed_mutex/94069.cc: New test.

	PR libstdc++/93244
	* testsuite/27_io/filesystem/path/generic/generic_string.cc: Adjust
	test to not fail due to PR 94063.
	* testsuite/27_io/filesystem/path/generic/utf.cc: Likewise.
	* testsuite/27_io/filesystem/path/generic/wchar_t.cc: Likewise.

2020-03-06  Andreas Krebbel  <krebbel@linux.ibm.com>

	* src/c++11/system_error.cc: Omit the ENOTSUP case statement if it
	would match ENOSYS.

2020-03-05  Jonathan Wakely  <jwakely@redhat.com>

	* testsuite/27_io/filesystem/operations/all.cc: Mark unused variable.
	* testsuite/27_io/filesystem/operations/copy.cc: Fix typo.
	* testsuite/experimental/filesystem/operations/copy.cc: Likewise.
	* testsuite/27_io/filesystem/operations/file_size.cc: Use correct type
	for return value, and in comparison.
	* testsuite/experimental/filesystem/operations/file_size.cc: Likewise.

	PR libstdc++/94051
	* include/std/string_view: Include <bits/ostream_insert.h>.
	* testsuite/21_strings/basic_string_view/inserters/94051.cc: New test.

2020-03-04  Jonathan Wakely  <jwakely@redhat.com>

	* include/bits/cpp_type_traits.h (__memcpyable): Fix comment.

2020-03-04  Patrick Palka  <ppalka@redhat.com>

	PR libstdc++/94017
	* include/bits/ranges_algobase.h (__fill_n_fn::operator()): Refine
	condition for when to use memset, making sure to additionally check that
	the output pointer's value type is a non-volatile byte type.  Instead of
	requiring that the fill type is a byte type, just require that it's an
	integral type.
	* testsuite/20_util/specialized_algorithms/uninitialized_fill/94017.cc:
	New test.
	* testsuite/20_util/specialized_algorithms/uninitialized_fill_n/94017.cc:
	New test.
	* testsuite/25_algorithms/fill/94013.cc: Uncomment part of test that was
	blocked by PR 94017.
	* testsuite/25_algorithms/fill/94017.cc: New test.
	* testsuite/25_algorithms/fill_n/94017.cc: New test.

	LWG 3355 The memory algorithms should support move-only input iterators
	introduced by P1207
	* include/bits/ranges_uninitialized.h
	(__uninitialized_copy_fn::operator()): Use std::move to avoid attempting
	to copy __ifirst, which could be a move-only input iterator.  Use
	operator- instead of ranges::distance to compute distance from a sized
	sentinel.
	(__uninitialized_copy_n_fn::operator()): Likewise.
	(__uninitialized_move_fn::operator()): Likewise.
	(__uninitialized_move_n_fn::operator()): Likewise.
	(__uninitialized_destroy_fn::operator()): Use std::move to avoid
	attempting to copy __first.
	(__uninitialized_destroy_n_fn::operator()): Likewise.
	* testsuite/20_util/specialized_algorithms/destroy/constrained.cc:
	Augment test.
	* .../specialized_algorithms/uninitialized_copy/constrained.cc:
	Likewise.
	* .../specialized_algorithms/uninitialized_move/constrained.cc:
	Likewise.

	* testsuite/util/testsuite_iterators.h (test_range::get_iterator): Make
	protected instead of private.
	(test_sized_range_sized_sent): New.

	* testsuite/util/testsuite_iterators.h (input_iterator_wrapper_nocopy):
	New testsuite iterator.
	* testsuite/24_iterators/counted_iterator/lwg3389.cc: use it.
	* testsuite/24_iterators/move_iterator/lwg3390.cc: Likewise.

	* include/bits/ranges_uninitialized.h
	(uninitialized_copy_fn::operator()): Pass a reference type as the first
	argument to is_nothrow_assignable_v.
	(uninitialized_copy_fn::operator()): Likewise.
	(uninitialized_move_fn::operator()): Likewise.  Return an in_out_result
	with the input iterator stripped of its move_iterator.
	(uninitialized_move_n_fn::operator()): Likewise.
	(uninitialized_fill_fn::operator()): Pass a reference type as the first
	argument to is_nothrow_assignable_v.
	(uninitialized_fill_n_fn::operator()): Likewise.

2020-03-03  Jonathan Wakely  <jwakely@redhat.com>

	PR libstdc++/94013
	* include/bits/cpp_type_traits.h (__memcpyable, __memcmpable): New
	traits to control when to use memmove and memcmp optimizations.
	(__is_nonvolatile_trivially_copyable): New helper trait.
	* include/bits/ranges_algo.h (__lexicographical_compare_fn): Do not
	use memcmp optimization with volatile data.
	* include/bits/ranges_algobase.h (__equal_fn): Use __memcmpable.
	(__copy_or_move, __copy_or_move_backward): Use __memcpyable.
	* include/bits/stl_algobase.h (__copy_move_a2): Use __memcpyable.
	(__copy_move_backward_a2): Likewise.
	(__equal_aux1): Use __memcmpable.
	(__lexicographical_compare_aux): Do not use memcmp optimization with
	volatile data.
	* testsuite/25_algorithms/copy/94013.cc: New test.
	* testsuite/25_algorithms/copy_backward/94013.cc: New test.
	* testsuite/25_algorithms/equal/94013.cc: New test.
	* testsuite/25_algorithms/fill/94013.cc: New test.
	* testsuite/25_algorithms/lexicographical_compare/94013.cc: New test.
	* testsuite/25_algorithms/move/94013.cc: New test.
	* testsuite/25_algorithms/move_backward/94013.cc: New test.

	* include/bits/stl_algobase.h (lexicographical_compare_three_way):
	Avoid redundant iterator comparisons (LWG 3410).

2020-03-02  Jonathan Wakely  <jwakely@redhat.com>

	PR libstdc++/93972
	* include/bits/stl_algobase.h (__memcmp): Allow pointer types to
	differ.
	* testsuite/25_algorithms/lexicographical_compare/uchar.cc: New test.

	* include/std/ranges (__detail::__maybe_empty_t): Rename to
	__maybe_present_t.
	(__adaptor::_RangeAdaptor, join_view, split_view): Use new name.

	* include/bits/ranges_algo.h (shift_right): Add 'typename' to
	dependent type.

2020-03-01  H.J. Lu  <hongjiu.lu@intel.com>

	* config/abi/post/x86_64-linux-gnu/x32/baseline_symbols.txt: Updated.

2020-02-29  John David Anglin  <danglin@gcc.gnu.org>

	* testsuite/17_intro/headers/c++1998/charset.cc: Skip on *-*-hpux*.
	* testsuite/17_intro/headers/c++2011/charset.cc: Likewise.
	* testsuite/17_intro/headers/c++2014/charset.cc: Likewise.
	* testsuite/17_intro/headers/c++2017/charset.cc: Likewise.
	* testsuite/17_intro/headers/c++2020/charset.cc: Likewise.

	* testsuite/30_threads/condition_variable_any/stop_token/wait_on.cc:
	Add libatomic option.
	* testsuite/30_threads/jthread/jthread.cc: Likewise.

2020-02-29  François Dumont  <fdumont@gcc.gnu.org>

	* include/bits/stl_algo.h
	(__find_if, __count_if, __is_permutation, std::is_permutation): Move...
	* include/bits/stl_algobase.h: ...here.
	* include/bits/hashtable_policy.h: Remove <bits/stl_algo.h> include.

2020-02-29  John David Anglin  <danglin@gcc.gnu.org>

	* testsuite/30_threads/stop_token/stop_callback.cc: Add libatomic
	option.
	* testsuite/30_threads/stop_token/stop_callback/deadlock-mt.cc:
	Likewise.
	* testsuite/30_threads/stop_token/stop_callback/deadlock.cc: Likewise.
	* testsuite/30_threads/stop_token/stop_callback/destroy.cc: Likewise.
	* testsuite/30_threads/stop_token/stop_callback/invoke.cc: Likewise.
	* testsuite/30_threads/stop_token/stop_source.cc: Likewise.
	* testsuite/30_threads/stop_token/stop_source/assign.cc: Likewise.
	* testsuite/30_threads/stop_token/stop_token.cc: Likewise.
	* testsuite/30_threads/stop_token/stop_token/stop_possible.cc:
	Likewise.

	PR libstdc++/92906
	* config/abi/post/hppa-linux-gnu/baseline_symbols.txt: Update.

2020-02-28  Patrick Palka  <ppalka@redhat.com>

	PR libstdc++/93972
	* include/bits/ranges_algo.h (__lexicographical_compare_fn::operator()):
	Fix condition for when to use memcmp, making it consistent with the
	corresponding condition used in std::lexicographical_compare.
	* testsuite/25_algorithms/lexicographical_compare/93972.cc: New test.

	* testsuite/26_numerics/headers/numeric/synopsis.cc: Add signatures for
	functions introduced in C++11, C++17 and C++2a.  Add 'constexpr' to
	existing signatures for C++2a.

2020-02-28  Jonathan Wakely  <jwakely@redhat.com>

	* testsuite/24_iterators/range_operations/advance_debug_neg.cc: Run
	test instead of just compiling it.

2020-02-28  Patrick Palka  <ppalka@redhat.com>

	* include/std/ranges (reverse_view::_S_needs_cached_begin): Set to false
	whenever the underlying range models common_range.

	* include/std/ranges (__detail::_CachedPosition): New struct.
	(views::filter_view::_S_needs_cached_begin): New member variable.
	(views::filter_view::_M_cached_begin): New member variable.
	(views::filter_view::begin): Use _M_cached_begin to cache its
	result.
	(views::drop_view::_S_needs_cached_begin): New static member variable.
	(views::drop_view::_M_cached_begin): New member variable.
	(views::drop_view::begin): Use _M_cached_begin to cache its result
	when _S_needs_cached_begin.
	(views::drop_while_view::_M_cached_begin): New member variable.
	(views::drop_while_view::begin): Use _M_cached_begin to cache its
	result.
	(views::reverse_view::_S_needs_cached_begin): New static member
	variable.
	(views::reverse_view::_M_cached_begin): New member variable.
	(views::reverse_view::begin): Use _M_cached_begin to cache its result
	when _S_needs_cached_begin.
	* testsuite/std/ranges/adaptors/drop.cc: Augment test to check that
	drop_view::begin caches its result.
	* testsuite/std/ranges/adaptors/drop_while.cc: Augment test to check
	that drop_while_view::begin caches its result.
	* testsuite/std/ranges/adaptors/filter.cc: Augment test to check that
	filter_view::begin caches its result.
	* testsuite/std/ranges/adaptors/reverse.cc: Augment test to check that
	reverse_view::begin caches its result.

2020-02-28  Jonathan Wakely  <jwakely@redhat.com>

	* testsuite/27_io/filesystem/operations/last_write_time.cc: Fixes for
	filesystems that silently truncate timestamps.
	* testsuite/experimental/filesystem/operations/last_write_time.cc:
	Likewise.

	* testsuite/21_strings/basic_string/cons/char/1.cc: Disable
	-Wstringop-overflow warnings.

2020-02-27  Jonathan Wakely  <jwakely@redhat.com>

	* testsuite/lib/libstdc++.exp (v3_target_compile): Add
	-fdiagnostics-urls=never to options.

2020-02-27  Patrick Palka  <ppalka@redhat.com>

	* include/std/ranges (transform_view::_Iterator<_Const>): Befriend
	_Iterator<!_Const>.
	(transform_view::_Sentinel<_Const>): Befriend _Sentinel<!_Const>.
	(take_view::_Sentinel<_Const>): Likewise.
	(take_while_view::_Sentinel<_Const>): Likewise.
	(split_view::_OuterIter<_Const>): Befriend _OuterIter<!_Const>.
	* testsuite/std/ranges/adaptors/split.cc: Augment test.
	* testsuite/std/ranges/adaptors/take.cc: Augment test.
	* testsuite/std/ranges/adaptors/take_while.cc: Augment test.
	* testsuite/std/ranges/adaptors/transform.cc: Augment test.

	* testsuite/25_algorithms/copy/constrained.cc: Don't assume that the
	base() of a vector<>::iterator is a pointer.
	* testsuite/25_algorithms/copy_backward/constrained.cc: Likewise.
	* testsuite/25_algorithms/move/constrained.cc: Likewise.
	* testsuite/25_algorithms/move_backward/constrained.cc: Likewise.
	* testsuite/25_algorithms/inplace_merge/constrained.cc: Use foo.data()
	instead of &foo[0].
	* testsuite/25_algorithms/partial_sort/constrained.cc: Likewise.
	* testsuite/25_algorithms/partial_sort_copy/constrained.cc: Likewise.
	* testsuite/25_algorithms/shuffle/constrained.cc: Likewise.
	* testsuite/25_algorithms/sort/constrained.cc: Likewise.
	* testsuite/25_algorithms/stable_sort/constrained.cc: Likewise.

2020-02-27  Jonathan Wakely  <jwakely@redhat.com>

	* include/debug/array (operator<=>): Define for C++20.
	* testsuite/23_containers/array/tuple_interface/get_debug_neg.cc:
	Adjust dg-error line numbers.
	* testsuite/23_containers/array/tuple_interface/
	tuple_element_debug_neg.cc: Likewise.

	* testsuite/23_containers/span/back_assert_neg.cc: Add #undef before
	defining _GLIBCXX_ASSERTIONS.
	* testsuite/23_containers/span/first_2_assert_neg.cc: Likewise.
	* testsuite/23_containers/span/first_assert_neg.cc: Likewise.
	* testsuite/23_containers/span/front_assert_neg.cc: Likewise.
	* testsuite/23_containers/span/index_op_assert_neg.cc: Likewise.
	* testsuite/23_containers/span/last_2_assert_neg.cc: Likewise.
	* testsuite/23_containers/span/last_assert_neg.cc: Likewise.
	* testsuite/23_containers/span/subspan_2_assert_neg.cc: Likewise.
	* testsuite/23_containers/span/subspan_3_assert_neg.cc: Likewise.
	* testsuite/23_containers/span/subspan_4_assert_neg.cc: Likewise.
	* testsuite/23_containers/span/subspan_5_assert_neg.cc: Likewise.
	* testsuite/23_containers/span/subspan_6_assert_neg.cc: Likewise.
	* testsuite/23_containers/span/subspan_assert_neg.cc: Likewise.

	* include/debug/string (__gnu_debug::basic_string::insert): Fix for
	C++98 where the member function of the base class returns void.

	* testsuite/util/testsuite_iterators.h (forward_iterator_wrapper): Add
	equality comparisons that support value-initialized iterators.

	* include/bits/boost_concept_check.h (__function_requires): Add
	_GLIBCXX14_CONSTEXPR.
	* testsuite/25_algorithms/min/concept_checks.cc: New test.

2020-02-26  Patrick Palka  <ppalka@redhat.com>

	PR libstdc++/93936
	* include/std/ranges (split_view::_InnerIter::operator==): Compare
	the operands' _M_i rather than their _M_i.current().
	* testsuite/std/ranges/adaptors/split.cc: Augment test.

	P1645R1 constexpr for <numeric> algorithms
	* include/bits/stl_numeric.h (iota, accumulate, inner_product,
	partial_sum, adjacent_difference): Make conditionally constexpr for
	C++20.
	* include/std/numeric (__cpp_lib_constexpr_numeric): Define this feature
	test macro.
	(reduce, transform_reduce, exclusive_scan, inclusive_scan,
	transform_exclusive_scan, transform_inclusive_scan): Make conditionally
	constexpr for C++20.
	* include/std/version (__cpp_lib_constexpr_numeric): Define.
	* testsuite/26_numerics/accumulate/constexpr.cc: New test.
	* testsuite/26_numerics/adjacent_difference/constexpr.cc: Likewise.
	* testsuite/26_numerics/exclusive_scan/constexpr.cc: Likewise.
	* testsuite/26_numerics/inclusive_scan/constexpr.cc: Likewise.
	* testsuite/26_numerics/inner_product/constexpr.cc: Likewise.
	* testsuite/26_numerics/iota/constexpr.cc: Likewise.
	* testsuite/26_numerics/partial_sum/constexpr.cc: Likewise.
	* testsuite/26_numerics/reduce/constexpr.cc: Likewise.
	* testsuite/26_numerics/transform_exclusive_scan/constexpr.cc: Likewise.
	* testsuite/26_numerics/transform_inclusive_scan/constexpr.cc: Likewise.
	* testsuite/26_numerics/transform_reduce/constexpr.cc: Likewise.

2020-02-26  Jonathan Wakely  <jwakely@redhat.com>

	* include/bits/ranges_algo.h (__lexicographical_compare_fn): Declare
	variables in smaller scope and avoid calling ranges::distance when we
	know they are pointers. Remove statically-unreachable use of
	__builtin_unreachable().
	* include/bits/stl_algobase.h (__lexicographical_compare::__lc):
	Define inline.

	* include/std/ranges (__detail::__maybe_empty_t): Define new helper
	alias.
	(__detail::__maybe_const_t): Likewise.
	(__adaptor::_RangeAdaptor): Use __maybe_empty_t.
	(transform_view, take_view, take_while_view, elements_view): Use
	__maybe_const_t.
	(join_view, split_view): Use both.

2020-02-25  Patrick Palka  <ppalka@redhat.com>

	LWG 3397 basic_istream_view::iterator should not provide
	iterator_category
	* include/std/ranges (basic_istream_view:_Iterator::iterator_category):
	Rename to ...
	(basic_istream_view:_Iterator::iterator_concept): ... this.
	* testsuite/std/ranges/istream_view.cc: Augment test.

	LWG 3325 Constrain return type of transformation function for
	transform_view
	* include/std/ranges (transform_view): Constrain the return type of the
	transformation function as per LWG 3325.
	* testsuite/std/ranges/adaptors/lwg3325_neg.cc: New test.

	LWG 3313 join_view::_Iterator::operator-- is incorrectly constrained
	* include/std/ranges (join_view::_Iterator::operator--): Require that
	range_reference_t<_Base> models common_range.
	* testsuite/std/ranges/adaptors/lwg3313_neg.cc: New test.

	LWG 3301 transform_view::_Iterator has incorrect iterator_category
	* include/std/ranges (transform_view::_Iterator::_S_iter_cat): Adjust
	determination of iterator_category as per LWG 3301.
	* testsuite/std/ranges/adaptors/transform.cc: Augment test.

	LWG 3292 iota_view is under-constrained
	* include/std/ranges (iota_view): Require that _Winc models semiregular
	  as per LWG 3292.
	* testsuite/std/ranges/iota/lwg3292_neg.cc: New test.

2020-02-25  Jonathan Wakely  <jwakely@redhat.com>

	* include/bits/ranges_algobase.h (__copy_or_move): Do not use memmove
	during constant evaluation. Call __builtin_memmove directly instead of
	__memmove.
	(__copy_or_move_backward): Likewise.
	* include/bits/stl_algobase.h (__memmove): Remove.
	(__copy_move<M, true, random_access_iterator_tag>::__copy_m)
	(__copy_move_backward<M, true, random_access_iterator_tag>::__copy_m):
	Use __builtin_memmove directly instead of __memmove.
	(__copy_move_a2): Do not use memmove during constant evaluation.
	(__copy_move_backward_a2): Use _IsMove constant to select correct
	__copy_move_backward specialization.
	* testsuite/25_algorithms/copy_backward/constexpr.cc: Check for copies
	begin turned into moves during constant evaluation.

	* testsuite/25_algorithms/move_backward/93872.cc: Add test left out of
	previous commit.

	PR libstdc++/93872
	* include/bits/stl_algobase.h (__memmove): Cast away const before
	doing move assignment.
	* testsuite/25_algorithms/move/93872.cc: New test.
	* testsuite/25_algorithms/move_backward/93872.cc: New test.

2020-02-24  Patrick Palka  <ppalka@redhat.com>

	PR libstdc++/93884
	* include/bits/ranges_algobase.h (__copy_or_move,
	__copy_or_move_backward): Don't inspect the iter_value_t of the output
	iterator, instead inspect its iterator_traits directly.
	* include/bits/stl_iterator.h (back_insert_iterator::container):
	Conditionally initialize.
	(back_insert_iterator::difference_type): Conditionally define.
	(back_insert_iterator::back_insert_iterator): Conditionally define this
	default constructor.
	(front_insert_iterator::container): Conditionally initialize.
	(front_insert_iterator::difference_type): Conditionally define.
	(front_insert_iterator::front_insert_iterator): Conditionally define
	this default constructor.
	* 24_iterators/back_insert_iterator/pr93884.cc: New test.
	* 24_iterators/front_insert_iterator/pr93884.cc: New test.

	P0769R2 Add shift to <algorithm>
	* include/bits/ranges_algo.h (shift_left, shift_right): New.
	* testsuite/25_algorithms/shift_left/1.cc: New test.
	* testsuite/25_algorithms/shift_right/1.cc: New test.

2020-02-24  Jonathan Wakely  <jwakely@redhat.com>

	* include/bits/stream_iterator.h (istream_iterator(default_sentinel_t)):
	Make noexcept-specifier conditional.
	* testsuite/24_iterators/istream_iterator/cons/sentinel.cc: Check
	noexcept-specifier.

	* include/bits/stream_iterator.h (istream_iterator(default_sentinel_t)):
	Add constructor.
	(operator==(istream_iterator, default_sentinel_t)): Add operator.
	(ostream_iterator::difference_type): Define to ptrdiff_t for C++20.
	* include/bits/streambuf_iterator.h
	(istreambuf_iterator(default_sentinel_t)): Add constructor.
	(operator==(istreambuf_iterator, default_sentinel_t)): Add operator.
	* testsuite/24_iterators/istream_iterator/cons/sentinel.cc:
	New test.
	* testsuite/24_iterators/istream_iterator/sentinel.cc: New test.
	* testsuite/24_iterators/istreambuf_iterator/cons/sentinel.cc:
	New test.
	* testsuite/24_iterators/istreambuf_iterator/sentinel.cc: New test.

	* include/std/ranges (__deep_const_range, __enable_view_impl): Remove.
	(ranges::enable_view): Simplify (LWG 3326).
	* include/bits/range_access.h (ranges::enable_view): Declare.
	* include/bits/regex.h (__enable_view_impl): Remove partial
	specialization.
	* include/bits/stl_multiset.h (__enable_view_impl): Likewise.
	* include/bits/stl_set.h (__enable_view_impl): Likewise.
	* include/bits/unordered_set.h (__enable_view_impl): Likewise.
	* include/debug/multiset.h (__enable_view_impl): Likewise.
	* include/debug/set.h (__enable_view_impl): Likewise.
	* include/debug/unordered_set (__enable_view_impl): Likewise.
	* include/experimental/string_view (ranges::enable_view): Define
	partial specialization.
	* include/std/span (ranges::enable_view): Likewise.
	* include/std/string_view (ranges::enable_view): Likewise.
	* testsuite/std/ranges/view.cc: Check satisfaction of updated concept.

2020-02-21  Jonathan Wakely  <jwakely@redhat.com>

	* include/std/optional (operator<=>(optional<T>, optional<U>))
	(operator<=>(optional<T>, nullopt), operator<=>(optional<T>, U)):
	Define for C++20.
	* include/std/tuple (__tuple_cmp): New helper function for <=>.
	(operator<=>(tuple<T...>, tuple<U>...)): Define for C++20.
	* include/std/variant (operator<=>(variant<T...>, variant<T...>))
	(operator<=>(monostate, monostate)): Define for C++20.
	* testsuite/20_util/optional/relops/three_way.cc: New test.
	* testsuite/20_util/tuple/comparison_operators/three_way.cc: New test.
	* testsuite/20_util/variant/89851.cc: Move to ...
	* testsuite/20_util/variant/relops/89851.cc: ... here.
	* testsuite/20_util/variant/90008.cc: Move to ...
	* testsuite/20_util/variant/relops/90008.cc: ... here.
	* testsuite/20_util/variant/relops/three_way.cc: New test.

2020-02-20  Patrick Palka  <ppalka@redhat.com>

	* include/std/ranges (views::__adaptor::__maybe_refwrap): New utility
	function.
	(views::__adaptor::_RangeAdaptor::operator()): Add comments.  Use
	__maybe_refwrap to capture lvalue references by reference, and then use
	unwrap_reference_t to forward the by-reference captures as references.
	* testsuite/std/ranges/adaptors/split.cc: Augment test.
	* testsuite/std/ranges/adaptors/split_neg.cc: New test.

	* include/std/ranges (iota_view): Forward declare _Sentinel.
	(iota_view::_Iterator): Befriend _Sentinel.
	(iota_view::_Sentinel::_M_equal): New member function.
	(iota_view::_Sentinel::operator==): Use it.
	(views::_Iota::operator()): Forward __f using the correct type.
	* testsuite/std/ranges/access/ssize.cc (test06): Don't call views::iota
	with integers of different signedness, to appease iota_view's deduction
	guide.
	* testsuite/std/ranges/iota/iota_view.cc: Augment test.

2020-02-20  Jonathan Wakely  <jwakely@redhat.com>

	* include/bits/range_access.h (ranges::begin): Reject array of
	incomplete type.
	(ranges::end, ranges::size): Require arrays to be bounded.
	(ranges::data): Require lvalue or borrowed_range.
	(ranges::iterator_t): Remove constraint.
	* testsuite/std/ranges/access/begin.cc: Do not check array of
	incomplete type.
	* testsuite/std/ranges/access/begin_neg.cc: New test.
	* testsuite/std/ranges/access/end_neg.cc: Adjust expected error.
	* testsuite/std/ranges/access/size_neg.cc: Adjust expected error.
	* testsuite/std/ranges/access/ssize.cc: Do not check array of
	incomplete type.

	* include/std/system_error (error_category::operator<=>)
	(operator<=>(const error_code&, const error_code&))
	(operator<=>(const error_condition&, const error_condition&)): Define
	for C++20.
	* testsuite/19_diagnostics/error_category/operators/less.cc: New test.
	* testsuite/19_diagnostics/error_category/operators/three_way.cc: New
	test.
	* testsuite/19_diagnostics/error_code/operators/equal.cc: Remove
	incorrect comment.
	* testsuite/19_diagnostics/error_code/operators/less.cc: New test.
	* testsuite/19_diagnostics/error_code/operators/not_equal.cc: Remove
	incorrect comment.
	* testsuite/19_diagnostics/error_code/operators/three_way.cc: New test.
	* testsuite/19_diagnostics/error_condition/operators/equal.cc: Remove
	incorrect comment.
	* testsuite/19_diagnostics/error_condition/operators/less.cc: New test.
	* testsuite/19_diagnostics/error_condition/operators/not_equal.cc:
	Remove incorrect comment.
	* testsuite/19_diagnostics/error_condition/operators/three_way.cc: New
	test.

	* libsupc++/typeinfo (type_info::operator!=): Remove for C++20.

	* include/std/thread (thread::id::operator<=>): Define for C++20.
	* testsuite/30_threads/thread/id/70294.cc: Do not take addresses of
	functions in namespace std.
	* testsuite/30_threads/thread/id/operators_c++20.cc: New test.

2020-02-19  Patrick Palka  <ppalka@redhat.com>

	* testsuite/std/ranges/adaptors/split.cc (test03): Don't include the
	null terminator of the underlying string as part of the test_range.
	(main): Call test03.

2020-02-19  Jonathan Wakely  <jwakely@redhat.com>

	* include/bits/stl_iterator.h (common_iterator): Add copyable<I>
	requirement (LWG 3385).
	* testsuite/24_iterators/headers/iterator/synopsis_c++20.cc: Adjust
	expected declaration.

	* include/std/ranges (take_while_view, drop_view, drop_while_view)
	(elements_view:_Iterator): Initialize data members (LWG 3364).

	* libsupc++/compare (three_way_comparable): Remove always-false check
	that should have been removed with weak_equality (P1959R0).
	(three_way_comparable_with): Likewise. Reorder requirements (LWG 3360).

	* include/std/concepts (__detail::__partially_ordered_with): Move here
	from <compare>.
	(totally_ordered, totally_ordered_with): Use __partially_ordered_with
	to simplify definition (LWG 3331).
	* libsupc++/compare (__detail::__partially_ordered_with): Move to
	<concepts>.

	* include/std/concepts (totally_ordered_with): Remove redundant
	requirement (LWG 3329).

	* include/std/ranges (__detail::__convertible_to_non_slicing): New
	helper concept.
	(__detail::__pair_like_convertible_to): Remove.
	(__detail::__pair_like_convertible_from): Add requirements for
	non-slicing conversions.
	(subrange): Constrain constructors with __convertible_to_non_slicing.
	Remove constructors from pair-like types. Add new deduction guide.
	* testsuite/std/ranges/subrange/lwg3282_neg.cc: New test.

	* include/bits/iterator_concepts.h (iter_move): Add declaration to
	prevent unqualified lookup finding a suitable declaration (LWG 3247).

	* include/std/memory_resource (polymorphic_allocator::allocate)
	(polymorphic_allocator::allocate_object): Change type of exception to
	bad_array_new_length (LWG 3237).
	* testsuite/20_util/polymorphic_allocator/lwg3237.cc: New test.

	* include/std/type_traits (__cpp_lib_unwrap_ref): Define (LWG 3348).
	* include/std/version (__cpp_lib_unwrap_ref): Likewise.
	* testsuite/20_util/unwrap_reference/1.cc: Check macro.
	* testsuite/20_util/unwrap_reference/3.cc: New test.

	* include/std/numeric (midpoint(T8, T*)): Do not check for complete
	type during overload resolution, use static assert instead (LWG 3200).
	* testsuite/26_numerics/midpoint/pointer.cc: Do not test with
	incomplete type.
	* testsuite/26_numerics/midpoint/pointer_neg.cc: New test.

	* include/std/span (span(T (&)[N])): Use non-deduced context to
	prevent first parameter from interfering with class template argument
	deduction (LWG 3369).
	* testsuite/23_containers/span/deduction.cc: Add missing 'const'.
	* testsuite/23_containers/span/lwg3255.cc: Check for construction from
	rvalues.

	* include/std/span (span::const_iterator, span::const_reverse_iterator)
	(span::cbegin(), span::cend(), span::crbegin(), span::crend()):
	Remove (LWG 3320).
	* testsuite/23_containers/span/everything.cc: Replace uses of cbegin
	and cend.
	* testsuite/20_util/specialized_algorithms/destroy/constrained.cc:
	Likewise.
	* testsuite/20_util/specialized_algorithms/uninitialized_copy/
	constrained.cc: Likewise.
	* testsuite/20_util/specialized_algorithms/
	uninitialized_default_construct/constrained.cc: Likewise.
	* testsuite/20_util/specialized_algorithms/uninitialized_fill/
	constrained.cc: Likewise.
	* testsuite/20_util/specialized_algorithms/uninitialized_move/
	constrained.cc: Likewise.
	* testsuite/20_util/specialized_algorithms/
	uninitialized_value_construct/constrained.cc: Likewise.

	* include/bits/range_access.h (range_size_t): Define alias template.
	* include/std/ranges (all_view): Rename to views::all_t (LWG 3335).
	* testsuite/std/ranges/adaptors/filter.cc: Adjust to new name.

	* include/std/ranges (filter_view, transform_view, take_view)
	(join_view, split_view, reverse_view): Remove commented-out converting
	constructors (LWG 3280).

	* include/std/memory (uninitialized_construct_using_allocator): Use
	std::construct_at (LWG 3321).

	* include/std/memory_resource (polymorphic_allocator::allocate_bytes)
	(polymorphic_allocator::allocate_object)
	(polymorphic_allocator::new_object): Add nodiscard attribute (LWG3304).

	LWG 3379. "safe" in several library names is misleading
	* include/bits/range_access.h (enable_safe_range): Rename to
	enable_borrowed_range.
	(__detail::__maybe_safe_range): Rename to __maybe_borrowed_range.
	(safe_range): Rename to borrowed_range.
	* include/bits/ranges_algo.h: Adjust to use new names.
	* include/bits/ranges_algobase.h: Likewise.
	* include/bits/ranges_uninitialized.h: Likewise.
	* include/std/ranges: Likewise.
	(safe_iterator_t): Rename to borrowed_iterator_t.
	(safe_subrange_t): Rename to borrowed_subrange_t.
	* include/std/span: Adjust to use new names.
	* include/std/string_view: Likewise.
	* include/experimental/string_view: Likewise.
	* testsuite/std/ranges/access/begin.cc: Likewise.
	* testsuite/std/ranges/access/cbegin.cc: Likewise.
	* testsuite/std/ranges/access/cdata.cc: Likewise.
	* testsuite/std/ranges/access/cend.cc: Likewise.
	* testsuite/std/ranges/access/crbegin.cc: Likewise.
	* testsuite/std/ranges/access/crend.cc: Likewise.
	* testsuite/std/ranges/access/data.cc: Likewise.
	* testsuite/std/ranges/access/end.cc: Likewise.
	* testsuite/std/ranges/access/rbegin.cc: Likewise.
	* testsuite/std/ranges/access/rend.cc: Likewise.
	* testsuite/std/ranges/safe_range.cc: Likewise.
	* testsuite/std/ranges/safe_range_types.cc: Likewise.
	* testsuite/util/testsuite_iterators.h: Likewise.

	* include/std/ranges (tuple_element<0, const subrange<I, S, K>>)
	(tuple_element<1, const subrange<I, S, K>>): Add partial
	specializations (LWG 3398).
	* testsuite/std/ranges/subrange/tuple_like.cc: New test.

	* include/bits/ranges_algo.h (__find_fn, __find_first_of_fn)
	(__adjacent_find_fn, __remove_if_fn, __remove_copy_if_fn)
	(__unique_fn, __unique_copy_fn): Remove redundant conversions to bool.

2020-02-18  Patrick Palka  <ppalka@redhat.com>

	P1983R0 Wording for GB301, US296, US292, US291, and US283
	* include/std/ranges (filter_view::pred): New member function.
	(join_view::_Iterator::_Iterator): Remove now-redundant comment since
	P1983R0 fixes the highlighted issue in the same way.
	(join_view::_Iterator<_Const>): Add friend
	join_view::_Iterator<!_Const>.
	(join_view::_M_inner): Remove mutable specifier, effectively reverting
	the proposed wording changes of P3278.
	(join_view::begin): Refine the condition for when to return a const
	iterator.
	(split_view::_OuterIter::_OuterIter): Adjust constraints.
	* testsuite/std/ranges/adaptors/filter.cc: Test that filter_view::pred
	exists and works.

2020-02-18  Jonathan Wakely  <jwakely@redhat.com>

	PR libstdc++/93818
	* include/std/ranges (_RangeAdaptor): Add deduction guide.
	(filter_view::_Iterator): Add alias _Vp_iter and use in place of
	iterator_t<_Vp>.
	(filter_view::_Iterator::_S_iter_cat()): Add 'typename'.
	(transform_view::_Iterator): Add alias _Base_iter and use in place of
	iterator_t<_Base>.
	(transform_view::_Iterator::_S_iter_cat()): Add 'typename'.
	(join_view::_Iterator): Add _Outer_iter and _Inner_iter aliases.
	(join_view::_Iterator::_S_iter_cat()): Add 'typename'.
	(split_view::_InnerIter::_S_iter_cat()): Likewise.

	* testsuite/20_util/integer_comparisons/equal.cc: Fix invalid
	assumption that long is wider than int.
	* testsuite/20_util/integer_comparisons/greater_equal.cc: Likewise.
	* testsuite/20_util/integer_comparisons/less.cc: Likewise.
	* testsuite/20_util/integer_comparisons/less_equal.cc: Likewise.
	* testsuite/20_util/integer_comparisons/not_equal.cc: Likewise.

	P1976R2 Fixed-size span construction from dynamic range
	* include/std/span (__cpp_lib_span): Update value.
	(span(It, size_type), span(It, End)): Make conditionally explicit. Add
	assertion.
	(span(R&&), span(const span<OType, OExtent>&)): Likewise and relax
	constraints.
	(span::first<Count>(), span::last<Count>()): Use explicit type in
	return statement.
	(as_bytes, as_writable_bytes): Likewise.
	* include/std/version (__cpp_lib_span): Update value.
	* testsuite/23_containers/span/1.cc: Check new value.
	* testsuite/23_containers/span/2.cc: Check new value.
	* testsuite/23_containers/span/explicit.cc: New test.

	* include/std/span (span::__is_compatible_array): Simplify alias
	template by using requires-clause.
	(span::__is_compatible_ref): New alias template for constraining
	constructors.
	(span::__is_compatible_iterator, span::__is_compatible_range): Remove.
	(span(It, size_type), span(It, End)): Use __is_compatible_ref.
	(span(T(&)[N], span(array<T, N>&), span(const array<T, N>&)): Remove
	redundant parentheses.
	(span(R&&)): Add missing constraints.

	* include/std/span (span): Reorder members and rename template
	parameters to match declarations in the C++2a working paper.

	P2116R0 Remove tuple-like protocol support from fixed-extent span
	* include/std/span (get, tuple_size, tuple_element): Remove.
	* testsuite/23_containers/span/everything.cc: Remove checks for
	tuple-like API.
	* testsuite/23_containers/span/get_neg.cc: Remove.
	* testsuite/23_containers/span/tuple_element_dynamic_neg.cc: Remove.
	* testsuite/23_containers/span/tuple_element_oob_neg.cc: Remove.
	* testsuite/23_containers/span/tuple_size_neg.cc: Remove.

2020-02-17  Patrick Palka  <ppalka@redhat.com>

	P2106R0 Alternative wording for GB315 and GB316
	* include/bits/ranges_algo.h (in_fun_result): New.
	(for_each_result, for_each_n_result): Change into an alias of
	in_fun_result.
	(in_in_result): New.
	(mismatch_result): Change into an alias of in_in_result.
	(copy_if_result): Change into an alias of in_out_result.
	(swap_ranges_result): Change into an alias of in_in_result.
	(unary_transform_result): Change into an alias of in_out_result.
	(in_in_out_result): New.
	(binary_transform_result): Change into an alias of in_in_out_result.
	(replace_copy_result, replace_copy_if_result, remove_copy_if_result,
	remove_copy_result, unique_copy_result, reverse_copy_result,
	rotate_copy_result, partial_sort_copy_result): Change into an alias of
	in_out_result.
	(in_out_out_result): New.
	(partition_copy_result, merge_result): Change into an alias of
	in_out_out_result.
	(set_union_result, set_intersection_result): Change into an alias of
	in_in_out_result.
	(set_difference_result): Change into an alias of in_out_result.
	(set_symmetric_difference): Change into an alias of in_in_out_result.
	(min_max_result): New.
	(minmax_result, minmax_element_result): Change into an alias of
	min_max_result.
	(in_found_result): New.
	(next_permutation_result, prev_permutation_result): Change into an alias
	of in_found_result.
	(__next_permutation_fn::operator(), __prev_permutation_fn::operator()):
	Adjust following changes to next_permutation_result and
	prev_permutation_result.
	* include/bits/ranges_algobase.h (in_out_result): New.
	(copy_result, move_result, move_backward_result, copy_backward_result,
	copy_n_result): Change into an alias of in_out_result.
	* include/bits/ranges_uninitialized.h (uninitialized_copy_result,
	uninitialized_copy_n_result, uninitialized_move_result,
	uninitialized_move_n_result): Likewise.
	* testsuite/25_algorithms/next_permutation/constrained.cc: Adjust uses of
	structured bindings.
	* testsuite/25_algorithms/prev_permutation/constrained.cc: Likewise.

	P1243R4 Rangify new algorithms
	* include/bits/ranges_algo.h (for_each_n_result, __for_each_n_fn,
	for_each_n, __sample_fn, sample, __clamp_fn, clamp): New.
	* testsuite/25_algorithms/clamp/constrained.cc: New test.
	* testsuite/25_algorithms/for_each/constrained.cc: Augment test.
	* testsuite/25_algorithms/sample/constrained.cc: New test.

2020-02-17  Jonathan Wakely  <jwakely@redhat.com>

	P1964R2 Wording for boolean-testable
	* include/bits/ranges_algo.h (__find_fn, __find_first_of_fn)
	(__adjacent_find_fn): Cast result of predicate to bool.
	* include/std/concepts (__boolean): Remove.
	(__detail::__boolean_testable_impl, __detail::__boolean_testable): Add
	new helper concepts.
	(__detail::__weakly_eq_cmp_with, totally_ordered, totally_ordered_with)
	(predicate): Use __boolean_testable instead of boolean.
	* libsupc++/compare (__detail::__partially_ordered, _Synth3way):
	Likewise.

	P1970R2 Consistency for size() functions: Add ranges::ssize
	* include/bits/range_access.h (_SSize, ssize): Define for C++20.
	* testsuite/std/ranges/access/ssize.cc: New test.

	P1956R1 On the names of low-level bit manipulation functions
	* include/bits/hashtable_policy.h: Update comment.
	* include/std/bit (__ispow2, __ceil2, __floor2, __log2p1): Rename.
	(ispow2, ceil2, floor2, log2p1): Likewise.
	(__cpp_lib_int_pow2): Add feature test macro.
	* include/std/charconv (__to_chars_len_2): Adjust use of __log2p1.
	* include/std/memory (assume_aligned): Adjust use of ispow2.
	* include/std/version (__cpp_lib_int_pow2): Add.
	* libsupc++/new_opa.cc: Adjust use of __ispow2.
	* src/c++17/memory_resource.cc: Likewise, and for __ceil2 and __log2p1.
	* testsuite/17_intro/freestanding.cc: Adjust use of ispow2.
	* testsuite/26_numerics/bit/bit.pow.two/ceil2.cc: Rename to ...
	* testsuite/26_numerics/bit/bit.pow.two/bit_ceil.cc: ... here.
	* testsuite/26_numerics/bit/bit.pow.two/ceil2_neg.cc: Rename to ...
	* testsuite/26_numerics/bit/bit.pow.two/bit_ceil_neg.cc: ... here.
	* testsuite/26_numerics/bit/bit.pow.two/floor2.cc: Rename to ...
	* testsuite/26_numerics/bit/bit.pow.two/bit_floor.cc: ... here.
	* testsuite/26_numerics/bit/bit.pow.two/log2p1.cc: Rename to ...
	* testsuite/26_numerics/bit/bit.pow.two/bit_width.cc: ... here.
	* testsuite/26_numerics/bit/bit.pow.two/ispow2.cc: Rename to ...
	* testsuite/26_numerics/bit/bit.pow.two/has_single_bit.cc: ... here.

	* include/std/charconv: Add comment.

	PR libstdc++/92546 (partial)
	* include/bits/random.h (uniform_random_bit_generator): Move definition
	to <bits/uniform_int_dist.h>.
	* include/bits/ranges_algo.h: Include <bits/uniform_int_dist.h> instead
	of <bits/random.h>.
	* include/bits/ranges_algobase.h: Do not include <cmath>.
	* include/bits/uniform_int_dist.h (uniform_random_bit_generator):
	Move here.
	* include/std/ranges: Do not include <limits>.
	* testsuite/26_numerics/random/pr60037-neg.cc: Adjust dg-error lineno.

	PR libstdc++/92546 (partial)
	* include/Makefile.am: Add new header.
	* include/Makefile.in: Regenerate.
	* include/bits/int_limits.h: New header.
	* include/bits/parse_numbers.h (__select_int::_Select_int): Replace
	numeric_limits with __detail::__int_limits.
	* include/std/bit (__rotl, __rotr, __countl_zero, __countl_one)
	(__countr_zero, __countr_one, __popcount, __ceil2, __floor2, __log2p1):
	Likewise.
	* include/std/charconv (__to_chars_8, __from_chars_binary)
	(__from_chars_alpha_to_num, from_chars): Likewise.
	* include/std/memory_resource (polymorphic_allocator::allocate)
	(polymorphic_allocator::allocate_object): Likewise.
	* include/std/string_view (basic_string_view::_S_compare): Likewise.
	* include/std/utility (in_range): Likewise.
	* testsuite/20_util/integer_comparisons/in_range_neg.cc: Adjust for
	extra error about incomplete type __int_limits<bool>.
	* testsuite/26_numerics/bit/bit.count/countl_one.cc: Include <limits>.
	* testsuite/26_numerics/bit/bit.count/countl_zero.cc: Likewise.
	* testsuite/26_numerics/bit/bit.count/countr_one.cc: Likewise.
	* testsuite/26_numerics/bit/bit.count/countr_zero.cc: Likewise.
	* testsuite/26_numerics/bit/bit.count/popcount.cc: Likewise.
	* testsuite/26_numerics/bit/bit.pow.two/ceil2_neg.cc: Likewise.
	* testsuite/26_numerics/bit/bit.pow.two/ceil2.cc: Likewise.
	* testsuite/26_numerics/bit/bit.pow.two/floor2.cc: Likewise.
	* testsuite/26_numerics/bit/bit.pow.two/ispow2.cc: Likewise.
	* testsuite/26_numerics/bit/bit.pow.two/log2p1.cc: Likewise.
	* testsuite/26_numerics/bit/bit.rotate/rotl.cc: Likewise.
	* testsuite/26_numerics/bit/bit.rotate/rotr.cc: Likewise.

	* python/libstdcxx/v6/printers.py (StdCmpCatPrinter.to_string): Update
	value for partial_ordering::unordered.

	* include/bits/iterator_concepts.h (indirectly_copyable_storable): Add
	const-qualified expression variations.
	* include/std/concepts (copyable): Likewise.

	* include/std/type_traits (__is_standard_integer): New helper trait.
	* include/std/utility (cmp_equal, cmp_not_equal, cmp_less, cmp_greater)
	(cmp_less_equal, cmp_greater_equal, in_range): Define for C++20.
	* include/std/version (__cpp_lib_integer_comparison_functions): Define.
	* testsuite/20_util/integer_comparisons/1.cc: New test.
	* testsuite/20_util/integer_comparisons/2.cc: New test.
	* testsuite/20_util/integer_comparisons/equal.cc: New test.
	* testsuite/20_util/integer_comparisons/equal_neg.cc: New test.
	* testsuite/20_util/integer_comparisons/greater_equal.cc: New test.
	* testsuite/20_util/integer_comparisons/greater_equal_neg.cc: New test.
	* testsuite/20_util/integer_comparisons/greater_neg.cc: New test.
	* testsuite/20_util/integer_comparisons/in_range.cc: New test.
	* testsuite/20_util/integer_comparisons/in_range_neg.cc: New test.
	* testsuite/20_util/integer_comparisons/less.cc: New test.
	* testsuite/20_util/integer_comparisons/less_equal.cc: New test.
	* testsuite/20_util/integer_comparisons/less_equal_neg.cc: New test.
	* testsuite/20_util/integer_comparisons/less_neg.cc: New test.
	* testsuite/20_util/integer_comparisons/not_equal.cc: New test.
	* testsuite/20_util/integer_comparisons/not_equal_neg.cc: New test.

2020-02-16  Patrick Palka  <ppalka@redhat.com>

	* include/bits/ranges_algo.h (__lexicographical_compare_fn::operator()):
	Move code after an early exit constexpr if to under an else branch.
	* include/bits/ranges_algobase.h (__equal_fn::operator()): Likewise.

2020-02-15  Patrick Palka  <ppalka@redhat.com>

	* include/bits/ranges_algo.h: Adjust whitespace and formatting.
	* include/bits/ranges_algobase.h: Likewise.
	* include/bits/ranges_uninitialized.h: Likewise.

	* include/bits/ranges_algo.h: (adjacent_find, all_of, any_of,
	binary_search, copy_if, count, count_if, equal_range, find, find_end,
	find_first_of, find_if, find_if_not, for_each, generate, generate_n,
	includes, inplace_merge, is_heap, is_heap_until, is_partitioned,
	is_permutation, is_sorted, is_sorted_until, lexicographical_compare,
	lower_bound, make_heap, max, max_element, merge, min, min_element,
	minmax, minmax_element, mismatch, next_permutation, none_of,
	nth_element, partial_sort, partial_sort_copy, partition, partition_copy,
	partition_point, pop_heap, prev_permutation, push_heap, remove,
	remove_copy, remove_copy_if, remove_if, replace, replace_copy,
	replace_copy_if, replace_if, reverse, reverse_copy, rotate, rotate_copy,
	search, search_n, set_difference, set_intersection,
	set_symmetric_difference, set_union, shuffle, sort, sort_heap,
	stable_partition, stable_sort, swap_ranges, transform, unique,
	unique_copy, upper_bound): Convert into function objects.
	* include/bits/ranges_algobase.h: (equal, copy, move, copy_n, fill_n,
	fill, move_backward, copy_backward): Likewise.
	* include/bits/ranges_uninitialized.h (uninitialized_default_construct,
	uninitialized_default_construct_n, uninitialized_value_construct,
	uninitialized_value_construct_n, uninitialized_copy,
	uninitialized_copy_n, uninitialized_move, uninitialized_move_n,
	uninitialized_fill, uninitialized_fill_n, construct_at, destroy_at,
	destroy, destroy_n): Likewise.

	* include/bits/ranges_algo.h (ranges::__find_end): Fold into ...
	(ranges::find_end): ... here.
	(ranges::__lexicographical_compare): Fold into ...
	(ranges::lexicographical_compare): ... here.
	* include/bits/ranges_algobase.h (ranges::__equal): Fold into ...
	(ranges::equal): ... here.

2020-02-15  Jonathan Wakely  <jwakely@redhat.com>

	* include/bits/erase_if.h (__cpp_lib_erase_if): Define to 202002L.
	* include/std/deque: Likewise.
	* include/std/forward_list: Likewise.
	* include/std/list: Likewise.
	* include/std/string: Likewise.
	* include/std/vector: Likewise.
	* include/std/version: Likewise.
	* testsuite/23_containers/deque/erasure.cc: Test for new value.
	* testsuite/23_containers/forward_list/erasure.cc: Likewise.
	* testsuite/23_containers/list/erasure.cc: Likewise.
	* testsuite/23_containers/map/erasure.cc: Likewise.
	* testsuite/23_containers/set/erasure.cc: Likewise.
	* testsuite/23_containers/unordered_map/erasure.cc: Likewise.
	* testsuite/23_containers/unordered_set/erasure.cc: Likewise.
	* testsuite/23_containers/vector/erasure.cc: Likewise.

2020-02-15  Jonathan Wakely  <jwakely@redhat.com>

	* include/bits/random.h (uniform_random_bit_generator): Require min()
	and max() to be constant expressions and min() to be less than max().
	* testsuite/26_numerics/random/concept.cc: Check additional cases.
	* testsuite/26_numerics/random/pr60037-neg.cc: Adjust dg-error lineno.

2020-02-13  Patrick Palka  <ppalka@redhat.com>

	* include/Makefile.am: Add <bits/ranges_uninitialized.h>.
	* include/Makefile.in: Regenerate.
	* include/bits/ranges_uninitialized.h: New header.
	* include/std/memory: Include it.
	* testsuite/20_util/specialized_algorithms/destroy/constrained.cc: New
	test.
	* .../uninitialized_copy/constrained.cc: New test.
	* .../uninitialized_default_construct/constrained.cc: New test.
	* .../uninitialized_fill/constrained.cc: New test.
	* .../uninitialized_move/constrained.cc: New test.
	* .../uninitialized_value_construct/constrained.cc: New test.

	* include/Makefile.am: Add bits/ranges_algobase.h
	* include/Makefile.in: Regenerate.
	* bits/ranges_algo.h: Include <bits/ranges_algobase.h> and refactor
	existing #includes.
	(__detail::__is_normal_iterator, __detail::is_reverse_iterator,
	__detail::__is_move_iterator, copy_result, move_result,
	__equal, equal, copy_result, move_result, move_backward_result,
	copy_backward_result, __copy_or_move_backward, __copy_or_move, copy,
	move, copy_backward, move_backward, copy_n_result, copy_n, fill_n,
	fill): Split out into ...
	* bits/range_algobase.h: ... this new header.

2020-02-12  Patrick Palka  <ppalka@redhat.com>

	LWG 3389 and LWG 3390
	* include/bits/stl_iterator.h (move_move_iterator): Use std::move when
	constructing the move_iterator with __i.
	(counted_iterator::counted_iterator): Use std::move when initializing
	M_current with __i.
	* testsuite/24_iterators/counted_iterator/lwg3389.cc: New test.
	* testsuite/24_iterators/move_iterator/lwg3390.cc: New test.

2020-02-12  Sandra Loosemore  <sandra@codesourcery.com>

	PR libstdc++/79193
	PR libstdc++/88999

	* configure: Regenerated.

2020-02-12  François Dumont  <fdumont@gcc.gnu.org>

	* include/bits/hashtable.h
	(_Hashtable<>(_Hashtable&&, std::allocator_type&)): Add
	missing std namespace qualification to forward call.

2020-02-09  Jonathan Wakely  <jwakely@redhat.com>

	* testsuite/20_util/function_objects/range.cmp/equal_to.cc: Fix
	comment.
	* testsuite/20_util/function_objects/range.cmp/less.ccL Likewise.

	* include/std/ranges: Fix non-ASCII characters in comment.

	* include/bits/range_cmp.h (__detail::__eq_builtin_ptr_cmp): Require
	equality comparison to be valid and return bool.
	(__detail::__less_builtin_ptr_cmp): Likewise for less-than comparison.
	* testsuite/20_util/function_objects/range.cmp/equal_to.cc: Check
	type with ambiguous conversion to fundamental types.
	* testsuite/20_util/function_objects/range.cmp/less.cc: Likewise.

2020-02-07  Jonathan Wakely  <jwakely@redhat.com>

	* include/bits/iterator_concepts.h (iter_difference_t, iter_value_t):
	Use remove_cvref_t.
	(readable_traits): Rename to indirectly_readable_traits.
	(readable): Rename to indirectly_readable.
	(writable): Rename to indirectly_writable.
	(__detail::__iter_exchange_move): Do not use remove_reference_t.
	(indirectly_swappable): Adjust requires expression parameter types.
	expression.
	* include/bits/ranges_algo.h (ranges::transform, ranges::replace)
	(ranges::replace_if, ranges::generate_n, ranges::generate)
	(ranges::remove): Use new name for writable.
	* include/bits/stl_iterator.h (__detail::__common_iter_has_arrow):
	Use new name for readable.
	* include/ext/pointer.h (readable_traits<_Pointer_adapter<P>>): Use
	new name for readable_traits.
	* testsuite/24_iterators/associated_types/readable.traits.cc: Likewise.
	* testsuite/24_iterators/indirect_callable/projected.cc: Adjust for
	new definition of indirectly_readable.

	* include/bits/stl_iterator.h (__detail::__common_iter_ptr): Change
	to take parameters of common_iterator, instead of the common_iterator
	type itself. Fix argument for __common_iter_has_arrow constraint.
	(iterator_traits<common_iterator<I, S>>::pointer): Adjust.

2020-02-07  Jonathan Wakely  <jwakely@redhat.com>

	* include/std/ranges (iota_view): Add braces to prevent -Wempty-body
	warning.
	(basic_istream_view::_Iterator::operator++()): Add missing return.

2020-02-07  Patrick Palka  <ppalka@redhat.com>

	* include/bits/ranges_algo.h: Remove extraneous &&.

	* include/std/ranges (ranges::__detail::__stream_extractable,
	ranges::basic_istream_view, ranges::istream_view): Define.
	* testsuite/std/ranges/istream_view: New test.

	Implement C++20 range adaptors
	* include/std/ranges: Include <bits/refwrap.h> and <tuple>.
	(subrange::_S_store_size): Mark as const instead of constexpr to
	avoid what seems to be a bug in GCC.
	(__detail::__box): Give it defaulted copy and move constructors.
	(ranges::views::_Single::operator()): Mark constexpr.
	(ranges::views::_Iota::operator()): Mark constexpr.
	(__detail::Empty): Define.
	(ranges::views::__closure::_RangeAdaptor,
	ranges::views::__closure::_RangeAdaptorClosure, ref_view, all_view,
	ranges::views::all, ranges::__detail::find_if,
	ranges::__detail::find_if_not, ranges::__detail::mismatch,
	ranges::detail::min, filter_view, ranges::views::filter, transform_view,
	ranges::views::transform, take_view, ranges::views::take,
	take_while_view, ranges::views::take_while, drop_view,
	ranges::views::drop, join_view, ranges::views::join,
	__detail::require_constant, __detail::tiny_range, split_view,
	ranges::views::split, ranges::views::_Counted, ranges::views::counted,
	common_view, ranges::views::common, reverse_view,
	ranges::views::reverse,
	ranges::views::__detail::__is_reversible_subrange,
	ranges::views::__detail::__is_reverse_view, reverse_view,
	ranges::views::reverse, __detail::__has_tuple_element, elements_view,
	ranges::views::elements, ranges::views::keys, ranges::views::values):
	Define.
	(views): Alias for ranges::views.
	(tuple_size<ranges::subrange<>>, tuple_element<0, ranges::subrange>,
	tuple_element<1, ranges::subrange>): New partial specializations.
	* testsuite/std/ranges/adaptors/all.cc: New test.
	* testsuite/std/ranges/adaptors/common.cc: Likewise.
	* testsuite/std/ranges/adaptors/counted.cc: Likewise.
	* testsuite/std/ranges/adaptors/drop.cc: Likewise.
	* testsuite/std/ranges/adaptors/drop_while.cc: Likewise.
	* testsuite/std/ranges/adaptors/elements.cc: Likewise.
	* testsuite/std/ranges/adaptors/filter.cc: Likewise.
	* testsuite/std/ranges/adaptors/join.cc: Likewise.
	* testsuite/std/ranges/adaptors/reverse.cc: Likewise.
	* testsuite/std/ranges/adaptors/split.cc: Likewise.
	* testsuite/std/ranges/adaptors/take.cc: Likewise.
	* testsuite/std/ranges/adaptors/take_while.cc: Likewise.
	* testsuite/std/ranges/adaptors/transform.cc: Likewise.

2020-02-07  Jonathan Wakely  <jwakely@redhat.com>

	* libsupc++/compare (__cmp_cat::type): Define typedef for underlying
	type of enumerations and comparison category types.
	(__cmp_cat::_Ord, __cmp_cat::_Ncmp): Add underlying type.
	(__cmp_cat::_Ncmp::unordered): Change value to 2.
	(partial_ordering::_M_value, weak_ordering::_M_value)
	(strong_ordering::_M_value): Change type to __cmp_cat::type.
	(partial_ordering::_M_is_ordered): Remove data member.
	(partial_ordering): Use second bit of _M_value for unordered. Adjust
	comparison operators.
	(weak_ordering::operator partial_ordering): Simplify to remove
	branches.
	(operator<=>(unspecified, weak_ordering)): Likewise.
	(strong_ordering::operator partial_ordering): Likewise.
	(strong_ordering::operator weak_ordering): Likewise.
	(operator<=>(unspecified, strong_ordering)): Likewise.
	* testsuite/18_support/comparisons/categories/partialord.cc: New test.
	* testsuite/18_support/comparisons/categories/strongord.cc: New test.
	* testsuite/18_support/comparisons/categories/weakord.cc: New test.

	* include/std/ranges (iota_view::_Iterator): Fix typo in name of
	__cpp_lib_three_way_comparison macro and use deduced return type for
	operator<=>.
	* testsuite/std/ranges/iota/iterator.cc: New test.

2020-02-07  Patrick Palka  <ppalka@redhat.com>
	    Jonathan Wakely  <jwakely@redhat.com>

	Implement C++20 constrained algorithms
	* include/Makefile.am: Add new header.
	* include/Makefile.in: Regenerate.
	* include/std/algorithm: Include <bits/ranges_algo.h>.
	* include/bits/ranges_algo.h: New file.
	* testsuite/25_algorithms/adjacent_find/constrained.cc: New test.
	* testsuite/25_algorithms/all_of/constrained.cc: New test.
	* testsuite/25_algorithms/any_of/constrained.cc: New test.
	* testsuite/25_algorithms/binary_search/constrained.cc: New test.
	* testsuite/25_algorithms/copy/constrained.cc: New test.
	* testsuite/25_algorithms/copy_backward/constrained.cc: New test.
	* testsuite/25_algorithms/copy_if/constrained.cc: New test.
	* testsuite/25_algorithms/copy_n/constrained.cc: New test.
	* testsuite/25_algorithms/count/constrained.cc: New test.
	* testsuite/25_algorithms/count_if/constrained.cc: New test.
	* testsuite/25_algorithms/equal/constrained.cc: New test.
	* testsuite/25_algorithms/equal_range/constrained.cc: New test.
	* testsuite/25_algorithms/fill/constrained.cc: New test.
	* testsuite/25_algorithms/fill_n/constrained.cc: New test.
	* testsuite/25_algorithms/find/constrained.cc: New test.
	* testsuite/25_algorithms/find_end/constrained.cc: New test.
	* testsuite/25_algorithms/find_first_of/constrained.cc: New test.
	* testsuite/25_algorithms/find_if/constrained.cc: New test.
	* testsuite/25_algorithms/find_if_not/constrained.cc: New test.
	* testsuite/25_algorithms/for_each/constrained.cc: New test.
	* testsuite/25_algorithms/generate/constrained.cc: New test.
	* testsuite/25_algorithms/generate_n/constrained.cc: New test.
	* testsuite/25_algorithms/heap/constrained.cc: New test.
	* testsuite/25_algorithms/includes/constrained.cc: New test.
	* testsuite/25_algorithms/inplace_merge/constrained.cc: New test.
	* testsuite/25_algorithms/is_partitioned/constrained.cc: New test.
	* testsuite/25_algorithms/is_permutation/constrained.cc: New test.
	* testsuite/25_algorithms/is_sorted/constrained.cc: New test.
	* testsuite/25_algorithms/is_sorted_until/constrained.cc: New test.
	* testsuite/25_algorithms/lexicographical_compare/constrained.cc: New
	test.
	* testsuite/25_algorithms/lower_bound/constrained.cc: New test.
	* testsuite/25_algorithms/max/constrained.cc: New test.
	* testsuite/25_algorithms/max_element/constrained.cc: New test.
	* testsuite/25_algorithms/merge/constrained.cc: New test.
	* testsuite/25_algorithms/min/constrained.cc: New test.
	* testsuite/25_algorithms/min_element/constrained.cc: New test.
	* testsuite/25_algorithms/minmax/constrained.cc: New test.
	* testsuite/25_algorithms/minmax_element/constrained.cc: New test.
	* testsuite/25_algorithms/mismatch/constrained.cc: New test.
	* testsuite/25_algorithms/move/constrained.cc: New test.
	* testsuite/25_algorithms/move_backward/constrained.cc: New test.
	* testsuite/25_algorithms/next_permutation/constrained.cc: New test.
	* testsuite/25_algorithms/none_of/constrained.cc: New test.
	* testsuite/25_algorithms/nth_element/constrained.cc: New test.
	* testsuite/25_algorithms/partial_sort/constrained.cc: New test.
	* testsuite/25_algorithms/partial_sort_copy/constrained.cc: New test.
	* testsuite/25_algorithms/partition/constrained.cc: New test.
	* testsuite/25_algorithms/partition_copy/constrained.cc: New test.
	* testsuite/25_algorithms/partition_point/constrained.cc: New test.
	* testsuite/25_algorithms/prev_permutation/constrained.cc: New test.
	* testsuite/25_algorithms/remove/constrained.cc: New test.
	* testsuite/25_algorithms/remove_copy/constrained.cc: New test.
	* testsuite/25_algorithms/remove_copy_if/constrained.cc: New test.
	* testsuite/25_algorithms/remove_if/constrained.cc: New test.
	* testsuite/25_algorithms/replace/constrained.cc: New test.
	* testsuite/25_algorithms/replace_copy/constrained.cc: New test.
	* testsuite/25_algorithms/replace_copy_if/constrained.cc: New test.
	* testsuite/25_algorithms/replace_if/constrained.cc: New test.
	* testsuite/25_algorithms/reverse/constrained.cc: New test.
	* testsuite/25_algorithms/reverse_copy/constrained.cc: New test.
	* testsuite/25_algorithms/rotate/constrained.cc: New test.
	* testsuite/25_algorithms/rotate_copy/constrained.cc: New test.
	* testsuite/25_algorithms/search/constrained.cc: New test.
	* testsuite/25_algorithms/search_n/constrained.cc: New test.
	* testsuite/25_algorithms/set_difference/constrained.cc: New test.
	* testsuite/25_algorithms/set_intersection/constrained.cc: New test.
	* testsuite/25_algorithms/set_symmetric_difference/constrained.cc: New
	test.
	* testsuite/25_algorithms/set_union/constrained.cc: New test.
	* testsuite/25_algorithms/shuffle/constrained.cc: New test.
	* testsuite/25_algorithms/sort/constrained.cc: New test.
	* testsuite/25_algorithms/stable_partition/constrained.cc: New test.
	* testsuite/25_algorithms/stable_sort/constrained.cc: New test.
	* testsuite/25_algorithms/swap_ranges/constrained.cc: New test.
	* testsuite/25_algorithms/transform/constrained.cc: New test.
	* testsuite/25_algorithms/unique/constrained.cc: New test.
	* testsuite/25_algorithms/unique_copy/constrained.cc: New test.
	* testsuite/25_algorithms/upper_bound/constrained.cc: New test.

2020-02-06  Jonathan Wakely  <jwakely@redhat.com>

	* include/bits/stl_iterator.h (__detail::__common_iter_ptr): Fix PR
	number in comment. Fix indentation.

	* include/bits/stl_algobase.h (__iter_swap, __iter_swap<true>): Remove
	redundant _GLIBCXX20_CONSTEXPR.

	* include/std/ranges (viewable_range): Replace decay_t with
	remove_cvref_t (LWG 3375).

2020-02-05  Jonathan Wakely  <jwakely@redhat.com>

	* include/bits/iterator_concepts.h (iter_reference_t)
	(iter_rvalue_reference_t, iter_common_reference_t, indirect_result_t):
	Remove workarounds for PR c++/67704.
	* testsuite/24_iterators/aliases.cc: New test.

2020-02-05  Patrick Palka  <ppalka@redhat.com>

	* include/bits/stl_iterator.h (move_iterator::move_iterator): Move __i
	when initializing _M_current.
	(move_iterator::base): Split into two overloads differing in
	ref-qualifiers as in P1207R4 for C++20.

2020-02-04  Jonathan Wakely  <jwakely@redhat.com>

	* include/std/functional (_GLIBCXX_NOT_FN_CALL_OP): Un-define after
	use.

	PR libstdc++/93562
	* include/bits/unique_ptr.h (__uniq_ptr_impl::swap): Define.
	(unique_ptr::swap, unique_ptr<T[], D>::swap): Call it.
	* testsuite/20_util/unique_ptr/modifiers/93562.cc: New test.

2020-02-01  Andrew Burgess  <andrew.burgess@embecosm.com>

	* configure: Regenerate.

2020-01-31  Patrick Palka  <ppalka@redhat.com>

	* testsuite/24_iterators/range_operations/distance.cc: Do not assume
	test_range::end() returns the same type as test_range::begin().
	* testsuite/24_iterators/range_operations/next.cc: Likewise.
	* testsuite/24_iterators/range_operations/prev.cc: Likewise.
	* testsuite/util/testsuite_iterators.h (__gnu_test::test_range::end):
	Always return a sentinel<I>.

2020-01-29  Jonathan Wakely  <jwakely@redhat.com>

	PR libstdc++/92895
	* include/std/stop_token (stop_token::stop_possible()): Call new
	_M_stop_possible() function.
	(stop_token::stop_requested()): Do not use stop_possible().
	(stop_token::binary_semaphore): New class, as temporary stand-in for
	std::binary_semaphore.
	(stop_token::_Stop_cb::_M_callback): Add noexcept to type.
	(stop_token::_Stop_cb::_M_destroyed, stop_token::_Stop_cb::_M_done):
	New data members for symchronization with stop_callback destruction.
	(stop_token::_Stop_cb::_Stop_cb): Make non-template.
	(stop_token::_Stop_cb::_M_linked, stop_token::_Stop_cb::_S_execute):
	Remove.
	(stop_token::_Stop_cb::_M_run): New member function.
	(stop_token::_Stop_state::_M_stopped, stop_token::_Stop_state::_M_mtx):
	Remove.
	(stop_token::_Stop_state::_M_owners): New data member to track
	reference count for ownership.
	(stop_token::_Stop_state::_M_value): New data member combining a
	spinlock, the stop requested flag, and the reference count for
	associated stop_source objects.
	(stop_token::_Stop_state::_M_requester): New data member for
	synchronization with stop_callback destruction.
	(stop_token::_Stop_state::_M_stop_possible()): New member function.
	(stop_token::_Stop_state::_M_stop_requested()): Inspect relevant bit
	of _M_value.
	(stop_token::_Stop_state::_M_add_owner)
	(stop_token::_Stop_state::_M_release_ownership)
	(stop_token::_Stop_state::_M_add_ssrc)
	(stop_token::_Stop_state::_M_sub_ssrc): New member functions for
	updating reference counts.
	(stop_token::_Stop_state::_M_lock, stop_token::_Stop_state::_M_unlock)
	(stop_token::_Stop_state::_M_lock, stop_token::_Stop_state::_M_unlock)
	(stop_token::_Stop_state::_M_try_lock)
	(stop_token::_Stop_state::_M_try_lock_and_stop)
	(stop_token::_Stop_state::_M_do_try_lock): New member functions for
	managing spinlock.
	(stop_token::_Stop_state::_M_request_stop): Use atomic operations to
	read and update state. Release lock while running callbacks. Use new
	data members to synchronize with callback destruction.
	(stop_token::_Stop_state::_M_remove_callback): Likewise.
	(stop_token::_Stop_state::_M_register_callback): Use atomic operations
	to read and update state.
	(stop_token::_Stop_state_ref): Handle type to manage _Stop_state,
	replacing shared_ptr.
	(stop_source::stop_source(const stop_source&)): Update reference count.
	(stop_source::operator=(const stop_source&)): Likewise.
	(stop_source::~stop_source()): Likewise.
	(stop_source::stop_source(stop_source&&)): Define as defaulted.
	(stop_source::operator=(stop_source&&)): Establish postcondition on
	parameter.
	(stop_callback): Enforce preconditions on template parameter. Replace
	base class with data member of new _Cb_impl type.
	(stop_callback::stop_callback(const stop_token&, Cb&&))
	(stop_callback::stop_callback(stop_token&&, Cb&&)): Fix TOCTTOU race.
	(stop_callback::_Cb_impl): New type wrapping _Callback member and
	defining the _S_execute member function.
	* testsuite/30_threads/stop_token/stop_callback/deadlock-mt.cc: New
	test.
	* testsuite/30_threads/stop_token/stop_callback/deadlock.cc: New test.
	* testsuite/30_threads/stop_token/stop_callback/destroy.cc: New test.
	* testsuite/30_threads/stop_token/stop_callback/destructible_neg.cc:
	New test.
	* testsuite/30_threads/stop_token/stop_callback/invocable_neg.cc: New
	test.
	* testsuite/30_threads/stop_token/stop_callback/invoke.cc: New test.
	* testsuite/30_threads/stop_token/stop_source/assign.cc: New test.
	* testsuite/30_threads/stop_token/stop_token/stop_possible.cc: New
	test.

	* libsupc++/compare (__detail::__3way_builtin_ptr_cmp): Use
	three_way_comparable_with.
	(__detail::__3way_cmp_with): Remove workaround for fixed bug.
	(compare_three_way::operator()): Remove redundant constraint from
	requires-clause.
	(__detail::_Synth3way::operator()): Use three_way_comparable_with
	instead of workaround.
	* testsuite/18_support/comparisons/object/93479.cc: Prune extra
	output due to simplified constraints on compare_three_way::operator().

	PR libstdc++/93479
	* libsupc++/compare (__3way_builtin_ptr_cmp): Require <=> to be valid.
	* testsuite/18_support/comparisons/object/93479.cc: New test.

	* testsuite/std/ranges/access/end.cc: Do not assume test_range::end()
	returns the same type as test_range::begin(). Add comments.
	* testsuite/std/ranges/access/rbegin.cc: Likewise.
	* testsuite/std/ranges/access/rend.cc: Likewise.
	* testsuite/std/ranges/range.cc: Do not assume the sentinel for
	test_range is the same as its iterator type.
	* testsuite/util/testsuite_iterators.h (test_range::sentinel): Add
	operator- overloads to satisfy sized_sentinel_for when the iterator
	satisfies random_access_iterator.

2020-01-28  Jonathan Wakely  <jwakely@redhat.com>

	PR libstdc++/93470
	* include/bits/refwrap.h (reference_wrapper::operator()): Restrict
	static assertion to object types.

	PR libstdc++/93325
	* acinclude.m4 (GLIBCXX_ENABLE_LIBSTDCXX_TIME): Use AC_SEARCH_LIBS for
	clock_gettime instead of explicit glibc version check.
	* configure: Regenerate.

2020-01-28  Martin Liska  <mliska@suse.cz>

	PR libstdc++/93478
	* include/std/atomic: Fix typo.
	* include/std/optional: Likewise.

2020-01-27  Andrew Burgess  <andrew.burgess@embecosm.com>

	* configure: Regenerate.

2020-01-27  Jonathan Wakely  <jwakely@redhat.com>

	PR libstdc++/93426
	* include/std/span (span): Fix deduction guide.
	* testsuite/23_containers/span/deduction.cc: New test.

2020-01-24  Jonathan Wakely  <jwakely@redhat.com>

	* libsupc++/compare (__cmp_cat::_Eq): Remove enumeration type.
	(__cmp_cat::_Ord::equivalent): Add enumerator.
	(__cmp_cat::_Ord::_Less, __cmp_cat::_Ord::_Greater): Rename to less
	and greater.
	(partial_ordering, weak_ordering, strong_ordering): Remove
	constructors taking __cmp_cat::_Eq parameters. Use renamed
	enumerators.

2020-01-24  Maciej W. Rozycki  <macro@wdc.com>

	* acinclude.m4: Handle `--with-toolexeclibdir='.
	* Makefile.in: Regenerate.
	* aclocal.m4: Regenerate.
	* configure: Regenerate.
	* doc/Makefile.in: Regenerate.
	* include/Makefile.in: Regenerate.
	* libsupc++/Makefile.in: Regenerate.
	* po/Makefile.in: Regenerate.
	* python/Makefile.in: Regenerate.
	* src/Makefile.in: Regenerate.
	* src/c++11/Makefile.in: Regenerate.
	* src/c++17/Makefile.in: Regenerate.
	* src/c++98/Makefile.in: Regenerate.
	* src/filesystem/Makefile.in: Regenerate.
	* testsuite/Makefile.in: Regenerate.

2020-01-23  Alexandre Oliva <oliva@adacore.com>

	* crossconfig.m4 (GLIBCXX_CHECK_MATH_DECL): Reject macros.
	* configure: Rebuild.

	* testsuite/27_io/fpos/mbstate_t/1.cc: Zero-init mbstate_t.

2020-01-23  Jonathan Wakely  <jwakely@redhat.com>

	PR libstdc++/91947
	* include/Makefile.am (${host_builddir}/largefile-config.h): Simplify
	rule.
	* include/Makefile.in: Regenerate.

2020-01-20  Jonathan Wakely  <jwakely@redhat.com>

	* doc/xml/faq.xml: Fix grammar.
	* doc/xml/manual/appendix_contributing.xml: Improve instructions.
	* doc/xml/manual/spine.xml: Update copyright years.
	* doc/html/*: Regenerate.

2020-01-19  Eric S. Raymond <esr@thyrsus.com>

	* doc/xml/faq.xml: Update for SVN -> Git transition.
	* doc/xml/manual/appendix_contributing.xml: Likewise.
	* doc/xml/manual/status_cxx1998.xml: Likewise.
	* doc/xml/manual/status_cxx2011.xml: Likewise.
	* doc/xml/manual/status_cxx2014.xml: Likewise.
	* doc/xml/manual/status_cxx2017.xml: Likewise.
	* doc/xml/manual/status_cxx2020.xml: Likewise.
	* doc/xml/manual/status_cxxtr1.xml: Likewise.
	* doc/xml/manual/status_cxxtr24733.xml: Likewise.

2020-01-18  Iain Sandoe  <iain@sandoe.co.uk>

	* include/Makefile.am: Add coroutine to the std set.
	* include/Makefile.in: Regenerated.
	* include/std/coroutine: New file.

2020-01-17  Jonathan Wakely  <jwakely@redhat.com>

	PR libstdc++/92376
	* include/bits/c++config: Only do PSTL config when the header is
	present, to fix freestanding.
	* libsupc++/new_opa.cc [!_GLIBCXX_HOSTED]: Declare allocation
	functions if they were detected by configure.

2020-01-16  Kai-Uwe Eckhardt  <kuehro@gmx.de>
	    Matthew Bauer  <mjbauer95@gmail.com>
	    Jonathan Wakely  <jwakely@redhat.com>

	PR bootstrap/64271 (partial)
	* config/os/bsd/netbsd/ctype_base.h (ctype_base::mask): Change type
	to unsigned short.
	(ctype_base::alpha, ctype_base::digit, ctype_base::xdigit)
	(ctype_base::print, ctype_base::graph, ctype_base::alnum): Sync
	definitions with NetBSD upstream.
	(ctype_base::blank): Use _CTYPE_BL.
	* config/os/bsd/netbsd/ctype_configure_char.cc (_C_ctype_): Remove
	Declaration.
	(ctype<char>::classic_table): Use _C_ctype_tab_ instead of _C_ctype_.
	(ctype<char>::do_toupper, ctype<char>::do_tolower): Cast char
	parameters to unsigned char.
	* config/os/bsd/netbsd/ctype_inline.h (ctype<char>::is): Likewise.

2020-01-16  François Dumont  <fdumont@gcc.gnu.org>

	PR libstdc++/91263
	* include/bits/hashtable.h (_Hashtable<>): Make _Equality<> friend.
	* include/bits/hashtable_policy.h: Include <bits/stl_algo.h>.
	(_Equality_base): Remove.
	(_Equality<>::_M_equal): Review implementation. Use
	std::is_permutation.
	* testsuite/23_containers/unordered_multiset/operators/1.cc
	(Hash, Equal, test02, test03): New.
	* testsuite/23_containers/unordered_set/operators/1.cc
	(Hash, Equal, test02, test03): New.

2020-01-15  Jonathan Wakely  <jwakely@redhat.com>

	PR libstdc++/93267
	* include/bits/iterator_concepts.h (__max_diff_type, __max_size_type):
	Move here from <bits/range_access.h> and define using __int128 when
	available.
	(__is_integer_like, __is_signed_integer_like): Move here from
	<bits/range_access.h>.
	(weakly_incrementable): Use __is_signed_integer_like.
	* include/bits/range_access.h (__max_diff_type, __max_size_type)
	(__is_integer_like, __is_signed_integer_like): Move to
	<bits/iterator_concepts.h>.
	(__make_unsigned_like_t): Move here from <ranges>.
	* include/std/ranges (__make_unsigned_like_t): Move to
	<bits/range_access.h>.
	(iota_view): Replace using-directive with using-declarations.
	* testsuite/std/ranges/iota/93267.cc: New test.
	* testsuite/std/ranges/iota_view.cc: Move to new 'iota' sub-directory.

2020-01-13  Jonathan Wakely  <jwakely@redhat.com>

	PR libstdc++/93244
	* include/bits/fs_path.h (path::generic_string<C,A>)
	[_GLIBCXX_FILESYSTEM_IS_WINDOWS]: Convert root-dir to forward-slash.
	* testsuite/27_io/filesystem/path/generic/generic_string.cc: Check
	root-dir is converted to forward slash in generic pathname.
	* testsuite/27_io/filesystem/path/generic/utf.cc: New test.
	* testsuite/27_io/filesystem/path/generic/wchar_t.cc: New test.

	PR libstdc++/58605
	* include/bits/atomic_base.h (__cpp_lib_atomic_value_initialization):
	Define.
	(__atomic_flag_base, __atomic_base, __atomic_base<_PTp*>)
	(__atomic_float): Add default member initializer for C++20.
	* include/std/atomic (atomic): Likewise.
	(atomic::atomic()): Remove noexcept-specifier on default constructor.
	* include/std/version (__cpp_lib_atomic_value_initialization): Define.
	* testsuite/29_atomics/atomic/cons/assign_neg.cc: Adjust dg-error line
	number.
	* testsuite/29_atomics/atomic/cons/copy_neg.cc: Likewise.
	* testsuite/29_atomics/atomic/cons/value_init.cc: New test.
	* testsuite/29_atomics/atomic_flag/cons/value_init.cc: New test.
	* testsuite/29_atomics/atomic_flag/requirements/trivial.cc: Adjust
	expected result for is_trivially_default_constructible.
	* testsuite/29_atomics/atomic_float/requirements.cc: Likewise.
	* testsuite/29_atomics/atomic_float/value_init.cc: New test.
	* testsuite/29_atomics/atomic_integral/cons/assign_neg.cc: Likewise.
	* testsuite/29_atomics/atomic_integral/cons/copy_neg.cc: Likewise.
	* testsuite/29_atomics/atomic_integral/cons/value_init.cc
	* testsuite/29_atomics/atomic_integral/requirements/trivial.cc: Adjust
	expected results for is_trivially_default_constructible.
	* testsuite/util/testsuite_common_types.h (has_trivial_dtor): Add
	new test generator.

2020-01-10  Jonathan Wakely  <jwakely@redhat.com>

	* testsuite/util/testsuite_iterators.h: Improve comment.

	* testsuite/25_algorithms/equal/deque_iterators/1.cc: Don't use C++11
	initialization syntax.

	PR libstdc++/92285
	* include/bits/streambuf_iterator.h (istreambuf_iterator): Make type
	of base class independent of __cplusplus value.
	[__cplusplus < 201103L] (istreambuf_iterator::reference): Override the
	type defined in the base class
	* testsuite/24_iterators/istreambuf_iterator/92285.cc: New test.
	* testsuite/24_iterators/istreambuf_iterator/requirements/
	base_classes.cc: Adjust expected base class for C++98.

2020-01-09  Olivier Hainque  <hainque@adacore.com>

	* doc/xml/manual/appendix_contributing.xml: Document _C2
	as a reserved identifier, by VxWorks.
	* include/bits/stl_map.h: Rename _C2 template typenames	as _Cmp2.
	* include/bits/stl_multimap.h: Likewise.

2020-01-09  Jonathan Wakely  <jwakely@redhat.com>

	* include/ext/extptr_allocator.h (_ExtPtr_allocator::operator==)
	(_ExtPtr_allocator::operator!=): Add missing const qualifiers.
	* include/ext/pointer.h (readable_traits<_Pointer_adapter<S>>): Add
	partial specialization to disambiguate the two constrained
	specializations.

	* include/experimental/type_traits (experimental::is_pod_v): Disable
	-Wdeprecated-declarations warnings around reference to std::is_pod.
	* include/std/type_traits (is_pod_v): Likewise.
	* testsuite/18_support/max_align_t/requirements/2.cc: Also check
	is_standard_layout and is_trivial. Do not check is_pod for C++20.
	* testsuite/20_util/is_pod/requirements/explicit_instantiation.cc:
	Add -Wno-deprecated for C++20.
	* testsuite/20_util/is_pod/requirements/typedefs.cc: Likewise.
	* testsuite/20_util/is_pod/value.cc: Likewise.
	* testsuite/experimental/type_traits/value.cc: Likewise.

2020-01-09  JeanHeyd "ThePhD" Meneide  <phdofthehouse@gmail.com>

	* include/bits/c++config (_GLIBCXX20_DEPRECATED): Add new macro.
	* include/std/type_traits (is_pod, is_pod_v): Deprecate for C++20.
	* testuite/20_util/is_pod/deprecated-2a.cc: New test.

2020-01-09  Jonathan Wakely  <jwakely@redhat.com>

	PR libstdc++/93205
	* include/bits/random.h (operator>>): Check stream operation succeeds.
	* include/bits/random.tcc (operator<<): Remove redundant __ostream_type
	typedefs.
	(operator>>): Remove redundant __istream_type typedefs. Check stream
	operations succeed.
	(__extract_params): New function to fill a vector from a stream.
	* testsuite/26_numerics/random/pr60037-neg.cc: Adjust dg-error line.

	PR libstdc++/93208
	* config/abi/pre/gnu.ver: Add new exports.
	* include/std/memory_resource (memory_resource::~memory_resource()):
	Do not define inline.
	(monotonic_buffer_resource::~monotonic_buffer_resource()): Likewise.
	* src/c++17/memory_resource.cc (memory_resource::~memory_resource()):
	Define.
	(monotonic_buffer_resource::~monotonic_buffer_resource()): Define.
	* testsuite/20_util/monotonic_buffer_resource/93208.cc: New test.

2020-01-09  François Dumont  <fdumont@gcc.gnu.org>

	PR libstdc++/92124
	* include/bits/hashtable.h (_Hashtable<>::__alloc_node_gen_t): New
	template alias.
	(_Hashtable<>::__fwd_value_for): New.
	(_Hashtable<>::_M_assign_elements<>): Remove _NodeGenerator template
	parameter.
	(_Hashtable<>::_M_assign<>): Add _Ht template parameter.
	(_Hashtable<>::operator=(const _Hashtable<>&)): Adapt.
	(_Hashtable<>::_M_move_assign): Adapt. Replace std::move_if_noexcept
	with std::move.
	(_Hashtable<>::_Hashtable(const _Hashtable&)): Adapt.
	(_Hashtable<>::_Hashtable(const _Hashtable&, const allocator_type&)):
	Adapt.
	(_Hashtable<>::_Hashtable(_Hashtable&&, const allocator_type&)):
	Adapt.
	* testsuite/23_containers/unordered_set/92124.cc: New.

2020-01-08  Jonathan Wakely  <jwakely@redhat.com>

	PR libstdc++/93201
	* src/c++17/fs_ops.cc (do_remove_all): New function implementing more
	detailed error reporting for remove_all. Check result of recursive
	call before incrementing iterator.
	(remove_all(const path&), remove_all(const path&, error_code&)): Use
	do_remove_all.
	* src/filesystem/ops.cc (remove_all(const path&, error_code&)): Check
	result of recursive call before incrementing iterator.
	* testsuite/27_io/filesystem/operations/remove_all.cc: Check errors
	are reported correctly.
	* testsuite/experimental/filesystem/operations/remove_all.cc: Likewise.

2020-01-07  Thomas Rodgers  <trodgers@redhat.com>

	* include/std/condition_variable
	(condition_variable_any::wait_on): Rename to match current draft
	standard.
	(condition_variable_any::wait_on_until): Likewise.
	(condition_variable_any::wait_on_for): Likewise.
	* testsuite/30_threads/condition_variable_any/stop_token/wait_on.cc:
	Adjust tests to account for renamed methods.

2020-01-07  François Dumont  <fdumont@gcc.gnu.org>

	PR libstdc++/92124
	* include/bits/stl_tree.h
	(_Rb_tree<>::_M_move_assign(_Rb_tree&, false_type)): Replace
	std::move_if_noexcept by std::move.
	* testsuite/23_containers/map/92124.cc: New.
	* testsuite/23_containers/set/92124.cc: New.

2020-01-06  Jonathan Wakely  <jwakely@redhat.com>

	* include/std/stop_token (stop_token): Remove operator!= (LWG 3254).
	(stop_source): Likewise (LWG 3362).
	* testsuite/30_threads/stop_token/stop_source.cc: Test equality
	comparisons.

	* include/bits/stl_algobase.h (__is_byte_iter, __min_cmp)
	(lexicographical_compare_three_way): Do not depend on
	__cpp_lib_concepts.
	* include/std/version (__cpp_lib_three_way_comparison): Only define
	when __cpp_lib_concepts is defined.
	* libsupc++/compare (__cpp_lib_three_way_comparison): Likewise.

2020-01-03  Jonathan Wakely  <jwakely@redhat.com>

	* include/bits/stl_algobase.h (lexicographical_compare_three_way):
	Only define four-argument overload when __cpp_lib_concepts is defined.

2020-01-01  John David Anglin  <danglin@gcc.gnu.org>

	* config/abi/post/hppa-linux-gnu/baseline_symbols.txt: Update.

2020-01-01  Jakub Jelinek  <jakub@redhat.com>

	Update copyright years.

Copyright (C) 2020 Free Software Foundation, Inc.

Copying and distribution of this file, with or without modification,
are permitted in any medium without royalty provided the copyright
notice and this notice are preserved.<|MERGE_RESOLUTION|>--- conflicted
+++ resolved
@@ -1,9 +1,3 @@
-<<<<<<< HEAD
-2019-04-21  Jeff Chapman II  <jchapman@lock3software.com>
-
-	* include/std/contract (contract_violation_continuation_mode): Remove
-	ALWAYS_CONTINUE.
-=======
 2020-05-06  Martin Liska  <mliska@suse.cz>
 
 	Revert:
@@ -339,6 +333,11 @@
 	* testsuite/23_containers/unordered_set/erasure.cc: Likewise.
 	* testsuite/23_containers/vector/erasure.cc: Likewise.
 
+2020-04-21  Jeff Chapman II  <jchapman@lock3software.com>
+
+	* include/std/contract (contract_violation_continuation_mode): Remove
+	ALWAYS_CONTINUE.
+
 2020-04-21  Jonathan Wakely  <jwakely@redhat.com>
 
 	* include/bits/stl_iterator.h (__normal_iterator): Use synth-three-way
@@ -811,7 +810,6 @@
 	* testsuite/std/time/traits/is_clock.cc: New test.
 	* testsuite/util/slow_clock.h (slow_clock): Move to __gnu_test
 	namespace.
->>>>>>> 371905d1
 
 2020-03-21  Jonathan Wakely  <jwakely@redhat.com>
 
