--- conflicted
+++ resolved
@@ -50,11 +50,8 @@
 endif
 
 sources = \
-<<<<<<< HEAD
 	contract.cc \
-=======
 	floating_from_chars.cc \
->>>>>>> 3c843d89
 	fs_dir.cc \
 	fs_ops.cc \
 	fs_path.cc \
